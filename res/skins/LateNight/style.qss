/* LateNight 2.3 */

/************** font settings *************************************************/
#Mixxx, WWidget,
WEffect, WEffectSelector,
WKey,
WLabel, WLibrary QLabel,
WNumber,
WNumberPos,
WPushButton, WLibrary QPushButton,
WRecordingDuration,
WTime,
WTrackText,
WTrackProperty,
WBeatSpinBox,
QSpinBox,
QComboBox,
WLibrary QHeaderView,
QToolTip,
#LibraryContainer QMenu,
WCueMenuPopup,
WCueMenuPopup QMenu,
WCoverArtMenu,
WOverview /* Hotcue labels in the overview */ {
  font-family: "Open Sans";
  text-transform: uppercase;
  font-weight: bold;
  font-style: normal;
}

/* regular font weight */
<<<<<<< HEAD
WSearchLineEdit,
QToolTip,
#LibraryContainer QMenu,
WCueMenuPopup,
WCueMenuPopup QMenu,
WCoverArtMenu,
WBeatSpinBox QMenu {
=======
QToolTip {
>>>>>>> 634b3376
  font-weight: normal;
}

/* regular case / no text transformation */
WKey,
WOverview,
WTrackProperty, WTrackText,
QToolTip,
#LibraryContainer QMenu,
#LibraryContainer QMenu QCheckBox,
WCueMenuPopup,
WCueMenuPopup QMenu,
WCoverArtMenu,
WBeatSpinBox QMenu,
WLibrary QHeaderView {
  text-transform: none;
}

/************** font sizes / alignment ****************************************/
WPushButton, WLibrary QPushButton,
#RecDuration[highlight="0"],
#RecDuration[highlight="1"] {
  font-size: 11px/12px;
}
#RecDuration[highlight="2"] {
	font-size: 12px/12px;
}

#KnobLabel,
#FxKnobLabel,
#FxButtonLabel,
#LatencyLabel {
  font-size: 10px;
  text-align: center;
}
#EQKillButton {
  font-size: 12px;
}

#ArtistText,
#TitleText,
#BpmText {
  font-size: 18px;
  }
  #ArtistText,
  #TitleText {
    text-align: left;
  }
  #BpmText {
    text-align: center;
  }

#SkinSettingsLabelButton,
#CategoryLabel  {
  font-size: 17px;
  text-align: left;
}

#TitleTextSmall,
#ArtistTextSmall,
#PlayPositionText,
#PlayPositionTextSmall,
#BpmTextSmall,
#FxUnitLabel,
#SamplerTitle {
	font-size: 16px;
}

#SamplerTitleSmall,
#MicAuxSubTitle,
#PreviewTitle,
#PreviewLabel,
WTime {
  font-size: 14px;
  text-align: left;
}

WKey,
#DurationText,
WBeatSpinBox,
#spinBoxTransition,
WLibrary QHeaderView {
  font-size: 13px;
}

#RateText,
#PreviewBPM,
WEffectSelector,
WEffectSelector QAbstractScrollArea,
#fadeModeCombobox,
#fadeModeCombobox QAbstractScrollArea {
  font-size: 12px;
  }
  #RateText,
  #MicAuxSubTitle,
  #PreviewBPM {
    text-align: center;
  }

#SamplerTitle {
  text-align: left;
}
#SamplerTitleSmall {
  text-align: left;
}


/* This does NOT style the cue labels in the overview
WOverview {
  font-size: 20px;
}
  To style the overview cue labels use this
  <LabelFontSize>
  <LabelTextColor>
  <LabelBackgroundColor>
  in deck_overview.xml instead.
  See https://github.com/mixxxdj/mixxx/pull/2238/files#diff-63372b146329ec67669d336bc0decfdaR100  */
/* Those styles affect the labels in the overview cue menu and its child dialogs.
WOverview QLabel {
  font-weight: bold;
  font-size: 12px;
  color: green;
  background-color: blue;
} */
/************** font sizes / alignment ****************************************/



/************** font colors **************************************************/
#VinylButton[displayValue="0"],
#VinylTristateButton,
#FxAssignButtonDeck[displayValue="0"],
#GuiToggleButton[displayValue="0"],
#BroadcastButton[displayValue="0"],
#SettingsButton[displayValue="0"],
#RecDuration[highlight="0"],
#RecDuration[highlight="1"] {
  color: #bfbfbf;
  }
  #RecDuration[highlight="2"] {
    color: #d2d2d2;
  }

#VinylButton[displayValue="1"],
#VinylButton[displayValue="2"],
#FxAssignButtonDeck[displayValue="1"],
#GuiToggleButton[displayValue="1"],
#GuiToggleButton[displayValue="2"],
#BroadcastButton[displayValue="1"], /* connecting: yellow */
#SettingsButton[displayValue="1"] {
  color: #000;
}

#EQKillButton[displayValue="0"] {
  color: #666;
}
#KeyButton[displayValue="1"] {
  color: #d2d2d2;
}

<<<<<<< HEAD
=======
#LibraryBPMSpinBox,
#LibraryBPMButton::item,
#LibraryContainer QTableView,
#LibraryContainer QTextBrowser,
#LibraryContainer QTreeView {
  color: #eece33;
  selection-color: #eece33;
}

>>>>>>> 634b3376
/* yellow */
#Deck1 WLabel, #Deck2 WLabel,
#DeckMini1 WLabel, #DeckMini2 WLabel,
#Deck1 WBeatSpinBox, #Deck2 WBeatSpinBox, #spinBoxTransition,
#Deck1 WStarRating, #Deck2 WStarRating,
#SamplerTitle, #SamplerTitleSmall, #SamplerBpm,
#FxUnitLabel, #MicAuxSubTitle,
WEffectSelector, WEffectSelector QAbstractScrollArea,
#PreviewLabel, #PreviewDeckText, #PreviewTitle, #PreviewBPM,
#fadeModeCombobox, #fadeModeCombobox QAbstractScrollArea,
#CategoryLabel, #SkinSettingsLabelButton,
WSearchLineEdit,
#LibraryBPMSpinBox,
#LibraryBPMButton::item,
#LibraryContainer QTableView,
#LibraryContainer QTextBrowser,
#LibraryContainer QTreeView,
WLibrary QLabel, WLibrary QRadioButton,
WLibrary QTableView::indicator,
QToolTip,
WBeatSpinBox QMenu,
#LibraryContainer QMenu,
#LibraryContainer QMenu QCheckBox,
WCueMenuPopup,
WCueMenuPopup QMenu,
WCueMenuPopup QLabel,
#CueLabelEdit,
WCoverArtMenu,
#LatencyLabel, WTime {
  color: #f0bb2b;
  }
  WSearchLineEdit,
  #LibraryBPMSpinBox,
  #LibraryBPMButton::item,
  #LibraryContainer QTableView,
  #LibraryContainer QTextBrowser,
  #LibraryContainer QTreeView {
    selection-color: #f0bb2b;
  }

/* light blue */
#Deck3 WLabel, #Deck4 WLabel,
#DeckMini3 WLabel, #DeckMini4 WLabel,
#Deck3 WStarRating, #Deck4 WStarRating,
#Deck3 WBeatSpinBox, #Deck4 WBeatSpinBox {
  color: #0bd9d1;
}

#KnobLabel,
#FxKnobLabel,
#FxButtonLabel {
  color: #666;
  qproperty-alignment: 'AlignCenter | AlignBottom';
  padding-top: -1px;
}

#MasterHeadphoneMixer WLabel,
#FxKnobLabel,
#FxButtonLabel {
  padding: 0px;
  background-color: #101010;
  }
  #FxKnobLabel,
  #FxButtonLabel {
    qproperty-alignment: 'AlignLeft | AlignVCenter';
    }
/************** font colors **************************************************/
/************** font settings *************************************************/



/************** Backgrounds, 3D borders & margins *****************************
************** of major GUI containers **************************************/

#debugbg {
    background-color: #fff;
}

#SkinContainer {
  qproperty-layoutAlignment: 'AlignHCenter | AlignTop';
}

#Deck1, #DeckMini1, #Deck2, #DeckMini2,
  #Deck3, #DeckMini3, #Deck4, #DeckMini4,
  #DeckRow_1_KeyVinylFx,
  #DeckRow_2_3_ArtistTitleTime,
  #DeckRow_4_OverviewSpinny,
#FxUnit1, #FxUnit2, #FxUnit3, #FxUnit4,
  #FxUnitControlsExpanded, #FxUnitControlsCollapsed,
  #FxSlotsExpanded, #FxSlotsCollapsed, #FxSlotContainer,
#MixerContainer, #MasterHeadphoneSeparator,
#MicRack, #AuxRack, #MicAuxMainControls,
#SamplerDeck, #SamplerDeckMini, #SamplerExpandButtonBox,
  #SamplerDeckMini, #SamplerText, #SamplerRowTwo, #SamplerPfl,
WEffectSelector::checked, #fadeModeCombobox::checked,
#ToolBar, #WaveformsContainer,
WLibrary,
#SidebarBox,
#PreviewDeck,
#SearchLineBox,
QAbstractScrollArea::corner {
  background-color: #1e1e1e;
}

/* borders of elevated containers */
#WaveformsContainer,
#Deck1, #DeckMini1, #Deck2, #DeckMini2,
#Deck3, #DeckMini3, #Deck4, #DeckMini4,
#FxUnit1, #FxUnit2, #FxUnit3, #FxUnit4,
#MixerContainer,
#MicRack, #AuxRack, #MicAuxMainControls,
#SamplerDeck, #SamplerDeckMini, #SamplerExpandButtonBox,
WLibrary, #SidebarBox, #SearchLineBox, #PreviewDeck {
  border-top: 1px solid #333;
  border-left: 1px solid #333;
  border-bottom: 1px solid #0a0a0a;
  border-right: 1px solid #0a0a0a;
  border-radius: 2px;
}
#WaveformsBottomBorder, #WaveformsRightBorder {
  background-color: #333;
}
#WaveformsBottomBorder {
  padding-top: 1px;
}
#WaveformsContainer {
  padding: 0px 0px 1px 0px;
}
#WaveformsContainer[highlight="0"] {
  padding: 0px 0px 1px 0px;
  border-width: 0px 0px 1px 0px;
  border-bottom-right-radius: 0px;
  border-bottom-left-radius: 0px;
}
#WaveformsContainer[highlight="1"] {
  /* the right border is necessary only when the skin settings menu is visible */
  border-width: 0px 1px 1px 0px;
}


/* borders of embedded regions like deck buttons & Master mixer */
#DeckRow_5_LoopCuesTransport,
#MasterControls, #HeadphoneControls,
#FxSlotBorder1[highlight="0"],
#FxSlotBorder2[highlight="0"],
#FxSlotBorder3[highlight="0"],
#SamplerHotcues,
#MicAuxMainControlsFrame, #MicAuxSubControlsFrame,
WSearchLineEdit,
#OverviewBox,
#KeyText {
  border-top: 1px solid #0a0a0a;
  border-left: 1px solid #0a0a0a;
  border-bottom: 1px solid #333;
  border-right: 1px solid #333;
  border-bottom-left-radius: 1px;
  border-top-right-radius: 1px; /*
  any color would cover the background texture
  background-color: #131313;  */
}
/* In conjunction with
    <ConfigKey><Variable name="group"/>,visual_key</ConfigKey>
    <Transform><Not><Variable name="group"/>,file_key</Not></Transform>
    <BindProperty>highlight</BindProperty>
  this is uspposed to highlight a not-original key, but it doesn't work.
#KeyText[highlight="1"] {
  margin-top: 1px;
  border: 1px solid #F856E7;
} */

/************ separator lines within decks, samplers etc. *********************/
#DeckRow_1_KeyVinylFx, #ArtistRow, #DeckControlsStars, #DeckRateSeparator,
#BigSpinnyCoverContainer, #SmallSpinnyCoverContainer,
#BpmTextSmall, #KeyTextSmall, #ArtistTextSmall, #PlayPositionTextSmall,
#PlayContainerSmall,
#PreviewLabel, #PreviewPlayBox,
#SamplerText, #SamplerPlay, #SamplerButtonGrid,
#SamplerGain, #SamplerVU, #SamplerPfl {
  border-style: solid;
  border-color: #0c0c0c;
}

/* see
  separator_artist_title.xml and
  separator_spinny_cover
  for visibility conditions */
#SeparatorLine {
  background-color: #0c0c0c;
}

/*********** layout margins & paddings ****************************************/
#Deck1, #Deck2,
#Deck3, #Deck4,
#DeckMini1, #DeckMini2,
#DeckMini3, #DeckMini4,
#FxUnit1, #FxUnit3,
#FxUnit2, #FxUnit4,
#MicRack, #AuxRack {
  margin-bottom: 5px;
}
#MixerContainer {
  margin-bottom: 3px;
}

#Deck1, #Deck2,
#Deck3, #Deck4 {
  padding: 2px 3px 3px 2px;
}
#DeckMini1, #DeckMini2,
#DeckMini3, #DeckMini4 {
  padding: 1px;
}
#DeckMini1, #DeckMini2 {
  margin-top: 5px;
}

#Deck1, #DeckMini1,
#Deck2, #DeckMini2,
#Deck3, #DeckMini3,
#Deck4, #DeckMini4,
#FxUnit1, #FxUnit3,
#FxUnit2, #FxUnit4 {
  margin-right: 3px;
  margin-left: 3px;
}

#MicRack, #AuxRack {
  margin-left: 3px;
  margin-right: 3px;
}
/************** Backgrounds, 3D borders & margins *****************************
************** of major GUI containers **************************************/



/************** Button styles *************************************************
*************** Button borders ************************************************/
QHeaderView,
QHeaderView::section,
QHeaderView::up-arrow,
QHeaderView::down-arrow {
  background-color: qlineargradient(x1:0, y1:0, x2:0, y2:1,
    stop:0 #222,
    stop:1 #111);
}

#KeyMatchButton[displayValue="0"], #KeyDownButton[displayValue="0"],
#VinylButton[displayValue="0"], #VinylTristateButton,
#FxAssignButtonDeck[displayValue="0"],
#GuiToggleButton[displayValue="0"],
#RecFeedback[displayValue="0"],
#BroadcastButton[displayValue="0"],
#SettingsButton[displayValue="0"],
#DlgMissing > QPushButton,
#DlgHidden > QPushButton,
#DlgAutoDJ > QPushButton,
#DlgRecording > QPushButton,
#DlgAnalysis > QPushButton {
  border-width: 2px;
  border-image: url(skin:buttons_classic/btn_embedded_library.svg) 2 2 2 2;
  }
  #KeyUpButton[displayValue="0"] {
    border-width: 2px 0px 2px 2px;
    border-image: url(skin:buttons_classic/btn_embedded_library.svg) 2 1 2 2;
  }
  #KeyMatchButton[displayValue="1"], #KeyDownButton[displayValue="1"],
  #VinylButton[displayValue="1"], #VinylButton[displayValue="2"],
  #FxAssignButtonDeck[displayValue="1"],
  #GuiToggleButton[displayValue="1"],
  #RecFeedback[displayValue="1"], #RecFeedback[displayValue="2"],
  #BroadcastButton[displayValue="1"], #BroadcastButton[displayValue="2"],
  #BroadcastButton[displayValue="3"],
  #SettingsButton[displayValue="1"],
  QPushButton#pushButtonAutoDJ:checked,
  QPushButton#pushButtonRepeatPlaylist:checked,
  #DlgAnalysis > QPushButton:checked,
  QPushButton#pushButtonRecording:checked {
    border-width: 2px;
    border-image: url(skin:buttons_classic/btn_embedded_library_active.svg) 2 2 2 2;
  }
  #KeyUpButton[displayValue="1"] {
    border-width: 2px 0px 2px 2px;
    border-image: url(skin:buttons_classic/btn_embedded_library_active.svg) 2 1 2 2;
  }

#FxSuperLinkButton,
#FxSuperLinkInvertButton {
  border: 1px solid #0a0a0a;
  border-radius: 2px;
}

#BeatgridButtonsToggle {
  border-width: 2px;
  border-image: url(skin:buttons_classic/btn_embedded_library.svg) 2 2 2 2;
  margin: 1px;
}

/* Library controls in AutoDJ etc. */
#DlgMissing > QPushButton,
#DlgHidden > QPushButton,
#DlgAutoDJ > QPushButton,
#DlgRecording > QPushButton,
#DlgAnalysis > QPushButton {
  color: #bbb;
  }
  #DlgMissing > QPushButton:focus,
  #DlgHidden > QPushButton:focus,
  #DlgAutoDJ > QPushButton:focus,
  #DlgRecording > QPushButton:focus,
  #DlgAnalysis > QPushButton:focus {
    border-width: 2px 2px 2px 2px;
    border-image: url(skin:buttons_classic/btn_embedded_library.svg) 2 2 2 2;
    outline: none;
  }
  #DlgAnalysis > QPushButton:checked:focus,
  #DlgMissing > QPushButton:checked:focus,
  #DlgHidden > QPushButton:checked:focus,
  #DlgAutoDJ > QPushButton:checked:focus,
  #DlgRecording > QPushButton:checked:focus,
  #DlgAnalysis > QPushButton:checked:focus {
    border-width: 2px 2px 2px 2px;
    border-image: url(skin:buttons_classic/btn_embedded_library_active.svg) 2 2 2 2;
    outline: none;
  }
  #DlgMissing > QPushButton:pressed,
  #DlgHidden > QPushButton:pressed,
  #DlgAutoDJ > QPushButton:pressed,
  #DlgRecording > QPushButton:pressed,
  #DlgAnalysis > QPushButton:pressed {
    border-image: url(skin:buttons_classic/btn_embedded_library_pressed.svg) 2 2 2 2;
    color: #d2d2d2;
  }
  #DlgMissing > QPushButton:!enabled,
  #DlgHidden > QPushButton:!enabled,
  #DlgAutoDJ > QPushButton:!enabled,
  #DlgRecording > QPushButton:!enabled,
  #DlgAnalysis > QPushButton:!enabled {
    color: #666;
  }
  QPushButton#pushButtonAutoDJ:checked,
  QPushButton#pushButtonRepeatPlaylist:checked,
  #DlgAnalysis > QPushButton:checked,
  QPushButton#pushButtonRecording:checked {
    color: #000;
  }

WEffectSelector,
WEffectSelector:open {
  border-width: 1px 2px 2px 1px;
  }
  WEffectSelector {
    border-image: url(skin:buttons_classic/btn_elevated_fx_selector.svg) 1 2 2 1;
  }
  WEffectSelector:open {
    border-image: url(skin:buttons_classic/btn_elevated_fx_selector_open.svg) 1 2 2 1;
  }

#fadeModeCombobox,
#fadeModeCombobox:open {
  border-width: 2px 2px 2px 2px;
  }
  #fadeModeCombobox {
    border-image: url(skin:buttons_classic/btn_embedded_library.svg) 2 2 2 2;
  }
  #fadeModeCombobox:open {
    border-image: url(skin:buttons_classic/btn_embedded_library_active.svg) 2 2 2 2;
  }

#HotcueButton {
  /* ronso0
  TEST pixel fonts instead of icons
  FAIL basically all characters look blurry with a 100% GUI scale factor of 1oo%

  font-size: tried a lot of integers as well as .5 values
  didn't find the magic number.. it's some unintuitive floating point value
  that aligns font pixels to screen pixels so the fonts look sharp.

  font-family: "Acknowledge TT (BRK)";
  font-family: "Bulky Pixels";
  font-family: "Irresistor";
  font-family: "Visitor TT1 BRK";
  font-family: "Boxy Bold";
  font-family: "Pixel Intv";
  font-size: 13px;
  color: #eee;
  */
}

#RateControls WPushButton, #SyncButton,
#DeckRow_5_LoopCuesTransport WPushButton,
#PflButton, #EQKillButton, #QuickEffectButton,
#PlayButtonSampler, #PlayButtonDeckMini,
#SamplerButtons WPushButton,
#SamplerSyncButton,
#FxUnitControlsExpanded WPushButton, #FxUnitControlsCollapsed  WPushButton,
#FxExpandCollapseButton,
#FxAssignButton, #FxToggleButton, #FxParameterButton, #FxFocusButton,
#SplitCueButton,
#PlayButtonPreview,
#BeatgridButtons WPushButton,
#MicTalkButton, #AuxPlayButton, #MicDuckingButton {
  /* limit background to button surface resulting from SVG backpath.
    border width wouldn't be applied.
    otoh, margin would set in the colored background area and not
    crop the SVG background image set in xml button template.
    border-width:  1px 3px 3px 1px;*/
  /* just to be sure the colored background doesn't overlap the rounded SVG border */
  margin: 1px;
  border-radius: 2px;
}

/************** button background colors **************************************/
/* embedded buttons */
#RateControls WPushButton[value="0"], #SyncButton[value="0"],
#PflButton[value="0"],
#EQKillButton[displayValue="0"],
#QuickEffectButton[displayValue="0"],
#FxUnitControlsCollapsed WPushButton, #FxUnitControlsExpanded WPushButton,
#FxExpandCollapseButton,
#PlayButtonSampler[displayValue="0"], #PlayButtonDeckMini[displayValue="0"],
#SamplerSyncButton[displayValue="0"],
#MicTalkButton[value="0"], #AuxPlayButton[value="0"],
#MicDuckingButton[value="0"],
#PlayButtonPreview[displayValue="0"],
QPushButton#pushButtonAutoDJ:enabled:!checked,
#DlgMissing > QPushButton:enabled,
#DlgHidden > QPushButton:enabled,
#DlgAutoDJ > QPushButton:enabled,
#DlgRecording > QPushButton:enabled,
#DlgAnalysis > QPushButton:enabled,
#BeatgridButtonsToggle, #BeatgridButtons WPushButton[displayValue="0"],
#DeckRow_1_KeyVinylFx WPushButton[displayValue="0"],
#VinylTristateButton[displayValue="1"], #VinylTristateButton[displayValue="2"],
#GuiToggleButton[displayValue="0"], #RecFeedback[displayValue="0"],
#BroadcastButton[displayValue="0"], #SettingsButton[displayValue="0"],
#CueDeleteButton {
  background-color: #262626;
}
/* elevated buttons & embedded buttons in top row & toolbar
      brighter bg color to enhance contrast in darker containers
      and with small size respectively */
#DeckRow_5_LoopCuesTransport WPushButton[value="0"],
#HotcueButton[displayValue="0"],
#FxAssignButton[displayValue="0"], #FxFocusButton[displayValue="0"],
#FxToggleButton[displayValue="0"], #FxParameterButton[displayValue="0"],
#SplitCueButton[value="0"],
#MicAuxGainPFlContainer WPushButton[displayValue="0"] {
  background-color: #2c2c2c;
}

/* Green/Lime Fx-related buttons */
#FxToggleButton[displayValue="1"], #QuickEffectButton[displayValue="1"],
#FxAssignButton[displayValue="1"], #FxAssignButtonDeck[displayValue="1"],
#BroadcastButton[displayValue="2"] {
  background-color: #659f08;
  }
  /* Grey for active Fx parameters and SplitCue */
  QPushButton#pushButtonRepeatPlaylist:checked,
  #FxParameterButton[displayValue="1"],
  #SplitCueButton[value="1"] {
    background-color: #888;
  }

/* Red
  this is also the default hotcue color if
  Auto-Color in Preferences > Decks is Off */
#RateControls WPushButton[value="1"], #SyncButton[value="1"],
/* define red buttons in DeckRow_5_LoopCuesTransport indivually,
because somehow bg color for #SpecialCueButton can't be overwritten */
#LoopControls WPushButton[value="1"], #BeatjumpControls WPushButton[value="1"],
#CueDeck[value="1"], #Reverse[value="1"],
/* Indicating play_from_cue. Not working 100%, will be fixed later on
#PlayDeck[value="1"][highlight="0"], #PlayDeck[value="1"][highlight="1"],
#PlayButtonDeckMini[value="1"][highlight="0"], #PlayButtonDeckMini[value="1"][highlight="1"],
#PlayButtonSampler[value="1"][highlight="0"], #PlayButtonSampler[value="1"][highlight="1"], */
#PlayDeck[displayValue="1"],
#PlayButtonDeckMini[displayValue="1"],
#PlayButtonSampler[displayValue="1"],
#PflButton[value="1"],
#SamplerSyncButton[displayValue="1"],
#EQKillButton[displayValue="1"],
#MicTalkButton[value="1"], #AuxPlayButton[value="1"],
#MicDuckingButton[value="1"],
#PlayButtonPreview[displayValue="1"],
QPushButton#pushButtonRecording:checked,
#RecFeedback[displayValue="2"],
#BeatgridButtons WPushButton[value="1"],
#KeyMatchButton[displayValue="1"],
#KeyUpButton[displayValue="1"], #KeyDownButton[displayValue="1"],
#HotcueButton[displayValue="1"][highlight="0"],
#HotcueButton[displayValue="2"][highlight="0"],
#HotcueButton[displayValue="1"][highlight="1"],
#HotcueButton[displayValue="2"][highlight="1"] {
  background-color: #db0000;
}

#BroadcastButton[displayValue="3"] {
  /* pink */
  background-color: #f856e7;
}

/* Orange/yellow */
/* Play bg when playing from Cue / hotcue
#PlayDeck[value="0"][highlight="1"],
#PlayButtonDeckMini[value="0"][highlight="1"],
#PlayButtonSampler[value="0"][highlight="1"], */
#VinylButton[displayValue="1"], #VinylButton[displayValue="2"],
#FxFocusButton[displayValue="1"],
#GuiToggleButton[displayValue="1"], #GuiToggleButton[displayValue="2"],
#BroadcastButton[displayValue="1"], /* connecting: yellow */
#RecFeedback[displayValue="1"], /* initialize recording */
#SettingsButton[displayValue="1"],
QPushButton#pushButtonAutoDJ:checked,
#DlgAnalysis > QPushButton:checked,
#MicDuckingButton[value="1"],
#MicDuckingButton[value="2"] {
  background-color: #d09300;
}
/* ToDo
  * orange Play button when playing from Cue / Hotcue */
/* Hotcue Color: Green */
#HotcueButton[displayValue="1"][highlight="2"],
#HotcueButton[displayValue="2"][highlight="2"] {
  background-color: #32be44;
}
/* Hotcue Color: Blue */
#HotcueButton[displayValue="1"][highlight="3"],
#HotcueButton[displayValue="2"][highlight="3"],
#SpecialCueButton[value="1"] {
  background-color: #0044ff;
}
/* Hotcue Color: Yellow */
#HotcueButton[displayValue="1"][highlight="4"],
#HotcueButton[displayValue="2"][highlight="4"] {
  background-color: #f8d200;
}
/* Hotcue Color: Celeste */
#HotcueButton[displayValue="1"][highlight="5"],
#HotcueButton[displayValue="2"][highlight="5"] {
  background-color: #42d4f4;
}
/* Hotcue Color: Purple */
#HotcueButton[displayValue="1"][highlight="6"],
#HotcueButton[displayValue="2"][highlight="6"] {
  background-color: #af00cc;
}
/* Hotcue Color: Pink */
#HotcueButton[displayValue="1"][highlight="7"],
#HotcueButton[displayValue="2"][highlight="7"] {
  background-color: #fca6d7;
}
/* Hotcue Color: White */
#HotcueButton[displayValue="1"][highlight="8"],
#HotcueButton[displayValue="2"][highlight="8"] {
  background-color: #f2f2ff;
}
/************** Button borders & backgrounds **********************************/



/************** Button icons **************************************************/
#SyncButton {
  image: url(skin:/buttons_classic/btn__sync_deck.svg) no-repeat center center;
  }
  #SamplerSyncButton {
    image: url(skin:/buttons_classic/btn__sync_sampler.svg) no-repeat center center;
  }
  #RatePermUp {
    image: url(skin:/buttons_classic/btn__plus.svg) no-repeat center center;
  }
  #RateTempUp,
  #JumpForward {
    image: url(skin:/buttons_classic/btn__arrow_right.svg) no-repeat center center;
  }
  #RatePermDown {
    image: url(skin:/buttons_classic/btn__minus.svg) no-repeat center center;
  }
  #RateTempDown,
  #JumpBack {
    image: url(skin:/buttons_classic/btn__arrow_left.svg) no-repeat center center;
  }

#LoopActivate {
  image: url(skin:/buttons_classic/btn__loop.svg) no-repeat center center;
  }
  #Reloop {
    image: url(skin:/buttons_classic/btn__reloop.svg) no-repeat center center;
  }
  #LoopIn {
    image: url(skin:/buttons_classic/btn__loop_in.svg) no-repeat center center;
  }
  #LoopOut {
    image: url(skin:/buttons_classic/btn__loop_out.svg) no-repeat center center;
  }

#PflButton {
  image: url(skin:/buttons_classic/btn__pfl.svg) no-repeat center center;
}

#Hotcue1 WPushButton {
  image: url(skin:/buttons_classic/btn__1.svg) no-repeat center center;
  }
  #Hotcue2 WPushButton {
    image: url(skin:/buttons_classic/btn__2.svg) no-repeat center center;
  }
  #Hotcue3 WPushButton {
    image: url(skin:/buttons_classic/btn__3.svg) no-repeat center center;
  }
  #Hotcue4 WPushButton {
    image: url(skin:/buttons_classic/btn__4.svg) no-repeat center center;
  }
  #Hotcue5 WPushButton {
    image: url(skin:/buttons_classic/btn__5.svg) no-repeat center center;
  }
  #Hotcue6 WPushButton {
    image: url(skin:/buttons_classic/btn__6.svg) no-repeat center center;
  }
  #Hotcue7 WPushButton {
    image: url(skin:/buttons_classic/btn__7.svg) no-repeat center center;
  }
  #Hotcue8 WPushButton {
    image: url(skin:/buttons_classic/btn__8.svg) no-repeat center center;
  }

#SpecialCueButton_intro_start WPushButton {
  image: url(skin:/buttons_classic/btn__intro_start.svg) no-repeat center center;
  }
  #SpecialCueButton_intro_end WPushButton {
    image: url(skin:/buttons_classic/btn__intro_end.svg) no-repeat center center;
  }
  #SpecialCueButton_outro_start WPushButton {
    image: url(skin:/buttons_classic/btn__outro_start.svg) no-repeat center center;
  }
  #SpecialCueButton_outro_end WPushButton {
    image: url(skin:/buttons_classic/btn__outro_end.svg) no-repeat center center;
  }

#PlayDeck {
  image: url(skin:/buttons_classic/btn__play_deck.svg) no-repeat center center;
}
#CueDeck {
  image: url(skin:/buttons_classic/btn__cue_deck.svg) no-repeat center center;
}
#Reverse {
  image: url(skin:/buttons_classic/btn__reverse.svg) no-repeat center center;
}

#QuickEffectButton[displayValue="0"] {
  image: url(skin:/buttons_classic/btn__star.svg) no-repeat center center;
}

#FxAssignButton_FX1 WPushButton[value="0"] {
  image: url(skin:/buttons_classic/btn__fx_FX1.svg) no-repeat center center;
    }
    #FxAssignButton_FX1 WPushButton[value="1"] {
      image: url(skin:/buttons_classic/btn__fx_FX1_active.svg) no-repeat center center;
    }
  #FxAssignButton_FX2 WPushButton[value="0"] {
    image: url(skin:/buttons_classic/btn__fx_FX2.svg) no-repeat center center;
    }
    #FxAssignButton_FX2 WPushButton[value="1"] {
      image: url(skin:/buttons_classic/btn__fx_FX2_active.svg) no-repeat center center;
    }
  #FxAssignButton_FX3 WPushButton[value="0"] {
    image: url(skin:/buttons_classic/btn__fx_FX3.svg) no-repeat center center;
    }
    #FxAssignButton_FX3 WPushButton[value="1"] {
      image: url(skin:/buttons_classic/btn__fx_FX3_active.svg) no-repeat center center;
    }
  #FxAssignButton_FX4 WPushButton[value="0"] {
    image: url(skin:/buttons_classic/btn__fx_FX4.svg) no-repeat center center;
    }
    #FxAssignButton_FX4 WPushButton[value="1"] {
      image: url(skin:/buttons_classic/btn__fx_FX4_active.svg) no-repeat center center;
    }
  #FxAssignButton_2 WPushButton[value="0"] {
    image: url(skin:/buttons_classic/btn__fx_2.svg) no-repeat center center;
    }
    #FxAssignButton_2 WPushButton[value="1"] {
      image: url(skin:/buttons_classic/btn__fx_2_active.svg) no-repeat center center;
    }
  #FxAssignButton_3 WPushButton[value="0"] {
    image: url(skin:/buttons_classic/btn__fx_3.svg) no-repeat center center;
    }
    #FxAssignButton_3 WPushButton[value="1"] {
      image: url(skin:/buttons_classic/btn__fx_3_active.svg) no-repeat center center;
    }
  #FxAssignButton_4 WPushButton[value="0"] {
    image: url(skin:/buttons_classic/btn__fx_4.svg) no-repeat center center;
    }
    #FxAssignButton_4 WPushButton[value="1"] {
      image: url(skin:/buttons_classic/btn__fx_4_active.svg) no-repeat center center;
    }

#SplitCueButton[value="0"] {
  image: url(skin:/buttons_classic/btn__splitcue.svg) no-repeat center center;
  }
  #SplitCueButton[value="1"] {
    image: url(skin:/buttons_classic/btn__splitcue_active.svg) no-repeat center center;
  }

#PlayButtonSampler[value="0"],
#PlayButtonDeckMini[value="0"],
#PlayButtonPreview[displayValue="0"] {
  image: url(skin:/buttons_classic/btn__play_sampler.svg) no-repeat center center;
  }
  #PlayButtonSampler[value="1"],
  #PlayButtonDeckMini[value="1"],
  #PlayButtonPreview[displayValue="1"] {
    image: url(skin:/buttons_classic/btn__pause_sampler.svg) no-repeat center center;
  }

#MixModeButton[value="0"] {
  image: url(skin:/buttons_classic/btn__fx_mixmode_d-w.svg) no-repeat center center;
  }
  #MixModeButton[value="1"] {
    image: url(skin:/buttons_classic/btn__fx_mixmode_d+w.svg) no-repeat center center;
  }

#FxExpandCollapseButton[value="0"] {
  image: url(skin:/buttons_classic/btn__fx_sampler_expand.svg) no-repeat center center;
  }
  #FxExpandCollapseButton[value="1"] {
    image: url(skin:/buttons_classic/btn__fx_sampler_collapse.svg) no-repeat center center;
  }

#FxToggleButton[value="0"] {
  image: url(skin:/buttons_classic/btn__fx_toggle.svg) no-repeat center center;
  }
  #FxToggleButton[value="1"] {
    image: url(skin:/buttons_classic/btn__fx_toggle_active.svg) no-repeat center center;
  }

#FxFocusButton[value="0"] {
  image: url(skin:/buttons_classic/btn__fx_focus.svg) no-repeat center center;
  }
  #FxFocusButton[value="1"] {
    image: url(skin:/buttons_classic/btn__fx_focus_active.svg) no-repeat center center;
  }

#KeyMatchButton {
  image: url(skin:/buttons_classic/btn__key_match.svg) no-repeat center center;
  }
#KeyUpButton {
  image: url(skin:/buttons_classic/btn__key_up.svg) no-repeat center center;
  }
#KeyDownButton {
  image: url(skin:/buttons_classic/btn__key_down.svg) no-repeat center center;
  }

/* deck controls for decks 1-4 and samplers */
#CurposButton12[displayValue="0"], #CurposButton34[displayValue="0"] {
  image: url(skin:/buttons_classic/btn__beat_curpos.svg) no-repeat center center;
  }
  #CurposButton12[value="1"] {
    image: url(skin:/buttons_classic/btn__beat_curpos_active_12.svg) no-repeat center center;
  }
  #CurposButton34[value="1"] {
    image: url(skin:/buttons_classic/btn__beat_curpos_active_34.svg) no-repeat center center;
  }

  #EjectButton12[displayValue="0"], #EjectButton34[displayValue="0"] {
    image: url(skin:/buttons_classic/btn__eject.svg) no-repeat center center;
    }
    #EjectButton12[value="1"] {
      image: url(skin:/buttons_classic/btn__eject_active_12.svg) no-repeat center center;
    }
    #EjectButton34[value="1"] {
      image: url(skin:/buttons_classic/btn__eject_active_34.svg) no-repeat center center;
    }

  #RepeatButton12[displayValue="0"], #RepeatButton34[displayValue="0"] {
    image: url(skin:/buttons_classic/btn__repeat.svg) no-repeat center center;
    }
    #RepeatButton12[displayValue="1"] {
      image: url(skin:/buttons_classic/btn__repeat_active_12.svg) no-repeat center center;
    }
    #RepeatButton34[displayValue="1"] {
      image: url(skin:/buttons_classic/btn__repeat_active_34.svg) no-repeat center center;
    }

  #QuantizeButton12[displayValue="0"], #QuantizeButton34[displayValue="0"] {
    image: url(skin:/buttons_classic/btn__quantize.svg) no-repeat center center;
    }
    #QuantizeButton12[displayValue="1"] {
      image: url(skin:/buttons_classic/btn__quantize_active_12.svg) no-repeat center center;
    }
    #QuantizeButton34[displayValue="1"] {
      image: url(skin:/buttons_classic/btn__quantize_active_34.svg) no-repeat center center;
    }

  #SlipmodeButton12[displayValue="0"], #SlipmodeButton34[displayValue="0"] {
    image: url(skin:/buttons_classic/btn__slip.svg) no-repeat center center;
    }
    #SlipmodeButton12[displayValue="1"] {
      image: url(skin:/buttons_classic/btn__slip_active_12.svg) no-repeat center center;
    }
    #SlipmodeButton34[displayValue="1"] {
      image: url(skin:/buttons_classic/btn__slip_active_34.svg) no-repeat center center;
    }

  #KeylockButton12[displayValue="0"], #KeylockButton34[displayValue="0"] {
    image: url(skin:/buttons_classic/btn__keylock.svg) no-repeat center center;
    }
    #KeylockButton12[displayValue="1"] {
      image: url(skin:/buttons_classic/btn__keylock_active_12.svg) no-repeat center center;
    }
    #KeylockButton34[displayValue="1"] {
      image: url(skin:/buttons_classic/btn__keylock_active_34.svg) no-repeat center center;
    }

#BeatgridButtonsToggle {
  border-width: 3px;
  border-image: url(skin:buttons_classic/btn_embedded_library.svg) 3 3 3 3;
  image: url(skin:/buttons_classic/btn__beatgrid_buttons_toggle.svg) no-repeat center center;
  }
  #BeatCurposLarge {
    image: url(skin:/buttons_classic/btn__beat_curpos_large.svg) no-repeat center center;
    }
    #BeatsEarlier {
      image: url(skin:/buttons_classic/btn__beats_earlier.svg) no-repeat center center;
    }
    #BeatsLater {
      image: url(skin:/buttons_classic/btn__beats_later.svg) no-repeat center center;
    }
    #BeatsSlower {
      image: url(skin:/buttons_classic/btn__beats_slower.svg) no-repeat center center;
    }
    #BeatsFaster {
      image: url(skin:/buttons_classic/btn__beats_faster.svg) no-repeat center center;
    }

#MicTalkButton {
  image: url(skin:/buttons_classic/btn__mic_talk.svg) no-repeat center center;
}
#AuxPlayButton {
  image: url(skin:/buttons_classic/btn__aux_play.svg) no-repeat center center;
}
#MicDuckingButton[value="0"] {
  image: url(skin:/buttons_classic/btn__mic_duck_off.svg) no-repeat center center;
  }
  #MicDuckingButton[value="1"] {
    image: url(skin:/buttons_classic/btn__mic_duck_auto.svg) no-repeat center center;
  }
  #MicDuckingButton[value="2"] {
    image: url(skin:/buttons_classic/btn__mic_duck_manual.svg) no-repeat center center;
  }

#RecDot {
  background: transparent;
  image: url(skin:/buttons_classic/btn__rec_dot.svg) no-repeat center center;
}

#SettingsButton[displayValue="0"] {
  /* for some reason the alignment isn't rescpected, so the icons
    have to be sized like available area (76x16px) */
  image: url(skin:/buttons_classic/btn__settings_off.svg) no-repeat left top;
  }
  #SettingsButton[displayValue="1"] {
    image: url(skin:/buttons_classic/btn__settings_on.svg) no-repeat left top;
  }

#ToolbarLogo {
  image: url(skin:/style_classic/mixxx_logo_small.svg) no-repeat center center;
}
<<<<<<< HEAD

WSearchLineEdit QToolButton:!focus {
  image: url(skin:/buttons_classic/btn__lib_clear_search.svg);
  }
  WSearchLineEdit QToolButton:focus {
    image: url(skin:/buttons_classic/btn__lib_clear_search_focus.svg);
  }

/* AutoDJ button icons */
QPushButton#pushButtonAutoDJ:!checked {
  image: url(skin:/buttons_classic/btn__autodj_enable_off.svg) no-repeat center center;
  }
  QPushButton#pushButtonAutoDJ:checked {
    image: url(skin:/buttons_classic/btn__autodj_enable_on.svg) no-repeat center center;
  }

QPushButton#pushButtonFadeNow:!enabled {
  image: url(skin:/buttons_classic/btn__autodj_fade_disabled.svg) no-repeat center center;
  }
  QPushButton#pushButtonFadeNow:enabled {
    image: url(skin:/buttons_classic/btn__autodj_fade.svg) no-repeat center center;
  }

QPushButton#pushButtonSkipNext:!enabled {
  image: url(skin:/buttons_classic/btn__autodj_skip_disabled.svg) no-repeat center center;
  }
  QPushButton#pushButtonSkipNext:enabled {
    image: url(skin:/buttons_classic/btn__autodj_skip.svg) no-repeat center center;
  }

QPushButton#pushButtonShuffle:enabled {
  image: url(skin:/buttons_classic/btn__autodj_shuffle.svg) no-repeat center center;
}

QPushButton#pushButtonAddRandom:enabled {
  image: url(skin:/buttons_classic/btn__autodj_addrandom.svg) no-repeat center center;
}

QPushButton#pushButtonRepeatPlaylist:!checked {
  image: url(skin:/buttons_classic/btn__autodj_repeat_playlist_off.svg) no-repeat center center;
  }
  QPushButton#pushButtonRepeatPlaylist:checked {
    image: url(skin:/buttons_classic/btn__autodj_repeat_playlist_on.svg) no-repeat center center;
  }
/* AutoDJ button icons */

/* widgets in cue popup menu */
#CueDeleteButton {  /*
  padding: 3px 6px; */
  qproperty-icon: url(skin:/buttons_classic/btn__delete.svg);
  /* color buttons are 42x24 px.
  To get the final size for the Delete button consider border width. 
  wide button:
  width: 38px;
  height: 20px;
  tall button, about the same height as cue number + label edit box */
  width: 24px;
  height: 42px;
  border-width: 2px;
  border-image: url(skin:/buttons_classic/btn_embedded_library.svg) 2 2 2 2;
  /* make the icon slightly larger than default 16px */
  qproperty-iconSize: 20px;
  /* has no effect
  padding: 0px; */
}
/*    */
#CueLabelEdit {
  border: 1px solid #f0bb2b;
  border-radius: 0px;
  background-color: #000;
  selection-color: #000;
  selection-background-color: #ccc;
  padding: 2px;
}
=======
>>>>>>> 634b3376
/************** Button icons **************************************************/
/************** Button styles *************************************************/



/************** ToolBar *******************************************************/
#ToolBar {
  padding: 1px 0px 2px 2px;
  }
  #ToolBar, #ToolBarSection {
    qproperty-layoutAlignment: 'AlignLeft | AlignVCenter';
    qproperty-layoutSpacing: 2;
  }
  #ToolBarSeparator {
    background: transparent;
    image: url(skin:/style_classic/toolbar_separator.png) no-repeat center center;
    margin: 0px 3px;
  }

  #RecBox {
    qproperty-layoutAlignment: 'AlignCenter';
    }

  #ClockWidget {
    qproperty-layoutAlignment: 'AlignVCenter | AlignHCenter';
    margin-bottom: 2px;
    }

  #LatencyLabel {
    padding-bottom: 2px;
  }
/************** ToolBar *******************************************************/



/************** Decks *********************************************************/
#DeckRow_1_KeyVinylFx {
  qproperty-layoutAlignment: 'AlignLeft | AlignTop';
  /* parent WidgetGroups already set the bg color,
  but without it the top border of #DeckRow_2_3_ArtistTitleTime
  wouldn't show up.... :? */
  padding: 1px 0px 2px 0px;
  border-width: 0px 0px 1px 0px;
  }
  #KeyText {
    qproperty-alignment: 'AlignCenter';
    border-radius: 1px;
    border-left: 0px;
  }
  #KeyTextSmall {
    border-width: 1px 0px 0px 1px;
    padding: 0px 1px 0px 0px;
  }
  #VinylButtons, #FxAssingButtonsDeck {
    qproperty-layoutSpacing: 2;
  }
  #VinylControls {
    qproperty-layoutAlignment: 'AlignLeft | AlignTop';
  }
  #VinylStatus {
    border-radius: 5px;
  }

#DeckRows234 {
}

#BigSpinnyCoverContainer,
#SmallSpinnyCoverContainer {
  border-width: 0px;
  margin-bottom: 1px;
}

#DeckRow_2_3_ArtistTitleTime {
  padding-left: 1px;
  margin: 2px 0px 2px 0xp;
  }
  #TitleRow {
    qproperty-layoutAlignment: 'AlignLeft | AlignBottom';
    padding: 0px;
  }
  #ArtistRow {
    border-width: 1px 0px 0px 0px;
    }
    #ArtistGutter,
    #TitleGutter {
      qproperty-layoutAlignment: 'AlignLeft | AlignVCenter';
      padding: 0px 2px 1px 2px;
      }
      #ArtistText,
      #TitleText {
        /* for some reason the padding/margin is double in the skin...
        margin-left: 1px;
        padding-left: 1px; */
      }
    #PlayPositionGutter, #DurationGutter {
      qproperty-layoutAlignment: 'AlignRight | AlignBottom';
      padding: 0px 2px 1px 2px;
      }
      #PlayPositionText,
      #DurationText {
      }

#DeckRow_4_OverviewSpinny {
  padding: 0px 0px 1px 0px;
}

  #SmallSpinnyCoverContainer {
    border-width: 1px 0px 0px 0px;
  }
  #Stars {
    qproperty-layoutAlignment: 'AlignCenter';
    border-radius: 1px;
    }
  #DeckControlsStars {
    qproperty-layoutAlignment: 'AlignCenter';
    border-width: 1px 0px 0px 0px;
    padding: 2px 1px 1px 2px;
  }
  #DeckControlButtons {
    padding: 0px 2px;
    qproperty-layoutSpacing: 4;
  }

#DeckRow_5_LoopCuesTransport {
  qproperty-layoutAlignment: 'AlignRight | AlignBottom';
  padding: 1px 2px 2px 1px;
  }
  #PlayCueRevHotCues {
    qproperty-layoutAlignment: 'AlignRight | AlignBottom';
  }
  #PlayContainerSmall {
    margin: 1px 0px;
    padding: 0px 1px 0px 2px;
    border-width: 0px 0px 0px 1px;
  }
  #MiniDeckSpinnyCoverContainer {
    margin: 1px 2px 1px 1px;
  }

WSpinny { /*
  This produces artifacts in spinny bg
  background-color: rgba(1, 1, 1, 10);
  This makes no difference, the spinny loads some default grey bg
  background: none;*/
}



  #TitleTextSmall {
    padding: 1px 3px 1px 1px;
  }
  #ArtistTextSmall {
    margin: 0px 2px 0px 1px;
    padding: 0px 1px 0px 0px;
    border-width: 1px 0px 0px 0px;
  }
  #PlayPositionTextSmall {
    padding: 0px 3px 2px 2px; /*
    border-width: 0px 1px 0px 0px;  */
  }

#RateContainer {
  qproperty-layoutAlignment: 'AlignHCenter | AlignTop';
  /* for some reason padding-right & margin-right are not applied.
    #RateControls add the right margin. */
  padding: 4px 0px 3px 0px;
}

#BpmContainer {
  qproperty-layoutAlignment: 'AlignCenter';
  }
  #BpmText {
    qproperty-alignment: 'AlignCenter';
    padding: 0px;
    margin: 0px;
    }
  #BpmTextSmall {
    border-width: 1px 0px 0px 1px;
  }
  #RateText {
    qproperty-alignment: 'AlignCenter';
    padding: 0px;
    margin: 0px;
  }

#RateControls {
  qproperty-layoutAlignment: 'AlignHCenter | AlignVCenter';
  margin-right: 2px;
  }
  #RateSlider {
  }
  #RateButtons {
    qproperty-layoutAlignment: 'AlignHCenter | AlignTop';
  }

#SyncBox {
  qproperty-layoutAlignment: 'AlignHCenter | AlignTop';
  margin: 2px 1px 1px 0px;
}


/***************** Loop Controls *****************/
WBeatSpinBox,
#spinBoxTransition,
#LibraryBPMSpinBox  {
  selection-color: #000;
  selection-background-color: #d2d2d2;
  }
  WBeatSpinBox:hover,
  #spinBoxTransition:hover {
    background-color: #0a0a0a;
  }
  WBeatSpinBox:focus,
  #spinBoxTransition:focus {
    background-color: #000;
  }
  WBeatSpinBox#Spinbox_embedded {
    border-width: 3px 19px 2px 3px;
    border-image: url(skin:buttons_classic/spinbox_embedded_border.svg) 3 19 2 3;
    margin: 1px 0px 1px 1px;
    padding: 0px -17px 2px 1px;
    background-color: #0a0a0a;
    }
    WBeatSpinBox#Spinbox_embedded:hover {
      border-image: url(skin:buttons_classic/spinbox_embedded_border_hover.svg) 3 19 2 3;
      background-color: #000;
    }
    WBeatSpinBox#Spinbox_embedded:focus {
      border-image: url(skin:buttons_classic/spinbox_embedded_border_focus_orange.svg) 3 19 2 3;
      background-color: #000;
    }
  WBeatSpinBox#Spinbox_elevated {
    border-width: 2px 19px 2px 2px;
    border-image: url(skin:buttons_classic/spinbox_elevated_border.svg) 2 19 2 2;
    margin: 1px 0px 0px 1px;
    padding: 0px -17px 2px 1px;
    background-color: #0f0f0f;
    }
    WBeatSpinBox#Spinbox_elevated:hover {
      border-image: url(skin:buttons_classic/spinbox_elevated_border_hover.svg) 2 19 2 2;
    }
    WBeatSpinBox#Spinbox_elevated:focus {
      border-image: url(skin:buttons_classic/spinbox_elevated_border_focus.svg) 2 19 2 2;
    }
  #spinBoxTransition {
    border-width: 3px 19px 2px 3px;
    border-image: url(skin:buttons_classic/spinbox_embedded_border.svg) 3 19 2 3;
    width: 24px;
    height: 19px;
    padding: 0px -15px 0px 0px;
    margin: 0px 2px 3px 5px;
    }
    #spinBoxTransition:hover {
      border-image: url(skin:buttons_classic/spinbox_embedded_border_hover.svg) 3 19 2 3;
    }
    #spinBoxTransition:focus {
      border-image: url(skin:buttons_classic/spinbox_embedded_border_focus_orange.svg) 3 19 2 3;
    }

  WBeatSpinBox::up-button,
  WBeatSpinBox::down-button,
  #spinBoxTransition::up-button,
  #spinBoxTransition::down-button {
    subcontrol-origin: content;
    position: relative;
    /* as with spinbox: border is added to size.
      define it with same width as hover border, otherwise size jumps */
    width: 17px;
    padding: 0px;
    }
    WBeatSpinBox::up-button,
    #spinBoxTransition::up-button {
      height: 11px;
      subcontrol-position: top right;
      image: url(skin:/buttons_classic/spinbox_up.svg) no-repeat;
      }
      WBeatSpinBox::up-button {
        margin: -1px 0px 0px 0px;
        }
      #spinBoxTransition::up-button {
        margin: -1px -2px 0px 0px;
        }
    WBeatSpinBox::down-button,
    #spinBoxTransition::down-button {
      height: 11px;
      subcontrol-position: bottom right;
      image: url(skin:/buttons_classic/spinbox_down.svg) no-repeat;
      }
      WBeatSpinBox::down-button {
        margin: 0px 0px -2px 0px;
        }
      #spinBoxTransition::down-button {
        margin: 0px -2px -1px 0px;
        }

/********************** Loop Controls **********************/
/************** Decks  ********************************************************/



/************** Mixer  ********************************************************/
#MixerContainer {
  qproperty-layoutAlignment: 'AlignTop';
}

#Mixer {
  qproperty-layoutAlignment: 'AlignLeft | AlignTop';
  padding-top: 3px;
}

#MasterHeadphoneMixerContainer {
  padding: 2px 2px 2px 0px;
  }
  #MasterControls {
    qproperty-layoutAlignment: 'AlignHCenter | AlignVCenter';
    padding: 2px;
  }
  #HeadphoneControls {
    qproperty-layoutAlignment: 'AlignHCenter | AlignVCenter';
    padding: 2px;
  }
  #MasterHeadphoneSeparator {
    /* defines the height of the separator gap */
    padding-top: 2px;
  }

#MixerDecks {
  qproperty-layoutAlignment: 'AlignLeft | AlignTop';
  padding: 0px 5px 2px 5px;
  }
  #MixerChannel_2Decks {
    qproperty-layoutAlignment: 'AlignHCenter | AlignBottom';
  }

  #MixerChannel_4Decks {
    qproperty-layoutAlignment: 'AlignLeft | AlignBottom';
  }

  #MixerChannel_2Decks_Left {
    qproperty-layoutAlignment: 'AlignRight | AlignBottom';
    margin: 0px 2px;
  }

  #MixerChannel_2Decks_Right {
    qproperty-layoutAlignment: 'AlignLeft | AlignBottom';
    margin: 0px 2px;
  }

  #VuAndSlider4decks {
    qproperty-layoutAlignment: 'AlignRight | AlignTop';
  }


#PFLVUMeterBox {
  qproperty-layoutAlignment: 'AlignHCenter | AlignTop';
  padding: 4px 0px 5px 0px;
}

#VuMeterBox,
#VuMeterBoxMasterSingle {
  background-color: #040404;
  qproperty-layoutSpacing: 1;
}
#VuMeterBox {
  padding: 1px;
  }
  #VuMeterChannel2Decks,
  #VuMeterChannel4Decks,
  #VuMeterMaster2Decks,
  #VuMeterMaster4Decks {
    qproperty-layoutAlignment: 'AlignHCenter | AlignBottom';
    }
    #VuMeterChannel2Decks {
      margin: 0px 9px 2px 9px;
    }
    #VuMeterChannel4Decks {
      margin: 6px 3px 6px 9px;
    }
    #VuMeterMaster2Decks {
      margin: 0px 0px 2px 0px;
    }
    #VuMeterMaster4Decks {
      margin: 5px 0px;
    }

#VolumeGain2Decks {
  qproperty-layoutAlignment: 'AlignHCenter | AlignTop';
  padding: 0px 0px 0px 0px;
}

#KnobCentered {
  qproperty-layoutAlignment: 'AlignHCenter | AlignTop';
}

#EQKillButtonBoxLeft {
  qproperty-layoutAlignment: 'AlignLeft | AlignTop';
}
#EQKillButtonBoxRight {
  qproperty-layoutAlignment: 'AlignRight | AlignTop';
}

#CrossfaderAndSwitches2Decks {
  qproperty-layoutAlignment: 'AlignHCenter';
  padding: 0px;
}
#CrossfaderSwitch4Decks {
  qproperty-layoutAlignment: 'AlignRight';
  margin: 5px 5px 3px 0px;
}
#Crossfader {
  qproperty-layoutAlignment: 'AlignCenter';
  padding: 0px 0px 0px 1px;
}

#CrossfaderButtonContainerDeck {
  padding: 1px;
  border-bottom: 1px solid #333;
  border-right: 1px solid #333;
  border-bottom-right-radius: 1px;
  }
#CrossfaderButtonContainerAux {
  padding: 1px 1px 0px 1px;
  margin-left: 5px;
  border-right: 1px solid #333;
  }
  #CrossfaderButton[value="0"] {
  }
  #CrossfaderButton[value="1"] {
    background-color: #262626;
  }
/************** Mixer  ********************************************************/



/************** PreviewDeck ***************************************************/
#PreviewDeck {
  qproperty-layoutAlignment: 'AlignTop';
  padding: 1px 1px 0x 1px;
  margin: 0px 0px 4px 3px;
}

#PreviewDeckLeftPart,
#PreviewDeckRightPart {
  margin-bottom: 1px;
}

#PreviewTitleEjectRow {
  }
  #PreviewLabel {
    qproperty-alignment: 'AlignVCenter | AlignHCenter';
    border-width: 0px 1px 0px 0px;
    padding: 1px 3px 1px 2px;
    margin-bottom: 1px;
  }
  #PreviewDeckText {
    qproperty-layoutAlignment: 'AlignLeft | AlignTop';
    padding: 0px;
  }
    #PreviewTitle {
      margin: 2px 2px 2px 0px;
    }
    #PreviewBPM {
      padding: 4px 0px 2px 2px;
    }
  #PreviewEjectButton {
  }

#PreviewPlayBox {
  padding: 0px;
  margin: 0px 1px 0px 0px;
  border-width: 0px;
}

#PreviewVuMeter {
  margin: 0px 0px 0px 2px;
}
/************** PreviewDeck ***************************************************/



/************** SkinSettings **************************************************/
#SkinSettingsContainer {
}

#SkinSettings {
  qproperty-layoutAlignment: 'AlignLeft | AlignTop';
  padding: 2px 0px 2px 0px;
  border: 1px solid #585858;
  border-width: 0px 0px 1px 1px;

}
#SkinSettingsHeader {
  qproperty-layoutAlignment: 'AlignLeft | AlignTop';
  padding-right: 2px;
  }
  #SkinSettingsClose {
    margin-bottom: 1px;
    background-color: transparent;
    image: url(skin:/buttons_classic/btn__settings_close.svg) no-repeat center top;
  }

#SkinSettingsCategory {
  padding: 3px 10px 10px 4px;
  qproperty-layoutAlignment: 'AlignLeft | AlignTop';
  border: 1px solid #1e1e1e;
  border-width: 0px;
  }
  #CategoryLabel {
    padding: 3px 0px 2px 3px;
  }
  #SkinSettingsLabelButton {
    padding: 0px 0px 0px 3px;
  }
  #SkinSettingsButton {
    padding-top: 1px;
    color: #d2d2d2;
  }


#SubmenuCover {
  background-color: rgba(15, 15, 15, 180);
}
/************** SkinSettings **************************************************/



/************** Mic Aux *******************************************************/
#MicAuxRack {
}

#MicRack, #AuxRack {
  qproperty-layoutAlignment: 'AlignRight | AlignTop';
  padding: 2px 3px 1px 4px;
  qproperty-layoutSpacing: 2;
  }

#MicAuxUnit {
  qproperty-layoutAlignment: 'AlignHCenter | AlignTop';
  }
  #MicAuxMainControlsFrame {
    border-radius: 1px;
    }
    #MicAuxMainControls {
      border-radius: 2px;
      padding: 0px 1px 0px 1px;
      border-bottom-left-radius: 1px;
      border-top-right-radius: 1px;
      }
      #MicAuxSubTitle {
        qproperty-alignment: 'AlignCenter | AlignTop';
        padding: 0px 0px 3px 1px;
      }
      #MicAuxPlayButtonBox {
        margin: 0px 0px 2px 1px;
      }

  #MicAuxSubControlsFrame {
    margin: 3px 0px;
    border-radius: 1px;
    border-right: 0px;
    border-top-right-radius: 0px;
    border-bottom-right-radius: 0px;
    }
    #MicAuxSubControls {
      border-width: 0px;
      padding: 0px 1px 0px 1px;
      background-color: transparent;
      }
      #MicAuxGainPFlContainer {
        qproperty-layoutAlignment: 'AlignHCenter | AlignVCenter';
        padding: 2px 0px 0px 0px;
        margin: 0px;
        }
        #MicAuxGainKnob {
          qproperty-layoutAlignment: 'AlignCenter';
        }
      #MicAuxFxButtons {
        qproperty-layoutAlignment: 'AlignHCenter | AlignVCenter';
        padding: 2px 0px;
      }
      #MicAuxVUMeter {
        qproperty-layoutAlignment: 'AlignHCenter | AlignVCenter';
        padding: 1px 1px 1px 1px;
      }

#MicDuckingContainer {
  qproperty-layoutAlignment: 'AlignCenter | AlignTop';
  padding: 1px 1px 3px 2px;
  }
  #MicDuckingStrengthKnob {
  qproperty-layoutAlignment: 'AlignHCenter';
    margin: 2px 0px 3px 1px;
  }

/************** Mic Aux *******************************************************/



/************** Samplers ******************************************************/
#SamplerRow {
  qproperty-layoutAlignment: 'AlignTop';
  margin: 0px 3px 5px 3px;
  qproperty-layoutSpacing: 3;
}

#SamplerDeck {
  padding: 1px 0px 2px 2px;
}

#SamplerDeckMini {
  padding: 1px;
}

#SamplerExpandButtonBox {
  qproperty-layoutAlignment: 'AlignLeft | AlignTop';
  padding: 1px 2px 1px 1px;
}

#SamplerText {
  qproperty-layoutAlignment: 'AlignLeft | AlignTop';
  padding: 1px 3px 1px 4px;
  border-width: 0px 1px 0px 0px;
}

#SamplerTextSmall {
  qproperty-layoutAlignment: 'AlignLeft';
  padding: 0px 0px 0px 3px;
}

#SamplerPlay {
  padding: 1px 2px 1px 0px;
  border-width: 1px 0px 0px 0px;
  border-right: 0px;
  border-bottom: 0px;
  border-left: 0px;
}

#SamplerPlaySmall {
  padding: 1px;
}

#SamplerMiniControls {
  padding: 0px 0px 0px 2px;
}

#SamplerButtons {
  qproperty-layoutAlignment: 'AlignVCenter';
}

#SamplerDeck #OverviewBox {
  margin-bottom: 1px;
}

#SamplerHotcues {
  padding: 1px 1px 2px 1px;
}

#SamplerButtonGrid {
  border-width: 1px 1px 0px 0px;
  padding: 1px 0px 1px 0px;
}

#SamplerHotcues,
#SamplerPfl {
  qproperty-layoutAlignment: 'AlignRight | AlignVCenter';
}

#SamplerGain {
  padding: 0px 0px 0px 2px;
  border-width: 1px 0px 0px 0px;
}

#SamplerPfl {
  qproperty-layoutAlignment: 'AlignRight | AlignBottom';
  border-width: 1px 1px 0px 0px;
  padding: 0px 4px 1px 5px;
}

#SamplerVU {
  padding: 1px 3px 0px 3px;
  qproperty-layoutAlignment: 'AlignCenter';
  border-width: 0px 1px 0px 0px;
}

#SamplerRateControls {
  padding: 0px 1px 1px 0px;
  }
  #SamplerPitchSlider {
    padding: 0px 0px 1px 0px;
    qproperty-layoutAlignment: 'AlignRight | AlignBottom';
  }
/************** Samplers *****************************************************/



/************** Effects ******************************************************/
#FxRack {
  qproperty-layoutAlignment: 'AlignCenter | AlignTop';
}

#FxUnit1, #FxUnit2, #FxUnit3, #FxUnit4 {
  qproperty-layoutAlignment: 'AlignRight | AlignTop';
  padding: 2px;
}

#FxSlotsCollapsed,
#FxSlotsExpanded {
  qproperty-layoutAlignment: 'AlignRight | AlignTop';
}

#FxUnitControlsExpanded, #FxUnitControlsCollapsed {
  qproperty-layoutAlignment: 'AlignHCenter | AlignVCenter';
  padding: 0px 0px 0px 3px;
}

#SuperMixKnob {
  margin-bottom: 1px;
}

#FxUnit1_ExpandCollapseButton,
#FxUnit2_ExpandCollapseButton,
#FxUnit3_ExpandCollapseButton,
#FxUnit4_ExpandCollapseButton {
  }
  #ExpandCollapseButton {
    border: 1px solid #000;
  }

#FxUnitControlsCollapsed #FxUnitLabel {
  margin: 0px 3px 0px 5px;
}
#FxUnitControlsExpanded #FxUnitLabel {
  margin: 2px 0px;
}

#FxSlotsCollapsed #FxSlotContainer {
  margin: 2px 1px 1px 1px;
}
#FxSlotsExpanded #FxSlotContainer {
  margin: 1px;
}

#FxSlot1,
#FxSlot2,
#FxSlot3 {
  qproperty-layoutAlignment: 'AlignRight | AlignVCenter';
  padding: 2px 4px 1px 4px;
}
#FxSlotBorder1[highlight="1"],
#FxSlotBorder2[highlight="1"],
#FxSlotBorder3[highlight="1"] {
  border: 1px solid #d08e00;
  background-color: rgba(0,0,0,125);
}

#FxFocusButtonBox {
  qproperty-layoutAlignment: 'AlignHCenter | AlignVCenter';
  padding: 0px 0px 0px 4px;
}

#FxMetaKnob {
  qproperty-layoutAlignment: 'AlignHCenter | AlignVCenter';
  padding: 1px 4px 2px 4px;
}

#FxKnobContainer {
  qproperty-layoutAlignment: 'AlignHCenter | AlignTop';
}

#FxKnob {
  qproperty-layoutAlignment: 'AlignHCenter | AlignVCenter';
  margin-left: 1px;
}

#FxButtonBox {
  qproperty-layoutAlignment: 'AlignHCenter | AlignTop';
}

#FxUnitKnob {
  qproperty-layoutAlignment: 'AlignRight';
  padding: 3px;
}
WEffectSelector {
  /* Fixes the white bars on the top/bottom of the popup on Mac OS X */
  min-height: 13px;
  margin: 1px 0px 0px 0px;
  /* If you use margin top/bottom 0, the combo box shrinks in width (go figure) and
      names start getting cut off. Adding explicit padding improves this. */
  padding: 4px 0px 4px 4px;
  /* The 3D frame on the combo box becomes flat when you give it a border
  border-radius: 3px; */
  }
#fadeModeCombobox {
  height: 18px;
  margin: 0px 0px 3px 1px;
  padding: 1px 0px 1px 4px;
  }

  WEffectSelector QAbstractScrollArea,
  #fadeModeCombobox QAbstractScrollArea {
    width: 142px;
    /* padding-left: 6px; */
    /* On Linux, this is not applied but font color from WEffectSelector
    is inherited.
    On Windows, it must be defined here */
    border: 1px solid #444;
    border-radius: 2px;
    padding: 0px;
    margin: 0px;
  }
  /* selected item */
  WEffectSelector::checked,
  #fadeModeCombobox::checked {
    /* not applied
    padding-left: 5px;	*/
    padding: 0px;
    margin: 0px;
    color: #eee;
  }
  /* hovered items */
  WEffectSelector::item:selected,
  #fadeModeCombobox::item:selected {
    background-color: #333;
  /* Already of those two destroys font config and puts tick mark behind text:
    margin: 0px;
    padding: 0px; */
  /* This moves the tick mark behind item text,
    text sits at left border now
    border: 0; */
  }
  WEffectSelector::indicator,
  #fadeModeCombobox::indicator {
  /* This is sufficient to completely hide the tick mark, but
    this alone would show an empty, shadowed box instead of tick mark
    background-color: transparent;*/
  /* This should decrease the tick mark's left & right margin but is not respected */
    margin: 0px;
    padding: 0px;
  }

#FxSuperLinkButton,
#FxSuperLinkInvertButton {
  }
  #FxSuperLinkButton {
    margin: 0px 1px 0px 0px;
    }
  #FxSuperLinkInvertButton {
    margin: 0px;
  }

#FxSuperLinkButton[value="0"],
#FxSuperLinkInvertButton[displayValue="0"] {
  background-color: #4b4b4b;
}
#FxSuperLinkInvertButton[displayValue="1"] {
  background-color: #9C0900;
  }
  #FxSuperLinkInvertButton[displayValue="1"]:hover {
    background-color: #B50A00;
  }

#FxSuperLinkButton[value="1"] {
  background-color: #5b9601;
  }
#FxSuperLinkButton[value="2"] {	/*
  a simple way to achieve a partitioning in thirds	*/
  background-color: qlineargradient(x1: 0, y1: 0, x2: 1, y2: 0,
    stop: 0 #5b9601,
    stop: 0.33 #5b9601,
    stop: 0.34 #333,
    stop: 1 #333);
  }
#FxSuperLinkButton[value="3"] {
  background-color: qlineargradient(x1: 0, y1: 0, x2: 1, y2: 0,
    stop: 0 #333,
    stop: 0.66 #333,
    stop: 0.67 #5b9601,
    stop: 1 #5b9601);
  }
#FxSuperLinkButton[value="4"] {
  background-color: qlineargradient(x1: 0, y1: 0, x2: 1, y2: 0,
    stop: 0 #5b9601,
    stop: 0.330000 #5b9601,
    stop: 0.340000 #333,
    stop: 0.660000 #333,
    stop: 0.670000 #5b9601,
    stop: 1 #5b9601);
  }
/************** Effects *******************************************************/



/************** Library *******************************************************/
#LibrarySingleton {
  /* This doesn't work as expected:
  it appears LibrarySingleton is displayed twice (nested in itself),
  so padding/margin would double.
  Placed a plain spacer in library.xml which works reliably
  padding-top: 5px;*/
}

#LibraryContainer {
  /* make a smooth transition from toolbar at the bottom to
    darker skin background at the top.
    Splitter handles should be translucent for this to work. */
  background-color: qlineargradient(x1:0, y1:0, x2:0, y2:1,
    stop:0 #0f0f0f,
    stop:1 #1e1e1e);
}

WLibrary,
#SidebarBox {
  padding: 2px 2px 0px 2px;
  border-bottom: 0px;
  border-left: 1px solid qlineargradient(x1:0, y1:0, x2:0, y2:1,
    stop:0 #333,
    stop:1 #1e1e1e);
  border-right: 1px solid qlineargradient(x1:0, y1:0, x2:0, y2:1,
    stop:0 #0a0a0a,
    stop:1 #1e1e1e);
  border-bottom-right-radius: 0px;
  border-bottom-left-radius: 0px;
}

#LibraryContainer QTableView,
#LibraryContainer QTextBrowser,
#LibraryContainer QTreeView {
  border-top: 1px solid #0a0a0a;
  border-right: 1px solid qlineargradient(x1:0, y1:0, x2:0, y2:1,
    stop:0 #333,
    stop:1 #444);
  border-bottom: 1px solid #444;
  border-left: 1px solid #0a0a0a;
  alternate-background-color: #0a0a0a;
  selection-background-color: #5e4507;
}

#LibraryContainer QTableView:focus,
#LibraryContainer QTreeView:focus {
  border: 1px solid #ff6600;
}

#LibraryContainer QTreeView {
  show-decoration-selected: 0;
}

/* selected items in Tree and Tracks table */
#LibraryContainer QTreeView::item:selected,
#LibraryContainer QTableView::item:selected,
#LibraryBPMButton::item:selected {
/* this doesn't style BPM value in selected row
#LibraryContainer QTableView::item:selected #LibraryBPMSpinBox::item:selected,
#LibraryContainer QTableView::item:selected > #LibraryBPMSpinBox::item:selected */
  color: #fff;
  background-color: #5e4507;
}

/* checkbox in library "Played" column */
#LibraryContainer QTableView::indicator {/*
  This results in 10x10px + 1px border = 12x12px
  Omitting this definitions makes the checkbox grow to
  12x12px + 1px border = 14x14px
  which also miraculously makes the BPM icon grow to 14x14px
  Neither checkbox nor BPM icon size have an effect on the size... */
  width: 10px;
  height: 10px;
  /* border is added to size defined above */
  border: 1px solid transparent;
  margin: 0px;
  padding: 0px;
  }
  #LibraryContainer QTableView::indicator:hover {
    border: 1px solid #888;
  }
  #LibraryContainer QTableView::indicator:checked,
  #LibraryContainer QTableView::indicator:checked:selected {
    image: url(skin:/buttons_classic/btn__lib_checkmark_orange.svg);
    border: 1px solid #ff6600;
    }
    #LibraryContainer QTableView::indicator:checked:hover,
    #LibraryContainer QTableView::indicator:selected:hover {
      border: 1px solid #aaa;
    }
  #LibraryContainer QTableView::indicator:unchecked {
    image: none;
    border: 1px solid rgba(151,151,151,128);
    }
    #LibraryContainer QTableView::indicator:unchecked:hover,
    #LibraryContainer QTableView::indicator:selected {
      border: 1px solid #888;
    }

/* Table cell in edit mode */
WLibrary QLineEdit,
#LibraryBPMSpinBox {
  color: #ddd;
  background-color: #0f0f0f;
  selection-color: #000;
  selection-background-color: #ccc;
  border: 1px solid #5E4507;
}

/* Entire BPM cell */
/* Lock icon at the left */
#LibraryBPMButton::indicator:checked {
  image: url(skin:/buttons_classic/btn__lib_bpm_locked_orange.svg);
  }
#LibraryBPMButton::indicator:unchecked {
  image: url(skin:/buttons_classic/btn__lib_bpm_unlocked_grey.svg);
  }
/* BPM value */
#LibraryBPMButton::item {
  }
#LibraryBPMSpinBox {
  border-left: 0px;
}
/* When activated, the left border of the spinbox shows an
  artefact of the inactive BPM value. */
#LibraryBPMSpinBox::up-button,
#LibraryBPMSpinBox::down-button {
  background-color: #5E4507;
  }
  #LibraryBPMSpinBox::up-button {
    image: url(skin:/buttons_classic/btn__lib_spinbox_up_white.svg) no-repeat;
    }
  #LibraryBPMSpinBox::down-button {
    image: url(skin:/buttons_classic/btn__lib_spinbox_down_white.svg) no-repeat;
    }
/* remove OS focus indicator from BPM cell */
WLibrary QCheckBox,
#LibraryBPMButton::item:selected,
WCueMenuPopup QPushButton:focus {
  outline: none;
}

/* Button in library "Preview" column */
#LibraryPreviewButton {/*
  width: 23px;
  height: 12px;*/
  background: transparent;
  margin: 0px;
  padding: 0px;
  border-radius: 2px;
  border: 1px solid transparent;
  }
  #LibraryPreviewButton:!checked {
    image: url(skin:/buttons_classic/btn__lib_preview_play_grey.svg);
    }
    #LibraryPreviewButton:!checked:hover {
      border: 1px solid #5e4507;
      background: #0f0f0f;
    }
  #LibraryPreviewButton:checked {
    image: url(skin:/buttons_classic/btn__lib_preview_pause.svg);
    background-color: #000;
    border: 1px solid #5e4507;
    }
    #LibraryPreviewButton:checked:hover {
      border: 1px solid #888;
    }

#LibraryContainer QHeaderView {
  font-size: 13px/15px;
  color: #bbb;
  border-bottom: 1px solid #000;
  }
  #LibraryContainer QHeaderView::section {
    height: 18px;
    border: 0px;
    border-right: 1px solid #000;
    border-bottom: 1px solid #000;
    padding: 0px 2px;
  }

  #LibraryContainer QHeaderView::up-arrow,
  #LibraryContainer QHeaderView::down-arrow {
    width: 12px;
    padding-left: 3px;
    padding-right: 3px;
    border-right: 1px solid #000;
    /* gradient colors should match those of QHeaderView gradient,
      with a litte transparency added to not cut off the header label */ 
    background-color: qlineargradient(x1:0, y1:0, x2:0, y2:1,
      stop:0 rgba(34,34,34,190),
      stop:1 rgba(17,17,17,190));
    }
    #LibraryContainer QHeaderView::up-arrow {
      image: url(skin:/buttons_classic/btn__lib_sort_up.png);
      }
    #LibraryContainer QHeaderView::down-arrow {
      image: url(skin:/style_classic/btn_lib_sort_down.png);
    }

/*********** scrollbars *********************************/
#LibraryContainer QScrollBar,
WEffectSelector QAbstractScrollArea QScrollBar {
  border: 0px solid #585858;
  background: #000;
  border-radius: 2px;
  padding: 1px;
  color: #999999;
  }
  #LibraryContainer QScrollBar:horizontal,
  WEffectSelector QAbstractScrollArea QScrollBar:horizontal {
    min-width: 12px;
    height: 15px;
    border-top-left-radius: 0px;
    border-top-right-radius: 0px;
    background-color: #000;
  }
  #LibraryContainer QScrollBar:vertical,
  WEffectSelector QAbstractScrollArea QScrollBar:vertical {
    min-height: 12px;
    width: 15px;
    border-top-left-radius: 0px;
    border-bottom-left-radius: 0px;
    color: #b3b3b3;
    background-color: #000;
  }
  /* catch scroll bar of focused treeview like this:
  #LibraryContainer QTreeView:focus QScrollBar:vertical {
  }*/
#LibraryContainer QScrollBar::handle:horizontal,
WEffectSelector QAbstractScrollArea QScrollBar::handle:horizontal {
  min-width: 25px;
  border-radius: 2px;
  background: qlineargradient(x1:0, y1:0, x2:0, y2:1,
    stop:0 #725309,
    stop:1 #412f05);
}
#LibraryContainer QScrollBar::handle:vertical,
WEffectSelector QAbstractScrollArea QScrollBar::handle:vertical {
  min-height: 25px;
  border-radius: 2px;
  background: qlineargradient(x1:0, y1:0, x2:0, y2:1,
    stop:0 #725309,
    stop:1 #412f05);
}

/* "add-page" and "sub-page" are the gutter of the scrollbar */
#LibraryContainer QScrollBar::add-page,
#LibraryContainer QScrollBar::sub-page,
WEffectSelector QAbstractScrollArea QScrollBar::add-page,
WEffectSelector QAbstractScrollArea QScrollBar::sub-page {
  min-width: 15px;
  min-height: 15px;
  background-color: #000;
  border-radius: 2px;
}
/* Turn off buttons */
#LibraryContainer QScrollBar::add-line,
#LibraryContainer QScrollBar::sub-line,
WEffectSelector QAbstractScrollArea QScrollBar::add-line,
WEffectSelector QAbstractScrollArea QScrollBar::sub-line{
  width: 0px;
  height: 0px;
  border: 0px;
}

/* Corner in between two scrollbars */
#LibraryContainer QAbstractScrollArea::corner,
WEffectSelector QAbstractScrollArea QScrollBar::corner {
  background-color: #1e1e1e;
}
/*********** scrollbars *********************************/


/*********** library search bar *********************************/
#SearchLineBox {
  padding: 2px;
  margin-bottom: 3px;
  margin-left: 2px;
}

WSearchLineEdit {
  padding: 2px;
  background-color: #0f0f0f;
  selection-color: #000;
  selection-background-color: #ccc;
  }
  WSearchLineEdit:focus {
<<<<<<< HEAD
    padding: 2px 0px 2px 2px;
    border: 2px solid #ff6600;
  }
  /* Clear button */
  WSearchLineEdit QToolButton {
    /* C++ code adds 3px in each dimension.
      height of search box inside the border: 22px
      make the button use the available height */
    height: 19px;
    width: 19px;
    margin-right: -1px;
    }
/*********** library search bar *********************************/

=======
    padding: 1px;
    border: 2px solid #d08e00;
  }
  /* Clear button: see /skins/default.qss */
>>>>>>> 634b3376

/************ splitters ***********************/
/* HorizontalSplitter
  (the splitter itself is horizontal)
  Used to split
  - Waveforms & Decks/FX/etc
  - Library feature & Coverart */
#HorizontalSplitter {
  padding: 0px;
  margin: 0px;
}

#HorizontalSplitter::handle {
    image: url(skin:/style_classic/splitter_handle_horizontal_unchecked.png); /*
    border-top: 1px solid #000; */
  }
  #HorizontalSplitter::handle:pressed,
  #HorizontalSplitter::handle:hover {
    image: url(skin:/style_classic/splitter_handle_horizontal_checked.png);
  }
#HorizontalSplitter::handle:vertical {
  height: 9px;
}

/* VerticalSplitter
  (the splitter itself is vertical)
  Used to split Library sidebar & Tracks table */
#VerticalSplitter::handle {
  image: url(skin:/style_classic/splitter_handle_unchecked.png);
}
#VerticalSplitter::handle:pressed,
#VerticalSplitter::handle:hover {
  image: url(skin:/style_classic/splitter_handle_checked.png);
}
#VerticalSplitter::handle:vertical {
  /* 'height' works although it's actually the width of the handle */
  height: 10px;
}
/************ splitters ***********************/


/* Extra declaration for QRadioButton otherwise it shows up with wrong colors in Linux with Gnome */
WLibrary QLabel, WLibrary QRadioButton {
  background: transparent;
}

/* Additional space for QRadionButtons */
WLibrary QRadioButton {
  /* bottom margin! */
  margin: 2px 3px 2px 3px;
}

/* Additional space for QLabels */
WLibrary QLabel {
  margin: 2px 5px 5px 1px;
}

WLibrary QRadioButton::indicator:checked {
  background: url(skin:/buttons_classic/btn__lib_radio_button_on_yellow.svg) center center;
}

WLibrary QRadioButton::indicator:unchecked {
  background: url(skin:/buttons_classic/btn__lib_radio_button_off.svg) center center;
}

/* Library feature pushbuttons
  Don't use 'WLibrary QPushButton' here, as this would apply padding
  to the Preview & BPM lock buttons as well.
  Define the buttons fore every Library feature instead. */
#DlgMissing > QPushButton,
#DlgHidden > QPushButton,
#DlgAutoDJ > QPushButton,
#DlgRecording > QPushButton,
#DlgAnalysis > QPushButton {
  margin: 0px 4px 3px 2px;
  padding: 0px;
  height: 20px;
  }
#DlgMissing > QPushButton,
#DlgHidden > QPushButton,
#DlgRecording > QPushButton,
#DlgAnalysis > QPushButton {
  padding: 0px 5px;
  }
  /* Focus highlight is set via border-image at the top */
  /* Space in between 'Enable AutoDJ' and transition time spinbox */
  QPushButton#pushButtonAutoDJ {
    margin-left: 0px;
    min-width: 40px;
  }
  #DlgAutoDJ > #horizontalSpacer {
    width: 100px;
  }
  /* Push 'New' radio button away from corner */
  #radioButtonRecentlyAdded {
    margin-left: 10px;
  }
  /* Space in between 'All' radio button and 'Select All' button */
  QPushButton#pushButtonSelectAll {
    margin-left: 12px;
  }



#LibraryContainer QTreeView {
  show-decoration-selected: 0;
}
/* triangle for closed/opened branches in treeview */
/* closed */
#LibraryContainer QTreeView::branch:closed:has-children:!has-siblings:!selected,
#LibraryContainer QTreeView::branch:closed:has-children:has-siblings:!selected {
/*  Suppresses that selected sidebar items branch indicator shows wrong color when out of focus ; lp:880588 */
  border-image: none;
    image: url(skin:/style_classic/library_branch_closed_grey.png);
  }
  /* closed, selected */
  #LibraryContainer QTreeView::branch:closed:has-children:!has-siblings:selected,
  #LibraryContainer QTreeView::branch:closed:has-children:has-siblings:selected {
    border-image: none;
    image: url(skin:/style_classic/library_branch_closed_selected_white.png);
    background-color: #5e4507;
  }
/* open */
#LibraryContainer QTreeView::branch:open:has-children:!has-siblings,
#LibraryContainer QTreeView::branch:open:has-children:has-siblings {
  border-image: none;
  image: url(skin:/style_classic/library_branch_open_grey.png);
  }
  /* open, selected */
  #LibraryContainer QTreeView::branch:open:has-children:!has-siblings:selected,
  #LibraryContainer QTreeView::branch:open:has-children:has-siblings:selected {
    border-image: none;
    image: url(skin:/style_classic/library_branch_open_selected_white.png);
    background-color: #5e4507;
    }
  /* space left of selected child item */
  #LibraryContainer QTreeView::branch:closed:!has-children:!has-siblings:selected,
  #LibraryContainer QTreeView::branch:closed:!has-children:has-siblings:selected,
  #LibraryContainer QTreeView::branch:open:!has-children:!has-siblings:selected,
  #LibraryContainer QTreeView::branch:open:!has-children:has-siblings:selected {
    border-image: none;
    background-color: #0f0f0f;
  }
/************** Library *******************************************************/



/************** common styles for WEffectSelector ******************************
*************** QSpinBox, QMenu, QToolTip *************************************/
WEffectSelector QAbstractScrollArea,
#fadeModeCombobox QAbstractScrollArea,
QToolTip,
WBeatSpinBox QMenu,
#LibraryContainer QMenu,
WCueMenuPopup,
WCueMenuPopup QMenu,
WCoverArtMenu,
#SkinSettings {
  padding: 3px;
  border: 1px solid #888;
  border-radius: 2px;
}

#SkinContainer,
#CrossfaderButtonContainerDeck,
#CrossfaderButtonContainerAux,
#CrossfaderButton[value="0"],
#LibraryContainer QTableView,
#LibraryContainer QTextBrowser,
#LibraryContainer QTreeView,
QToolTip,
WBeatSpinBox QMenu,
  WCueMenuPopup,
  #LibraryContainer QMenu,
  WCueMenuPopup QMenu,
  WCoverArtMenu,
WBeatSpinBox QMenu::item,
  #LibraryContainer QMenu::item,
  WCueMenuPopup QMenu::item,
  WCueMenuPopup QLabel,
  WCoverArtMenu::item,
#LibraryContainer QMenu QCheckBox,
WBeatSpinBox,
#spinBoxTransition,
#SkinSettings,
WSearchLineEdit,
WEffectSelector QAbstractScrollArea,
#fadeModeCombobox QAbstractScrollArea,
WEffectSelector, WEffectSelector::item,
#fadeModeCombobox, #fadeModeCombobox::item {
  background-color: #0f0f0f;
}
WBeatSpinBox,
#spinBoxTransition,
#SkinSettings,
WSearchLineEdit,
WEffectSelector, WEffectSelector QAbstractScrollArea,
#fadeModeCombobox, #fadeModeCombobox QAbstractScrollArea {
  font-size: 13px/13px;
}
  /* hovered items */
  WEffectSelector::item:selected,
  #fadeModeCombobox::item:selected,
  WBeatSpinBox QMenu::item:selected,
  #LibraryContainer QMenu::item:selected,
  WCueMenuPopup QMenu::item:selected,
  WCoverArtMenu::item:selected,
  #LibraryContainer QMenu QCheckBox:selected,
  #LibraryContainer QMenu QCheckBox:focus,  /* selected by keyboard */
  #LibraryContainer QMenu QCheckBox:hover, /* mouse hover */
  #SkinSettingsButton:hover,
  #SkinSettingsLabelButton:hover {
    background-color: #5E4507;
    color: white;
    /* remove OS focus indicator */
    outline: none;
  }
  /* hover over checked effect */
  WEffectSelector::item:checked:selected,
  #fadeModeCombobox::item:checked:selected {
    background-color: #2a1e03;
    color: #fff;
    }


WEffectSelector,
#fadeModeCombobox {
  font-weight: bold;
  text-transform: uppercase;
  /* The 3D frame on the combo box becomes flat when you give it a border
  border-radius: 3px; */
  }
  WEffectSelector {
    /* If you use margin top/bottom 0, the combo box shrinks in width (go figure) and
        names start getting cut off. Adding explicit padding improves this. */
    padding: 0px 0px 2px 5px;
    margin: 0px;
  }
  #fadeModeCombobox {
    height: 19px;
    padding: 0px 0px 1px 5px;
    margin: 0px 1px 2px 1px; 
  }
  WEffectSelector::down-arrow,
  #fadeModeCombobox::down-arrow {
    image: url(skin:/buttons_classic/btn__fx_selector_down.svg);
    border: 0;
    padding: 0;
    margin: 0;
    }
    WEffectSelector::down-arrow:hover,
    #fadeModeCombobox::down-arrow:hover {
      image: url(skin:/buttons_classic/btn__fx_selector_down_pressed.svg);
    }

  WEffectSelector QAbstractScrollArea {
    min-width: 160px;
  }
  #fadeModeCombobox QAbstractScrollArea {
    min-width: 185px;
  }
  WEffectSelector::indicator:checked,
  #fadeModeCombobox::indicator:checked {
    /* checkbox container is 28 x 22px;
      use margin + border to create a square checkbox sized like kill buttons */ 
    margin: 2px;
    image: url(skin:/buttons_classic/btn__lib_checkmark_orange.svg);
  }
  WEffectSelector::checked, /* selected item */
  WEffectSelector::indicator, /* checkbox, tick mark */
  WEffectSelector::drop-down,
  WEffectSelector::indicator:!checked,
  #fadeModeCombobox::checked, /* selected mode */
  #fadeModeCombobox::indicator, /* checkbox, tick mark */
  #fadeModeCombobox::drop-down,
  #fadeModeCombobox::indicator:!checked,
  WBeatSpinBox QMenu::item,
  #LibraryContainer QMenu::item,
  WCueMenuPopup QMenu::item,
  WCoverArtMenu::item,
  #LibraryContainer QMenu QCheckBox {
      padding: 0px;
      margin: 0px;
      image: none;
      outline: none;
      border: 0px solid transparent;
    }
  WBeatSpinBox QMenu::separator,
  #LibraryContainer QMenu::separator,
  WCueMenuPopup QMenu::separator,
  #SkinSettingsSeparator {
    border-top: 1px solid #000;
    border-bottom: 1px solid #222;
    }
    WBeatSpinBox QMenu::separator,
    #LibraryContainer QMenu::separator,
    WCueMenuPopup QMenu::separator {
        height: 0px;
        margin: 4px;
      }
    #SkinSettingsSeparator {
      margin: 0px 4px 4px 4px;
    }
  WBeatSpinBox QMenu::item,
  #LibraryContainer QMenu::item,
  WCueMenuPopup QMenu::item,
  WCoverArtMenu::item {
  /* Right padding creates a margin to the menu expand arrow.
    Left padding should be bigger than menu icon width + menu icon
    left/right margin */
    padding: 5px 12px 5px 26px;
  }
  /* Icons in QLineEdit menus:
   beatsize spinbox, searchbox, editable track properties */ 
  WBeatSpinBox QMenu::icon,
  #LibraryContainer QMenu::icon,
  WCueMenuPopup QMenu::icon,
  /* checkbox in Crate name context menu:
    "[ ] Auto DJ Track Source"  */
  #LibraryContainer QMenu::indicator {
    margin: 0px 4px 0px 5px;
    }
  /* items in Crate sub menu */
  #LibraryContainer QMenu QCheckBox {
    padding: 3px 10px 3px 5px;
    }
  #LibraryContainer QMenu QCheckBox::indicator,
  #LibraryContainer QMenu::indicator,
  WCueMenuPopup QMenu::indicator {
    width: 13px;
    height: 13px;
    border: 1px solid #333;
    border-radius: 1px;
    background-color: #000;
    /* remove OS focus indicator */
    outline: none;
    }
  #LibraryContainer QMenu QCheckBox::indicator:checked,
  #LibraryContainer QMenu::indicator:checked,
  WCueMenuPopup QMenu::indicator:checked {
    image: url(skin:/buttons_classic/btn__lib_checkmark_orange.svg);
    }
  /* disabled menu item and checkbox */
  #LibraryContainer QMenu QCheckBox:!enabled,
  #LibraryContainer QMenu::item:!enabled,
  WCueMenuPopup QMenu::item:!enabled,
  WCoverArtMenu::item:!enabled,
  #LibraryContainer QMenu QCheckBox::indicator:!enabled {
    color: #494949;
    }
  #LibraryContainer QMenu QCheckBox::indicator:!enabled:!checked,
  #LibraryContainer QMenu::indicator:!enabled:!checked,
  WCueMenuPopup QMenu::indicator:!enabled:!checked {
    border: 1px solid #222;
    background-color: #222;
    }
  #LibraryContainer QMenu QCheckBox::indicator:!enabled:checked {
    image: url(skin:/buttons_classic/btn__lib_checkmark_grey.svg);
    border: 1px solid #222;
    background-color: #222;
    }
  #LibraryContainer QMenu QCheckBox::indicator:indeterminate,
  #LibraryContainer QCheckBox::indicator:indeterminate:!enabled {
    image: url(skin:/buttons_classic/btn__lib_checkmark_grey.svg);
  }

  #LibraryContainer QMenu::right-arrow {
    width: 10px;
    height: 10px;
    image: url(skin:/style_classic/menu_arrow_yellow.svg);
    }
  #LibraryContainer QMenu::right-arrow:selected {
    image: url(skin:/style_classic/menu_arrow_white.svg);
  }

  #LibraryContainer QHeaderView QMenu::indicator {
    width: 10px;
    height: 10px;
    margin-left: 2px;
    border: none;
    background: none;
    }
    #LibraryContainer QHeaderView QMenu::indicator:checked {
      image: url(skin:/buttons_classic/btn__lib_checkmark_orange.svg);
    }
/************** common styles for WEffectSelector ******************************
*************** QSpinBox, QMenu, QToolTip *************************************/



/************** little helpers ************************************************/
#AlignLeft {
  qproperty-layoutAlignment: 'AlignLeft';
}

#AlignLeftTop {
  qproperty-layoutAlignment: 'AlignLeft | AlignTop';
}

#AlignLeftBottom {
  qproperty-layoutAlignment: 'AlignLeft | AlignBottom';
}

#AlignRight {
  qproperty-layoutAlignment: 'AlignRight';
}

#AlignRightTop {
  qproperty-layoutAlignment: 'AlignRight | AlignTop';
}

#AlignRightBottom {
  qproperty-layoutAlignment: 'AlignRight | AlignBottom';
}

#AlignRightCenter {
  qproperty-layoutAlignment: 'AlignRight | AlignVCenter';
}

#AlignCenter {
  qproperty-layoutAlignment: 'AlignHCenter | AlignVCenter';
}

#AlignCenterTop {
  qproperty-layoutAlignment: 'AlignHCenter | AlignTop';
}

#AlignBottom {
  qproperty-layoutAlignment: 'AlignHCenter | AlignBottom';
}

#TEST {
  background-color: #456113;
}

#Spacer00 {
  background-color: #000;
}

#Spacer0f {
  background-color: #0f0f0f;
}

#Spacer1e {
  background-color: #1e1e1e;
}

#Spacer58 {
  background-color: #585858;
}

#Border58 {
  border: 1px solid #585858;
}



<|MERGE_RESOLUTION|>--- conflicted
+++ resolved
@@ -29,7 +29,6 @@
 }
 
 /* regular font weight */
-<<<<<<< HEAD
 WSearchLineEdit,
 QToolTip,
 #LibraryContainer QMenu,
@@ -37,9 +36,6 @@
 WCueMenuPopup QMenu,
 WCoverArtMenu,
 WBeatSpinBox QMenu {
-=======
-QToolTip {
->>>>>>> 634b3376
   font-weight: normal;
 }
 
@@ -200,18 +196,6 @@
   color: #d2d2d2;
 }
 
-<<<<<<< HEAD
-=======
-#LibraryBPMSpinBox,
-#LibraryBPMButton::item,
-#LibraryContainer QTableView,
-#LibraryContainer QTextBrowser,
-#LibraryContainer QTreeView {
-  color: #eece33;
-  selection-color: #eece33;
-}
-
->>>>>>> 634b3376
 /* yellow */
 #Deck1 WLabel, #Deck2 WLabel,
 #DeckMini1 WLabel, #DeckMini2 WLabel,
@@ -1077,7 +1061,6 @@
 #ToolbarLogo {
   image: url(skin:/style_classic/mixxx_logo_small.svg) no-repeat center center;
 }
-<<<<<<< HEAD
 
 WSearchLineEdit QToolButton:!focus {
   image: url(skin:/buttons_classic/btn__lib_clear_search.svg);
@@ -1152,8 +1135,6 @@
   selection-background-color: #ccc;
   padding: 2px;
 }
-=======
->>>>>>> 634b3376
 /************** Button icons **************************************************/
 /************** Button styles *************************************************/
 
@@ -2335,27 +2316,10 @@
   selection-background-color: #ccc;
   }
   WSearchLineEdit:focus {
-<<<<<<< HEAD
-    padding: 2px 0px 2px 2px;
-    border: 2px solid #ff6600;
-  }
-  /* Clear button */
-  WSearchLineEdit QToolButton {
-    /* C++ code adds 3px in each dimension.
-      height of search box inside the border: 22px
-      make the button use the available height */
-    height: 19px;
-    width: 19px;
-    margin-right: -1px;
-    }
-/*********** library search bar *********************************/
-
-=======
     padding: 1px;
     border: 2px solid #d08e00;
   }
   /* Clear button: see /skins/default.qss */
->>>>>>> 634b3376
 
 /************ splitters ***********************/
 /* HorizontalSplitter
