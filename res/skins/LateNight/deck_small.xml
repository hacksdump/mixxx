--- conflicted
+++ resolved
@@ -8,23 +8,15 @@
 
       <WidgetGroup>
         <Layout>horizontal</Layout>
-<<<<<<< HEAD
-        <Size>i,51f</Size>
-=======
         <SizePolicy>i,min</SizePolicy>
->>>>>>> b83b62d8
         <Children>
 
           <WidgetGroup>
-            <Size>40f,40f</Size>
+            <Size>42f,42f</Size>
             <Layout>horizontal</Layout>
-<<<<<<< HEAD
-            <Size>1me,46f</Size>
-=======
             <!-- hack/trick: remove the css border (top & left) from SpinnyContainer
                 so we can use the Spinny singleton from regular decks :) -->
             <Style>QWidget {border: none};</Style>
->>>>>>> b83b62d8
             <Children>
               <SingletonContainer>
                 <ObjectName>SpinnyCoverart<Variable name="channum"/></ObjectName>
@@ -32,28 +24,13 @@
             </Children>
           </WidgetGroup>
 
-<<<<<<< HEAD
-              <WidgetGroup>
-                <SizePolicy>min,min</SizePolicy>
-                <MaximumSize>41,46</MaximumSize>
-                <Layout>horizontal</Layout>
-                <Children>
-                  <SingletonContainer>
-                    <ObjectName>SpinnyCoverart<Variable name="channum"/></ObjectName>
-                  </SingletonContainer>
-                </Children>
-              </WidgetGroup>
+          <WidgetGroup><Size>2f,0min</Size></WidgetGroup>
 
-              <WidgetGroup>
-                <SizePolicy>me,min</SizePolicy>
-                <MinimumSize>200,46</MinimumSize>
-                <MaximumSize>250,46</MaximumSize>
-=======
           <WidgetGroup>
             <ObjectName>OverviewBox</ObjectName>
             <SizePolicy>me,min</SizePolicy>
-            <MinimumSize>200,40</MinimumSize>
-            <MaximumSize>250,40</MaximumSize>
+            <MinimumSize>200,46</MinimumSize>
+            <MaximumSize>250,46</MaximumSize>
             <Layout>horizontal</Layout>
             <Children>
               <SingletonContainer>
@@ -64,18 +41,17 @@
 
           <WidgetGroup><!-- DeckSmall_TitlePlayPosKeyBPM -->
             <Layout>vertical</Layout>
-            <Size>200min,41f</Size>
+            <Size>200min,46f</Size>
             <Children>
 
               <WidgetGroup>
->>>>>>> b83b62d8
                 <Layout>horizontal</Layout>
-                <Size>200min,20f</Size>
+                <Size>200min,23f</Size>
                 <Children>
                   <TrackProperty>
                     <TooltipId>track_title</TooltipId>
                     <ObjectName>TitleTextSmall</ObjectName>
-                    <Size>100me,20f</Size>
+                    <Size>100me,23f</Size>
                     <Property>title</Property>
                     <Alignment>left</Alignment>
                     <Elide>right</Elide>
@@ -86,7 +62,7 @@
                     <TooltipId>track_time</TooltipId>
                     <ObjectName>PlayPositionTextSmall</ObjectName>
                     <SizePolicy>min,f</SizePolicy>
-                    <MinimumSize>,21</MinimumSize>
+                    <MinimumSize>,23</MinimumSize>
                     <Alignment>center</Alignment>
                     <Channel><Variable name="channum"/></Channel>
                     <Connection>
@@ -96,100 +72,25 @@
                 </Children>
               </WidgetGroup><!-- Title / PlayPos -->
 
-<<<<<<< HEAD
-              <WidgetGroup>
-                <Layout>vertical</Layout>
-                <Size>200min,46f</Size>
-=======
               <WidgetGroup><!-- Artist / Key / BPM -->
                 <Layout>horizontal</Layout>
-                <Size>200min,20f</Size>
->>>>>>> b83b62d8
+                <Size>200min,22f</Size>
                 <Children>
                   <TrackProperty>
                     <TooltipId>track_title</TooltipId>
                     <ObjectName>ArtistTextSmall</ObjectName>
-                    <Size>96me,20f</Size>
+                    <Size>96me,22f</Size>
                     <Property>artist</Property>
                     <Alignment>left</Alignment>
                     <Elide>right</Elide>
                     <Channel><Variable name="channum"/></Channel>
                   </TrackProperty>
 
-<<<<<<< HEAD
-                  <WidgetGroup>
-                    <Layout>horizontal</Layout>
-                    <Size>200min,23f</Size>
-                    <Children>
-                      <TrackProperty>
-                        <TooltipId>track_title</TooltipId>
-                        <ObjectName>TitleTextSmall</ObjectName>
-                        <Size>100me,23f</Size>
-                        <Property>title</Property>
-                        <Alignment>left</Alignment>
-                        <Elide>right</Elide>
-                        <Channel><Variable name="channum"/></Channel>
-                      </TrackProperty>
-                      
-                      <NumberPos>
-                        <TooltipId>track_time</TooltipId>
-                        <ObjectName>PlayPositionTextSmall</ObjectName>
-                        <Size>50min,23f</Size>
-                        <Alignment>center</Alignment>
-                        <Channel><Variable name="channum"/></Channel>
-                        <Connection>
-                          <ConfigKey><Variable name="group"/>,playposition</ConfigKey>
-                        </Connection>
-                      </NumberPos>
-                    </Children>
-                  </WidgetGroup><!-- Title / PlayPos -->
-
-                  <WidgetGroup><!-- Artist / Key / BPM -->
-                    <Layout>horizontal</Layout>
-                    <Size>200min,23f</Size>
-                    <Children>
-                      <TrackProperty>
-                        <TooltipId>track_title</TooltipId>
-                        <ObjectName>ArtistTextSmall</ObjectName>
-                        <Size>96me,23f</Size>
-                        <Property>artist</Property>
-                        <Alignment>left</Alignment>
-                        <Elide>right</Elide>
-                        <Channel><Variable name="channum"/></Channel>
-                      </TrackProperty>
-
-                      <Key>
-                        <TooltipId>visual_key</TooltipId>
-                        <ObjectName>KeyTextSmall</ObjectName>
-                        <Channel><Variable name="channum"/></Channel>
-                        <Size>44min,23f</Size>
-                        <Alignment>center</Alignment>
-                        <Elide>right</Elide>
-                        <Connection>
-                          <ConfigKey><Variable name="group"/>,visual_key</ConfigKey>
-                        </Connection>
-                      </Key>
-
-                      <NumberBpm>
-                        <ObjectName>BpmTextSmall</ObjectName>
-                        <TooltipId>visual_bpm</TooltipId>
-                        <Size>60f,23f</Size>
-                        <Alignment>center</Alignment>
-                        <Channel><Variable name="channum" /></Channel>
-                        <NumberOfDigits>2</NumberOfDigits>
-                        <Connection>
-                          <ConfigKey><Variable name="group"/>,visual_bpm</ConfigKey>
-                        </Connection>
-                      </NumberBpm>
-
-                    </Children>
-                  </WidgetGroup><!-- Key / BPM / PlayPos -->
-=======
                   <Key>
                     <TooltipId>visual_key</TooltipId>
                     <ObjectName>KeyTextSmall</ObjectName>
                     <Channel><Variable name="channum"/></Channel>
-                    <Size>44min,20f</Size>
+                    <Size>44min,22f</Size>
                     <Alignment>center</Alignment>
                     <Elide>right</Elide>
                     <Connection>
@@ -200,7 +101,7 @@
                   <NumberBpm>
                     <ObjectName>BpmTextSmall</ObjectName>
                     <TooltipId>visual_bpm</TooltipId>
-                    <Size>60f,20f</Size>
+                    <Size>60f,22f</Size>
                     <Alignment>center</Alignment>
                     <Channel><Variable name="channum" /></Channel>
                     <NumberOfDigits>2</NumberOfDigits>
@@ -208,10 +109,9 @@
                       <ConfigKey><Variable name="group"/>,visual_bpm</ConfigKey>
                     </Connection>
                   </NumberBpm>
->>>>>>> b83b62d8
 
                 </Children>
-              </WidgetGroup><!-- Key / BPM / PlayPos -->
+              </WidgetGroup><!-- Artist / Key / BPM -->
 
             </Children>
           </WidgetGroup><!-- DeckSmall_TitlePlayPosKeyBPM -->
