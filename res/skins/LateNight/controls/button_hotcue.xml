<!-- A hotcue button. The only variable that needs to be specified is "number" -->
<Template>
  <WidgetGroup>
    <ObjectName>Hotcue<Variable name="number"/></ObjectName>
    <MinimumSize>26,26</MinimumSize>
    <MaximumSize>26,26</MaximumSize>
    <SizePolicy>me,f</SizePolicy>
    <Layout>horizontal</Layout>
    <Children>
      <HotcueButton>
        <TooltipId>hotcue</TooltipId>
        <ObjectName>HotcueButton</ObjectName>
        <MinimumSize>26,26</MinimumSize>
        <MaximumSize>26,26</MaximumSize>
        <SizePolicy>me,f</SizePolicy>
        <Group><Variable name="Group"/></Group>
        <Hotcue><Variable name="number"/></Hotcue>
<<<<<<< HEAD
        <NumberStates>3</NumberStates>
=======
        <NumberStates>2</NumberStates>
        <DimBrightThreshold><Variable name="DimBrightThresholdHotcueBtn"/></DimBrightThreshold>
>>>>>>> ca87f6a1
        <State>
          <Number>0</Number>
          <Unpressed scalemode="STRETCH">skin:/<Variable name="BtnScheme"/>/buttons/btn_<Variable name="BtnType"/>_square.svg</Unpressed>
          <Pressed scalemode="STRETCH">skin:/<Variable name="BtnScheme"/>/buttons/btn_<Variable name="BtnType"/>_square_active.svg</Pressed>
        </State>
        <State>
          <Number>1</Number>
          <Unpressed scalemode="STRETCH">skin:/<Variable name="BtnScheme"/>/buttons/btn_<Variable name="BtnType"/>_square_set.svg</Unpressed>
          <Pressed scalemode="STRETCH">skin:/<Variable name="BtnScheme"/>/buttons/btn_<Variable name="BtnType"/>_square_active.svg</Pressed>
        </State>
        <State>
          <Number>2</Number>
          <Unpressed scalemode="STRETCH">skin:/buttons_<Variable name="btn_scheme"/>/btn_<Variable name="btn_type"/>_square_set.svg</Unpressed>
          <Pressed scalemode="STRETCH">skin:/buttons_<Variable name="btn_scheme"/>/btn_<Variable name="btn_type"/>_square_active.svg</Pressed>
        </State>
      </HotcueButton>
    </Children>
  </WidgetGroup>
</Template><|MERGE_RESOLUTION|>--- conflicted
+++ resolved
@@ -15,12 +15,8 @@
         <SizePolicy>me,f</SizePolicy>
         <Group><Variable name="Group"/></Group>
         <Hotcue><Variable name="number"/></Hotcue>
-<<<<<<< HEAD
         <NumberStates>3</NumberStates>
-=======
-        <NumberStates>2</NumberStates>
         <DimBrightThreshold><Variable name="DimBrightThresholdHotcueBtn"/></DimBrightThreshold>
->>>>>>> ca87f6a1
         <State>
           <Number>0</Number>
           <Unpressed scalemode="STRETCH">skin:/<Variable name="BtnScheme"/>/buttons/btn_<Variable name="BtnType"/>_square.svg</Unpressed>
