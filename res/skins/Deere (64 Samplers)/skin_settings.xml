<!DOCTYPE template>
<!--
  Description:
    The skin settings floating widget.
-->
<Template>
  <WidgetGroup>
    <ObjectName>SkinSettings</ObjectName>
    <Layout>vertical</Layout>
    <Size>180f,-1min</Size>
    <Children>
      <WidgetGroup>
        <ObjectName>SkinSettingsTop</ObjectName>
        <Layout>horizontal</Layout>
        <Children>
          <Label>
            <ObjectName>h1</ObjectName>
            <SizePolicy>e,min</SizePolicy>
            <Text>Skin Settings</Text>
          </Label>
          <PushButton>
            <TooltipId>skin_settings</TooltipId>
            <ObjectName>SidebarShowHideSkinSettingsButton</ObjectName>
            <MinimumSize><Variable name="SquareButtonMinimumSize"/></MinimumSize>
            <MaximumSize><Variable name="SquareButtonMaximumSize"/></MaximumSize>
            <SizePolicy><Variable name="SquareButtonSizePolicy"/></SizePolicy>
            <NumberStates>2</NumberStates>
            <State>
              <Number>0</Number>
              <Text><Variable name="state_0_text"/></Text>
              <Pressed scalemode="STRETCH_ASPECT">icon/ic_clear_48px.svg</Pressed>
              <Unpressed scalemode="STRETCH_ASPECT">icon/ic_clear_48px.svg</Unpressed>
            </State>
            <State>
              <Number>1</Number>
              <Text><Variable name="state_1_text"/></Text>
              <Pressed scalemode="STRETCH_ASPECT">icon/ic_clear_48px.svg</Pressed>
              <Unpressed scalemode="STRETCH_ASPECT">icon/ic_clear_48px.svg</Unpressed>
            </State>
            <Connection>
              <ConfigKey>[Master],skin_settings</ConfigKey>
              <!-- This is used to work around Bug 1795663 on OSX -->
              <EmitOnPressAndRelease>false</EmitOnPressAndRelease>
              <ButtonState>LeftButton</ButtonState>
            </Connection>
          </PushButton>
        </Children>
      </WidgetGroup>

      <WidgetGroup>
        <ObjectName>h3</ObjectName>
        <Layout>vertical</Layout>
        <SizePolicy>me,min</SizePolicy>
        <Children>
          <Template src="skin:skinsettings_button.xml">
            <SetVariable name="TooltipId"></SetVariable>
            <SetVariable name="text">Parallel Waveforms</SetVariable>
            <SetVariable name="skinsetting">[Deere],show_parallel_waveforms</SetVariable>
          </Template>

          <Template src="skin:skinsettings_button.xml">
            <SetVariable name="TooltipId">toggle_4decks</SetVariable>
            <SetVariable name="text">4 Decks</SetVariable>
            <SetVariable name="skinsetting">[Skin],show_4decks</SetVariable>
          </Template>

        </Children>
      </WidgetGroup>

      <!-- Deck Settings -->
      <Label>
      <ObjectName>h2</ObjectName>
      <Text>Decks</Text>
      </Label>

      <WidgetGroup>
        <ObjectName>h3</ObjectName>
        <Layout>vertical</Layout>
        <SizePolicy>me,min</SizePolicy>
        <Children>

          <Template src="skin:skinsettings_button.xml">
            <SetVariable name="TooltipId">show_coverart</SetVariable>
            <SetVariable name="text">Cover Art</SetVariable>
            <SetVariable name="skinsetting">[Skin],show_coverart</SetVariable>
          </Template>

          <Template src="skin:skinsettings_button.xml">
            <SetVariable name="TooltipId">show_spinny</SetVariable>
            <SetVariable name="text">Spinnies</SetVariable>
            <SetVariable name="skinsetting">[Skin],show_spinnies</SetVariable>
          </Template>

          <Template src="skin:skinsettings_button.xml">
            <SetVariable name="TooltipId"></SetVariable>
            <SetVariable name="text">Artist &amp; Track Title</SetVariable>
            <SetVariable name="skinsetting">[Deere],show_track_info</SetVariable>
          </Template>

          <Template src="skin:skinsettings_button.xml">
            <SetVariable name="TooltipId"></SetVariable>
            <SetVariable name="text">BPM</SetVariable>
            <SetVariable name="skinsetting">[Deere],show_bpm_info</SetVariable>
          </Template>

          <Template src="skin:skinsettings_button.xml">
            <SetVariable name="TooltipId"></SetVariable>
            <SetVariable name="text">Star Rating</SetVariable>
            <SetVariable name="skinsetting">[Skin],show_starrating</SetVariable>
          </Template>

          <Template src="skin:skinsettings_button.xml">
            <SetVariable name="TooltipId"></SetVariable>
            <SetVariable name="text">8 Hotcues</SetVariable>
            <SetVariable name="skinsetting">[Skin],show_8_hotcues</SetVariable>
          </Template>

          <Template src="skin:skinsettings_button.xml">
<<<<<<< HEAD
            <SetVariable name="TooltipId">intro_outro_cue_toggle</SetVariable>
            <SetVariable name="text">Intro &amp; Outro Cues</SetVariable>
            <SetVariable name="skinsetting">[Skin],show_intro_outro_cues</SetVariable>
          </Template>
          
          <Template src="skin:skinsettings_button.xml">
            <SetVariable name="TooltipId">how_vinylcontrol</SetVariable>
=======
            <SetVariable name="TooltipId">show_vinylcontrol</SetVariable>
>>>>>>> 49b728f0
            <SetVariable name="text">Vinyl Control Options</SetVariable>
            <SetVariable name="skinsetting">[VinylControl],show_vinylcontrol</SetVariable>
          </Template>

        </Children>
      </WidgetGroup>

      <Template src="skin:skinsettings_category_button.xml">
        <SetVariable name="TooltipId">show_mixer</SetVariable>
        <SetVariable name="text">Mixer</SetVariable>
        <SetVariable name="skinsetting">[Master],show_mixer</SetVariable>
      </Template>

      <WidgetGroup>
        <ObjectName>h3</ObjectName>
        <Layout>vertical</Layout>
        <SizePolicy>me,min</SizePolicy>
        <Children>

          <Template src="skin:skinsettings_button.xml">
            <SetVariable name="TooltipId"></SetVariable>
            <SetVariable name="text">Equalizers</SetVariable>
            <SetVariable name="skinsetting">[Skin],show_eq_knobs</SetVariable>
          </Template>

          <Template src="skin:skinsettings_button.xml">
            <SetVariable name="TooltipId"></SetVariable>
            <SetVariable name="text">Kill Switches</SetVariable>
            <SetVariable name="skinsetting">[Skin],show_eq_kill_buttons</SetVariable>
          </Template>

          <Template src="skin:skinsettings_button.xml">
            <SetVariable name="TooltipId"></SetVariable>
            <SetVariable name="text">Faders</SetVariable>
            <SetVariable name="skinsetting">[Skin],show_faders</SetVariable>
          </Template>

          <Template src="skin:skinsettings_button.xml">
            <SetVariable name="TooltipId"></SetVariable>
            <SetVariable name="text">Crossfader</SetVariable>
            <SetVariable name="skinsetting">[Skin],show_xfader</SetVariable>
          </Template>

        </Children>
      </WidgetGroup>

      <!-- Sampler Settings -->
      <Template src="skin:skinsettings_category_button.xml">
        <SetVariable name="TooltipId">show_samplers</SetVariable>
        <SetVariable name="text">Samplers</SetVariable>
        <SetVariable name="skinsetting">[Samplers],show_samplers</SetVariable>
      </Template>

      <WidgetGroup>
        <ObjectName>h3</ObjectName>
        <Layout>vertical</Layout>
        <SizePolicy>me,max</SizePolicy>
        <Children>

          <WidgetStack currentpage="[Deere],sampler_row_current" >
            <NextControl>[Deere],sampler_bank_next</NextControl>
            <PrevControl>[Deere],sampler_bank_prev</PrevControl>
            <Children>

              <WidgetGroup>
                <Layout>horizontal</Layout>
                <Children>
                  <Template src="skin:sampler_rows_selection_button.xml">
                    <SetVariable name="current">1</SetVariable>
                    <SetVariable name="next">2</SetVariable>
                    <SetVariable name="prev">8</SetVariable>
                  </Template>
                </Children>
              </WidgetGroup>

              <WidgetGroup>
                <Layout>horizontal</Layout>
                <Children>
                  <Template src="skin:sampler_rows_selection_button.xml">
                    <SetVariable name="current">2</SetVariable>
                    <SetVariable name="next">3</SetVariable>
                    <SetVariable name="prev">1</SetVariable>
                  </Template>
                </Children>
              </WidgetGroup>

              <WidgetGroup>
                <Layout>horizontal</Layout>
                <Children>
                  <Template src="skin:../Deere/sampler_rows_selection_button.xml">
                    <SetVariable name="current">3</SetVariable>
                    <SetVariable name="next">4</SetVariable>
                    <SetVariable name="prev">2</SetVariable>
                  </Template>
                </Children>
              </WidgetGroup>

              <WidgetGroup>
                <Layout>horizontal</Layout>
                <Children>
                  <Template src="skin:../Deere/sampler_rows_selection_button.xml">
                    <SetVariable name="current">4</SetVariable>
                    <SetVariable name="next">5</SetVariable>
                    <SetVariable name="prev">3</SetVariable>
                  </Template>
                </Children>
              </WidgetGroup>

              <WidgetGroup>
                <Layout>horizontal</Layout>
                <Children>
                  <Template src="skin:../Deere/sampler_rows_selection_button.xml">
                    <SetVariable name="current">5</SetVariable>
                    <SetVariable name="next">6</SetVariable>
                    <SetVariable name="prev">4</SetVariable>
                  </Template>
                </Children>
              </WidgetGroup>

              <WidgetGroup>
                <Layout>horizontal</Layout>
                <Children>
                  <Template src="skin:../Deere/sampler_rows_selection_button.xml">
                    <SetVariable name="current">6</SetVariable>
                    <SetVariable name="next">7</SetVariable>
                    <SetVariable name="prev">5</SetVariable>
                  </Template>
                </Children>
              </WidgetGroup>

              <WidgetGroup>
                <Layout>horizontal</Layout>
                <Children>
                  <Template src="skin:../Deere/sampler_rows_selection_button.xml">
                    <SetVariable name="current">7</SetVariable>
                    <SetVariable name="next">8</SetVariable>
                    <SetVariable name="prev">6</SetVariable>
                  </Template>
                </Children>
              </WidgetGroup>

              <WidgetGroup>
                <Layout>horizontal</Layout>
                <Children>
                  <Template src="skin:../Deere/sampler_rows_selection_button.xml">
                    <SetVariable name="current">8</SetVariable>
                    <SetVariable name="next">1</SetVariable>
                    <SetVariable name="prev">7</SetVariable>
                  </Template>
                </Children>
              </WidgetGroup>

            </Children>
          </WidgetStack>

          <WidgetGroup>
            <Layout>horizontal</Layout>
            <Children>
              <Template src="skin:left_1state_button.xml">
                <!-- TODO(jus): Add missing string to src/skin/tooltips.cpp -->
                <SetVariable name="TooltipId">LoadSamplerBank</SetVariable>
                <SetVariable name="ObjectName">SamplerBankLoadButton</SetVariable>
                <SetVariable name="MinimumSize"><Variable name="HorizontalStretchButtonMinimumSize"/></SetVariable>
                <SetVariable name="MaximumSize"><Variable name="HorizontalStretchButtonMaximumSize"/></SetVariable>
                <SetVariable name="SizePolicy"><Variable name="HorizontalStretchButtonSizePolicy"/></SetVariable>
                <SetVariable name="state_0_text">Load Bank</SetVariable>
                <SetVariable name="state_0_pressed"></SetVariable>
                <SetVariable name="state_0_unpressed"></SetVariable>
                <SetVariable name="left_connection_control">[Sampler],LoadSamplerBank</SetVariable>
              </Template>

              <Template src="skin:left_1state_button.xml">
                <!-- TODO(jus): Add missing string to src/skin/tooltips.cpp -->
                <SetVariable name="TooltipId">SaveSamplerBank</SetVariable>
                <SetVariable name="ObjectName">SamplerBankSaveButton</SetVariable>
                <SetVariable name="MinimumSize"><Variable name="HorizontalStretchButtonMinimumSize"/></SetVariable>
                <SetVariable name="MaximumSize"><Variable name="HorizontalStretchButtonMaximumSize"/></SetVariable>
                <SetVariable name="SizePolicy"><Variable name="HorizontalStretchButtonSizePolicy"/></SetVariable>
                <SetVariable name="state_0_text">Save Bank</SetVariable>
                <SetVariable name="state_0_pressed"></SetVariable>
                <SetVariable name="state_0_unpressed"></SetVariable>
                <SetVariable name="left_connection_control">[Sampler],SaveSamplerBank</SetVariable>
              </Template>
            </Children>
          </WidgetGroup>

        </Children>
      </WidgetGroup>

      <!-- Effects Settings -->
      <Template src="skin:skinsettings_category_button.xml">
        <SetVariable name="TooltipId">show_effects</SetVariable>
        <SetVariable name="text">Effects</SetVariable>
        <SetVariable name="skinsetting">[EffectRack1],show</SetVariable>
      </Template>

      <WidgetGroup>
        <ObjectName>h3</ObjectName>
        <Layout>vertical</Layout>
        <SizePolicy>me,min</SizePolicy>
        <Children>

          <Template src="skin:skinsettings_button.xml">
            <SetVariable name="TooltipId"></SetVariable>
            <SetVariable name="text">Superknob</SetVariable>
            <SetVariable name="skinsetting">[Skin],show_superknobs</SetVariable>
          </Template>

          <Template src="skin:skinsettings_button.xml">
            <SetVariable name="TooltipId"></SetVariable>
            <SetVariable name="text">4 Effect Units</SetVariable>
            <SetVariable name="skinsetting">[Skin],show_4effectunits</SetVariable>
          </Template>
        </Children>
      </WidgetGroup>

      <!-- Library Settings -->
      <Template src="skin:skinsettings_category_button.xml">
        <SetVariable name="TooltipId">show_library</SetVariable>
        <SetVariable name="text">Library</SetVariable>
        <SetVariable name="skinsetting">[Skin],show_library</SetVariable>
      </Template>

      <WidgetGroup>
        <ObjectName>h3</ObjectName>
        <Layout>vertical</Layout>
        <SizePolicy>me,min</SizePolicy>
        <Children>

          <Template src="skin:skinsettings_button.xml">
            <SetVariable name="TooltipId">show_previewdeck</SetVariable>
            <SetVariable name="text">Preview Deck</SetVariable>
            <SetVariable name="skinsetting">[PreviewDeck],show_previewdeck</SetVariable>
          </Template>

          <Template src="skin:skinsettings_button.xml">
            <SetVariable name="TooltipId">show_coverart</SetVariable>
            <SetVariable name="text">Cover Art</SetVariable>
            <SetVariable name="skinsetting">[Library],show_coverart</SetVariable>
          </Template>
        </Children>
      </WidgetGroup>

      <Template src="skin:spacer_v.xml"/>

    </Children>
    <Connection>
      <ConfigKey>[Master],skin_settings</ConfigKey>
      <BindProperty>visible</BindProperty>
    </Connection>
  </WidgetGroup>
</Template>
<|MERGE_RESOLUTION|>--- conflicted
+++ resolved
@@ -116,17 +116,13 @@
           </Template>
 
           <Template src="skin:skinsettings_button.xml">
-<<<<<<< HEAD
             <SetVariable name="TooltipId">intro_outro_cue_toggle</SetVariable>
             <SetVariable name="text">Intro &amp; Outro Cues</SetVariable>
             <SetVariable name="skinsetting">[Skin],show_intro_outro_cues</SetVariable>
           </Template>
           
           <Template src="skin:skinsettings_button.xml">
-            <SetVariable name="TooltipId">how_vinylcontrol</SetVariable>
-=======
             <SetVariable name="TooltipId">show_vinylcontrol</SetVariable>
->>>>>>> 49b728f0
             <SetVariable name="text">Vinyl Control Options</SetVariable>
             <SetVariable name="skinsetting">[VinylControl],show_vinylcontrol</SetVariable>
           </Template>
