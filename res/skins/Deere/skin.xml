<!DOCTYPE skin>
<skin>
  <manifest>
    <title>Deere</title>
    <author>RJ Ryan, S.Brandt</author>
    <version>1.12.0.01</version>
    <description>A flexible skin.</description>
    <language>en</language>
    <license>Creative Commons Attribution, Share-Alike 3.0 Unported</license>
    <attributes>
      <attribute config_key="[Master],num_decks">4</attribute>
      <attribute config_key="[Master],num_samplers">64</attribute>
      <attribute config_key="[Master],num_preview_decks">1</attribute>
      <attribute config_key="[Library],show_library">1</attribute>

      <!--Skin settings-->
      <attribute persist="true" config_key="[Deere],show_parallel_waveforms">0</attribute>
      <attribute persist="true" config_key="[Microphone],show_microphone">0</attribute>
      <attribute persist="true" config_key="[PreviewDeck],show_previewdeck">0</attribute>
<<<<<<< HEAD
      <attribute config_key="[Library],show_library">1</attribute>
      <attribute persist="true" config_key="[Library],show_coverart">0</attribute>
      <attribute persist="true" config_key="[Library],show_icon_text">1</attribute>
=======

      <attribute persist="true" config_key="[Master],show_4decks">0</attribute>
      <attribute persist="true" config_key="[Master],show_4effectunits">0</attribute>
      <attribute persist="true" config_key="[Master],show_coverart">0</attribute>
      <attribute persist="true" config_key="[Master],show_spinnies">1</attribute>
      <attribute persist="true" config_key="[Deere],show_starrating">0</attribute>
      <attribute persist="true" config_key="[Deere],show_track_info">1</attribute>
      <attribute persist="true" config_key="[Deere],show_bpm_info">1</attribute>
      <attribute persist="true" config_key="[Deere],show_more_hotcues">0</attribute>
      <attribute persist="true" config_key="[Deere],show_minimal_deck_controls">0</attribute>

      <attribute persist="true" config_key="[Master],show_mixer">1</attribute>
      <attribute persist="true" config_key="[Deere],show_crossfader">1</attribute>
      <attribute persist="true" config_key="[Master],show_eqs">1</attribute>
      <attribute persist="true" config_key="[Master],show_faders">1</attribute>
      <attribute persist="true" config_key="[VinylControl],show_vinylcontrol">0</attribute>

      <attribute persist="true" config_key="[Samplers],show_samplers">1</attribute>
      <attribute persist="true" config_key="[Samplers],show_expanded">0</attribute>

      <attribute persist="true" config_key="[EffectRack1],show">1</attribute>
      <attribute persist="true" config_key="[Master],show_superknobs">0</attribute>
>>>>>>> 3161b466
    </attributes>
  </manifest>

  <LibraryIconsColor>#006596</LibraryIconsColor>

  <ObjectName>Mixxx</ObjectName>
  <Style src="skin:style.qss"/>

  <Size>1024me,550me</Size>
  <Layout>horizontal</Layout>

  <Children>
    <SetVariable name="SmallSquareButtonMinimumSize">15,15</SetVariable>
    <SetVariable name="SmallSquareButtonMaximumSize">15,15</SetVariable>
    <SetVariable name="SmallSquareButtonSizePolicy">f,f</SetVariable>

    <SetVariable name="SmallWideButtonMinimumSize">50,20</SetVariable>
    <SetVariable name="SmallWideButtonMaximumSize">50,20</SetVariable>
    <SetVariable name="SmallWideButtonSizePolicy">f,f</SetVariable>

    <SetVariable name="MinimalControlsButtonMinimumSize">34,22</SetVariable>
    <SetVariable name="MinimalControlsButtonMaximumSize">34,22</SetVariable>
    <SetVariable name="MinimalControlsButtonSizePolicy">f,f</SetVariable>

    <SetVariable name="SmallHorizontalStretchButtonMinimumSize">-1,15</SetVariable>
    <SetVariable name="SmallHorizontalStretchButtonMaximumSize">-1,15</SetVariable>
    <SetVariable name="SmallHorizontalStretchButtonSizePolicy">me,f</SetVariable>

    <SetVariable name="SmallVerticalStretchButtonMinimumSize">15,-1</SetVariable>
    <SetVariable name="SmallVerticalStretchButtonMaximumSize">15,-1</SetVariable>
    <SetVariable name="SmallVerticalStretchButtonSizePolicy">f,me</SetVariable>

    <SetVariable name="SmallHorizontalStretchLinkButtonMinimumSize">-1,4</SetVariable>
    <SetVariable name="SmallHorizontalStretchLinkButtonMaximumSize">-1,4</SetVariable>
    <SetVariable name="SmallHorizontalStretchLinkButtonSizePolicy">me,f</SetVariable>

    <SetVariable name="SquareButtonMinimumSize">22,22</SetVariable>
    <SetVariable name="SquareButtonMaximumSize">22,22</SetVariable>
    <SetVariable name="SquareButtonSizePolicy">f,f</SetVariable>

    <SetVariable name="FXAssignmentButtonMinimumSize">26,22</SetVariable>
    <SetVariable name="FXAssignmentButtonMaximumSize">26,22</SetVariable>
    <SetVariable name="FXAssignmentButtonSizePolicy">f,f</SetVariable>

    <SetVariable name="WideButtonMinimumSize">40,22</SetVariable>
    <SetVariable name="WideButtonMaximumSize">40,22</SetVariable>
    <SetVariable name="WideButtonSizePolicy">f,f</SetVariable>

    <SetVariable name="ToolbarButtonMinimumSize">75,22</SetVariable>
    <SetVariable name="ToolbarButtonMaximumSize">75,22</SetVariable>
    <SetVariable name="ToolbarButtonSizePolicy">f,f</SetVariable>

    <SetVariable name="HorizontalStretchButtonMinimumSize">-1,22</SetVariable>
    <SetVariable name="HorizontalStretchButtonMaximumSize">-1,22</SetVariable>
    <SetVariable name="HorizontalStretchButtonSizePolicy">me,f</SetVariable>

    <SetVariable name="VerticalStretchButtonMinimumSize">20,-1</SetVariable>
    <SetVariable name="VerticalStretchButtonMaximumSize">20,-1</SetVariable>
    <SetVariable name="VerticalStretchButtonSizePolicy">f,me</SetVariable>

    <!-- The waveforms (zoomed and overview) use a lot of memory. They appear in multiple places in
    main_decks.xml, left_deck.xml, and right_deck.xml, so define them in singletons. This makes
    toggling between 2/4 decks and stacked/split waveforms slower, but it makes Mixxx startup
    and shutdown much faster and saves a lot of memory.-->
    <SingletonDefinition>
      <ObjectName>DeckVisualRow1</ObjectName>
      <Children>
        <Template src="skin:deck_visual_row.xml">
          <SetVariable name="i">1</SetVariable>
          <SetVariable name="group">[Channel<Variable name="i"/>]</SetVariable>
          <!-- Traditional Blue -->
          <SetVariable name="DeckSignalColor">#007BCD</SetVariable>
          <SetVariable name="DeckBackgroundColor">#333333</SetVariable>
          <SetVariable name="control_show_spinny">[Spinny<Variable name="i"/>],show_spinny</SetVariable>
        </Template>
      </Children>
    </SingletonDefinition>

    <SingletonDefinition>
      <ObjectName>DeckVisualRow2</ObjectName>
      <Children>
        <Template src="skin:deck_visual_row.xml">
          <SetVariable name="i">2</SetVariable>
          <SetVariable name="group">[Channel<Variable name="i"/>]</SetVariable>
          <!-- Traditional Orange -->
          <SetVariable name="DeckSignalColor">#E67A00</SetVariable>
          <SetVariable name="DeckBackgroundColor">#333333</SetVariable>
          <SetVariable name="control_show_spinny">[Spinny<Variable name="i"/>],show_spinny</SetVariable>
        </Template>
      </Children>
    </SingletonDefinition>

    <SingletonDefinition>
      <ObjectName>DeckVisualRow3</ObjectName>
      <Children>
        <Template src="skin:deck_visual_row.xml">
          <SetVariable name="i">3</SetVariable>
          <SetVariable name="group">[Channel<Variable name="i"/>]</SetVariable>
          <!-- Violet -->
          <SetVariable name="DeckSignalColor">#B500B5</SetVariable>
          <SetVariable name="DeckBackgroundColor">#35335a</SetVariable>
          <SetVariable name="control_show_spinny">[Spinny<Variable name="i"/>],show_spinny</SetVariable>
        </Template>
      </Children>
    </SingletonDefinition>

  <SingletonDefinition>
      <ObjectName>DeckVisualRow4</ObjectName>
      <Children>
        <Template src="skin:deck_visual_row.xml">
          <SetVariable name="i">4</SetVariable>
          <SetVariable name="group">[Channel<Variable name="i"/>]</SetVariable>
          <!-- Lime -->
          <SetVariable name="DeckSignalColor">#AABD00</SetVariable>
          <SetVariable name="DeckBackgroundColor">#35335a</SetVariable>
          <SetVariable name="control_show_spinny">[Spinny<Variable name="i"/>],show_spinny</SetVariable>
        </Template>
      </Children>
    </SingletonDefinition>

    <SingletonDefinition>
      <ObjectName>DecksMixerSingleton</ObjectName>
      <Children>
        <WidgetGroup>
          <Layout>horizontal</Layout>
          <SizePolicy>me,min</SizePolicy>
          <Children>
            <Template src="skin:left_gutter.xml"/>
            <Template src="skin:mixer.xml"/>
            <Template src="skin:right_gutter.xml"/>
          </Children>
        </WidgetGroup>
      </Children>
    </SingletonDefinition>

<!--    <SingletonDefinition>
      <ObjectName>MainDecks</ObjectName>
      <Children>
        <Template src="skin:main_decks.xml"/>
      </Children>
    </SingletonDefinition>-->

    <SingletonDefinition>
      <ObjectName>BelowDecks</ObjectName>
      <Children>
        <WidgetGroup>
          <Layout>vertical</Layout>
          <Size>-1me,-1me</Size>
          <Children>
            <WidgetGroup>
              <Layout>vertical</Layout>
              <Children>

                <WidgetGroup>
                  <Layout>horizontal</Layout>
                  <Children>
                    <Template src="skin:effect_rack.xml"/>
                  </Children>
                  <Connection>
                    <ConfigKey>[EffectRack1],show</ConfigKey>
                    <BindProperty>visible</BindProperty>
                  </Connection>
                </WidgetGroup>
                <WidgetGroup>
                  <Layout>horizontal</Layout>
                  <Children>
                    <Template src="skin:sample_decks.xml"/>
                  </Children>
                  <Connection>
                    <ConfigKey>[Samplers],show_samplers</ConfigKey>
                    <BindProperty>visible</BindProperty>
                  </Connection>
                </WidgetGroup>
                <Template src="skin:microphone_rack.xml"/>

              </Children>
              <Connection>
                <ConfigKey>[Master],maximize_library</ConfigKey>
                <BindProperty>visible</BindProperty>
                <Transform>
                  <Not/>
                </Transform>
              </Connection>
            </WidgetGroup>

            <Template src="skin:library.xml"/>
          </Children>
        </WidgetGroup>
      </Children>
    </SingletonDefinition>

    <WidgetGroup>
      <SizePolicy>me,me</SizePolicy>
      <Layout>vertical</Layout>
      <Children>
        <Template src="skin:tool_bar.xml"/>

        <WidgetGroup>
          <Layout>vertical</Layout>
          <Size>-1me,-1me</Size>
          <Children>

            <WidgetGroup>
              <Layout>vertical</Layout>
              <Size>-1me,-1me</Size>
              <Children>

                <Splitter>
                  <ObjectName>LibraryVerticalSplitter</ObjectName>
                  <Orientation>vertical</Orientation>
                  <SplitSizesConfigKey>[Deere],LibrarySplitter2DecksSplit</SplitSizesConfigKey>
                  <SplitSizes>246,454</SplitSizes>
                  <Size>-1me,-1me</Size>
                  <Children>
                    <WidgetGroup>
                      <Layout>vertical</Layout>
                      <Size>-1me,-1me</Size>
                      <MaximumSize>-1,300</MaximumSize>
                      <Children>
                        <Template src="skin:main_decks.xml"/>
                      </Children>
                      <Connection>
                        <ConfigKey>[Master],maximize_library</ConfigKey>
                        <BindProperty>visible</BindProperty>
                        <Transform>
                          <Not/>
                        </Transform>
                      </Connection>
                    </WidgetGroup>

                    <SingletonContainer>
                      <ObjectName>BelowDecks</ObjectName>
                    </SingletonContainer>

                  </Children>
                </Splitter>

              </Children>
              <Connection>
                <BindProperty>visible</BindProperty>
                <ConfigKey>[Deere],show_parallel_waveforms</ConfigKey>
                <Transform>
                  <Not/>
                </Transform>
              </Connection>
            </WidgetGroup>

            <WidgetGroup>
              <Layout>vertical</Layout>
              <Size>-1me,-1me</Size>
              <Children>

                <Splitter>
                  <ObjectName>LibraryVerticalSplitter</ObjectName>
                  <Orientation>vertical</Orientation>
                  <SplitSizesConfigKey>[Deere],LibrarySplitter2DecksStacked</SplitSizesConfigKey>
                  <SplitSizes>395,233 </SplitSizes>
                  <Size>-1me,-1me</Size>
                  <Children>
                    <WidgetGroup>
                      <Layout>vertical</Layout>
                      <Size>-1me,-1me</Size>
                      <Children>
                        <Template src="skin:main_decks.xml"/>
                      </Children>
                      <Connection>
                        <ConfigKey>[Master],maximize_library</ConfigKey>
                        <BindProperty>visible</BindProperty>
                        <Transform>
                          <Not/>
                        </Transform>
                      </Connection>
                    </WidgetGroup>

                    <SingletonContainer>
                      <ObjectName>BelowDecks</ObjectName>
                    </SingletonContainer>

                  </Children>
                </Splitter>

              </Children>
              <Connection>
                <BindProperty>visible</BindProperty>
                <ConfigKey>[Deere],show_parallel_waveforms</ConfigKey>
              </Connection>
            </WidgetGroup>

          </Children>
          <Connection>
            <BindProperty>visible</BindProperty>
            <ConfigKey>[Master],show_4decks</ConfigKey>
            <Transform>
              <Not/>
            </Transform>
          </Connection>
        </WidgetGroup>

        <WidgetGroup>
          <Layout>vertical</Layout>
          <Size>-1me,-1me</Size>
          <Children>

            <WidgetGroup>
              <Layout>vertical</Layout>
              <Size>-1me,-1me</Size>
              <Children>

                <Splitter>
                  <ObjectName>LibraryVerticalSplitter</ObjectName>
                  <Orientation>vertical</Orientation>
                  <SplitSizesConfigKey>[Deere],LibrarySplitter4DecksSplit</SplitSizesConfigKey>
                  <SplitSizes>519,181</SplitSizes>
                  <Size>-1me,-1me</Size>
                  <Children>
                    <WidgetGroup>
                      <Layout>vertical</Layout>
                      <Size>-1me,-1me</Size>
                      <MaximumSize>-1,700</MaximumSize>
                      <Children>
                        <Template src="skin:main_decks.xml"/>
                      </Children>
                      <Connection>
                        <ConfigKey>[Master],maximize_library</ConfigKey>
                        <BindProperty>visible</BindProperty>
                        <Transform>
                          <Not/>
                        </Transform>
                      </Connection>
                    </WidgetGroup>

                    <SingletonContainer>
                      <ObjectName>BelowDecks</ObjectName>
                    </SingletonContainer>

                  </Children>
                </Splitter>

              </Children>
              <Connection>
                <BindProperty>visible</BindProperty>
                <ConfigKey>[Deere],show_parallel_waveforms</ConfigKey>
                <Transform>
                  <Not/>
                </Transform>
              </Connection>
            </WidgetGroup>

            <WidgetGroup>
              <Layout>vertical</Layout>
              <Size>-1me,-1me</Size>
              <Children>

                <Splitter>
                  <ObjectName>LibraryVerticalSplitter</ObjectName>
                  <Orientation>vertical</Orientation>
                  <SplitSizesConfigKey>[Deere],LibrarySplitter4DecksStacked</SplitSizesConfigKey>
                  <SplitSizes>647,53</SplitSizes>
                  <Size>-1me,-1me</Size>
                  <Children>
                    <WidgetGroup>
                      <Layout>vertical</Layout>
                      <Size>-1me,-1me</Size>
                      <Children>
                        <Template src="skin:main_decks.xml"/>
                      </Children>
                      <Connection>
                        <ConfigKey>[Master],maximize_library</ConfigKey>
                        <BindProperty>visible</BindProperty>
                        <Transform>
                          <Not/>
                        </Transform>
                      </Connection>
                    </WidgetGroup>

                    <SingletonContainer>
                      <ObjectName>BelowDecks</ObjectName>
                    </SingletonContainer>

                  </Children>
                </Splitter>

              </Children>
              <Connection>
                <BindProperty>visible</BindProperty>
                <ConfigKey>[Deere],show_parallel_waveforms</ConfigKey>
              </Connection>
            </WidgetGroup>

          </Children>
          <Connection>
            <BindProperty>visible</BindProperty>
            <ConfigKey>[Master],show_4decks</ConfigKey>
          </Connection>
        </WidgetGroup>

      </Children>
    </WidgetGroup>
    <Template src="skin:skin_settings.xml"/>
  </Children>
</skin><|MERGE_RESOLUTION|>--- conflicted
+++ resolved
@@ -17,11 +17,6 @@
       <attribute persist="true" config_key="[Deere],show_parallel_waveforms">0</attribute>
       <attribute persist="true" config_key="[Microphone],show_microphone">0</attribute>
       <attribute persist="true" config_key="[PreviewDeck],show_previewdeck">0</attribute>
-<<<<<<< HEAD
-      <attribute config_key="[Library],show_library">1</attribute>
-      <attribute persist="true" config_key="[Library],show_coverart">0</attribute>
-      <attribute persist="true" config_key="[Library],show_icon_text">1</attribute>
-=======
 
       <attribute persist="true" config_key="[Master],show_4decks">0</attribute>
       <attribute persist="true" config_key="[Master],show_4effectunits">0</attribute>
@@ -44,7 +39,7 @@
 
       <attribute persist="true" config_key="[EffectRack1],show">1</attribute>
       <attribute persist="true" config_key="[Master],show_superknobs">0</attribute>
->>>>>>> 3161b466
+      <attribute persist="true" config_key="[Library],show_icon_text">1</attribute>
     </attributes>
   </manifest>
 
