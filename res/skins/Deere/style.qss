--- conflicted
+++ resolved
@@ -467,8 +467,6 @@
   height: 6px;
 }
 
-<<<<<<< HEAD
-=======
 /* vertical splitters */
 #LibraryCoverArtSplitter::handle,
 #LibraryVerticalSplitter::handle,
@@ -496,7 +494,6 @@
   height: 6px;
 }
 
->>>>>>> 6cd53737
 /* library cover art widget */
 #LibraryCoverArt {
   padding: 8px 4px 4px 4px;
