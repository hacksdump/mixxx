

/*
  Deere , Skin for Mixxx 1.12.x
  www.mixxx.org
  Copyright (C) 2010-2015 RJ Ryan <rryan@mixxx.org>, S.Brandt <s.brandt@mixxx.org>
  This file is part of the "Deere" Skin for Mixxx
  "Deere" is licensed under the Creative Commons Attribution-ShareAlike 3.0 Unported license.
  http://creativecommons.org/licenses/by-sa/3.0/

  Mixxx skin documentation:
  http://mixxx.org/wiki/doku.php/creating_skins

  List of controls:
  http://mixxx.org/wiki/doku.php/mixxxcontrols

  Qt Style Sheets documentation:
  http://doc.qt.io/qt-4.8/stylesheet-examples.html

*/

/*******************************************************************************
 ** BORDER *********************************************************************
 *******************************************************************************/
/* These definitions put a faint border around all the widgets. We have to be
   tricky with top/bottom-ness to get things right. */
#DeckControls {
  padding: 5px 7.5px 2px 7.5px;
  /* background-color: #456789; */
}

#CrossfaderContainer {
  padding: 3px 3px 0px 3px;
}

#DeckTextRow {
  border-top: 0px solid #222;
  border-bottom: 0px solid #222;
}

#UpperTextRow {
  /* top 0px seems required for bottom 1px to work O_o */
  border-top: 0px solid #222;
  border-bottom: 0px solid #222;
}

#DeckRows {
  border: 0px solid #222;
  border-top: none;
}

#TempoControlButtons {
  qproperty-layoutSpacing: 2;
}

#DeckRateSliderColumn {
  border: 0px solid #222;
  border-left: 2px solid #222;
}

#VisualRow {
  border-top: 1px solid #222;
  background-color: transparent;
  margin: 0px;
}

#OverviewRow {
  border-top: 1px solid #222;
  background-color: transparent;
  margin: 0;
  padding: 0 3px 0 0;
}

#ControlsRow {
  border-top: 1px solid #222;
  padding: 3px;
  qproperty-layoutAlignment: 'AlignBottom';
}

#MixerBorder {
  background-color: #222;
}

/* Rounded corners to split things up */

#Deck1, #Deck3 {
  border-bottom-right-radius:5px;
  border-top-right-radius:5px;
  border-width: 0px 1.5px 3px 3px;
  border-style: solid;
  border-color: #222;
}

#Deck2, #Deck4 {
  border-bottom-left-radius:5px;
  border-top-left-radius:5px;
  border-width: 0px 3px 3px 1.5px;
  border-style: solid;
  border-color: #222;
}

#Deck3, #Deck4 {
  border-top-width: 0;
}

#Sampler {
  border-style: solid;
  border-color: #222;
  border-width: 0px 1px;
}

#SamplerMiddleSpacer {
  /* FIXME */
  border-style: solid;
  border-color: #222;
  border-width: 0px 2px;
}

#Spacer22 {
  background-color: #222222;
}

TEST1 {
  background-color: #00B824;
}

#AlignLeft {
  qproperty-layoutAlignment: 'AlignLeft';
}

#AlignRight {
  qproperty-layoutAlignment: 'AlignRight';
}

#SampleDecksContainer {
  border-color: #222;
  border-style: solid;
  border-width: 1px 0px 2px 0px;
}

#SamplerRows {
}

#SamplerRow1,
#SamplerRow2,
#SamplerRow3,
#SamplerRow4,
#SamplerRow6,
#SamplerRow7,
#SamplerRow8 {
  border-color: #222;
  border-style: solid;
  border-width: 0px 0px 1px 0px;
}

#SamplerRow5 {
  border-color: #222;
  border-style: solid;
  border-width: 1px 0px 1px 0px;
}

/*******************************************************************************
 ** END BORDER *****************************************************************
 *******************************************************************************/


/*******************************************************************************
 ** LIBRARY *********************************************************************
 *******************************************************************************/

/* library table */
QTableView, QTreeView {
  color: #d2d2d2;
  background-color: #1F1F1F;
  alternate-background-color: #1A1A1A;
  selection-background-color: #006596;
  border: 1px solid #1A1A1A;
}

QTreeView::branch {
  background-color: #1F1F1F;
}
 
QTableView::item:selected:active, 
QTreeView::item:selected:active {
  color: #ffffff;

  background-color: #006596;
}


QTableView::item:selected:!active, 
QTreeView::item:selected:!active {
  color: #d2d2d2;
  background-color: #0d4866;
<<<<<<< HEAD
=======
}

/* Colors aren't applied to selected items, define them manually */
QTableView::item:selected,
QTreeView::item:selected,
#LibraryBPMButton::item:selected,
QTreeView::branch:selected,
/* This won't style the Preview button */
#LibraryPreviewButton::item:selected {
  color: #D6D6D6;
  background-color: #006596;
>>>>>>> 822fcbc2
}

/* checkbox in library "Played" column */
QTableView::indicator {
  width: 12px;
  height: 12px;
}

QTableView::indicator:checked {
  background: url(skin:/image/style_checkbox_checked.png);
}

QTableView::indicator:unchecked {
  background: url(skin:/image/style_checkbox_unchecked.png);
}

/* BPM lock icon in the library "BPM" column. */
#LibraryBPMButton::indicator:checked {
  image: url(:/images/library/ic_library_checked.png);
}

#LibraryBPMButton::indicator:unchecked {
  image: url(:/images/library/ic_library_unchecked.png);
}

#LibrarySidebarButtons, WButtonBar {
  background-color: #4B4B4B;
}

QToolButton:focus, 
QToolButton:focus::hover {
    background-color: #006596;
}

WLibraryBreadCrumb QLabel {
  margin: 4px 4px;
  font-size: 12px;
  font-weight: bold;
  color: #B3B3B3;
}

WLibraryBreadCrumb QToolButton {
  margin-right: 3px;
  background: none;
  border: none;
}

WLibraryBreadCrumb QToolButton:hover {
  background: none;
}

WBaseLibrary QLabel {
  margin: 4px 4px 0px 4px;
  font-size: 12px;
  font-weight: bold;
  color: #B3B3B3;
}

#LibraryCoverArtSplitter QTabWidget {
  border: none;
}

#LibraryCoverArtSplitter QTabWidget::pane {
  border: 1px solid #1A1A1A;
}

#LibraryCoverArtSplitter QTabWidget QTreeView, 
#DlgAutoDJ {
  margin: 0;
  border: none;
}

/* vertical splitters */
#LibraryCoverArtSplitter::handle,
#LibraryVerticalSplitter::handle,
#DeckSplitter::handle {
  image: url(skin:/image/style_handle_vertical_unchecked.svg);
  background: none;
}

#LibraryCoverArtSplitter::handle:pressed,
#LibraryVerticalSplitter::handle:pressed,
#DeckSplitter::handle:pressed {
  image: url(skin:/image/style_handle_vertical_checked.svg);
  background: none;
}

#LibraryCoverArtSplitter::handle:horizontal,
#LibraryVerticalSplitter::handle:horizontal,
#DeckSplitter::handle:horizontal {
  width: 6px;
}

#LibraryCoverArtSplitter::handle:vertical,
#LibraryVerticalSplitter::handle:vertical,
#DeckSplitter::handle::vertical {
  height: 6px;
}

#DlgAutoDJ #scrollAreaWidgetContents {
  background-color: #222222;
  border: none;
}

#LibraryCoverArtSplitter QTabBar::tab {
  padding: 4px;
  border: none;
  color: #006596;
  background-color: #191919;
  border-top-left-radius: 2px;
  border-top-right-radius: 2px;

  color: #D2D2D2;
  background-color: #4B4B4B;
  border: 0px solid #4B4B4B;
  outline: none;  
}

#LibraryCoverArtSplitter QTabBar::tab:hover {
  border-top: 0px solid #5F5F5F;
  border-right: 0px solid #5F5F5F;
  border-left: 0px solid #5F5F5F;
  color: #D2D2D2;
  background-color: #5F5F5F;
}

#LibraryCoverArtSplitter QTabBar::tab:!enabled {
  color: #969696;
  background-color: #525252;
}

#LibraryCoverArtSplitter QTabBar::tab:selected {
  color: #FDFDFD;
  background-color: #006596;
  border: 0px solid #006596;
}

/* button in library "Preview" column */
QPushButton#LibraryPreviewButton {
  width: 23px;
  height: 12px;
  border: none;
}

QPushButton#LibraryPreviewButton:!checked {
  image: url(skin:/image/style_library_preview_play.png);
  background-color: #1A1A1A;
}

QPushButton#LibraryPreviewButton:checked {
  image: url(skin:/image/style_library_preview_pause.png);
  background-color: #006596;
}


#LibrarySidebarButtons:focus,
#LibrarySidebarButtons QToolButton:focus,
#LibrarySidebarExpanded > QWidget:focus,
#LibrarySidebarExpanded QAbstractScrollArea > QWidget:focus,
WLibrarySidebar:focus, 
WLibrary:focus,
QTableView:focus {
  border: 1px solid #0080BE;
}


#LibrarySidebarButtons:focus,
#LibrarySidebarButtons QToolButton:focus,
#LibrarySidebarExpanded > QWidget:focus,
#LibrarySidebarExpanded QAbstractScrollArea > QWidget:focus,
WLibrarySidebar:focus, 
WLibrary:focus,
QTableView:focus {
  border: 1px solid #0080BE;
}

/* library header row */
QHeaderView {
  color: #d2d2d2;
  background: #1A1A1A;
  border-bottom: 1px solid #141414;
}

QHeaderView::section {
  font-size: 10pt;
  font-weight: normal;
  padding: 2px;
  background: #1A1A1A;
  border-top: none;
  border-bottom: 1px solid #141414;
  border-left: 1px solid #141414;
  border-right: none;
}

QHeaderView::section:selected {
  font-size: 10pt;
  font-weight: bold;
  padding: 2px;
  background: #1A1A1A;
  border-top: none;
  border-bottom: 1px solid #141414;
  border-left: 1px solid #141414;
  border-right: none;
}

QHeaderView::up-arrow,
QHeaderView::down-arrow {
  background: #1A1A1A;
  width: 12px;
  padding-left: 3px;
  padding-right: 3px;
}

QHeaderView::up-arrow {
  image: url(skin:/image/style_sort_up.svg);
}

QHeaderView::down-arrow {
  image: url(skin:/image/style_sort_down.svg);
}

/* library search bar */
WSearchLineEdit {
  margin: 0px 0px 5px 0px;
  padding: 2px;
  border: 1px solid #1A1A1A;
  background-color: #4B4B4B;
  color: #d2d2d2;
}

WSearchLineEdit:focus {
  padding: 2px;
  border: 2px solid #006596;
  background-color: #4B4B4B;
  color: #D6D6D6;
  selection-color: #222222;
}

/* library preview deck */
#PreviewDeckContainer {
  margin: 4px 0px 0px 0px;
  background-color: #333333;
  border: 1px solid #1A1A1A;
  qproperty-layoutSpacing: 2;
}

#PreviewDeckTextRow WLabel {
  padding: 2px;
  color: #d2d2d2;
  font-size: 12px/14px;
  text-transform: none;
}

#PreviewDeckVisualRow {
  padding: 2px;
  border-top: 1px solid #1A1A1A;
}

#PreviewDeckEjectButton[value="0"]:!hover {
  background: none;
  border: none;
}

/* Spacing between treeview and preview deck/search bar */
QTreeView {
  margin: 4px 0px 0px 0px;
}

/* sidebar, as well as root items for playlists, crates, and history */
QTextBrowser, QTreeView {
  color: #d2d2d2;
  background-color: #1F1F1F;
  selection-background-color: #006596;
  selection-color: #D6D6D6;
  border: 1px solid #1A1A1A;
  gridline-color: red;
  /* Suppresses that selected sidebar item's branch indicator shows wrong color
     when out of focus, see lp:880588 */
  show-decoration-selected: 1;
}
/* triangle for closed/opened branches in treeview */
QTreeView::branch:has-children:!has-siblings:closed,
QTreeView::branch:closed:has-children:has-siblings {
  border-image: none; image: url(skin:/image/style_branch_closed.png);
}

QTreeView::branch:open:has-children:!has-siblings,
QTreeView::branch:open:has-children:has-siblings {
  border-image: none; image: url(skin:/image/style_branch_open.png);
}

/* QSplitter between LibrarySidebar and Library */
#LibrarySplitter::handle {
  image: url(skin:/image/style_handle_horizontal_unchecked.svg);
  background: none;
}

#LibrarySplitter::handle:pressed {
  image: url(skin:/image/style_handle_horizontal_checked.svg);
  background: none;
}

#LibrarySplitter::handle:horizontal {
  width: 6px;
}

#LibrarySplitter::handle:vertical {
  height: 6px;
}

<<<<<<< HEAD
=======
/* vertical splitters */
#LibraryCoverArtSplitter::handle,
#LibraryVerticalSplitter::handle,
#WaveformSplitter::handle {
  image: url(skin:/image/style_handle_vertical_unchecked.svg);
  background: #222;
}

#LibraryCoverArtSplitter::handle:pressed,
#LibraryVerticalSplitter::handle:pressed,
#WaveformSplitter::handle:pressed {
  image: url(skin:/image/style_handle_vertical_checked.svg);
  background: #222;
}

#LibraryCoverArtSplitter::handle:horizontal,
#LibraryVerticalSplitter::handle:horizontal,
#WaveformSplitter::handle:horizontal {
  width: 6px;
}

#LibraryCoverArtSplitter::handle:vertical,
#LibraryVerticalSplitter::handle:vertical,
#WaveformSplitter::handle::vertical {
  height: 6px;
}

>>>>>>> 822fcbc2
/* library cover art widget */
#LibraryCoverArt {
  padding: 8px 4px 4px 4px;
  background-color: #1F1F1F;
  border: 1px solid #1A1A1A;
}
/* transition time in Auto DJ tab */
WBaseLibrary QSpinBox {
  min-height: 20px;
  max-height: 20px;
  min-width: 40px;
  max-width: 40px;
}

WBaseLibrary QSpinBox:editable {
  background: transparent;
  color:#d2d2d2;
}

WBaseLibrary QLabel, WBaseLibrary QRadioButton {
  color: #d2d2d2;
}

WBaseLibrary QRadioButton::indicator {
  margin: 0px 5px 0px 2px;
  width: 18px;
  height: 18px;
}

WBaseLibrary QRadioButton::indicator:checked {
  background: url(skin:/icon/ic_radio_button_on_18px.svg);
}

WBaseLibrary QRadioButton::indicator:unchecked {
  background: url(skin:/icon/ic_radio_button_off_18px.svg);
}

WButtonBar QAbstractButton {
  border-radius: 0px;
}

/* buttons in library (in hierarchical order of appearance)
   Style them just as the other regular buttons */
WBaseLibrary QPushButton {
  margin: 2px 3px 2px 3px;
  padding: 2px;
  color: #D2D2D2;
<<<<<<< HEAD

=======
>>>>>>> 822fcbc2
  background-color: #4B4B4B;
  border: 1px solid #4B4B4B;
  border-radius: 2px;
  outline: none;
}

WBaseLibrary QPushButton:focus {
  background-color: #006596;
}

WBaseLibrary QPushButton:!enabled {
  /* buttons in "disabled" (not click-able) state. They are nearly invisible
     by default QT palette, so style accordingly */
  color: #808080; /* Default #A3A3A3 -90L HSL*/
  background-color: rgba(95, 95, 95, 127);
<<<<<<< HEAD
=======
                                    /* 50% #5F5F5F = RGBA#5F5F5F7F */
>>>>>>> 822fcbc2
  border: 0px solid #5F5F5F;
}

WBaseLibrary QPushButton:hover {
  color: #D2D2D2;
  background-color: #5F5F5F;
  border: 0px solid #5F5F5F;
}

WBaseLibrary QPushButton:checked {
  /* checkbuttons in active state */
  color: #FDFDFD;
  background-color: #006596;
  border: 0px solid #006596;
}

WBaseLibrary QPushButton:checked:hover {
  /* checkbuttons hovered over in "active" state */
  color: #FDFDFD;
  background-color: #0080BE;
  border: 0px solid #0080BE;
}

WBaseLibrary QPushButton:pressed {
  /* pushbuttons in "down" state */
  color: #FDFDFD;
  background-color: #006596;
  border: 0px solid #006596;
}

/* Scroll bars */
QScrollBar {
  color: #d2d2d2;
  font-size: 8pt;
  background: #222222;
  padding: 3px;
}

QScrollBar:horizontal {
  border-top: 1px solid #141414;
  min-width: 12px;
  height: 15px;
}
QScrollBar:vertical {
  border-left: 1px solid #141414;
  min-height: 12px;
  width: 15px;
}
/* "add-page" and "sub-page" are the gutter of the scrollbar */
QScrollBar::add-page, QScrollBar::sub-page {
  background: none;
}

QScrollBar::handle {
  min-height: 25px;
  background: rgba(95, 95, 95, 150);
  border-radius: 3px;
  border: none;
}
QScrollBar::handle:hover {
  background: rgba(179, 179, 179, 150);
}

/* Turn off buttons */
QScrollBar::add-line, QScrollBar::sub-line {
  width: 0px;
  height: 0px;
  border: none;
}

QScrollArea {
  border: 1px solid #1A1A1A;
  background-color: #222222;
}


/*******************************************************************************
 ** END LIBRARY *****************************************************************
 *******************************************************************************/

/*******************************************************************************
 ** SKIN SETTINGS **************************************************************
 *******************************************************************************/

#SkinSettings {
  background-color: rgba(17.3%, 17.3%, 17.3%, 100%);
  margin-left: 4px;
}

#SkinSettingsTop {
  margin: 7px 4px 6px 6px;
  border-bottom: 1px solid #A9A9A9;
}

#SkinSettingsTop > #h1 {
  font: 16px/18px;
  text-align: left;
  text-transform: uppercase;
  background: none;
}

#SkinSettings > #h2 {
  font: 14px/16px;
  text-align: left;
  color: #d2d2d2;
  background-color: none;
  margin: 0 0.2em .1em 0;
  border-top: none;
  border-bottom: 1px solid #A9A9A9;
}

#SkinSettings > #h3 {
  font: 12px/14px;
  background-color: none;
  text-align: left;
  margin: .05em 0.5em;
}

#SkinSettings > #h3 WPushButton {
  font: 12px/14px;
  background-color: none;
  text-transform: none;
  border: none;
}

#SkinSettings > #h3 WPushButton:hover {
  background: #222222;
}

/*******************************************************************************
 ** END SKIN SETTINGS **********************************************************
 *******************************************************************************/

#Mixxx {
  background-color: black;
  font-family: "Open Sans";
}

WWidget, QLabel {
  font-family: "Open Sans";
  text-transform: uppercase;
}

WWidget {
  font-size: 8px;
}

/* Start spacing for Deck overview row (small waveform, option grid) */
#OptionGrid, #ButtonGrid {
  background-color: #333333;
  /*padding: 1px;*/
  qproperty-layoutSpacing: 2;
}

#OptionGridRow1, #OptionGridRow2 {
  qproperty-layoutSpacing: 2;
}

#OverviewRow {
  qproperty-layoutSpacing: 2;
}
/* End spacing for Deck overview row */

#Waveforms {
  background-color: #333;
}

#WaveformZoomContainer {
  background-color: #333333;
  padding: 1px;
  qproperty-layoutSpacing: 2;
}

/* Start spacing for Deck inner column (tempo slider, rate change) */
#DeckRateSliderColumn {
  background-color: #333333;
  padding: 4px;
  qproperty-layoutSpacing: 2;
}

#RateTempButtons {
  qproperty-layoutSpacing: 2;
}
/* End spacing for Deck inner column (tempo slider, rate change) */


/* Start spacing for Deck controls row (transport, beatgrid, looping, hotcue, vinylcontrol) */

#HotcueGrid,
#VinylControlsGrid {
  padding: 1px;
  qproperty-layoutSpacing: 2;
}

#HotcueGrid WWidgetGroup,
#VinylControlsGrid WWidgetGroup,
#DeckControlsGrid WWidgetGroup {
  qproperty-layoutSpacing: 2;
}

#DeckControlsGrid {
  qproperty-layoutSpacing: 2;
  padding: 0px;
}

WBeatSpinBox {
  color: #c1cabe;
  background-color: #1f1e1e;
  border: 1px solid #444342;
  border-radius: 3px;
  padding: 2px;
  font: 15px;
}

  WBeatSpinBox:hover {
    border: 1px ridge #015d8d;
  }

  WBeatSpinBox::down-button {
    subcontrol-origin: border;
    subcontrol-position: bottom right; /* position at the top right corner */
    padding-right: 4px;
    padding-top: -3px;
    border: 0;
  }

  WBeatSpinBox::down-arrow {
    width: 9px;
    height: 7px;
    image: url(skin:/icon/ic_chevron_down_selector.svg);
  }

  WBeatSpinBox::down-arrow:hover {
    image: url(skin:/icon/ic_chevron_down_selector_hover.svg);
  }

  WBeatSpinBox::up-button {
    subcontrol-origin: border;
    subcontrol-position: top right; /* position at the top right corner */
    padding-right: 4px;
    padding-bottom: -3px;
    border: 0;
  }

  WBeatSpinBox::up-arrow {
    width: 9px;
    height: 7px;
    image: url(skin:/icon/ic_chevron_up_selector.svg);
  }

  WBeatSpinBox::up-arrow:hover {
    image: url(skin:/icon/ic_chevron_up_selector_hover.svg);
  }

/* End spacing for Deck controls row */

/* Start spacing for toolbar */
#ToolBar {
  padding: 0px 4px 0px 4px;
  qproperty-layoutSpacing: 5;
  background-color: #111111;
  border-width: 0px 0px 3px 0px;
  border-style: solid;
  border-color: #222;
}

#ToolBarLeft {
  qproperty-layoutSpacing: 0;
}

#ToolBarRight {
  qproperty-layoutSpacing: 12;
}

#NotificationsContainer {
  qproperty-layoutSpacing: 4;
}

#MasterControls, #HeadphoneControls {
    qproperty-layoutSpacing: 10;
    margin-bottom: 1px;
    margin-top: 1px;
}

/* End spacing for toolbar */

#Time {
  font: bold 12px;
}

#KnobLabelH, #HeadSplit {
  font: bold 11px;
}

/* All widget groups that are children of #DeckRows should AlignTop. */
#DeckRows > WWidgetGroup {
  qproperty-layoutAlignment: 'AlignTop | AlignHCenter';
}

#ArtistGutter, #TitleGutter {
  qproperty-layoutAlignment: 'AlignLeft | AlignTop';
  padding: 2px;
}

#BPMGutter, #PositionGutter {
  qproperty-layoutAlignment: 'AlignRight | AlignTop';
  qproperty-layoutSpacing: 4;
  padding: 2px;
}

/* Start editable widgets in decks */
#BpmEditRowCollapsed:hover, #KeyEditRowCollapsed:hover,
#BpmEditRowExpanded:hover, #KeyEditRowExpanded:hover,
#PositionGutter:hover, #StarratingGutter:hover {
  /* emphasize editable widgets on hover */
  border: 1px solid #0080BE;
  background-color: rgba(255, 102, 0, 128);
}
#BpmEditRowCollapsed, #KeyEditRowCollapsed {
  qproperty-layoutAlignment: 'AlignCenter';
  /* emphasize active widget */
  border: 1px solid #666666;
}

#BpmEditRowExpanded, #KeyEditRowExpanded {
  /* emphasize active widget */
  border: 1px solid #006596;
  background: rgba(255, 102, 0, 64);
  color: #D6D6D6;
}

#BpmEditTrigger, #KeyEditTrigger {
  /* make trigger button transparent */
  background-color: none;
  border: none;
}

#BpmEditRowControls, #KeyEditRowControls {
  /* Make room between buttons */
  background-color: #333333;
  padding-left: 1px;
  padding-right: 1px;
  margin-right: 2px;
  qproperty-layoutSpacing: 2;
}

#BpmEditTriggerLabel, #KeyEditTriggerLabel {
  padding-right: 1px;
}
/* End editable widgets in decks */

#DeckTextRow #ArtistGutter WLabel, #DeckTextRow #BPMGutter WLabel, #DeckTextRow #PositionGutter WLabel {
  font-weight: bold;
  font-size: 15px;
  text-transform: none;
}

#BPMGutter WLabel, #PositionGutter WLabel {
  qproperty-alignment: 'AlignRight | AlignVCenter';
}

#DeckTextRow #TitleGutter WLabel, #EffectRackExpanded #EffectUnitNameContainer WLabel {
  font-weight: bold;
  font-size: 17px;
  text-transform: none;
  text-align: left;
}

#SamplerTopRowInner WLabel {
  font-weight: bold;
  font-size: 15px;
  text-transform: none;
  text-align: left;
}

#EffectUnitLabel, #EffectRackCollapsed #EffectUnitNameContainer WLabel {
  font-weight: bold;
  font-size: 15px;
  text-transform: none;
  text-align: left;
}

#EffectUnitNameRow {
  border-bottom: 1px solid #222;
  background-color: transparent;
  margin: 0px;
}

#EffectUnit1, #EffectUnit2, #EffectUnit3, #EffectUnit4 {
  qproperty-layoutAlignment: 'AlignTop';
}

#EffectUnitFiller {
  border: 1px solid #222;
  border-width: 1px 0px 0px 0px;
}

#EffectButtonControls {
  qproperty-layoutSpacing: 5;
}

#EffectHighlightable[highlight="0"] {
  border: 0px;
  padding: 4px;
}

#EffectHighlightable[highlight="1"] {
  border: 2px solid #0081bd;
  padding: 2px;
}

#EffectChainGroupControlButton {
  font: 10px;
}

#EffectUnitNameContainer {
  padding: 2px;
  qproperty-layoutAlignment: 'AlignLeft | AlignVCenter';
}

#EffectMetaKnobControls > WPushButton {
  qproperty-alignment: 'AlignHCenter';
}

#EffectUnitGroupControls {
  border: 1px solid #222222;
  border-width: 0px 0px 1px 0px;
}

#EffectUnitGroupControlsLeft {
  qproperty-layoutAlignment: 'AlignLeft | AlignVCenter';
}

#EffectUnitGroupControlsRight {
  qproperty-layoutAlignment: 'AlignRight | AlignVCenter';
}

#EffectMetaKnob, WEffect {
  font-size: 12px;
  background-color: none;
  border: none;
}

WEffectSelector {
  color: #c1cabe;
  background-color: #444342;
  /* TODO: use a linear gradient for the background color */

  /* Fixes the white bars on the top/bottom of the popup on Mac OS X */
  margin-top: 0px;
  margin-bottom: 0px;

  /* If you use margin top/bottom 0, the combo box shrinks in width (go figure) and
   * names start getting cut off. Adding explicit padding improves this. */
  padding: 0px 6px;

  /* The 3D frame on the combo box becomes flat when you give it a border */
  border: 1px solid #444342;
  border-radius: 3px;

  font: 15px;
}

  WEffectSelector:hover {
    border: 1px ridge #015d8d;
  }

  WEffectSelector::drop-down {
    /* This causes the Qt theme's widget style to magically not apply. Go figure. */
    border: 0;
  }

  WEffectSelector::down-arrow {
    width: 20px;
    height: 20px;
    image: url(skin:/icon/ic_chevron_down_48px.svg);
  }

  WEffectSelector QAbstractItemView {
    color: #c1cabe;
    background-color: #201f1f;
    selection-background-color: #184880;
  }

#EffectKnob {
}

#EffectButtonParameter {
  margin-top: 3px;
}

#KnobLabel {
  background-color: none;
  border: none;
  qproperty-alignment: 'AlignHCenter';
  font: 10px;
  margin-top: -2px;
}

#SmallKnobLabel {
  background-color: none;
  border: none;
  qproperty-alignment: 'AlignHCenter';
  font: 9px;
  margin-top: -2px;
}

#EffectUnitNameRow {
}

#EffectUnitMainKnobsContainer {
    qproperty-layoutSpacing: 7;
}

#EffectKnobLabel {
  background-color: none;
  border: none;
  qproperty-alignment: 'AlignHCenter | AlignTop';
  font: 10px;
  margin-top: -2px;
}

#EffectButton {
  font: 10px;
}

#EffectButtonLabel {
  background-color: none;
  border: none;
  qproperty-alignment: 'AlignHCenter';
  font: 10px;
  margin-top: 1px;
}

#Crossfader[highlight="0"] {
  border-image: none;
}

#Crossfader[highlight="1"] {
  border-image: url(skin:slider-crossfader-AutoDJ.svg) 0 0 0 0 stretch stretch;
}

#MasterControls {
  qproperty-layoutSpacing: 0;
}

#DeckControls {
  qproperty-layoutSpacing: 0;
}

#MainDecks, #MainDeckContainer {
  background-color: #333333;
}

#LeftGutter, #RightGutter {
  background-color: #222222;
}

#Deck1, #Deck2, #Deck3, #Deck4 {
  background-color: #333333;
}

WWidget, WLabel {
  /* All labels should default to a grey that is readable on black. */
  color: #D2D2D2;
  font-size: 12px;
}

/* Track text, etc. should be in the deck color. */
#Deck1 WLabel, #Deck2 WLabel, #Deck3 WLabel, #Deck4 WLabel {
  color: #D2D2D2;
}

#DeckMixer1, #DeckMixer2, #DeckMixer3, #DeckMixer4 {
  background-color: #333333;
}

WNumberRate {
  font-size: 13px;
}
#RateDisplay1, #RateDisplay2, #RateDisplay3, #RateDisplay4 {
  qproperty-layoutAlignment: 'AlignHCenter';
}

#Mixer {
  qproperty-layoutAlignment: 'AlignTop';
  background-color: #333;
  margin: 0px 1.5px 3px 1.5px;
  padding: 0px 0px 3px 0px;
}

#DeckMixer {
  background-color: #333333;
}

#DeckMixer_Column2, #DeckMixer_Column3 {
  /* qproperty-layoutSpacing: 5; */
  /* background-color: #006596; */
}

#CircleButton, #QuickEffectKillButton {
  border: 3px solid #333333;
  border-radius: 2px;
}

#QuickEffectKillButton[value="0"] {
  background-color: #006596;
}

#QuickEffectKillButton[value="1"] {
  background-color: #4B4B4B;
}

#SmallCircleButton {
  border: 2px solid #333333;
  border-radius: 1px;
}

#DeckControls_SplitWaveforms_4Decks #channel_VuMeter_Group,
#DeckControls_StackedWaveforms_4Decks #channel_VuMeter_Group {
  /* padding-bottom: 5px; */
  /* background-color: #116611; */
}

#DeckMixer_ColumnCondensed {
  padding: 0px 5px 0px 5px;
  qproperty-layoutAlignment: 'AlignHCenter';
  /* background-color: #911661; */
}

/* pad 4 deck mixer colums left/right
to avoid EQ kill buttons from shifting center of rest of column */
#4DecksMixerCol2ContainerRight {
  qproperty-layoutAlignment: 'AlignLeft';
  padding-right: 6px;
}

#4DecksMixerCol2ContainerLeft {
  qproperty-layoutAlignment: 'AlignRight';
  padding-left: 6px;
}

#ButtonContainer {
  qproperty-layoutAlignment: 'AlignCenter';
  padding: 3px 0px 3px 0px;
}

#CondensedButtonContainerRight {
  qproperty-layoutAlignment: 'AlignLeft';
  padding: 3px 0px 3px 9px;
}

#CondensedButtonContainerLeft {
  qproperty-layoutAlignment: 'AlignRight';
  padding: 3px 9px 3px 0px;
}

#4DecksMixerCondensedMonoMeterLeft {
  padding-left: 3px;
  padding-right: 4px;
}
#4DecksMixerCondensedMonoMeterRight {
  padding-left: 4px;
  padding-right: 3px;
}

#CondensedVolumeAndMonoMeter {
  padding-bottom: 5px;
}

#channel_VuMeter_Group {
  qproperty-layoutSpacing: 2;
  qproperty-layoutAlignment: 'AlignHCenter';
  /* background-color: #828315; */
}

#master_VuMeter_Group {
  qproperty-layoutSpacing: 2;
  qproperty-layoutAlignment: 'AlignHCenter';
  padding-left: 5px;
  padding-right: 5px;
  /* background-color: #828315; */
}

#MasterVu {
  qproperty-layoutAlignment: 'AlignCenter';
  /* background-color: #582831; */
}

#vumeter_v, #vumeter_h {
  qproperty-layoutSpacing: 2;
}

WVuMeter, #PeakIndicator {
  background-color: #222222;
}

/* Starrating for tracks loaded in decks */
WStarRating {
  margin            : 5px 5px 0px 0px;
  border            : 0px solid #ffffff;
  padding           : 2px;
  color             : #888888;
  background-color  : none;
}

#SampleDecksContainer {
  background-color: #333333;
}

#MicrophonesContainer {
}

#MicAuxRack {
  background-color: #333333;
  qproperty-layoutSpacing: 3;
  padding-left: 2px;
  border-bottom: 2px solid #222222;
}

#MicLabelContainer,
#DuckingLabelContainer {
  qproperty-layoutAlignment: 'AlignHCenter';
}

#MicrophoneContainer, #MicDuckingContainer, #AuxiliaryContainer {
  padding: 4px 4px;
  margin: 0px;
}

#MicrophoneContainer, #MicDuckingContainer {
  border: 3px solid #222222;
  border-width: 0px 3px 0px 0px;
}

#MicDuckingContainer {
  qproperty-layoutSpacing: 2;
}

#AuxiliaryContainer {
  border: 3px solid #222222;
  border-width: 0px 0px 0px 3px;
}

#MicrophoneContainer, #AuxiliaryContainer,
#MicrophoneControlButtons, #AuxiliaryControlButtons,
#MicDuckingControls {
  qproperty-layoutSpacing: 3;
}

#MicrophoneControls, #AuxiliaryControls {
  qproperty-layoutSpacing: 4;
}

#AuxLabel, #MicLabel, #DuckingLabel {
  font-weight: bold;
}

#MicrophoneButtonsAndMeter, #AuxiliaryButtonsAndMeter {
  qproperty-layoutSpacing: 3;
}

#LibraryContainer {
  qproperty-layoutAlignment: 'AlignLeft | AlignVCenter';
  background-color: #222222;
  padding-top: 2px;
}

#LibrarySplitter {
  background-color: #222222;
}

#EffectRackContainer {
  background-color: #333333;
}

#EffectUnitsRow {
  border: 1px solid #222222;
  border-width: 0px 0px 3px 0px;
}

#EffectUnitNoParameters {
  padding-left: 5px;
}

#EffectUnitEffectsNoParameters {
  qproperty-layoutSpacing: 30;
}

#EffectUnitEffects {
  padding: 2px;
  qproperty-layoutAlignment: 'AlignLeft | AlignTop';
  qproperty-layoutSpacing: 2;
}

#EffectUnitParameters {
  padding: 0 2px;
  qproperty-layoutAlignment: 'AlignLeft | AlignTop';
  qproperty-layoutSpacing: 2;
}

#EffectUnitControls {
  padding: 2px;
  qproperty-layoutAlignment: 'AlignRight | AlignTop';
  qproperty-layoutSpacing: 2;
}

#EffectUnitGroupControlsLeft,
#EffectUnitGroupControlsRight,
#EffectUnitGroupControlsInputs {
  qproperty-layoutSpacing: 2;
}

#EffectUnit {
  font-size: 15px;
}

#SampleDecksContainer {
}

#SamplerTopRowOuter {
  padding: 2px;
}

#SamplerTopRowInner {
  qproperty-layoutSpacing: 2;
}

#SamplerExpansion {
  padding: 2px;
  qproperty-layoutSpacing: 2;
}

#SampleDecksExpanded, #SampleDecksCollapsed {
  qproperty-layoutAlignment: 'AlignLeft | AlignTop';
}

#OverviewRow, #VisualRow, #ButtonRow {
  /*qproperty-layoutContentsMargins: rect(0 1 0 1);*/
}

WWidgetGroup {
  /*border: 1px solid rgb(128, 128, 128);*/
  /*margin: 0px;
  padding: 0px;
  qproperty-layoutSpacing: 0;
  qproperty-layoutContentsMargins: rect(0 0 0 0);*/
  /*qproperty-layoutAlignment: 'AlignCenter';*/
}

/*******************************************************************************
 ** Buttons  *******************************************************************
 *******************************************************************************/

WPushButton, QToolButton {
    color: #D2D2D2;
    background-color: #4B4B4B;
    border: 0px solid #4B4B4B;
    border-radius: 2px;
    outline: none;
    font-size: 12px;
    font-weight: bold;
}

WPushButton:hover, QToolButton:hover {
    color: #D2D2D2;
    background-color: #5F5F5F;
    border: 0px solid #5F5F5F;
}

/*"Pressed" state*/
<<<<<<< HEAD
WPushButton[value="1"], QToolButton:pressed {
=======
WPushButton[value="1"],
WPushButton[value="2"] {
>>>>>>> 822fcbc2
    /*color: #FDFDFD;*/
    color: #FDFDFD;
    background-color: #006596;
    border: 0px solid #006596;
}

WPushButton[value="1"]:hover,
WPushButton[value="2"]:hover {
    color: #FDFDFD;
    background-color: #0080BE;
    border: 0px solid #0080BE;
}

/*"Enabled" state, e.g. for recording status
  0 -- disconnected / off
  1 -- connecting / enabling
  2 -- connected / enabled
WPushButton[value="2"] {
    color: #FDFDFD;
    background-color: #4B4B4B;
    border: 0px solid #006596;
}

WPushButton[value="2"]:hover {
    color: #FDFDFD;
    background-color: #4B4B4B;
    border: 0px solid #0080BE;
}
*/

#PlayToggle[value="0"] {
  image: url(skin:/icon/ic_play_48px.svg) no-repeat center center;
}

#PlayToggle[value="1"] {
  image: url(skin:/icon/ic_pause_48px.svg) no-repeat center center;
}

#ToolbarButton[value="1"] {
    color: #D2D2D2;
    background-color: #5a5a5a;
    border: 3px solid #006596;
    border-radius: 3px;
}

#SkinSectionToggleButton[value="1"]:hover {
    color: #D2D2D2;
    background-color: #5F5F5F;
    border: 3px solid #0080BE;
    border-radius: 3px;
}

WRecordingDuration {
  font-weight: bold;
}

/* Special case "orientation" controls
  0 -- left
  1 -- center / off
  2 -- right
*/
/* Default xfader positions:
  left decks = left xfader
  right decks = right xfader
  auxiliary = center */
#OrientationButtonDeck1[value="0"],
#OrientationButtonDeck3[value="0"],
#OrientationButtonDeck2[value="2"],
#OrientationButtonDeck4[value="2"],
#OrientationButtonAux[value="1"],
#OrientationButtonSampler[value="1"] {
    color: #D2D2D2;
    background-color: #4B4B4B;
    border: 1px solid #4B4B4B;
    border-radius: 2px;
    outline: none;
}

#OrientationButtonDeck1[value="0"]:hover,
#OrientationButtonDeck3[value="0"]:hover,
#OrientationButtonDeck2[value="2"]:hover,
#OrientationButtonDeck4[value="2"]:hover,
#OrientationButtonAux[value="1"]:hover,
#OrientationButtonSampler[value="1"]:hover {
    color: #D2D2D2;
    background-color: #5F5F5F;
    border: 0px solid #5F5F5F;
}

/* Highlight xfader special positions != default */
#OrientationButtonDeck1[value="1"],
#OrientationButtonDeck1[value="2"],
#OrientationButtonDeck3[value="1"],
#OrientationButtonDeck3[value="2"],
#OrientationButtonDeck2[value="0"],
#OrientationButtonDeck2[value="1"],
#OrientationButtonDeck4[value="0"],
#OrientationButtonDeck4[value="1"],
#OrientationButtonAux[value="0"],
#OrientationButtonAux[value="2"],
#OrientationButtonSampler[value="0"],
#OrientationButtonSampler[value="2"] {
    color: #FDFDFD;
    background-color: #006596;
    border: 0px solid #006596;
    border-radius: 2px;
    outline: none;
}

#OrientationButtonDeck1[value="1"]:hover,
#OrientationButtonDeck1[value="2"]:hover,
#OrientationButtonDeck3[value="1"]:hover,
#OrientationButtonDeck3[value="2"]:hover,
#OrientationButtonDeck2[value="0"]:hover,
#OrientationButtonDeck2[value="1"]:hover,
#OrientationButtonDeck4[value="0"]:hover,
#OrientationButtonDeck4[value="1"]:hover,
#OrientationButtonAux[value="0"]:hover,
#OrientationButtonAux[value="2"]:hover,
#OrientationButtonSampler[value="0"]:hover,
#OrientationButtonSampler[value="2"]:hover {
    color: #FDFDFD;
    background-color: #0080BE;
    border: 0px solid #0080BE;
}

/* Special case SamplerPlayButtonRepeating controls
  When sampler is playing, displays same play icon as normal, but
  background is red instead of blue.
*/

#SamplerPlayButtonRepeating[value="1"] {
    color: #711ada;
    background-color: #711ada;
    border: 0px solid #711ada;
}

#SamplerPlayButtonRepeating[value="1"]:hover {
    color: #8b32ff;
    background-color: #8b32ff;
    border: 0px solid #8b32ff;
}

/* Special case link_type button for effect parameters
  0 -- not linked / default (off)
  1 -- linked (on)
  2 -- split linked left (on)
  3 -- split linked right (on)
  4 -- split linked left/right (on)

  We define only those values (2-4) that are not covered by the existing
  standard button definitions.
  Note: EQ Gain effects cannot be used in split mode (= can be 0 or 1 only)
*/
#EffectSlotParameterLinkTypeButton {
    margin: 0 4px 0 4px;
}

#EffectSlotParameterLinkTypeButton[value="2"] {
    color: none;
    background-color: qlineargradient(x1: 0, y1: 0, x2: 1, y2: 0,
                                      stop: 0 #006596,
                                      stop: 0.33 #006596,
                                      stop: 0.34 #4B4B4B,
                                      stop: 0.66 #4B4B4B,
                                      stop: 0.67 #4B4B4B,
                                      stop: 1 #4B4B4B);

    border: 0px solid #006596;
}

#EffectSlotParameterLinkTypeButton[value="2"]:hover {
    color: none;
    background-color: qlineargradient(x1: 0, y1: 0, x2: 1, y2: 0,
                                      stop: 0 #0080BE,
                                      stop: 0.33 #0080BE,
                                      stop: 0.34 #5F5F5F,
                                      stop: 0.66 #5F5F5F,
                                      stop: 0.67 #5F5F5F,
                                      stop: 1 #5F5F5F);

    border: 0px solid #0080BE;
}

#EffectSlotParameterLinkTypeButton[value="3"] {
    color: none;
    background-color: qlineargradient(x1: 0, y1: 0, x2: 1, y2: 0,
                                      stop: 0 #4B4B4B,
                                      stop: 0.33 #4B4B4B,
                                      stop: 0.34 #4B4B4B,
                                      stop: 0.66 #4B4B4B,
                                      stop: 0.67 #006596,
                                      stop: 1 #006596);

    border: 0px solid #006596;
}


#EffectSlotParameterLinkTypeButton[value="3"]:hover {
    color: none;
    background-color: qlineargradient(x1: 0, y1: 0, x2: 1, y2: 0,
                                      stop: 0 #5F5F5F,
                                      stop: 0.33 #5F5F5F,
                                      stop: 0.34 #5F5F5F,
                                      stop: 0.66 #5F5F5F,
                                      stop: 0.67 #0080BE,
                                      stop: 1 #0080BE);

    border: 0px solid #0080BE;
}

#EffectSlotParameterLinkTypeButton[value="4"] {
    color: none;
    background-color: qlineargradient(x1: 0, y1: 0, x2: 1, y2: 0,
                                      stop: 0 #006596,
                                      stop: 0.330000 #006596,
                                      stop: 0.340000 #4B4B4B,
                                      stop: 0.660000 #4B4B4B,
                                      stop: 0.670000 #006596,
                                      stop: 1 #006596);

    border: 0px solid #006596;
}


#EffectSlotParameterLinkTypeButton[value="4"]:hover {
    color: none;
    background-color: qlineargradient(x1: 0, y1: 0, x2: 1, y2: 0,
                                      stop: 0 #0080BE,
                                      stop: 0.330000 #0080BE,
                                      stop: 0.340000 #5F5F5F,
                                      stop: 0.660000 #5F5F5F,
                                      stop: 0.670000 #0080BE,
                                      stop: 1 #0080BE);

    border: 0px solid #0080BE;
}

#EffectSlotParameterLinkInversionButton {
    margin: 0px 4px 0px 4px;
}

#EffectSlotParameterLinkInversionButton[value="1"] {
    background-color: #b90505;
}

#EffectSlotParameterLinkInversionButton[value="1"]:hover {
    background-color: #e80808;
}

/* Special case "hide/show" button
   The button unfolds/folds widgets. We display different icons per state, but
   do not want an active or active:hover color like with the other buttons.
*/
#ShowHideToggle {
  qproperty-layoutAlignment: 'AlignTop';
  padding-top: 3px;
}

#SampleDeckToggle[value="1"], #LibraryToggle[value="1"], #EffectRackToggle[value="1"] {
    color: #D2D2D2;
    background-color: #4B4B4B;
    border: 1px solid #4B4B4B;
    border-radius: 2px;
    outline: none;
}

#SampleDeckToggle[value="1"]:hover, #LibraryToggle[value="1"]:hover, #EffectRackToggle[value="1"]:hover {
    color: #D2D2D2;
    background-color: #5F5F5F;
    border: 0px solid #5F5F5F;
}

#WaveformZoomDownButton[value="0"]:!hover,
#WaveformZoomSetDefaultButton[value="0"]:!hover,
#WaveformZoomUpButton[value="0"]:!hover {
  background: none;
  border: none;
}

#BeatJumpValue, #LoopMoveValue, #HotcueButton, #DeckCue, #DeckSync, #BeatsyncButton {
  font: bold 12px;
}

/*******************************************************************************
 ** End Buttons  ***************************************************************
 *******************************************************************************/

QToolTip {
    background-color: #222222;
    color: #CCCCCC;
    border: 1px solid #CCCCCC;
}
/*

#Deck1 {
  margin: 0px;
  qproperty-layoutSpacing: 0;
  qproperty-layoutContentsMargins: rect(10 2 10 2);
  padding-bottom: 10px;
  margin-bottom: 10px;
}

WWidget {
  border: 1px solid rgb(128, 128, 128);
  background-color: grey;
}

WSliderComposed {
  background-color: orange;
}

WPushButton[value="1"] {
  background-color: green;
}

WPushButton[pressed="true"] {
  background-color: pink;
}

#BeatLoopButton[value="1"][pressed="true"] {
  background-color: pink;
}

#BeatLoopButton[value="0"][pressed="true"] {
  background-color: orange;
}
*/<|MERGE_RESOLUTION|>--- conflicted
+++ resolved
@@ -193,8 +193,6 @@
 QTreeView::item:selected:!active {
   color: #d2d2d2;
   background-color: #0d4866;
-<<<<<<< HEAD
-=======
 }
 
 /* Colors aren't applied to selected items, define them manually */
@@ -206,7 +204,6 @@
 #LibraryPreviewButton::item:selected {
   color: #D6D6D6;
   background-color: #006596;
->>>>>>> 822fcbc2
 }
 
 /* checkbox in library "Played" column */
@@ -359,17 +356,6 @@
 QPushButton#LibraryPreviewButton:checked {
   image: url(skin:/image/style_library_preview_pause.png);
   background-color: #006596;
-}
-
-
-#LibrarySidebarButtons:focus,
-#LibrarySidebarButtons QToolButton:focus,
-#LibrarySidebarExpanded > QWidget:focus,
-#LibrarySidebarExpanded QAbstractScrollArea > QWidget:focus,
-WLibrarySidebar:focus, 
-WLibrary:focus,
-QTableView:focus {
-  border: 1px solid #0080BE;
 }
 
 
@@ -517,8 +503,6 @@
   height: 6px;
 }
 
-<<<<<<< HEAD
-=======
 /* vertical splitters */
 #LibraryCoverArtSplitter::handle,
 #LibraryVerticalSplitter::handle,
@@ -546,7 +530,6 @@
   height: 6px;
 }
 
->>>>>>> 822fcbc2
 /* library cover art widget */
 #LibraryCoverArt {
   padding: 8px 4px 4px 4px;
@@ -594,10 +577,6 @@
   margin: 2px 3px 2px 3px;
   padding: 2px;
   color: #D2D2D2;
-<<<<<<< HEAD
-
-=======
->>>>>>> 822fcbc2
   background-color: #4B4B4B;
   border: 1px solid #4B4B4B;
   border-radius: 2px;
@@ -613,10 +592,7 @@
      by default QT palette, so style accordingly */
   color: #808080; /* Default #A3A3A3 -90L HSL*/
   background-color: rgba(95, 95, 95, 127);
-<<<<<<< HEAD
-=======
                                     /* 50% #5F5F5F = RGBA#5F5F5F7F */
->>>>>>> 822fcbc2
   border: 0px solid #5F5F5F;
 }
 
@@ -1488,12 +1464,8 @@
 }
 
 /*"Pressed" state*/
-<<<<<<< HEAD
-WPushButton[value="1"], QToolButton:pressed {
-=======
 WPushButton[value="1"],
 WPushButton[value="2"] {
->>>>>>> 822fcbc2
     /*color: #FDFDFD;*/
     color: #FDFDFD;
     background-color: #006596;
