--- conflicted
+++ resolved
@@ -92,17 +92,9 @@
                 <SizePolicy>me,me</SizePolicy>
                 <Layout>stacked</Layout>
                 <Children>
-<<<<<<< HEAD
-                  <!-- translucent cover when Hot Cues are invisble -->
-=======
-                  <!-- index 0 due to bug -->
-                  <WidgetGroup><Size>0f,0f</Size></WidgetGroup>
-
                   <!-- translucent cover when Hot Cues are invisible -->
->>>>>>> 26c033b0
                   <WidgetGroup>
                     <ObjectName>SubmenuCover</ObjectName>
-                    <Layout>vertical</Layout>
                     <Size>182f,13me</Size>
                     <Connection>
                       <ConfigKey persist="true">[Tango],hotcues</ConfigKey>
@@ -191,7 +183,6 @@
                       <!-- translucent cover when Stars don't fit into transport row -->
                       <WidgetGroup>
                         <ObjectName>SubmenuCover</ObjectName>
-                        <Layout>vertical</Layout>
                         <Size>16f,15f</Size>
                         <Connection>
                           <ConfigKey persist="true">[Tango],starrating_fits</ConfigKey>
@@ -285,7 +276,6 @@
               <!-- translucent cover when Pitch slider is hidden -->
               <WidgetGroup>
                 <ObjectName>SubmenuCover</ObjectName>
-                <Layout>vertical</Layout>
                 <MinimumSize>182,26</MinimumSize>
                 <MaximumSize>-1,40</MaximumSize>
                 <SizePolicy>me,me</SizePolicy>
@@ -387,7 +377,6 @@
             <Children>
               <WidgetGroup><!-- translucent cover when Spinny/Cover is disabled -->
                 <ObjectName>SubmenuCover</ObjectName>
-                <Layout>vertical</Layout>
                 <SizePolicy>me,me</SizePolicy>
                 <Connection>
                   <ConfigKey persist="true">[Tango],no_spinny_no_cover</ConfigKey>
@@ -530,7 +519,6 @@
               <!-- translucent cover when Channel Mixer is hidden -->
               <WidgetGroup>
                 <ObjectName>SubmenuCover</ObjectName>
-                <Layout>vertical</Layout>
                 <MinimumSize>182,39</MinimumSize>
                 <MaximumSize>182,60</MaximumSize>
                 <SizePolicy>me,me</SizePolicy>
@@ -558,7 +546,6 @@
                       <!-- translucent cover when EQ knobs are hidden -->
                       <WidgetGroup>
                         <ObjectName>SubmenuCover</ObjectName>
-                        <Layout>vertical</Layout>
                         <MinimumSize>182,13</MinimumSize>
                         <MaximumSize>182,20</MaximumSize>
                         <SizePolicy>me,me</SizePolicy>
@@ -597,7 +584,6 @@
               <!-- translucent cover when Channel Mixer is hidden -->
               <WidgetGroup>
                 <ObjectName>SubmenuCover</ObjectName>
-                <Layout>vertical</Layout>
                 <MinimumSize>182,13</MinimumSize>
                 <MaximumSize>182,20</MaximumSize>
                 <SizePolicy>me,me</SizePolicy>
@@ -646,7 +632,6 @@
                   <!-- translucent cover when Effects are invisible -->
                   <WidgetGroup>
                     <ObjectName>SubmenuCover</ObjectName>
-                    <Layout>vertical</Layout>
                     <Size>40f,20f</Size>
                     <Connection>
                       <ConfigKey persist="true">[EffectRack1],show</ConfigKey>
@@ -685,14 +670,7 @@
             <SizePolicy>me,me</SizePolicy>
             <Layout>stacked</Layout>
             <Children>
-<<<<<<< HEAD
-              <!-- translucent cover when Effects are invisble -->
-=======
-              <!-- index 0 due to bug -->
-              <WidgetGroup><Size>0f,0f</Size></WidgetGroup>
-
               <!-- translucent cover when Effects are invisible -->
->>>>>>> 26c033b0
               <WidgetGroup>
                 <ObjectName>SubmenuCover</ObjectName>
                 <Layout>vertical</Layout>
@@ -755,7 +733,6 @@
                   <!-- translucent cover when Samlers are hidden -->
                   <WidgetGroup>
                     <ObjectName>SubmenuCover</ObjectName>
-                    <Layout>vertical</Layout>
                     <MinimumSize>112,13</MinimumSize>
                     <MaximumSize>112,20</MaximumSize>
                     <SizePolicy>me,me</SizePolicy>
