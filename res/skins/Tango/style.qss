/* Tango */

#Mixxx {	/*
  AlignRight just for testing, to attach SkinSettings to right edge.
  Not working. See https://bugs.launchpad.net/mixxx/+bug/1623997 */
  qproperty-layoutAlignment: 'AlignRight | AlignVCenter';
  background-color: #1e1e1e;
  font-family: Ubuntu;
  font-weight: normal;
  font-size: 12px/12px;
}

#SkinContainer {	/*
  AlignRight just for testing, to attach SkinSettings to right edge.
  Not working. See https://bugs.launchpad.net/mixxx/+bug/1623997 */
  qproperty-layoutAlignment: 'AlignRight | AlignTop';
  background-color: #1e1e1e;
}

WWidget,
WLabel,
WNumber,
WTrackProperty,
WBeatSpinBox {
  font-family: Ubuntu;
  font-weight: normal;
  font-size: 12px/12px;
}

WPushButton {
  font-family: Ubuntu;
  font-weight: normal;
  font-size: 12px/12px;
  border-radius: 3px;
}

WWidgetGroup {
  qproperty-layoutAlignment: 'AlignHCenter | AlignTop';
  border-radius: 1px;
}

#Library_Singleton,
#Library,
#DeckContainer {
  background-color: #1e1e1e;
}

#GuiCover {
  /* background is #333, so this has to blend in */
  background-color: rgba(51, 51, 51, 200);
}

#WaveformSplitter::handle:vertical {
  height: 6px;
  image: url(skin:/graphics/splitterVert_handle.png);
  }
  #WaveformSplitter::handle:vertical:hover,
  #WaveformSplitter::handle:vertical:pressed {
    image: url(skin:/graphics/splitterVert_handle_pressed.png);
  }


/* ################################################################
####### Colors ##################################################
###############################################################*/

#Deck1 WLabel,#RateContainer1 WLabel, #RateContainer1 WPushButton,
#Deck2 WLabel, #RateContainer2 WLabel, #RateContainer2 WPushButton {
  color: #33a8ff;
}
#Deck3 WLabel, #RateContainer3 WLabel, #RateContainer3 WPushButton,
#Deck4 WLabel, #RateContainer4 WLabel, #RateContainer4 WPushButton {
  color: #d910f0;
}

#WaveformContainer1,
#WaveformContainer2,
#WaveformContainer3,
#WaveformContainer4 {
/* waveform play position should stay centered, so we shift the waveform
  containers right to compensate for (inactive) beatgrid button toggle
  padding-right: 17px; */
/* Also add respective padding at the right, so all beatgrid buttons are shown */
  margin-right: -17px;
}

#BeatgridButtons {
  padding-right: 17px;
}

#WaveformContainer1,
#WaveformContainer2 {
  background-color: #001D33;
}
#WaveformContainer3,
#WaveformContainer4 {
  background-color: #3A0440;
}

/*	Define background-color here to make VinylToggler match
  the waveforms background-color.
  spinnyMini_Xmask.svg must match as well. */
#DeckOverview1,
#DeckOverview2 {
  background-color: #001D33;
}
#DeckOverview3,
#DeckOverview4 {
  background-color: #3A0440;
}



/*################################################################
 #######  Skin Settings  ########################################
##############################################################*/

#SkinSettingsContainer{
  margin-left: 5px;
}

#SkinSettings {
  qproperty-layoutAlignment: 'AlignLeft | AlignTop';
  padding: 2px 0px 0px 0px;
  text-align: left;
  background-color: #333;
}
#SkinSettingsHeader {
  qproperty-layoutAlignment: 'AlignLeft | AlignTop';
  padding-right: 2px;
  }
  #SkinSettingsClose {
    border-radius:2px;
    margin-bottom: 4px;
    background-color: transparent;
    image: url(skin:/buttons/btn_skinsettings_close.svg) no-repeat center top;
    }
    #SkinSettingsClose:hover {
      border-radius:2px;
      margin-bottom: 4px;
      background-color: #0f0f0f;
      image: url(skin:/buttons/btn_skinsettings_close_hover.svg) no-repeat center top;
    }

#SkinSettingsCategory {
  padding: 2px 8px 1px 10px;
  qproperty-layoutAlignment: 'AlignLeft | AlignTop';
    border: 1px solid #1e1e1e;
    border-width: 0px 0px 3px 0px;
}
  #CategoryLabel {
    font-size: 16px/16px;
    text-align: left;
    padding: 5px 0px 0px 3px;
    color: #eeeeee;
    background-color: none;
  }

#SkinSettingsButton {
  padding-top: 1px;
  font-size: 12px/14px;
  color: #d2d2d2;
  }
  #SkinSettingsButton[displayValue="0"] {
    background-color: none;
  }
  #SkinSettingsButton[displayValue="1"],
  #SkinSettingsButton[displayValue="2"] {
    background-color: #202020;
    color: #eeeeee;
  }
  #SkinSettingsButton[displayValue="0"]:hover,
  #SkinSettingsButton[displayValue="1"]:hover,
  #SkinSettingsButton[displayValue="2"]:hover {
    background-color: #0f0f0f;
  }
#DeckIndicatorSettings {
  margin-left: 17px;
}
#DeckButtonVisibility {
  margin-right: 1px;
  font-weight: bold;
  }
  #DeckButtonVisibility[displayValue="0"] {
    color: #888;
  }
  #DeckButtonVisibility[displayValue="0"]:hover,
  #DeckButtonVisibility[displayValue="1"] {
    background-color: #151515;
    color: #d2d2d2;
  }
  #DeckButtonVisibility[displayValue="1"]:hover {
    border: 1px solid #d2d2d2;
  }
#SubmenuCover {
  background-color: rgba(51, 51, 51, 127);
}
#SubmenuLabel {
  color: #666666;
}
#CoverSpinnyHint {
  font-size: 13px/15px;
  font-weight: bold;
  color: #f56200;
  background-color: #333;
}



/*################################################################
 ######## Mixer Bar #############################################
##############################################################*/
#Topbar {
  qproperty-layoutAlignment: 'AlignHCenter | AlignTop';
  margin: 0px 0px 3px 0px;
}

#MixerBar {
  qproperty-layoutAlignment: 'AlignHCenter | AlignTop';
  margin: 0px;
  padding: 0px;
  qproperty-layoutSpacing: 0px;
  border: 0px;
}

#MixerbarSection,
#CrossfaderContainer {
  qproperty-layoutAlignment: 'AlignHCenter | AlignTop';
  qproperty-layoutSpacing: 0px;
  border-radius: 3px;
  border-top-right-radius: 0px;
  border-top-left-radius: 0px;
  background-color: #252525;
  }
  #MixerbarSection {
    margin: 0px;
  }
  #CrossfaderContainer {
    margin: 0px 10px;
  }
  #MixerbarSection:hover,
  #CrossfaderContainer:hover {
    background-color: #0f0f0f;
  }

#MasterHeadMixerLabel {
  image: url(skin:/buttons/btn_master_head_mixer.svg) no-repeat center center;
  }
  #MasterMixerLabel {
    image: url(skin:/buttons/btn_master.svg) no-repeat center center;
  }
  #HeadphoneMixerLabel {
    image: url(skin:/buttons/btn_head.svg) no-repeat center center;
  }
#BoothMixerLabel {
  image: url(skin:/buttons/btn_booth.svg) no-repeat center center;
}

#MixerbarButton,
#MixerbarPflButton,
#MixerbarXfaderButton {
  font-weight: bold;
  }
  #MixerbarButton[displayValue="0"],
  #MixerbarPflButton[displayValue="0"],
  #MixerbarXfaderButton[displayValue="0"] {
    background-color: #333;
    border: 1px solid #333;
    color: #888;
    }
    #MixerbarButton[displayValue="0"]:hover,
    #MixerbarPflButton:hover,
    #MixerbarXfaderButton:hover {
      border: 1px solid #888;
    }
  #MixerbarButton[displayValue="1"],
  #MixerbarButton[displayValue="2"] {
    background-color: #666;
    color: #eeeeee;
    }

#VUMeterMixerbar {
  margin: 2px 0px 0px 0px;
}
#MixerbarKnob {
  margin: 2px 0px 0px 0px;
}
#MixerbarSlider {
  margin: 0px 0px 0px 0px;
}
#MixerbarCover {
  /* background is #333, so this has to blend in */
  background-color: rgba(30, 30, 30, 200);
}

/*################################################################
 ######  Skin Controls / Rec / Broadcast / Clock ################
##############################################################*/
#SkinControlsBar {
  qproperty-layoutAlignment: 'AlignLeft | AlignVCenter';
}

#GuiToggleButton,
#GuiToggleButton2,
#RecordingButton {
  color: #888;
  text-align: center;
  font-weight: bold;
  border: 1px solid #444;
  background-color: #333;
  }
  #GuiToggleButton:hover,
  #GuiToggleButton2:hover {
    border: 1px solid #999;
  }

#GuiToggleButton[displayValue="1"],
#GuiToggleButton[displayValue="2"] {
  color: #eeeeee;
  border: 1px solid #999;
  background-color: #252525;
  }
  #GuiToggleButton[displayValue="1"]:hover,
  #GuiToggleButton[displayValue="2"]:hover,
  #GuiToggleButton2:hover {
    border: 1px solid #d2d2d2;
  }

#RecBox {
/* used as Rec container as well as "Rec" label to cover RecDuration
  when inactive (--:--) */
  border-radius: 3px;
  background-color: #333;
  }
  #RecButton[displayValue="0"] {
    background-color: rgba(51, 51, 51, 120);
    }
    #RecButton[displayValue="0"]:hover,
    #RecButton[displayValue="2"] {
      border: 1px solid #a90000;
    }
    #RecButton[displayValue="1"],
    #RecButton[displayValue="2"]:hover {
      border: 1px solid #ff6600;
    }
    #RecButton[displayValue="2"] {
    }
  #RecDot {
    background: none url(skin:/graphics/rec_dot.svg) no-repeat center center;
    }
  #RecDuration {
    font-weight: bold;
    color: #d2d2d2;
  }

#ClockBox, WTime {
  qproperty-layoutAlignment: 'AlignVCenter | AlignHCenter';
  }
  #ClockBox WLabel,
  #Clock, WTime {
    font-size: 13px/13px;
    color: #999999;
    text-align: center;
  }

#BroadcastButton,
#SkinSettingsToggler {
  background-color: transparent;
  }
  #BroadcastButton[displayValue="0"] {
    image: url(skin:/buttons/btn_broadcast_off.svg) no-repeat center center;
    }
    #BroadcastButton[displayValue="0"]:hover {
      image: url(skin:/buttons/btn_broadcast_off_hover.svg) no-repeat center center;
      }
  #BroadcastButton[displayValue="1"] {
    image: url(skin:/buttons/btn_broadcast_connecting.svg) no-repeat center center;
    }
  #BroadcastButton[displayValue="2"] {
    image: url(skin:/buttons/btn_broadcast_connected.svg) no-repeat center center;
    }
  #BroadcastButton[displayValue="3"] {
    image: url(skin:/buttons/btn_broadcast_failure.svg) no-repeat center center;
    }
  #BroadcastButton[displayValue="4"] {
    image: url(skin:/buttons/btn_broadcast_warning.svg) no-repeat center center;
    }
    #BroadcastButton:hover {
      background-color: #0f0f0f;
    }

#BroadcastButtonNetbook {
  background-color: transparent;
  }
  #BroadcastButtonNetbook[displayValue="0"] {
    background: transparent url(skin:/buttons/btn_broadcast_off_netbook.svg) no-repeat center center;
    }
    #BroadcastButtonNetbook[displayValue="0"]:hover {
      image: url(skin:/buttons/btn_broadcast_off_hover_netbook.svg) no-repeat center center;
      }
  #BroadcastButtonNetbook[displayValue="1"] {
    background: transparent url(skin:/buttons/btn_broadcast_connecting_netbook.svg) no-repeat center center;
    }
  #BroadcastButtonNetbook[displayValue="2"] {
    background: transparent url(skin:/buttons/btn_broadcast_connected_netbook.svg) no-repeat center center;
    }
  #BroadcastButtonNetbook[displayValue="3"] {
    background: transparent url(skin:/buttons/btn_broadcast_failure_netbook.svg) no-repeat center center;
    }
  #BroadcastButtonNetbook[displayValue="4"] {
    background: transparent url(skin:/buttons/btn_broadcast_warning_netbook.svg) no-repeat center center;
    }
    #BroadcastButtonNetbook:hover {
      background-color: #0f0f0f;
    }

#SkinSettingsToggler[displayValue="0"] {
  background: transparent url(skin:/buttons/btn_skinsettings_off.svg) no-repeat center center;
  }
  #SkinSettingsToggler[displayValue="0"]:hover {
    background: #0f0f0f url(skin:/buttons/btn_skinsettings_on.svg) no-repeat center center;
  }
#SkinSettingsToggler[displayValue="1"] {
  background: #0f0f0f url(skin:/buttons/btn_skinsettings_on.svg) no-repeat center center;
  }
  #SkinSettingsToggler[displayValue="1"]:hover {
    background: #0f0f0f url(skin:/buttons/btn_skinsettings_off.svg) no-repeat center center;
  }



/*################################################################
 ####### Waveforms ##############################################
##############################################################*/

/* Also, see color definition above. */
#WaveformContainer1,
#WaveformContainer2,
#WaveformContainer3,
#WaveformContainer4 {
/* this will shift waveforms' center position to the left.
  Useful to 'look ahead' further (who cares about history, ha?)
  margin-left: -350px;	*/
  qproperty-layoutAlignment: 'AlignVCenter';
}

#BeatgridButtonToggler {
  background-color: #333;
  }
  #BeatgridButtonToggler[displayValue="0"] {
    image: url(skin:/buttons/btn_arrow_left.svg) no-repeat center center;
  }
  #BeatgridButtonToggler[displayValue="0"]:hover {
    image: url(skin:/buttons/btn_arrow_left_hover.svg) no-repeat center center;
  }
#BeatgridButtonToggler[displayValue="1"] {
  image: url(skin:/buttons/btn_arrow_right.svg) no-repeat center center;
}
  #BeatgridButtonToggler[displayValue="1"]:hover {
    image: url(skin:/buttons/btn_arrow_right_hover.svg) no-repeat center center;
  }

#BeatgridCurpos,
#BeatgridSlower,
#BeatgridFaster,
#BeatgridEarlier,
#BeatgridLater {
  background-color: #333;
  }
  #BeatgridCurpos:hover,
  #BeatgridSlower:hover,
  #BeatgridFaster:hover,
  #BeatgridEarlier:hover,
  #BeatgridLater:hover {
    background-color: #0f0f0f;
  }
  #BeatgridCurpos {
    image: url(skin:/buttons/btn_beats_curpos.svg) no-repeat center center;
  }
  #BeatgridSlower {
    image: url(skin:/buttons/btn_beats_slower.svg) no-repeat center center;
  }
  #BeatgridFaster {
    image: url(skin:/buttons/btn_beats_faster.svg) no-repeat center center;
  }
  #BeatgridEarlier {
    image: url(skin:/buttons/btn_beats_earlier.svg) no-repeat center center;
  }
  #BeatgridLater {
    image: url(skin:/buttons/btn_beats_later.svg) no-repeat center center;
  }


/*################################################################
 ######  Mic & Aux  #############################################
##############################################################*/
#MicAuxContainer {
  margin-bottom: 5px;
}

#MicSection {
  qproperty-layoutAlignment: 'AlignRight | AlignTop';
}
#AuxSection {
  qproperty-layoutAlignment: 'AlignLeft | AlignTop';
  }
  #MicSectionIcon {
    image: url(skin:/buttons/btn_mic_section.svg) no-repeat center center;
  }
  #AuxSectionLabel {
    image: url(skin:/buttons/btn_aux_section.svg) no-repeat center center;
  }

#MicUnit, #AuxUnit {
qproperty-layoutAlignment: 'AlignLeft | AlignVCenter';
background-color: #333;
margin-right: 5px;
padding-left: 2px;
  }
  #MicUnitIcon {
    image: url(skin:/buttons/btn_mic_unit.svg) no-repeat center left;
  }
  #AuxUnitIcon {
    image: url(skin:/buttons/btn_aux_unit.svg) no-repeat center left;
  }
  #MicUnitLabel, #AuxUnitLabel {
    /* not apllied
    border-left: 1px solid #453117;
    background-color: #456411;
    margin-left: -2px;
    background-color: #911669; */
    padding-bottom: 10px;
    color: #b4b4b4;
    font-size: 16px/22px;
    font-weight: bold;
    text-align: right;
  }

#MicAuxKnob {
  qproperty-layoutAlignment: 'AlignCenter';
  margin-top: 3px;
}

#MicDuckingButton {
  background-color: #777;
  color: #0f0f0f;
  font-weight: bold;
  }
#MicDuckingButton[displayValue="0"] {
  border: 1px solid #0f0f0f;
  }
  #MicDuckingButton[displayValue="0"]:hover {
    border: 1px solid #d2d2d2;
  }
#MicDuckingButton[displayValue="1"],
#MicDuckingButton[displayValue="2"] {
  color: #eeeeee;
  border: 1px solid #d2d2d2;
  }
  #MicDuckingButton[displayValue="1"]:hover,
  #MicDuckingButton[displayValue="2"]:hover {
    border: 1px solid #fff;
  }

#AuxXfaderButton:hover {
  background-color: #0f0f0f;
}

/*################################################################
 ######  Decks  #################################################
##############################################################*/

#DeckContainer {
  qproperty-layoutAlignment: 'AlignTop';
}

#Deck1,
#Deck3,
#Deck2,
#Deck4 {
  background-color: #0f0f0f;
}

#DeckContainer {
  qproperty-layoutAlignment: 'AlignHCenter | AlignTop';
  padding-bottom: 5px;
}

#DeckOverview {
    background-color: #0f0f0f;
  }
  #VinylTogglerLeft[displayValue="0"],
  #VinylTogglerRightPassthrough[displayValue="1"],
  #VinylTogglerRight[displayValue="1"] {
    background: transparent url(skin:/buttons/btn_vinyl_left.svg) no-repeat top center;
    }
    #VinylTogglerLeft[displayValue="0"]:hover,
    #VinylTogglerRightPassthrough[displayValue="1"]:hover,
    #VinylTogglerRight[displayValue="1"]:hover {
      background: transparent url(skin:/buttons/btn_vinyl_left_hover.svg) no-repeat top center;
    }
  #VinylTogglerLeft[displayValue="1"],
  #VinylTogglerLeftPassthrough[displayValue="1"],
  #VinylTogglerRight[displayValue="0"] {
    background: transparent url(skin:/buttons/btn_vinyl_right.svg) no-repeat top center;
    }
    #VinylTogglerLeft[displayValue="1"]:hover,
    #VinylTogglerLeftPassthrough[displayValue="1"]:hover,
    #VinylTogglerRight[displayValue="0"]:hover {
      background: transparent url(skin:/buttons/btn_vinyl_right_hover.svg) no-repeat top center;
    }
  /* When passthrough is active but Vinyl Controls are hidden,
    yellow background and black arrow indicate passthrough */
  #VinylTogglerLeftPassthrough[displayValue="0"] {
    background: #ff8f00 url(skin:/buttons/btn_vinyl_pass_left.svg) no-repeat top center;
    }
    #VinylTogglerLeftPassthrough[displayValue="0"]:hover {
      background: #ff8f00 url(skin:/buttons/btn_vinyl_pass_left_hover.svg) no-repeat top center;
    }
  #VinylTogglerRightPassthrough[displayValue="0"] {
    background: #ff8f00 url(skin:/buttons/btn_vinyl_pass_right.svg) no-repeat top center;
    }
    #VinylTogglerRightPassthrough[displayValue="0"]:hover {
      background: #ff8f00 url(skin:/buttons/btn_vinyl_pass_right_hover.svg) no-repeat top center;
    }

  #VinylControlButton,
  #VinylControlStatus,
  #VinylModeButton,
  #VinylCueModeButton,
  #PassthroughButton {
    margin-right: 1px;
    }
  #VinylControlButton[displayValue="0"],
  #VinylModeButton,
  #VinylCueModeButton,
  #PassthroughButton {
    font-size: 11px/11px;
    color: #888;
    background-color: #333;
    }
    #VinylControlButton:hover,
    #VinylModeButton:hover {
      border: 1px solid #999999;
    }
    #PassthroughButton[displayValue="0"]:hover {
      border: 1px solid #ff8f00;
    }
  #VinylModeButton[displayValue="1"],
  #VinylModeButton[displayValue="2"],
  #VinylControlButton[displayValue="1"] {
    color: #eeeeee;
    font-weight: bold;
    }
  #VinylModeButton[displayValue="1"],
  #VinylModeButton[displayValue="2"],
  #VinylControlStatus[displayValue="0"] {
    background-color: #666;
    }
  #VinylControlButton[displayValue="1"] {
    background-color: transparent;
    }
  #VinylControlStatus[displayValue="1"] {
    background-color: #468c00;
  }
  #VinylControlStatus[displayValue="2"] {
    background-color: #ff6600;
  }
  #VinylControlStatus[displayValue="3"] {
    background-color: #ff0000;
  }
  #PassthroughButton[displayValue="1"] {
    color: #0f0f0f;
    font-weight: bold;
    background-color: #ff8f00;
    }
    #PassthroughButton[displayValue="1"]:hover {
      border: 1px solid #fff;
    }

  #TrackCommentContainer {
    qproperty-layoutAlignment: 'AlignVCenter';
    background-color: #0f0f0f;
  }
  WLabel#TrackComment {
  /* defining font-size here breaks top alignment	*/
    padding-left: 1px;
  /* this is necessary to display multi-line comments correctly.
    Without it, first line would be cut off at the top. */
    padding-top: 1px;
    color: #888;
    text-align: left;
    background-color: #333;
    }

#ArtistTitleTime {
  qproperty-layoutAlignment: 'AlignVCenter';
  background-color: #333;
  }
  WLabel#PlayPosition, WLabel#TrackTitle {
    font-size: 18px/18px;
    font-weight: bold;
    }
    WLabel#PlayPosition:hover {
      /* Emphasize that play position display can be changed
      to show both elapsed and remaining time */
      border: 1px solid #ccc;
    }
  WLabel#Duration, WLabel#TrackBy, WLabel#TrackArtist {
    font-size: 16px/16px;
    font-weight: bold;
  }
  WLabel#PlayPosition, WLabel#Duration {
    /* Instead of 1px, this adds 6px padding both left and right...wtf? */
    padding: 0px 1px 0px 1px;
  }
  WLabel#TrackBy {
    color: #888;
  }
  #LoopIndicator:hover {
    border: 1px solid #fff;
    }
    #LoopIndicator[displayValue="1"] {
      image: url(skin:/buttons/btn_reloop_on.svg) no-repeat center center;
    }

#DeckButtonsPlay {
  margin-top: 1px;
  background-color: #0f0f0f;
  }
  #DeckControlsLeft {
    qproperty-layoutAlignment: 'Alignleft | AlignVCenter';
    padding: 1px 0px 1px 1px;
    background-color: #333;
  }
  #DeckControlsRight {
    qproperty-layoutAlignment: 'AlignRight | AlignVCenter';
    padding: 1px 1px 1px 0px;
    background-color: #333;
  }

#DeckControlsExpanded,
#DeckButton:hover,
#Keylock[displayValue="0"]:hover,
#Keylock[displayValue="1"] {
  background-color: #151515;
  }
  /* there's been trouble defining bg-color to several IDs at once,
  so we do it pre ID...yaaawn */
  #DeckButtonExpanded:hover {
    background-color: #000;
  }
  #DeckControlsToggler_Left[displayValue="0"],
  #MasterHeadMixerToggle[displayValue="0"] {
    background: transparent url(skin:/buttons/btn_arrow_right.svg) no-repeat center center;
    }
    #DeckControlsToggler_Left[displayValue="0"]:hover,
    #MasterHeadMixerToggle[displayValue="0"]:hover {
      background: #151515 url(skin:/buttons/btn_arrow_right_hover.svg) no-repeat center center;
    }
    #DeckControlsToggler_Left[displayValue="1"],
    #MasterHeadMixerToggle[displayValue="1"] {
      background: transparent url(skin:/buttons/btn_arrow_left.svg) no-repeat center center;
    }
    #DeckControlsToggler_Left[displayValue="1"] {
      border-color: #0f0f0f;
      border-style: solid;
      border-top-right-radius: 0px;
      border-bottom-right-radius: 0px;
      border-width: 1px 0px 1px 1px;
    }
    #DeckControlsToggler_Left[displayValue="1"]:hover,
    #MasterHeadMixerToggle[displayValue="1"]:hover {
      background: #000 url(skin:/buttons/btn_arrow_left_hover.svg) no-repeat center center;
    }

  #DeckControlsToggler_Right[displayValue="0"] {
    background: transparent url(skin:/buttons/btn_arrow_left.svg) no-repeat center center;
    }
    #DeckControlsToggler_Right[displayValue="0"]:hover {
      background: #151515 url(skin:/buttons/btn_arrow_left_hover.svg) no-repeat center center;
    }
    #DeckControlsToggler_Right[displayValue="1"] {
      background: transparent url(skin:/buttons/btn_arrow_right.svg) no-repeat center center;
      border-color: #0f0f0f;
      border-style: solid;
      border-top-left-radius: 0px;
      border-bottom-left-radius: 0px;
      border-width: 1px 1px 1px 0px;

    }
    #DeckControlsToggler_Right[displayValue="1"]:hover {
      background: #000 url(skin:/buttons/btn_arrow_right_hover.svg) no-repeat center center;
    }

  #Keylock[displayValue="1"]:hover {
    border: 1px solid #d2d2d2;
  }

  #DeckStars:hover {
    background-color: #151515;
    border-radius: 2px;
    }
  /* Starrating in deck_buttons.xml for loaded tracks */
  WStarRating {
    margin: 0px;
    padding: 4px;
    color: #888;
    background-color: none;
    }

/*################################################################
 #######  Play, Cue and HotCue buttons  #########################
##############################################################*/

/* Actual Play button. Receives click events, turns red
  when playing regularly, not from Cue or HotCue */
#PlayCue[displayValue="0"] {
  background: none url(skin:/buttons/btn_play.svg) no-repeat center center;
  }
  #PlayCue[displayValue="0"]:hover {
    background: none url(skin:/buttons/btn_play_hover.svg) no-repeat center center;
  }
#SamplerPlayCue[displayValue="0"] {
  /* different than decks' Play button, this has some soft shadow to distinguish
  it better from underlying Cover Art (if available) */
  background: none url(skin:/buttons/btn_sampler_play.png) no-repeat center center;
  }
#PassthroughPlayCover {
  background: none url(skin:/buttons/btn_mic_aux_mute.svg) no-repeat center center;
}
#MicTalkover,
#AuxMute {
  background: none url(skin:/buttons/btn_mic_aux_mute.svg) no-repeat center center;
}
#PlayCue[displayValue="0"]:hover,
#SamplerPlayCue[displayValue="0"]:hover,
#MicTalkover[displayValue="0"]:hover,
#AuxMute[displayValue="1"]:hover {
  border: 1px solid #ff9900;
  }
  #PlayCue[displayValue="0"]:hover,
  #MicTalkover[displayValue="0"]:hover,
  #AuxMute[displayValue="1"]:hover {/*
    background: none url(skin:/buttons/btn_play_hover.svg) no-repeat center center;*/
    background-color: rgba(255, 128, 0, 100);
  }
  #SamplerPlayCue[displayValue="0"]:hover {
    background-color: rgba(255, 128, 0, 210);
  }

#PlayCue[displayValue="1"],
#SamplerPlayCue[displayValue="1"] {
  background: none url(skin:/buttons/btn_pause.svg) no-repeat center center;
}
#PlayCue[displayValue="1"],
#SamplerPlayCue[displayValue="1"],
#MicTalkover[displayValue="1"],
#AuxMute[displayValue="0"],
#PassthroughPlayCover,
#LoopIndicator {
  background-color: #ff8000;
  border: 1px solid #ff9900;
}
  #PlayCue[displayValue="1"]:hover,
  #SamplerPlayCue[displayValue="1"]:hover,
  #MicTalkover[displayValue="1"]:hover,
  #AuxMute[displayValue="0"]:hover {
    border: 1px solid #eeeeee;
  }

#MicTalkover[displayValue="0"],
#AuxMute[displayValue="1"] {
  background-color: #777;
  border: 1px solid #0f0f0f;
  }
/* The button which signals alternate play status when
  playing from Cue/HotCue */
#PlayUnderlay[displayValue="0"] {
  }
  #PlayUnderlay[displayValue="1"] {
    border: 1px solid #ff8000;
  }

#HotCues_Sampler_Preview {
  qproperty-layoutAlignment: 'AlignBottom';
  background-color: #0f0f0f;
}

#HotcueButton,
#CueButton {
  font-size: 14px/16px;
  font-weight: bold;
  }
  #HotcueButton[displayValue="0"],
  #CueUnderlay {
    color: #888;
    background-color: #333;
    }
  #HotcueButton[displayValue="0"]:hover,
  #CueButton[displayValue="0"]:hover {
    border: 1px solid #aaaaaa;
    }
  #HotcueButton[displayValue="1"],
  #CueButton[displayValue="1"],
  #CueUnderlay[displayValue="1"] {
    color: #eeeeee;
    background-color: #666;
    }
  #HotcueButton[displayValue="1"]:hover,
  #CueButton[displayValue="1"]:hover {
    border: 1px solid #eeeeee;
    }

#CueButton {
/* is styled like #HotcueButton, lights up if play position
  is at main Cue point	*/
  color: #d2d2d2;
  background-color: #333;
}

/*################################################################
 #######  Loop Controls  ########################################
##############################################################*/

#LoopBeatJumpButton,
#LoopSizeButton {
  font-weight: bold;
  color: #888;
  background-color: #333;
  }
  #LoopSizeButton {
    font-size: 14px/12px;
  }
  #LoopBeatJumpButton:hover,
  #LoopSizeButton:hover {
    border: 1px solid #888;
  }
  #LoopSizeButton[displayValue="1"] {
    border: 1px solid #ff8f00;
    color: #d2d2d2;
  }
  #LoopSizeButton[displayValue="1"]:hover {
    border: 1px solid #eeeeee;
  }

#ReloopButton[displayValue="0"] {
  background-color: #333;
  }
  #ReloopButton[displayValue="0"]:hover {
    border: 1px solid #888;
  }
  #ReloopButton[displayValue="1"] {
  /* See also #LoopIndicator near DeckButtons */
    background-color: #ff8f00;
    }
    #ReloopButton[displayValue="1"]:hover {
      border: 1px solid #eeeeee;
    }

WBeatSpinBox {
  /* make it 2px smaller in each dimension,
    border is added for final size */
  min-width: 52px;
  max-width: 52px;
  min-height: 20px;
  max-height: 20px;
  border: 1px solid #666;
  /* size of spinbox: 54x22px
  incl. up/down button: 70x22px */
  border-radius: 2px;
  border-top-right-radius: 11px;
  border-bottom-right-radius: 11px;
  color: #aaaaaa;
  background-color: #0f0f0f;
  selection-color: #0f0f0f;
  selection-background-color: #d2d2d2;
  font-size: 13px/13px;
  padding-left: 3px;
  margin: 0 13px 0 0;
}
  WBeatSpinBox:hover {
    border-color: #888;
  }
  WBeatSpinBox:focus {
    border-color: #d2d2d2;
    color: #ccc;
  }

  WBeatSpinBox::up-button, WBeatSpinBox::down-button {
    subcontrol-origin: margin;
    position: relative;
    /* as with spinbox: border is added to size.
      define it with same width as hover border, otherwise size jumps */
    width: 16px;
    height: 20px;
    border-style: solid;
    border-color: #1e1e1e;
    border-width: 1px 0p 1px 0px; /* = 16x22px */
    border-radius: 3px;
    background-color: #333;
    }

  WBeatSpinBox::up-button {
    subcontrol-position: center right;
    image: url(skin:/buttons/btn_beatbox_up.svg) no-repeat;
    }
    WBeatSpinBox::up-button:hover {
      image: url(skin:/buttons/btn_beatbox_up_hover.svg) no-repeat;
    }
  WBeatSpinBox::down-button {
    subcontrol-position: center right;
    left: -16px;
    image: url(skin:/buttons/btn_beatbox_down.svg) no-repeat;
    }
    WBeatSpinBox::down-button:hover {
      image: url(skin:/buttons/btn_beatbox_down_hover.svg) no-repeat;
    }

/*################################################################
 #######  Rate Container  #######################################
##############################################################*/

#RateContainer1,
#RateContainer2,
#RateContainer3,
#RateContainer4,
#BPM {
  qproperty-layoutAlignment: 'AlignHCenter | AlignTop';
}

#RateControls {
  background-color: #0f0f0f;
  border-radius: 3px;
}

#KeyDisplayMatch, #KeyControls {
  margin-bottom: 1px;
}
#RateButtons {
  margin-top: 1px;
}

#BPM, #KeyDisplayMatch,
#RateUp, #RateDown,
#KeyUp, #KeyDown,
#PitchSlider {
  background-color: #252525;
  border-radius: 3px;
}

#BpmLabel {
  qproperty-alignment: 'AlignHCenter | AlignVCenter';
  font-size: 16px/16px;
  font-weight: bold;
  text-align: center;
  padding-top: 1px;
  }
  #SyncButtonOverlay[displayValue="0"]:hover {
    image: url(skin:/buttons/btn_key_match_hover.svg) no-repeat center center;
    border: 1px solid #ff4800;
  }
  #SyncButtonOverlay[displayValue="0"] {
    border: 1px solid #444;
  }
  #SyncButtonOverlay[displayValue="0"]:hover,
  #KeyMatch:hover {
    background-color: rgba(70,70,70,180);
  }
  #SyncButtonOverlay[displayValue="1"],
  #SamplerSyncButton[displayValue="1"] {
    border: 1px solid #ff4800;
    color: #eeeeee;
  }
  #SyncButtonOverlay[displayValue="1"]:hover,
  #SamplerSyncButton[displayValue="1"]:hover {
    border: 1px solid #eeeeee;
  }

  #RateUp, #RateDown,
  #KeyUp, #KeyDown {
    border: 1px solid #444;    
    }
    #RateUp:hover, #RateDown:hover,
    #KeyUp:hover, #KeyDown:hover {
      background-color: #333;
      border: 1px solid #888;    
    }
  #RateUp {
    image: url(skin:/buttons/btn_rate_up.svg) no-repeat center center;
    }
    #RateUp:hover {
      image: url(skin:/buttons/btn_rate_up_hover.svg) no-repeat center center;
    }
  #RateDown {
    image: url(skin:/buttons/btn_rate_down.svg) no-repeat center center;
    }
    #RateDown:hover {
      image: url(skin:/buttons/btn_rate_down_hover.svg) no-repeat center center;
    }

  #KeyDisplay {
    font-size: 14px/14px;/*
    font-weight: bold;*/
    padding: 0px;
  }
  #KeyMatch {
    border: 1px solid #444;
    }
    #KeyMatch:hover {
      image: url(skin:/buttons/btn_key_match_hover.svg) no-repeat center center;
      border: 1px solid #888;
    }
    #KeyUp {
      image: url(skin:/buttons/btn_key_up.svg) no-repeat center center;
      }
      #KeyUp:hover {
        image: url(skin:/buttons/btn_key_up_hover.svg) no-repeat center center;
      }
    #KeyDown {
      image: url(skin:/buttons/btn_key_down.svg) no-repeat center center;
      }
      #KeyDown:hover {
        image: url(skin:/buttons/btn_key_down_hover.svg) no-repeat center center;
      }
/* */


/*################################################################
 #######  Channel Mixer  ########################################
##############################################################*/
#MixerChannelLeft {
  qproperty-layoutAlignment: 'AlignRight | AlignTop';
  background-color: #333;
  border-bottom-right-radius: 3px;
}
#MixerChannelRight {
  qproperty-layoutAlignment: 'AlignRight | AlignTop';
  background-color: #333;
  border-bottom-left-radius: 3px;
}

#VolumeSliderGain {
  qproperty-layoutAlignment: 'AlignCenter';
  margin-top: 2px;
}

#EQKnobContainerLeft {
  qproperty-layoutAlignment: 'AlignLeft | AlignTop';
  margin: 0px 4px 0px 2px;
  }
#EQKnobContainerRight {
  qproperty-layoutAlignment: 'AlignRight | AlignTop';
  margin: 0px 2px 0px 4px;
}

#EQKillButton {
  }
  #EQKillButton[displayValue="0"] {
    background-color: #585858;
    }
  #EQKillButton[displayValue="0"]:hover {
    border: 1px solid #ff0000;
    }
  #EQKillButton[displayValue="1"] {
    background-color: #a90000;
    }
  #EQKillButton[displayValue="1"]:hover {
    border: 1px solid #aaaaaa;
  }

#EQKillUnderlayLeft[displayValue="1"] {
  background-color: #585858;
  border-top-left-radius: 15px;
  border-bottom-left-radius: 15px;
  }
#EQKillUnderlayRight[displayValue="1"] {
  background-color: #585858;
  border-top-right-radius: 15px;
  border-bottom-right-radius: 15px;
  }

#QuickFxEnableButton {
  margin: 5px 0px;
  background-color: #585858;
  }
  #QuickFxEnableButton[displayValue="0"] {
    }
  #QuickFxEnableButton[displayValue="0"]:hover {
    border: 1px solid #ff8f00;
    }
  #QuickFxEnableButton[displayValue="1"] {
    border: 1px solid #ff8f00;
    }
  #QuickFxEnableButton[displayValue="1"]:hover {
    border: 1px solid #eeeeee;
  }

  #QuickFxEnableUnderlay[displayValue="0"] {
    background-color: #585858;
    border-radius: 13px;
    margin: 2px;
  }

#GainKnob {
  margin: 0px 0px -2px 0px;
}

/*  This wouldn't scale the image:
#PflButton[displayValue="0"] {
  background: transparent url(skin:/buttons/btn_pfl_off.svg) no-repeat center center;
  background-origin: padding;
  }
  This is a workaround to scale and center the image, but image would appear blurred
  if it is scaled up too much (>120). Source:
  https://forum.qt.io/topic/40151/solved-scaled-background-image-using-stylesheet/6
  border-image: url(skin:/buttons/btn_pfl_off.svg) 0 0 0 0 stretch stretch; */
#PflBoxLeft,
#PflBoxRight {
  background-color: #0f0f0f;
  border-color: #0f0f0f;
  border-style: solid;
  border-radius: 3px;
  }
  #PflBoxLeft {
    border-width: 1px 0px 0px 1px;
  }
  #PflBoxRight {
    border-width: 1px 1px 0px 0px;
  }
  #PflBoxLeft {
    border-top-right-radius: 0px;
    border-bottom-left-radius: 0px;
  }
  #PflBoxRight {
    border-bottom-right-radius: 0px;
    border-top-left-radius: 0px;
  }

/* this style applies to all Pfl button:
decks, samplers, mic, aux */
#PflButton[displayValue="0"] {
  background-color: #333;
}

#PflButton[displayValue="1"] {
  background-color: #0f0f0f;
}
#PflButton[displayValue="0"]:hover,
#PflButton[displayValue="1"]:hover {
  background-color: #151515;
}

#VUMeterMixer {
  qproperty-layoutAlignment: 'AlignHCenter | AlignTop';
  margin-top: 4px;
}

#VUMeterFloating {
  qproperty-layoutAlignment: 'AlignHCenter | AlignTop';
  padding: 3px 0px;
  background-color: #252525;
  border-radius: 3px;
}

#VUMeterSampler {
  padding: 0px 2px 0px 1px;
}

#VUMeterMasterLabel {
  image: url(skin:/buttons/btn_master_vu_label.svg) no-repeat center center;
}


/*################################################################
######  Effects  ###############################################
##############################################################*/

#FxUnitLabel,
#FxUnitLabel1,
#FxUnitLabel2,
#FxUnitLabel3,
#FxUnitLabel4 {
  font-size: 14px/12px;
  font-weight: bold;
  color: #888;
}

#FxUnitLabel1, #FxUnitLabel3 {
  qproperty-alignment: right;
}
#FxUnitLabel2, #FxUnitLabel4 {
  qproperty-alignment: left;
}

#FxUnitMixerLeft,
#FxUnitMixerLeft_mini,
#FxUnitMixerRight,
#FxUnitMixerRight_mini {
  qproperty-layoutAlignment: 'AlignCenter';
  background-color: #333;
  }
  #FxUnitMixerLeft,
  #FxUnitMixerRight {
    padding-bottom: 2px;
  }
  #FxUnitMixerLeft,
  #FxUnitMixerLeft_mini {
    border-left: 1px solid #0f0f0f;
  }
  #FxUnitMixerRight,
  #FxUnitMixerRight_mini {
    border-right: 1px solid #0f0f0f;
  }
  #FxUnitMixerLeft_mini {
    padding-left: 2px;
  }
  #FxUnitMixerRight_mini {
    padding-right: 2px;
  }

/* minimal EffectSlots in horizontal layout */
/* with focus */
#FxFlowUnderlay_mini_focus1[highlight="0"] {
  border-image: url(skin:/graphics/fxChainFlow_h_unfocused1.svg) 0px 10px 0px 0px ;
  border-width: 0px 10px 0px 0px;
  border-radius: 0px;
  }
#FxFlowUnderlay_mini_focus2[highlight="0"] {
  margin-left: 125px;
  border-image: url(skin:/graphics/fxChainFlow_h_unfocused2.svg) 0px 10px 0px 10px;
  border-width: 0px 10px 0px 10px;
  border-radius: 0px;
  }
  #FxFlowUnderlay_mini_focus2[highlight="1"] {
    margin-left: 125px;
  border-radius: 0px;
  }
#FxFlowUnderlay_mini_focus3[highlight="0"] {
  margin-left: 259px;
  border-image: url(skin:/graphics/fxChainFlow_h_unfocused3.svg) 0px 0px 0px 10px;
  border-width: 0px 0px 0px 10px;
  border-radius: 0px;
  }
  #FxFlowUnderlay_mini_focus3[highlight="1"] {
    margin-left: 259px;
  border-radius: 0px;
  }

/* no focus */
#FxFlowUnderlay_mini_noFocus1 {
  border-image: url(skin:/graphics/fxChainFlow_h_unfocused1.svg) 0px 10px 0px 0px;
  border-width: 0px 10px 0px 0px;
  border-radius: 0px;
}
#FxFlowUnderlay_mini_noFocus2 {
  margin-left: 111px;
  border-image: url(skin:/graphics/fxChainFlow_h_unfocused2.svg) 0px 10px 0px 10px;
  border-width: 0px 10px 0px 10px;
  border-radius: 0px;
}
#FxFlowUnderlay_mini_noFocus3 {
  margin-left: 231px;
  border-image: url(skin:/graphics/fxChainFlow_h_unfocused3.svg) 0px 0px 0px 10px;
  border-width: 0px 0px 0px 10px;
  border-radius: 0px;
}

/* maximized EffectSlots in vertical layout */
/* right-hand FX units, with focus */
#FxFlowUnderlay_right_focus1[highlight="0"] {
  border-image: url(skin:/graphics/fxChainFlow_v_unfocused1.svg) 0px 0px 0px 101px ;
  border-width: 0px 0px 0px 101px;
  border-radius: 0px;
  }

#FxFlowUnderlay_right_focus2[highlight="0"] {
  margin-top: 46px;
  border-image: url(skin:/graphics/fxChainFlow_v_unfocused2.svg) 0px 0px 0px 101px;
  border-width: 0px 0px 0px 101px;
  border-radius: 0px;
  }
  #FxFlowUnderlay_right_focus2[highlight="1"] {
    margin-top: 46px;
  border-radius: 0px;
  }

#FxFlowUnderlay_right_focus3[highlight="0"] {
  margin-top: 92px;
  border-image: url(skin:/graphics/fxChainFlow_v_unfocused3.svg) 0px 0px 0px 101px;
  border-width: 0px 0px 0px 101px;
  border-radius: 0px;
  }
  #FxFlowUnderlay_right_focus3[highlight="1"] {
    margin-top: 92px;
  border-radius: 0px;
  }

/* right-hand FX units, no focus */
#FxFlowUnderlay_right_noFocus1 {
  border-image: url(skin:/graphics/fxChainFlow_v_noFocus1.svg) 0px 0px 0px 85px;
  border-width: 0px 0px 0px 85px;
  border-radius: 0px;
}
#FxFlowUnderlay_right_noFocus2 {
  margin-top: 46px;
  border-image: url(skin:/graphics/fxChainFlow_v_noFocus2.svg) 0px 10px 0px 85px;
  border-width: 0px 0px 0px 85px;
  border-radius: 0px;
}
#FxFlowUnderlay_right_noFocus3 {
  margin-top: 92px;
  border-image: url(skin:/graphics/fxChainFlow_v_noFocus3.svg) 0px 0px 0px 85px;
  border-width: 0px 0px 0px 85px;
  border-radius: 0px;
}

/* maximized EffectSlots in vertical layout */
/* left-hand FX units, with focus */
#FxFlowUnderlay_left_focus1[highlight="0"] {
  border-image: url(skin:/graphics/fxChainFlow_v_unfocused1.svg) 0px 111px 0px 0px;
  border-width: 0px 111px 0px 0px;
  border-radius: 0px;
  }

#FxFlowUnderlay_left_focus2[highlight="0"] {
  margin-top: 46px;
  border-image: url(skin:/graphics/fxChainFlow_v_unfocused2.svg) 0px 111px 0px 0px;
  border-width: 0px 111px 0px 0px;
  border-radius: 0px;
  }
  #FxFlowUnderlay_left_focus2[highlight="1"] {
    margin-top: 46px;
  border-radius: 0px;
  }

#FxFlowUnderlay_left_focus3[highlight="0"] {
  margin-top: 92px;
  border-image: url(skin:/graphics/fxChainFlow_v_unfocused3.svg) 0px 111px 0px 0px;
  border-width: 0px 111px 0px 0px;
  border-radius: 0px;
  }
  #FxFlowUnderlay_left_focus3[highlight="1"] {
    margin-top: 92px;
  border-radius: 0px;
  }

/* left-hand FX units, no focus */
#FxFlowUnderlay_left_noFocus1 {
  border-image: url(skin:/graphics/fxChainFlow_v_noFocus1.svg) 0px 95px 0px 0px;
  border-width: 0px 95px 0px 0px;
  border-radius: 0px;
}
#FxFlowUnderlay_left_noFocus2 {
  margin-top: 46px;
  border-image: url(skin:/graphics/fxChainFlow_v_noFocus2.svg) 0px 95px 0px 0px;
  border-width: 0px 95px 0px 0px;
  border-radius: 0px;
}
#FxFlowUnderlay_left_noFocus3 {
  margin-top: 92px;
  border-image: url(skin:/graphics/fxChainFlow_v_noFocus3.svg) 0px 95px 0px 0px;
  border-width: 0px 95px 0px 0px;
  border-radius: 0px;
}

#FxFocusButton {
  background-color: transparent;
}
  #FxFocusButton[displayValue="0"] {
    image: url(skin:/buttons/btn_fx_focus_off.svg) no-repeat center center;
    }
    #FxFocusButton[displayValue="0"]:hover {
      image: url(skin:/buttons/btn_fx_focus_off_hover.svg) no-repeat center center;
    }
  #FxFocusButton[displayValue="1"] {
    image: url(skin:/buttons/btn_fx_focus_on.svg) no-repeat center center;
    }
    #FxFocusButton[displayValue="1"]:hover {
      image: url(skin:/buttons/btn_fx_focus_on_hover.svg) no-repeat center center;
    }

#FxMetaknob {
  /* Should shift Meta knob 2px down.
  Not working, though it works for Gain knob... */
  margin: 0px 0px -2px 0px;
}

#FxToggleSelector {
  qproperty-layoutAlignment: 'AlignLeft | AlignVCenter';
  border-radius: 3px;
  }
  #FxToggleButton[displayValue="0"]:hover {
    border: 1px solid #ff8f00;
    }
    #FxToggleButton[displayValue="1"]:hover {
      border: 1px solid #fff;
      }
  #FxToggleButtonUnderlay[displayValue="0"] {
    background-color: #888;
    }
    #FxToggleButtonUnderlay[displayValue="1"] {
      background-color: #ff8f00;
      }
  #FxNameContainer {
    padding: 1px 2px 1px 1px;
    qproperty-layoutAlignment: 'AlignLeft';
    }
    #FxName {
      qproperty-alignment: 'AlignLeft | AlignVCenter';
      color: #000;
      text-align: left;
      font-size: 13px/12px;
    }

  WEffectSelector {
    font-family: Ubuntu;
    font-weight: normal;
    font-size: 13px/13px;
    color: #ccc;
    background-color: transparent;
    /* Fixes the white bars on the top/bottom of the popup on Mac OS X */
    margin: 0px;
    /* If you use margin top/bottom 0, the combo box shrinks in width (go figure) and
        names start getting cut off. Adding explicit padding improves this. */
    padding: 0px;
    /* The 3D frame on the combo box becomes flat when you give it a border */
    border: 0px solid #666;
    border-radius: 3px;
    }
    WEffectSelector::drop-down {
      width: 11px;
      height: 20px;
      border: 0;
    }
    WEffectSelector::down-arrow {
      width: 11px;
      height: 20px;
      image: url(skin:/buttons/btn_fx_selector_list.svg);
      }
      WEffectSelector::down-arrow:hover {
        width: 11px;
        height: 20px;
        image: url(skin:/buttons/btn_fx_selector_list_hover.svg);
      }

    WEffectSelector QAbstractItemView {
      min-width: 142px;
      max-width: 142px;
      background-color: #202020;
      /* padding-left: 6px; */
      font-family: Ubuntu;
      font-size: 13px/13px;
      /* On Linux, this is not applied but font color from WEffectSelector
      is inherited.
      On Windows, it must be defined here */
      color: #ccc;
      border: 0px;
      border-radius: 2px;
    }
    /* selected item */
    WEffectSelector::checked {
      /* not applied
      padding-left: 5px;
      font-weight: bold;	*/
      color: #00b4ff;
    }
    /* hovered items */
    WEffectSelector::item:selected {
      background-color: #0f0f0f;
    /* This moves the tick mark behind item text,
      text sits at left border now
      border: 0; */
    }
    WEffectSelector::indicator {
    /* This is sufficient to completely hide the tick mark, but
      this alone would show an empty, shadowed box instead of tick mark
      background-color: transparent;
      This should decrease the tick mark's left & right margin but is not respected */
      margin: 0px -4px 0px -4px;
    }

#FxParameterKnob {
  qproperty-layoutAlignment: 'AlignCenter';
  margin-right: 1px;
  }
  #FxParameterKnobName {
    qproperty-alignment: 'AlignLeft | AlignTop';
    font-size: 10px/10px;
    font-weight: bold;
    color: #999999;
    margin-top: 19px;
  }

#FxParameterButton {
  qproperty-layoutAlignment: 'AlignLeft | AlignVCenter';
  margin-right: 1px;
  }
  #FxParameterButtonOverlay[displayValue="0"]:hover {
    border: 1px solid #888;
  }
  #FxParameterButtonOverlay[displayValue="1"]:hover {
    border: 1px solid #eeeeee;
  }

  #FxParameterButtonUnderlay[displayValue="0"] {
    background-color: #4b4b4b;
  }
  #FxParameterButtonUnderlay[displayValue="1"] {
    background-color: #006596;
  }
  #FxParameterButtonName_inactive,
  #FxParameterButtonName_active {
    font-size: 10px/10px;
    font-weight: bold;
    qproperty-alignment: 'AlignLeft | AlignVCenter';
    margin-left: 1px;
    }
    #FxParameterButtonName_inactive {
      color: #aaaaaa;
    }
    #FxParameterButtonName_active {
      color: #eeeeee;
    }

#FxSuperLinkButton,
#FxSuperLinkInvertButton {
  /* those buttons are 5px tall, that's why they won't accept
  3px radius which is set for all WPushButtons */
  border-radius: 2px;
}

#FxSuperLinkButton[value="0"],
#FxSuperLinkInvertButton[displayValue="0"] {
  background-color: #4b4b4b;
}
#FxSuperLinkButton[value="0"]:hover {
  background-color: #888;
}
#FxSuperLinkInvertButton[displayValue="1"] {
  background-color: #a90000;
  }
  #FxSuperLinkInvertButton[displayValue="1"]:hover {
    background-color: #ff0000;
  }

#FxSuperLinkInvertButton[displayValue="0"]:hover,
#FxSuperLinkButton[value="1"] {
  background-color: #006596;
  }
  #FxSuperLinkButton[value="1"]:hover {
    background-color: #078dcd;
  }
#FxSuperLinkButton[value="2"] {	/*
  a simple way to achive a partitioning in thirds	*/
  background-color: qlineargradient(x1: 0, y1: 0, x2: 1, y2: 0,
    stop: 0 #006596,
    stop: 0.33 #006596,
    stop: 0.34 #4b4b4b,
    stop: 1 #4b4b4b);
  }
  #FxSuperLinkButton[value="2"]:hover {
    background-color: qlineargradient(x1: 0, y1: 0, x2: 1, y2: 0,
      stop: 0 #078dcd,
      stop: 0.33 #078dcd,
      stop: 0.34 #4b4b4b,
      stop: 1 #4b4b4b);
    }
#FxSuperLinkButton[value="3"] {
  background-color: qlineargradient(x1: 0, y1: 0, x2: 1, y2: 0,
    stop: 0 #4b4b4b,
    stop: 0.66 #4b4b4b,
    stop: 0.67 #006596,
    stop: 1 #006596);
  }
  #FxSuperLinkButton[value="3"]:hover {
    background-color: qlineargradient(x1: 0, y1: 0, x2: 1, y2: 0,
      stop: 0 #4b4b4b,
      stop: 0.66 #4b4b4b,
      stop: 0.67 #078dcd,
      stop: 1 #078dcd);
    }
#FxSuperLinkButton[value="4"] {
  background-color: qlineargradient(x1: 0, y1: 0, x2: 1, y2: 0,
    stop: 0 #006596,
    stop: 0.330000 #006596,
    stop: 0.340000 #4b4b4b,
    stop: 0.660000 #4b4b4b,
    stop: 0.670000 #006596,
    stop: 1 #006596);
  }
  #FxSuperLinkButton[value="4"]:hover {
    background-color: qlineargradient(x1: 0, y1: 0, x2: 1, y2: 0,
      stop: 0 #078dcd,
      stop: 0.330000 #078dcd,
      stop: 0.340000 #4b4b4b,
      stop: 0.660000 #4b4b4b,
      stop: 0.670000 #078dcd,
      stop: 1 #078dcd);
  }

#FxAssignButton {
  font-size: 13px/13px;
  font-weight: bold;
  text-align: center;
  border-radius: 2px;
  background-color: #333;
  }
#MixerbarSection WPushButton {
  font-size: 11px/13px;
  }
  #FxAssignButton[displayValue="0"] {
    color: #888;
    }
    #FxAssignButton[displayValue="0"]:hover {
      border: 1px solid #ff8f00;
    }
  #FxAssignButton[displayValue="1"] {
    color: #eeeeee;
    border: 1px solid #ff8f00;
    }
    #FxAssignButton[displayValue="1"]:hover {
      border: 1px solid #fff;
    }

#MasterFxButton {
  font-size: 13px/13px;
  font-weight: bold;
  text-align: center;
  background-color: #333;
  }
  #MasterFxButton[displayValue="0"] {
    color: #888;
    }
    #MasterFxButton[displayValue="0"]:hover {
      border: 1px solid #ff8f00;
    }
  #MasterFxButton[displayValue="1"] {
    background-color: #ff8f00;
    color: #0f0f0f;
    }
    #MasterFxButton[displayValue="1"]:hover {
      border: 1px solid #fff;
    }

/*################################################################
 ######  Samplers  ##############################################
##############################################################*/

#SamplerDecks {
  qproperty-layoutAlignment: 'AlignHCenter | AlignTop';
  margin-bottom: 5px;
}

#SamplerRow5 {
  margin-top: 2px;
}

#SamplerDeck {
  background-color: #333;
}

#FxSamplersMiniMaxi[displayValue="0"] {
  image: url(skin:/buttons/btn_arrow_down.svg) no-repeat top center;
  }
  #FxSamplersMiniMaxi[displayValue="0"]:hover {
    image: url(skin:/buttons/btn_arrow_down_hover.svg) no-repeat top center;
  }
#FxSamplersMiniMaxi[displayValue="1"] {
  image: url(skin:/buttons/btn_arrow_up.svg) no-repeat top center;
  }
  #FxSamplersMiniMaxi[displayValue="1"]:hover {
    image: url(skin:/buttons/btn_arrow_up_hover.svg) no-repeat top center;
  }

#FxSamplersMiniMaxi_Focus[displayValue="0"] {
  image: url(skin:/buttons/btn_arrow_down_black.svg) no-repeat top center;
  background-color: #ff8f00;
  }
  #FxSamplersMiniMaxi_Focus[displayValue="0"]:hover {
    image: url(skin:/buttons/btn_arrow_down_black_hover.svg) no-repeat top center;
    background-color: #ff8f00;
  }

#SamplerPlayBox,
#SamplerPlayBox_mini {
  background-color: #0f0f0f;
  border-radius: 3px;
  }
  #SamplerPlayBox {
    padding: 1px 1px 1px 0px;
  }
  #SamplerPlayBox_mini {
    padding: 0px 1px 0px 0px;
    }
    #SamplerPlayCueUnderlay[displayValue="1"] {
      background: #a90000;
      }
  #SamplerCover {
    background-color: #333;
    border-radius: 3px;
  }

WTrackProperty#SamplerTitle {
  font-size: 14px/18px;
  font-weight: bold;
  color: #999999;
  text-align: left;
  padding: 0 0 0 1px;
}

WTrackProperty#SamplerTitle_mini {
  font-size: 14px/14px;
  font-weight: bold;
  color: #888;
  text-align: left;
  padding: 0px 2px 0px 0px;
}

#SamplerSyncGainPfl {
  padding: 1px;
}

#SamplerGainKnob {
  margin-bottom: -1px;
}

#SamplerButton,
#SamplerButton_mini {
  font-size: 14px/14px;
  font-weight: bold;
  text-align: center;
  color: #888;
}
#SamplerButton_mini {
  border-radius: 2px;
  }
  #SamplerButton:hover,
  #SamplerButton_mini:hover,
  #SamplerSyncButton {
    background-color: #0f0f0f;
  }
#SamplerKeylock {
  margin-left: 3px;
}

#SamplerSyncButton:hover {
  border: 1px solid #888;
}

/*################################################################
 ######  Spinnies  ##############################################
##############################################################*/

#SpinnyCover_Container {
  margin: 0px;
  padding: 0px;
  background-color: #1e1e1e;
}

#SpinnyMini {
  background: transparent;
}

/*################################################################
 ######  Preview Deck  ##########################################
##############################################################*/

#PreviewDeckContainer {/*
  not applied, probably because it's a stacked WidgetGroup.
  It sometimes shows up if there's a fixed-size conatiner placed below.
  Therefore disabled
  margin-bottom: 5px;*/
}

#PreviewDeck {
  qproperty-layoutAlignment: 'AlignLeft | AlignTop';
  background-color: #0f0f0f;
}
#PreviewTitle,
#PreviewEject,
#PreviewGainKnob {
  background-color: #333;
}
#PreviewTitleEject {
  qproperty-layoutAlignment: 'AlignLeft | AlignTop';
  margin-bottom: 1px;
}
#PreviewPlayOverview {
  qproperty-layoutAlignment: 'AlignLeft | AlignTop';
}
  #PreviewTitle {
    padding: 0px 1px 0px 3px;
    margin-right: 1px;
  }
  #PreviewTitle WLabel {
    font-size: 14px/14px;
    font-weight:bold;
    text-align: left;
    color: #bababa;
  }
  #PreviewEject:hover {
    border: 1px solid #eeeeee;
  }
  #PreviewPlay,
  #PreviewOverview {
    margin-right: 1px;
  }
  #PreviewGainKnob {
    padding-top: 6px;
  }


/*################################################################
 ######  Misc  ##################################################
##############################################################*/

QToolTip {
  background-color: #1e1e1e;
  color: #ccc;
  border: 1px solid #333;
}

#TEST {
  background-color: #451278;
}
#TEST2 {
  background-color: #127845;
}
#TEST_skin {
  qproperty-layoutAlignment: 'AlignRight | AlignTop';
  margin-left: 2000px;
}
#SizeTest {
  background-color: qlineargradient(x1: 0, y1: 0, x2: 1, y2: 0,
    stop: 0 #0f0f0f,
    stop: 1 #006596);
}
#SizeTest2 {
  background-color: qlineargradient(x1: 0, y1: 0, x2: 1, y2: 0,
    stop: 0 #0f0f0f,
    stop: 1 #991245);
}

#AlignTop {
  qproperty-layoutAlignment: 'AlignTop';
}
#AlignLeft{
  qproperty-layoutAlignment: 'AlignLeft | AlignVCenter';
}
#AlignTopLeft {
  qproperty-layoutAlignment: 'AlignLeft | AlignTop';
}
#AlignBottomLeft {
  qproperty-layoutAlignment: 'AlignLeft | AlignBottom';
}
#AlignRight {
  qproperty-layoutAlignment: 'AlignRight | AlignVCenter';
}
#AlignRightCenter {
  qproperty-layoutAlignment: 'AlignRight | AlignVCenter';
}
#AlignVCenter {
  qproperty-layoutAlignment: 'AlignVCenter';
}
#AlignCenter {
  qproperty-layoutAlignment: 'AlignHCenter | AlignVCenter';
}

#Spacer0f {
  background-color: #0f0f0f;
}
#Spacer1e {
  background-color: #1e1e1e;
}
#Spacer25 {
  background-color: #252525;
}
#Spacer33 {
  background-color: #333;
}
#Spacer58 {
  background-color: #585858;
}
#SpacerFF {
  background-color: #fff;
}
#Text33 {
  color: #333;
  font-size: 1px/1px;
}
#RoundFiller25 {
  background-color: #252525;
  border-radius: 3px;
}

/*################################################################
 ######  Library styling is hard  ###############################
 ################### most of it was LateNight & Deere ##########
############ added styling for AutoDJ & Recording etc ##### */

#LibraryBreadCrumbSingleton {
  margin: 3px -90px 2px 0px;
}

#LibMiniMaxiButton {
  margin: 4px 3px 5px 3px;/*
  background-color: #446971;*/
  }
  #LibMiniMaxiButton[displayValue="0"] {
    image: url(skin:/buttons/btn_arrow_up.svg) no-repeat center top;
    }
    #LibMiniMaxiButton[displayValue="0"]:hover {
      image: url(skin:/buttons/btn_arrow_up_hover.svg) no-repeat center top;
    }
  #LibMiniMaxiButton[displayValue="1"] {
    image: url(skin:/buttons/btn_arrow_down.svg) no-repeat center top;
    }
    #LibMiniMaxiButton[displayValue="1"]:hover {
      image: url(skin:/buttons/btn_arrow_down_hover.svg) no-repeat center top;
    }

#LibCoverArtButton {
  margin: 2px;/*
  background-color: #446971;*/
  }
  #LibCoverArtButton[displayValue="0"],
  #LibCoverArtButton[displayValue="1"]:hover {
    image: url(skin:/buttons/btn_lib_cover_off.svg) no-repeat center center;
  }
  #LibCoverArtButton[displayValue="1"],
  #LibCoverArtButton[displayValue="0"]:hover {
    image: url(skin:/buttons/btn_lib_cover_on.svg) no-repeat center center;
  }

#LibLabelButton {
  margin: 2px;/*
  background-color: #446971;*/
  }
  #LibLabelButton[displayValue="0"],
  #LibLabelButton[displayValue="1"]:hover {
    image: url(skin:/buttons/btn_lib_sideBar_labels_off.svg) no-repeat center center;
  }
  #LibLabelButton[displayValue="1"],
  #LibLabelButton[displayValue="0"]:hover {
    image: url(skin:/buttons/btn_lib_sideBar_labels_on.svg) no-repeat center center;
  }

/* splitters between treeview and library table */
#LibrarySplitter::handle:horizontal {
  image: url(skin:/graphics/splitterHori_handle.png);
  width: 6px;
  }
  #LibrarySplitter::handle:horizontal:hover,
  #LibrarySplitter::handle:horizontal:pressed {
    image: url(skin:/graphics/splitterHori_handle_pressed.png);
  }
  /* splitter between coverArt and tree view */
  #LibrarySplitter::handle:vertical {
    height: 6px;
    image: url(skin:/graphics/splitterVert_handle.png);
    }
    #LibrarySplitter::handle:vertical:hover,
    #LibrarySplitter::handle:vertical:pressed {
      image: url(skin:/graphics/splitterVert_handle_pressed.png);
    }

#SidebarButtonsContainer {
  margin-right: 3px;
}

#LibrarySidebarButtons, WButtonBar {
  background-color: transparent;
  border: 0px;
  margin: 0px 0px 0px 1px;
}

WLibrarySidebar {
  background-color: #1e1e1e;
}

#LibrarySidebarButtons:focus,
#LibrarySidebarButtons QToolButton:focus,
#LibrarySidebarExpanded > QWidget:focus,
#LibrarySidebarExpanded QAbstractScrollArea > QWidget:focus,
WLibrarySidebar:focus, 
WLibrary:focus,
QTableView:focus {
  border: 1px solid #0080BE;
}

#LibrarySidebarButtons QToolButton {
  background: transparent;
  border: 1px solid #1e1e1e;
  padding: 2px 1px 1px 3px;
  margin: 1px 0px 1px 1px;
  border-radius: 3px;
  color: #b3b3b3;
  }

  #LibrarySidebarButtons QToolButton:focus,
  #LibrarySidebarButtons QToolButton:focus::hover {
    background-color: #0f0f0f;
    border: 1px solid #ff6600;
  }

  #LibrarySidebarButtons QToolButton:hover {
    background-color: #0f0f0f;
    border: 1px solid #d2d2d2;
  }

WBaseLibrary QLabel {
  min-height: 0px;
  max-height: 0px;
  margin: 0px;
  font-size: 2px;
  font-weight: bold;
  color: #B3B3B3;
}

WLibraryBreadCrumb QLabel {
  font-size: 14px/14px;
  font-weight: bold;
  color: #B3B3B3;
  margin: 3px 0px 3px 3px;
  padding: 0px;
}

WLibraryBreadCrumb QToolButton {
  background: none;
  border: none;
  margin: 0px;
  padding: 0px;
}

WLibraryBreadCrumb QToolButton:hover {
  background: #669112;
}

/* library search text box */
WSearchLineEdit {
  padding: 2px;
  border: 1px solid #656565;
  font-family: Ubuntu;
  font-weight: normal;
  font-size: 14px/14px;
  background: #0f0f0f;
  color: #cfcfcf;
  selection-background-color: #d2d2d2;
  selection-color: #0f0f0f;
  margin-bottom: 3px;
  }
  WSearchLineEdit:focus {
    border: 2px solid #ff6600;
    color: #eeeeee;
    padding: 2px;
  }
  /* Clear button next to text field */
  WSearchLineEdit QToolButton {
    margin-bottom: 4px;
  }

/* SpinBox, currently only used for transition time in Auto DJ tab */
WLibrary QSpinBox {
  min-height: 20px;
  max-height: 20px;
  min-width: 40px;
  max-width: 40px;
  }
  WLibrary QSpinBox:editable {
    background: transparent;
    color: #ffa600;
    selection-background-color: #d2d2d2;
    selection-color: #0f0f0f;
  }
  WLibrary QSpinBox:editable:focus {
    border: 1px solid #ff6600;
  }

QLabel,
QRadioButton {	/*
  background: transparent;
  Extra declaration for QRadioButton otherwise it shows up with
  wrong colors in Linux with Gnome 	*/
  color: #cfcfcf;
  }






/* Pushbuttons, a lot of them...
Library features and their buttons:
  Tracks DlgMissing
    QPushButton#btnSelect
    QPushButton#btnPurge
  Tracks DlgHidden
    QPushButton#btnSelect
    QPushButton#btnPurge
    QPushButton#btnUnhide
    QPushButton#
  DlgAutoDJ
    QPushButton#pushButtonShuffle
    QPushButton#pushButtonAddRandom
    QPushButton#pushButtonSkipNext
    QPushButton#pushButtonFadeNow
    QSpinBox#spinBoxTransition
    QLabel#labelSelectionInfo
  DlgAnalysis
    + some small margin to maximize and cover art button
    + make radio buttons blue like active keylock button
    QRadioButton#radioButtonRecentlyAdded
    QRadioButton#radioButtonAllSongs
    QLabel#labelProgress
    QPushButton#pushButtonSelectAll
    QPushButton#pushButtonAnalyze
  DlgRecording
    QLabel#label > "Status: ..."
    QPushButton#pushButtonRecording > un/checked

  	*/

QTableView,
QTextBrowser,
QTreeView {
  border: 1px solid #585858;
  font-weight: normal;
  color: #9e9e9e;
  background-color: #0f0f0f;
  alternate-background-color: #1a1a1a;
  selection-color: #e6e6e6;
  selection-background-color: #666;
}

QTreeView {
  min-height: 90px;
  min-width: 90px;
  border: 1px solid #585858;
  show-decoration-selected: 0;	/*
  Don't define top margin here, it won't shift ScrollBar.
  Defined by SearchBox	*/
  margin: 0px;
  }
  QTreeView:focus,
  QTableView:focus { /*
    New Library navigation COs only work if TreeView or TableView have focus.
    Clicking on buttons, sliders and visuals elsewhere removes focus from Library.
    In conjuction with [Library],MoveFocusBackward/..Forward, this helps a lot. */
    border-color: #ff6600;
  }

/*  Closed branch of tree 	*/
QTreeView::branch:has-children:!has-siblings:closed,
QTreeView::branch:closed:has-children:has-siblings {
  image: url(skin:/graphics/branch_closed.png);
  }
  QTreeView::branch:has-children:!has-siblings:closed:selected,
  QTreeView::branch:closed:has-children:has-siblings:selected {
    image: url(skin:/graphics/branch_closed.png);
    background-color: #333;
  }

/*  Open branch of tree 	*/
QTreeView::branch:open:has-children:!has-siblings,
QTreeView::branch:open:has-children:has-siblings {
  image: url(skin:/graphics/branch_open.png);
  }
  QTreeView::branch:open:has-children:!has-siblings:selected,
  QTreeView::branch:open:has-children:has-siblings:selected {
    border-image: none;
    image: url(skin:/graphics/branch_open.png);
    background-color: #333;
  }

QTreeView::item:selected {
  border-image: none;
  background-image: none;
  background-color: #333;
  color: #cfcfcf;
  }

QTableView {
}

QHeaderView {
  font-family: Ubuntu;
  font-weight: bold;
  font-size: 13px/13px;
  color: #CFCFCF;
  background-color: #1e1e1e;
  }
  /*	Library header 'buttons'	*/
  QHeaderView::section {
    height: 17px;
    padding-left: 4px;
    padding-top: 1px;
    /*	set right border so that first column header
    on the left doesn't have double border on the left	*/
    border-right: 1px solid #585858;
    background-color: #333;
    border-radius: 0px;
    }
  QHeaderView::section:hover {
    background-color: #585858;
    border-radius: 0px;
    }

    QHeaderView::up-arrow {
      image: url(skin:/image/style_sort_up.svg);
    }

    QHeaderView::down-arrow {
      image: url(skin:/image/style_sort_down.svg);
    }

/* Scroll bars */
QScrollBar:horizontal {
  min-width: 12px;
  height: 8px;
  background: #000;
  border-radius: 2px;
  }
  QScrollBar:vertical {
    min-height: 12px;
    width: 8px;
    background: #000;
    border-radius: 2px;
    }
  WLibrarySidebar QScrollBar:vertical {
    min-height: 12px;
    width: 15px;
    background: #000;
    border-radius: 3px;
    border: 0px;
    color: #b3b3b3
    }
  /* "add-page" and "sub-page" are the gutter of the scrollbar */
  QScrollBar::add-page,
  QScrollBar::sub-page {
    min-width: 15px;
    min-height: 15px;
    background-color: #0f0f0f;
    }
  QScrollBar::handle:horizontal {
    min-width: 25px;
    background: #595959;
    border-radius: 3px;
    }
    QScrollBar::handle:horizontal:hover {
      background: #888;
    }
  QScrollBar::handle:vertical {
    min-height: 25px;
    background: #595959;
    border-radius: 3px;
    }
  WLibrarySidebar QScrollBar::handle:vertical {
    min-height: 25px;
    background-color: rgba(125, 125, 125, 180);
    border-radius: 3px;
    }
    QScrollBar::handle:vertical:hover {
      background: #888;
    }
  /* Turn off scroll buttons */
  QScrollBar::add-line:horizontal,
  QScrollBar::add-line:vertical {
    width: 0px;
    height: 0px;
  }
  QScrollBar::sub-line:horizontal,
  QScrollBar::sub-line:vertical {
    width: 0px;
    height: 0px;
  }

/* splitters between treeview and library table */
#LibrarySplitter::handle:horizontal {
  image: url(skin:/graphics/splitterHori_handle.png);
  width: 6px;
  }
  #LibrarySplitter::handle:horizontal:hover,
  #LibrarySplitter::handle:horizontal:pressed {
    image: url(skin:/graphics/splitterHori_handle_pressed.png);
  }
  /* splitter between coverArt and tree view */
  #LibrarySplitter::handle:vertical,
  #WaveformSplitter::handle:vertical {
    height: 6px;
    image: url(skin:/graphics/splitterVert_handle.png);
    }
    #LibrarySplitter::handle:vertical:hover,
    #LibrarySplitter::handle:vertical:pressed,
    #WaveformSplitter::handle:vertical:hover,
    #WaveformSplitter::handle:vertical:pressed {
      image: url(skin:/graphics/splitterVert_handle_pressed.png);
    }

/* Pushbuttons, a lot of them...
Library features and their buttons:
  Tracks DlgMissing
    QPushButton#btnSelect
    QPushButton#btnPurge
  Tracks DlgHidden
    QPushButton#btnSelect
    QPushButton#btnPurge
    QPushButton#btnUnhide
    QPushButton#
  DlgAutoDJ
    QPushButton#pushButtonShuffle
    QPushButton#pushButtonAddRandom
    QPushButton#pushButtonSkipNext
    QPushButton#pushButtonFadeNow
    QSpinBox#spinBoxTransition
    QLabel#labelSelectionInfo
  DlgAnalysis
    + some small margin to maximize and cover art button
    + make radio buttons blue like active keylock button
    QRadioButton#radioButtonRecentlyAdded
    QRadioButton#radioButtonAllSongs
    QLabel#labelProgress
    QPushButton#pushButtonSelectAll
    QPushButton#pushButtonAnalyze
  DlgRecording
    QLabel#label > "Status: ..."
    QPushButton#pushButtonRecording > un/checked

  	*/
QPushButton {
  text-align: center;
  font-family: Ubuntu;
  font-weight: normal;
  font-size: 14px/14px;
  color: #ccc;
  border-radius: 2px;
  min-height: 22px;
  max-height: 22px;
  margin: 3px 2px 5px 1px;
  padding: 1px 6px -1px 6px;
  background-color: #333;
  background-position: center;
  }
  QPushButton:hover {
    background-color: #666;
    }
  QPushButton:unchecked {
    color: #888;
    background-color: #444;
    }
  QPushButton:checked {
    color: #000;
    font-weight: bold;
    background-color: #ff7b00;
    }
  QPushButton:checked:hover {
    border: 1px solid #ff3f00;
    }
  /* 'Enable AutoDJ' button	*/
  QPushButton#pushButtonAutoDJ:unchecked:hover {
    min-width: 112px;
    background-color: #ff7b00;
  }
  /* 'Start/Stop Recording' button	*/
  QPushButton#pushButtonRecording {
    min-width: 126px;
  }
  QPushButton#pushButtonRecording:unchecked {
    color: #888;
    background-color: #444;
  }
  QPushButton#pushButtonRecording:unchecked:hover,
  QPushButton#pushButtonRecording:checked {
    color: #dddddd;
    font-weight: bold;
    background-color: #a90000;
    border: 1px solid #ca0000;
  }

  /* BPM lock icon in the library "BPM" column. */
  #LibraryBPMButton::indicator:checked {
    image: url(skin:/buttons/btn_bpm_locked.png);
    }
    #LibraryBPMButton::indicator:unchecked {
      image: url(skin:/buttons/btn_bpm_unlocked.png);
      }
    #LibraryBPMButton::item {
      color: #cfcfcf;
      }
    #LibraryBPMButton::item:selected {
      color: #ededed;
      background-color: #666;
      }
  #LibraryTimesPlayed::item {
    color: #cfcfcf;
    }

  /* Button in library "Preview" column */
  QPushButton#LibraryPreviewButton {
    width: 23px;
    height: 12px;
    background: transparent;
    border: 0px;
    margin: 0px;
    padding: 0px;
    }
    QPushButton#LibraryPreviewButton:!checked{
      image: url(skin:/graphics/library_preview_play.png);
      }
    QPushButton#LibraryPreviewButton:checked{
      image: url(skin:/graphics/library_preview_pause.png);
      }

  /* checkbox in library "Played" column */
  QTableView::indicator {
    width: 12px;
    height: 12px;
    margin: 0px;
    padding: 0px;
    color: #cfcfcf;
    }
    QTableView::indicator:checked {
      background: transparent url(skin:/graphics/checkbox_checked.png) no-repeat center center;
      color: #cfcfcf;
      }
    QTableView::indicator:unchecked {
      background: transparent url(skin:/graphics/checkbox_unchecked.png) no-repeat center center;
      color: #cfcfcf;
      }
  /* selected table row */
  QTableView::item:selected {
    color: #fff;
    background-color: #666;
  }

<<<<<<< HEAD
=======
/* SpinBox, currently only used for transition time in Auto DJ tab */
WLibrary QSpinBox {
  min-height: 20px;
  max-height: 20px;
  min-width: 40px;
  max-width: 40px;
  }
  WLibrary QSpinBox:editable {
    background: transparent;
    color: #ffa600;
    selection-background-color: #d2d2d2;
    selection-color: #0f0f0f;
  }
  WLibrary QSpinBox:editable:focus {
    border: 1px solid #ff6600;
  }

/* library search text box */
WSearchLineEdit {
  padding: 2px;
  border: 1px solid #656565;
  border-left: 0px;
  font-family: Ubuntu;
  font-weight: normal;
  font-size: 14px/14px;
  background: #0f0f0f;
  color: #cfcfcf;
  selection-background-color: #d2d2d2;
  selection-color: #0f0f0f;
  margin-bottom: 5px;
  }
  WSearchLineEdit:focus {
    border: 2px solid #ff6600;
    color: #eeeeee;
    padding: 2px;
  }
  /* Clear button next to text field */
  WSearchLineEdit QToolButton {
    margin-bottom: 4px;
  }

QLabel,
QRadioButton {	/*
  background: transparent;
  Extra declaration for QRadioButton otherwise it shows up with
  wrong colors in Linux with Gnome 	*/
  color: #cfcfcf;
}

WLibrary QRadioButton#radioButtonRecentlyAdded,
WLibrary QRadioButton#radioButtonAllSongs {
  padding: 1px 3px 3px 1px;
  color: #cfcfcf;
}

WLibrary QRadioButton#radioButtonRecentlyAdded {
  margin: 0px 3px 0px 5px;
}

WLibrary QRadioButton::indicator:checked {
  background: url(skin:/buttons/btn_lib_radio_button_on.svg);
}

WLibrary QRadioButton::indicator:unchecked {
  background: url(skin:/buttons/btn_lib_radio_button_off.svg);
}
>>>>>>> 811ef422
/* Test :: increase font size of WOverview "Ready to play, analyzing..." etc.
WOverview {
  font-size: 16px/16px;
  color: #eeeeee;
  font-size is considered, color not.
} */<|MERGE_RESOLUTION|>--- conflicted
+++ resolved
@@ -2533,8 +2533,6 @@
     background-color: #666;
   }
 
-<<<<<<< HEAD
-=======
 /* SpinBox, currently only used for transition time in Auto DJ tab */
 WLibrary QSpinBox {
   min-height: 20px;
@@ -2601,7 +2599,7 @@
 WLibrary QRadioButton::indicator:unchecked {
   background: url(skin:/buttons/btn_lib_radio_button_off.svg);
 }
->>>>>>> 811ef422
+
 /* Test :: increase font size of WOverview "Ready to play, analyzing..." etc.
 WOverview {
   font-size: 16px/16px;
