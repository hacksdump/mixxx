--- conflicted
+++ resolved
@@ -143,104 +143,12 @@
                       <WidgetGroup>
                         <Layout>horizontal</Layout>
                         <Size>0e,81f</Size>
-<<<<<<< HEAD
-                        <!--See comment about <Size> above-->
-                        <!--<Size>415,119</Size>-->
-                        <BgColor>#8D98A3</BgColor>
-                        <!--<BgPixmap>style/style_bg_waveform.png</BgPixmap>-->
-                        <SignalHighColor></SignalHighColor>
-                        <SignalMidColor></SignalMidColor>
-                        <SignalLowColor></SignalLowColor>
-                        <SignalColor>#191F24</SignalColor>
-                        <BeatColor>#FFFFFF</BeatColor>
-                        <PlayPosColor>#00FF00</PlayPosColor>
-                        <EndOfTrackColor>#EA0000</EndOfTrackColor>
-                        <AxesColor>#00FF00</AxesColor>
-                        <Align></Align>
-                        <DefaultMark>
-                          <Align>top</Align>
-                          <Color>#FD0564</Color>
-                          <TextColor>#FFFFFF</TextColor>
-                          <Text> %1 </Text>
-                        </DefaultMark>
-                        <MarkRange>
-                          <StartControl>loop_start_position</StartControl>
-                          <EndControl>loop_end_position</EndControl>
-                          <EnabledControl>loop_enabled</EnabledControl>
-                          <Color>#00FF00</Color>
-                          <DisabledColor>#BCDBFB</DisabledColor>
-                        </MarkRange>
-                        <Mark>
-                          <Control>loop_start_position</Control>
-                          <Text>IN</Text>
-                          <Align>bottom</Align>
-                          <Color>#00FF00</Color>
-                          <TextColor>#FFFFFF</TextColor>
-                        </Mark>
-                        <Mark>
-                          <Control>loop_end_position</Control>
-                          <Text>OUT</Text>
-                          <Align>bottom</Align>
-                          <Color>#00FF00</Color>
-                          <TextColor>#FFFFFF</TextColor>
-                        </Mark>
-                        <Mark>
-                          <Control>intro_start_position</Control>
-                          <Source>intro_start_source</Source>
-                          <Text>INTRO START</Text>
-                          <Align>bottom</Align>
-                          <Color>#0000FF</Color>
-                          <TextColor>#FFFFFF</TextColor>
-                        </Mark>
-                        <Mark>
-                          <Control>intro_end_position</Control>
-                          <Source>intro_end_source</Source>
-                          <Text>INTRO END</Text>
-                          <Align>bottom</Align>
-                          <Color>#0000FF</Color>
-                          <TextColor>#FFFFFF</TextColor>
-                        </Mark>
-                        <Mark>
-                          <Control>outro_start_position</Control>
-                          <Source>outro_start_source</Source>
-                          <Text>OUTRO START</Text>
-                          <Align>bottom</Align>
-                          <Color>#0000FF</Color>
-                          <TextColor>#FFFFFF</TextColor>
-                        </Mark>
-                        <Mark>
-                          <Control>outro_end_position</Control>
-                          <Source>outro_end_source</Source>
-                          <Text>OUTRO END</Text>
-                          <Align>bottom</Align>
-                          <Color>#0000FF</Color>
-                          <TextColor>#FFFFFF</TextColor>
-                        </Mark>
-                        <!--
-                        The hotcues not represented by a button in the current skin
-                        show only in the waveform under two circumstances:
-                        - if a MIDI device which supports more hotcues than buttons
-                          are in the current skin has them activated
-                        - if you change from a skin which supports more hotcues
-                          than buttons are in the current skin (and has them activated)
-                        -->
-                        <Mark>
-                          <Control>cue_point</Control>
-                          <Source>cue_source</Source>
-                          <Text>CUE</Text>
-                          <Align>top</Align>
-                          <Color>#FF001C</Color>
-                          <TextColor>#FFFFFF</TextColor>
-                        </Mark>
-                      </Visual>
-=======
                         <Children>
                           <SingletonContainer>
                             <ObjectName>Waveform<Variable name="channum"/></ObjectName>
                           </SingletonContainer>
                         </Children>
                       </WidgetGroup>
->>>>>>> 37f66213
 
                       <!-- Spinning Vinyl & VinylControl -->
                       <WidgetGroup>
@@ -293,80 +201,9 @@
                 <BackPath>style/style_bg_deck_woverview.png</BackPath>
                 <Style>QGroupBox { border: 0px solid red; } QWidget { margin: 0; padding: 0; }</Style>
                 <Children>
-<<<<<<< HEAD
-                  <Overview>
-                    <TooltipId>waveform_overview</TooltipId>
-                    <Style></Style>
-                    <Channel><Variable name="channum"/></Channel>
-                    <Size>0e,37f</Size>
-                    <!-- transparent background if no <BgColor> & <BgPixmap> is present -->
-                    <BgColor></BgColor>
-                    <BgPixmap></BgPixmap>
-                    <SignalHighColor></SignalHighColor>
-                    <SignalMidColor></SignalMidColor>
-                    <SignalLowColor></SignalLowColor>
-                    <SignalColor>#191F24</SignalColor>
-                    <PlayPosColor>#00FF00</PlayPosColor>
-                    <EndOfTrackColor>#EA0000</EndOfTrackColor>
-                    <PlayedOverlayColor>#60000000</PlayedOverlayColor>
-                    <DefaultMark>
-                      <Align>bottom|right</Align>
-                      <Color>#FD0564</Color>
-                      <TextColor>#FFFFFF</TextColor>
-                      <Text> %1 </Text>
-                    </DefaultMark>
-                    <MarkRange>
-                      <StartControl>loop_start_position</StartControl>
-                      <EndControl>loop_end_position</EndControl>
-                      <EnabledControl>loop_enabled</EnabledControl>
-                      <Color>#00FF00</Color>
-                      <DisabledColor>#FFFFFF</DisabledColor>
-                    </MarkRange>
-                    <Mark>
-                      <Control>intro_start_position</Control>
-                      <Text>IS</Text>
-                      <Align>bottom|right</Align>
-                      <Color>#0000FF</Color>
-                      <TextColor>#FFFFFF</TextColor>
-                    </Mark>
-                    <Mark>
-                      <Control>intro_end_position</Control>
-                      <Text>IE</Text>
-                      <Align>bottom|right</Align>
-                      <Color>#0000FF</Color>
-                      <TextColor>#FFFFFF</TextColor>
-                    </Mark>
-                    <Mark>
-                      <Control>outro_start_position</Control>
-                      <Text>OS</Text>
-                      <Align>bottom|left</Align>
-                      <Color>#0000FF</Color>
-                      <TextColor>#FFFFFF</TextColor>
-                    </Mark>
-                    <Mark>
-                      <Control>outro_end_position</Control>
-                      <Text>OE</Text>
-                      <Align>bottom|left</Align>
-                      <Color>#0000FF</Color>
-                      <TextColor>#FFFFFF</TextColor>
-                    </Mark>
-                    <Mark>
-                      <Control>cue_point</Control>
-                      <Text>C</Text>
-                      <Align>top|right</Align>
-                      <Color>#FF001C</Color>
-                      <TextColor>#FFFFFF</TextColor>
-                    </Mark>
-                    <Connection>
-                      <ConfigKey>[Channel<Variable name="channum"/>],playposition</ConfigKey>
-                      <EmitOnDownPress>false</EmitOnDownPress>
-                    </Connection>
-                  </Overview>
-=======
                   <SingletonContainer>
                     <ObjectName>Overview<Variable name="channum"/></ObjectName>
                   </SingletonContainer>
->>>>>>> 37f66213
                 </Children>
               </WidgetGroup>
               <WidgetGroup>
