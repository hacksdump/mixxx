<!DOCTYPE template>
<!--
  Description:
    An effect parameter knob.
  Variables:
    EffectRack: the rack
    EffectUnit: the chain
    Effect: the effect
    EffectParameter: the parameter
-->
<Template>
	<WidgetGroup>
		<ObjectName>EffectParameterKnob</ObjectName>
		<Layout>vertical</Layout>
		<SizePolicy>me,f</SizePolicy>
		<MinimumSize>-1,45</MinimumSize>
		<MaximumSize>-1,45</MaximumSize> 
		<Children>
			<EffectParameterName>
				<MinimumSize>38f,8f</MinimumSize>
				<Style>
					WEffectParameter { 
						font: 10px/8px Lucida Grande, Lucida Sans Unicode, Arial, Verdana, sans-serif;
						background-color: transparent; 
						color: #191F24; 
						padding-left: 1px; 
					}
					QLabel { qproperty-alignment: AlignCenter; }
				</Style>
				<ObjectName>KnobLabel</ObjectName>
				<EffectRack>1</EffectRack>
				<EffectUnit><Variable name="effectunitnum"/></EffectUnit>
				<Effect><Variable name="effectnum"/></Effect>
				<EffectParameter><Variable name="effectparameternum"/></EffectParameter>
			</EffectParameterName>
<<<<<<< HEAD
	    		<WidgetGroup>
				<Layout>vertical</Layout>
				<Size>38,26</Size>
				<Children>
					<Knob>    			
=======
			<WidgetGroup>
				<Layout>vertical</Layout>
				<Size>38,26</Size>
				<Children>
					<Knob>			
>>>>>>> 193b532f
						<TooltipId>master_volume</TooltipId>
						<Style></Style>
						<NumberStates>64</NumberStates>
						<Path>knobs/knob_rotary_s%1.png</Path>
						<Connection>
							<ConfigKey>[EffectRack1_EffectUnit<Variable name="effectunitnum"/>_Effect<Variable name="effectnum"/>],parameter<Variable name="effectparameternum"/></ConfigKey>
						</Connection>
					</Knob>
					<PushButton>
						<Size>38f,8f</Size>
						<NumberStates>5</NumberStates>
						<State>
							<Number>0</Number>
							<Pressed>btn_link_type/btn_link_type_none.png</Pressed>
							<Unpressed>btn_link_type/btn_link_type_none.png</Unpressed>
						</State>
						<State>
							<Number>1</Number>
							<Pressed>btn_link_type/btn_link_type_linked.png</Pressed>
							<Unpressed>btn_link_type/btn_link_type_linked.png</Unpressed>
						</State>
				   		<State>
							<Number>2</Number>
							<Pressed>btn_link_type/btn_link_type_left.png</Pressed>
							<Unpressed>btn_link_type/btn_link_type_left.png</Unpressed>
						</State>
						<State>
				  			<Number>3</Number>
				  			<Pressed>btn_link_type/btn_link_type_right.png</Pressed>
							<Unpressed>btn_link_type/btn_link_type_right.png</Unpressed>
						</State>
				   		<State>
				  			<Number>4</Number>
				  			<Pressed>btn_link_type/btn_link_type_left_right.png</Pressed>
							<Unpressed>btn_link_type/btn_link_type_left_right.png</Unpressed>
						</State>
						<Connection>
							<ConfigKey>[EffectRack1_EffectUnit<Variable name="effectunitnum"/>_Effect<Variable name="effectnum"/>],parameter<Variable name="effectparameternum"/>_link_type</ConfigKey>
				  			<ButtonState>LeftButton</ButtonState>
						</Connection>
					</PushButton>
				</Children>
			</WidgetGroup>
		</Children>
		<Connection>
			<ConfigKey>[EffectRack1_EffectUnit<Variable name="effectunitnum"/>_Effect<Variable name="effectnum"/>],parameter<Variable name="effectparameternum"/>_loaded</ConfigKey>
			<BindProperty>visible</BindProperty>
		</Connection>
	</WidgetGroup>
</Template><|MERGE_RESOLUTION|>--- conflicted
+++ resolved
@@ -33,19 +33,11 @@
 				<Effect><Variable name="effectnum"/></Effect>
 				<EffectParameter><Variable name="effectparameternum"/></EffectParameter>
 			</EffectParameterName>
-<<<<<<< HEAD
-	    		<WidgetGroup>
-				<Layout>vertical</Layout>
-				<Size>38,26</Size>
-				<Children>
-					<Knob>    			
-=======
 			<WidgetGroup>
 				<Layout>vertical</Layout>
 				<Size>38,26</Size>
 				<Children>
 					<Knob>			
->>>>>>> 193b532f
 						<TooltipId>master_volume</TooltipId>
 						<Style></Style>
 						<NumberStates>64</NumberStates>
