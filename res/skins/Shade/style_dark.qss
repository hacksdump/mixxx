/* Dark */
WEffectSelector,
WEffectSelector QAbstractItemView,
WEffectSelector::down-arrow,
WEffectSelector::indicator:!checked,
WEffectSelector::item:checked:selected,
QToolTip,
QMenu,
QMenu::item,
QMenu QCheckBox,
WBeatSpinBox,
#spinBoxTransition,
WLibrary QPushButton:enabled {
  background-color: #717171;
  }
  /* hovered items */
  WEffectSelector::item:selected,
  QMenu::item:selected,
  QMenu QCheckBox:selected,
  QMenu QCheckBox:focus,  /* selected by keyboard */
  QMenu QCheckBox:hover  /* mouse hover */ {
    background-color: #999;
  }

/* hover over checked effect */
WEffectSelector::item:checked:selected {
  background-color: #555;
  }

QMenu::separator {
  border-top: 1px solid #3F3041;
  }
  /* checked effect and menu checkbox */
  WEffectSelector::indicator:checked,
  QMenu QCheckBox::indicator:checked,
  QMenu QCheckBox::indicator:!checked:pressed {
    border-color: #111;
    background-color: #897300;
    }
  /* unchecked menu checkbox */
  QMenu QCheckBox::indicator:!checked,
  QMenu QCheckBox::indicator:checked:pressed {
    border-color: #1a2025;
    background-color: #666;
    }
  /* disabled menu checkbox */
  QMenu QCheckBox::indicator:!enabled {
    border-color: #444;
    background-color: #666;
    }
  QMenu::item:!enabled,
  QMenu QCheckBox:!enabled {
    color: #444;
    }

<<<<<<< HEAD
=======
#fadeModeCombobox,
#spinBoxTransition,
WEffectSelector {
	color: #000000;
	background-color: #717171;
}
>>>>>>> 883ead38

#EffectSelectorGroup[highlight="1"]{ 
	border: 1px solid #3c8bb2;  
} 
#EffectSelectorGroup[highlight="0"]{ 
	border: 0px solid #3c8bb2;  
}

QTableView:focus, QTreeView:focus {
  border: 1px solid #78C70B;
}

WSearchLineEdit:focus {
  border: 2px solid #78C70B;
}
WSearchLineEdit QToolButton:focus {
  image: url(skin:/btn/btn_lib_clear_search_focus_green.svg);
}

QTreeView::item:selected,
QTableView::item:selected,
QTreeView::branch:selected,
#LibraryBPMButton::item:selected {
  border-image: none;
  background-image: none;
  color: #000;
  background-color: #666;
  }

  /* Table cell in edit mode */
  WLibrary QLineEdit,
  #LibraryBPMSpinBox {
    color: #ddd;
    background-color: #0f0f0f;
    selection-color: #000;
    selection-background-color: #aaa;
  }

  WLibrary QLineEdit {
    border: 1px solid #666;
  }

/* checkbox in library "Played" column */
QTableView::indicator:unchecked:selected {
  background: none;
  color: #cfcfcf;
  border: 1px solid #000;
  }

/* Scroll bars */
/* "add-page" and "sub-page" are the gutter of the scrollbar */
QScrollBar::add-page,
QScrollBar::sub-page {
  background-color: #000;
}
QScrollBar::handle:vertical,
QScrollBar::handle:horizontal,
QHeaderView,
QHeaderView::section {
  background: #3f3041;
  color: #999;
}
QHeaderView::up-arrow,
QHeaderView::down-arrow {
  background-color: rgba(63,48,65,200);
  }
  QHeaderView::up-arrow {
    image: url(skin:/btn/btn_lib_sort_up_green.png)
  }
  QHeaderView::down-arrow {
    image: url(skin:/btn/btn_lib_sort_down_green.png)
  }

WLibrary QPushButton:!enabled {
  background-color: #4C4B4D;
  }
  WLibrary QPushButton:checked {
    color: #000;
    background-color: #B79E00;
    }
  /* 'Enable AutoDJ' button	*/
  QPushButton#pushButtonAutoDJ:hover,
  QPushButton#pushButtonRecording:hover,
  QPushButton#pushButtonAnalyze:hover {
    border: 1px solid #B79E00;
  }

WLibrary QRadioButton::indicator:checked {
 image: url(skin:/btn/btn_lib_radio_button_on_green.svg) center center;
}

/* Hotcue Color: No Color */
#HotcueButton[highlight="0"] {
    background-color: #b39a00;
}<|MERGE_RESOLUTION|>--- conflicted
+++ resolved
@@ -10,8 +10,10 @@
 QMenu QCheckBox,
 WBeatSpinBox,
 #spinBoxTransition,
+#fadeModeCombobox,
 WLibrary QPushButton:enabled {
   background-color: #717171;
+	color: #000000;
   }
   /* hovered items */
   WEffectSelector::item:selected,
@@ -52,16 +54,6 @@
   QMenu QCheckBox:!enabled {
     color: #444;
     }
-
-<<<<<<< HEAD
-=======
-#fadeModeCombobox,
-#spinBoxTransition,
-WEffectSelector {
-	color: #000000;
-	background-color: #717171;
-}
->>>>>>> 883ead38
 
 #EffectSelectorGroup[highlight="1"]{ 
 	border: 1px solid #3c8bb2;  
