	<!--
	Shade, Skin for Mixxx 2.1.x
	www.mixxx.org
	Copyright (C) 2010-2014 jus <s.brandt@mixxx.org>
	This file is part of the "Shade" Skin for Mixxx
	"Shade" is licensed under the Creative Commons Attribution-ShareAlike 3.0 Unported license.
	http://creativecommons.org/licenses/by-sa/3.0/

    With every copy of the work, you are required to either provide a copy of the license it self
    or a link (URI). Failure to do this is a failure to complete the terms of the CC license.

    You are free:
    to Share - to copy, distribute and transmit the work
    to Remix - to adapt the work

    Under the following conditions:
    Attribution - You must attribute the work in the manner specified by the author or licensor
    (but not in any way that suggests that they endorse you or your use of the work).
    A attribution should include the following: The name of the author and/or licensor,
    the title of the work, the URL that is associated with the work.

    Share Alike - If you alter, transform, or build upon this work, you may distribute
    the resulting work only under the same or similar license to this one.

    See CHANGELOG.txt for the list of changes.
    -->

<!DOCTYPE skin>
<skin>
    <!--
    ############################################################################################
    ############################################################################################
    Mixxx skin documentation:
    http://mixxx.org/wiki/doku.php/creating_skins

    List of controls:
    http://mixxx.org/wiki/doku.php/mixxxcontrols

    Qt Style Sheets documentation:
    https://qt-project.org/doc/qt-4.8/stylesheet.html

<<<<<<< HEAD
    Debugging:
    To outline WidgetGroups change all occurrences (exept this one ;-) of
    "QGroupBox { border: 0px solid" to "QGroupBox { border: 1px solid"
=======
	Debugging:
	To outline WidgetGroups change all occurrences (except this one ;-) of
	"QGroupBox { border: 0px solid" to "QGroupBox { border: 1px solid"
>>>>>>> eb9edc46

    Parent WidgedGroups are outlined one pixel solid red;
        Child WidgedGroups are outlined one pixel solid yellow;
            Grandchild WidgedGroups are outlined one pixel solid green;
    ############################################################################################
    ############################################################################################
    -->

	<manifest>
		<title>Shade</title>
		<author>jus</author>
		<version>2.1.0.01</version>
		<description>A 2-deck split-waveform skin with 4 samplers.</description>
		<language>en</language>
		<license>Creative Commons Attribution, Share-Alike 3.0 Unported</license>
		<attributes>
			<attribute config_key="[Master],num_decks">2</attribute>
			<attribute config_key="[Master],num_samplers">8</attribute>
			<attribute config_key="[Master],num_preview_decks">1</attribute>
			<!--Optionally, make elements visible on skin load-->
			<attribute persist="true" config_key="[Spinny1],show_spinny">1</attribute>
			<attribute persist="true" config_key="[Spinny2],show_spinny">1</attribute>
			<attribute persist="true" config_key="[Samplers],show_samplers">0</attribute>
			<attribute persist="false" config_key="[EffectRack1],show">0</attribute>
			<attribute persist="false" config_key="[Microphone],show_microphone">0</attribute>
			<attribute persist="true" config_key="[PreviewDeck],show_previewdeck">0</attribute>
			<attribute persist="true" config_key="[Library],show_coverart">0</attribute>
			<attribute persist="true" config_key="[VinylControl],show_vinylcontrol">0</attribute>
            <attribute persist="true" config_key="[Library],show_icon_text">1</attribute>
			<attribute persist="false" config_key="[Shade],looping">0</attribute>

			<!--Disable hidden effect routing Buttons-->
			<attribute persist="false" config_key="[EffectRack1_EffectUnit1],group_[Master]_enable">0</attribute>
			<attribute persist="false" config_key="[EffectRack1_EffectUnit1],group_[MasterOutput]_enable">0</attribute>
			<attribute persist="false" config_key="[EffectRack1_EffectUnit1],group_[BusCenter]_enable">0</attribute>
			<attribute persist="false" config_key="[EffectRack1_EffectUnit1],group_[BusTalkover]_enable">0</attribute>
			<attribute persist="false" config_key="[EffectRack1_EffectUnit1],group_[Channel1]_enable">0</attribute>
			<attribute persist="false" config_key="[EffectRack1_EffectUnit1],group_[Channel2]_enable">0</attribute>
			<attribute persist="false" config_key="[EffectRack1_EffectUnit1],group_[Channel3]_enable">0</attribute>
			<attribute persist="false" config_key="[EffectRack1_EffectUnit1],group_[Channel4]_enable">0</attribute>
			<attribute persist="false" config_key="[EffectRack1_EffectUnit1],group_[Sampler1]_enable">0</attribute>
			<attribute persist="false" config_key="[EffectRack1_EffectUnit1],group_[Sampler2]_enable">0</attribute>
			<attribute persist="false" config_key="[EffectRack1_EffectUnit1],group_[Sampler3]_enable">0</attribute>
			<attribute persist="false" config_key="[EffectRack1_EffectUnit1],group_[Sampler4]_enable">0</attribute>
			<attribute persist="false" config_key="[EffectRack1_EffectUnit1],group_[Sampler5]_enable">0</attribute>
			<attribute persist="false" config_key="[EffectRack1_EffectUnit1],group_[Sampler6]_enable">0</attribute>
			<attribute persist="false" config_key="[EffectRack1_EffectUnit1],group_[Sampler7]_enable">0</attribute>
			<attribute persist="false" config_key="[EffectRack1_EffectUnit1],group_[Sampler8]_enable">0</attribute>
			<attribute persist="false" config_key="[EffectRack1_EffectUnit1],group_[Microphone]_enable">0</attribute>
			<attribute persist="false" config_key="[EffectRack1_EffectUnit1],group_[Microphone2]_enable">0</attribute>
			<attribute persist="false" config_key="[EffectRack1_EffectUnit1],group_[Auxiliary1]_enable">0</attribute>
			<attribute persist="false" config_key="[EffectRack1_EffectUnit1],group_[Auxiliary2]_enable">0</attribute>
			<attribute persist="false" config_key="[EffectRack1_EffectUnit2],group_[Master]_enable">0</attribute>
			<attribute persist="false" config_key="[EffectRack1_EffectUnit2],group_[MasterOutput]_enable">0</attribute>
			<attribute persist="false" config_key="[EffectRack1_EffectUnit2],group_[BusCenter]_enable">0</attribute>
			<attribute persist="false" config_key="[EffectRack1_EffectUnit2],group_[BusTalkover]_enable">0</attribute>
			<attribute persist="false" config_key="[EffectRack1_EffectUnit2],group_[Channel1]_enable">0</attribute>
			<attribute persist="false" config_key="[EffectRack1_EffectUnit2],group_[Channel2]_enable">0</attribute>
			<attribute persist="false" config_key="[EffectRack1_EffectUnit2],group_[Channel3]_enable">0</attribute>
			<attribute persist="false" config_key="[EffectRack1_EffectUnit2],group_[Channel4]_enable">0</attribute>
			<attribute persist="false" config_key="[EffectRack1_EffectUnit2],group_[Sampler1]_enable">0</attribute>
			<attribute persist="false" config_key="[EffectRack1_EffectUnit2],group_[Sampler2]_enable">0</attribute>
			<attribute persist="false" config_key="[EffectRack1_EffectUnit2],group_[Sampler3]_enable">0</attribute>
			<attribute persist="false" config_key="[EffectRack1_EffectUnit2],group_[Sampler4]_enable">0</attribute>
			<attribute persist="false" config_key="[EffectRack1_EffectUnit2],group_[Sampler5]_enable">0</attribute>
			<attribute persist="false" config_key="[EffectRack1_EffectUnit2],group_[Sampler6]_enable">0</attribute>
			<attribute persist="false" config_key="[EffectRack1_EffectUnit2],group_[Sampler7]_enable">0</attribute>
			<attribute persist="false" config_key="[EffectRack1_EffectUnit2],group_[Sampler8]_enable">0</attribute>
			<attribute persist="false" config_key="[EffectRack1_EffectUnit2],group_[Microphone]_enable">0</attribute>
			<attribute persist="false" config_key="[EffectRack1_EffectUnit2],group_[Microphone2]_enable">0</attribute>
			<attribute persist="false" config_key="[EffectRack1_EffectUnit2],group_[Auxiliary1]_enable">0</attribute>
			<attribute persist="false" config_key="[EffectRack1_EffectUnit2],group_[Auxiliary2]_enable">0</attribute>
			<attribute persist="false" config_key="[EffectRack1_EffectUnit3],group_[Master]_enable">0</attribute>
			<attribute persist="false" config_key="[EffectRack1_EffectUnit3],group_[MasterOutput]_enable">0</attribute>
			<attribute persist="false" config_key="[EffectRack1_EffectUnit3],group_[BusCenter]_enable">0</attribute>
			<attribute persist="false" config_key="[EffectRack1_EffectUnit3],group_[BusTalkover]_enable">0</attribute>
			<attribute persist="false" config_key="[EffectRack1_EffectUnit3],group_[Channel1]_enable">0</attribute>
			<attribute persist="false" config_key="[EffectRack1_EffectUnit3],group_[Channel2]_enable">0</attribute>
			<attribute persist="false" config_key="[EffectRack1_EffectUnit3],group_[Channel3]_enable">0</attribute>
			<attribute persist="false" config_key="[EffectRack1_EffectUnit3],group_[Channel4]_enable">0</attribute>
			<attribute persist="false" config_key="[EffectRack1_EffectUnit3],group_[Sampler1]_enable">0</attribute>
			<attribute persist="false" config_key="[EffectRack1_EffectUnit3],group_[Sampler2]_enable">0</attribute>
			<attribute persist="false" config_key="[EffectRack1_EffectUnit3],group_[Sampler3]_enable">0</attribute>
			<attribute persist="false" config_key="[EffectRack1_EffectUnit3],group_[Sampler4]_enable">0</attribute>
			<attribute persist="false" config_key="[EffectRack1_EffectUnit3],group_[Sampler5]_enable">0</attribute>
			<attribute persist="false" config_key="[EffectRack1_EffectUnit3],group_[Sampler6]_enable">0</attribute>
			<attribute persist="false" config_key="[EffectRack1_EffectUnit3],group_[Sampler7]_enable">0</attribute>
			<attribute persist="false" config_key="[EffectRack1_EffectUnit3],group_[Sampler8]_enable">0</attribute>
			<attribute persist="false" config_key="[EffectRack1_EffectUnit3],group_[Microphone]_enable">0</attribute>
			<attribute persist="false" config_key="[EffectRack1_EffectUnit3],group_[Microphone2]_enable">0</attribute>
			<attribute persist="false" config_key="[EffectRack1_EffectUnit3],group_[Auxiliary1]_enable">0</attribute>
			<attribute persist="false" config_key="[EffectRack1_EffectUnit3],group_[Auxiliary2]_enable">0</attribute>
			<attribute persist="false" config_key="[EffectRack1_EffectUnit4],group_[Master]_enable">0</attribute>
			<attribute persist="false" config_key="[EffectRack1_EffectUnit4],group_[MasterOutput]_enable">0</attribute>
			<attribute persist="false" config_key="[EffectRack1_EffectUnit4],group_[BusCenter]_enable">0</attribute>
			<attribute persist="false" config_key="[EffectRack1_EffectUnit4],group_[BusTalkover]_enable">0</attribute>
			<attribute persist="false" config_key="[EffectRack1_EffectUnit4],group_[Channel1]_enable">0</attribute>
			<attribute persist="false" config_key="[EffectRack1_EffectUnit4],group_[Channel2]_enable">0</attribute>
			<attribute persist="false" config_key="[EffectRack1_EffectUnit4],group_[Channel3]_enable">0</attribute>
			<attribute persist="false" config_key="[EffectRack1_EffectUnit4],group_[Channel4]_enable">0</attribute>
			<attribute persist="false" config_key="[EffectRack1_EffectUnit4],group_[Sampler1]_enable">0</attribute>
			<attribute persist="false" config_key="[EffectRack1_EffectUnit4],group_[Sampler2]_enable">0</attribute>
			<attribute persist="false" config_key="[EffectRack1_EffectUnit4],group_[Sampler3]_enable">0</attribute>
			<attribute persist="false" config_key="[EffectRack1_EffectUnit4],group_[Sampler4]_enable">0</attribute>
			<attribute persist="false" config_key="[EffectRack1_EffectUnit4],group_[Sampler5]_enable">0</attribute>
			<attribute persist="false" config_key="[EffectRack1_EffectUnit4],group_[Sampler6]_enable">0</attribute>
			<attribute persist="false" config_key="[EffectRack1_EffectUnit4],group_[Sampler7]_enable">0</attribute>
			<attribute persist="false" config_key="[EffectRack1_EffectUnit4],group_[Sampler8]_enable">0</attribute>
			<attribute persist="false" config_key="[EffectRack1_EffectUnit4],group_[Microphone]_enable">0</attribute>
			<attribute persist="false" config_key="[EffectRack1_EffectUnit4],group_[Microphone2]_enable">0</attribute>
			<attribute persist="false" config_key="[EffectRack1_EffectUnit4],group_[Auxiliary1]_enable">0</attribute>
			<attribute persist="false" config_key="[EffectRack1_EffectUnit4],group_[Auxiliary2]_enable">0</attribute>
        </attributes>
    </manifest>


    <LibraryIconsColor>#e74421</LibraryIconsColor>

    <!--
    **********************************************
    General- Skin Colour Scheme
    **********************************************
    -->
    <Schemes>
        <Scheme>
            <Name>Classic</Name>
            <Filters/>
        </Scheme>
        <Scheme>
            <Name>Dark</Name>
            <Filters>
                <HSVTweak>
					<HConst>75</HConst>
                    <SConst>-30</SConst>
                    <VConst>-30</VConst>
                </HSVTweak>
                <Add>
                    <Amount>-40</Amount>
                </Add>
            </Filters>
			<Style src="skin:dark.qss"/>
        </Scheme>
        <Scheme>
            <Name>Summer Sunset</Name>
            <Filters>
                <HSVTweak>
                    <SMin>100</SMin>
					<VFact>1.0</VFact>
                    <HFact>0.3</HFact>
                </HSVTweak>
                <HSVTweak>
                    <SMax>50</SMax>
                    <HFact>0</HFact>
                    <HConst>50</HConst>
                    <SConst>120</SConst>
                    <VConst>-10</VConst>
                </HSVTweak>
            </Filters>
			<Style src="skin:summer_sunset.qss"/>
        </Scheme>
    </Schemes>


    <!--
    ############################################################################################
    ############################################################################################
    General- Main background picture
    ############################################################################################
    ############################################################################################
    -->

    <ObjectName>Mixxx</ObjectName>
    <Style src="skin:style.qss" src-mac="skin:style-mac.qss"/>
    <Size>1008e,500e</Size>
    <Layout>vertical</Layout>
    <LaunchImageStyle>
        LaunchImage { background-color: #202020; }
        QLabel {
            image: url(skin:/style/mixxx-icon-logo-symbolic.png);
            padding:0;
            margin:0;
            border:none;
            min-width: 208px;
            min-height: 48px;
            max-width: 208px;
            max-height: 48px;
        }
        QProgressBar {
            background-color: #202020;
            border:none;
            min-width: 208px;
            min-height: 3px;
            max-width: 208px;
            max-height: 3px;
        }
        QProgressBar::chunk { background-color: #ec4522; }
    </LaunchImageStyle>

	<Children>
		<WidgetGroup>
			<ObjectName>DecksAndMixer</ObjectName>
			<Layout>horizontal</Layout>
  			<Children>
				<WidgetGroup>
					<ObjectName>DeckLeftBorder</ObjectName>
					<Size>3f,233f</Size>
					<Style>QGroupBox { border: 0px solid red; } QWidget { margin: 0px; padding: 0; }</Style>
				</WidgetGroup>
  				<WidgetGroup>
  					<Size>0e,233f</Size>
					<Layout>vertical</Layout>
					<Children>
		                <WidgetGroup>
			                <Style>QGroupBox { border: 0px solid red; } QWidget { margin: 0; padding: 0; }</Style>
							<Layout>vertical</Layout>			                
							<Children>
	      						<Template src="skin:deck.xml">
								    <SetVariable name="channum">1</SetVariable>
	      						</Template>
								<WidgetGroup>
									<ObjectName>Deck</ObjectName>
									<Layout>horizontal</Layout>
									<Style>QGroupBox { border: 0px solid red; } QWidget { margin: 0; padding: 0; }</Style>
									<Children>
										<WidgetGroup>
											<ObjectName>DeckLeftBorder</ObjectName>
											<Size>5f,64f</Size>
											<BackPath>style/style_bg_deck_border.png</BackPath>
											<Style>QGroupBox { border: 0px solid red; } QWidget { margin: 10px; padding: 0; }</Style>
										</WidgetGroup>
				 						<Template src="skin:deck_effect.xml">
											<SetVariable name="effectunitnum">1</SetVariable>
											<SetVariable name="group">BusLeft</SetVariable>
										</Template>
				 						<Template src="skin:deck_transport.xml">
											<SetVariable name="channum">1</SetVariable>
											<SetVariable name="samplernum1">1</SetVariable>
											<SetVariable name="samplernum2">2</SetVariable>
											<SetVariable name="samplernum3">3</SetVariable>
											<SetVariable name="samplernum4">4</SetVariable>
											<SetVariable name="micnum"></SetVariable>
											<SetVariable name="auxnum">1</SetVariable>
				  						</Template>
										<WidgetGroup>
											<ObjectName>DeckRightBorder</ObjectName>
											<Size>5f,64f</Size>
											<BackPath>style/style_bg_deck_border.png</BackPath>
											<Style>QGroupBox { border: 0px solid red; } QWidget { margin: 10px; padding: 0; }</Style>
                                        </WidgetGroup>
                                    </Children>
                                </WidgetGroup>
                            </Children>
                        </WidgetGroup>
                    </Children>
                </WidgetGroup>
                <WidgetGroup>
					<Size>261f,233f</Size>
					<Children>
						<Template src="skin:mixer_panel.xml">
						</Template>
                    </Children>
				</WidgetGroup>
				<WidgetGroup>
  					<Size>0e,233f</Size>
					<Layout>vertical</Layout>
					<Children>
	        		    <WidgetGroup>
						    <Layout>vertical</Layout>
				            <Style>QGroupBox { border: 0px solid red; } QWidget { margin: 0; padding: 0; }</Style>
				            <Children>
						        <Template src="skin:deck.xml">
							        <SetVariable name="channum">2</SetVariable>
						        </Template>
								<WidgetGroup>
									<ObjectName>Deck</ObjectName>
									<Layout>horizontal</Layout>
									<Style>QGroupBox { border: 0px solid red; } QWidget { margin: 0; padding: 0; }</Style>
									<Children>
										<WidgetGroup>
											<ObjectName>DeckLeftBorder</ObjectName>
											<Size>5f,64f</Size>
											<BackPath>style/style_bg_deck_border.png</BackPath>
											<Style>QGroupBox { border: 0px solid red; } QWidget { margin: 10px; padding: 0; }</Style>
										</WidgetGroup>

										<Template src="skin:deck_effect.xml">
											<SetVariable name="effectunitnum">2</SetVariable>
											<SetVariable name="group">BusRight</SetVariable>
				  						</Template>
				 						<Template src="skin:deck_transport.xml">
											<SetVariable name="channum">2</SetVariable>
											<SetVariable name="samplernum1">5</SetVariable>
											<SetVariable name="samplernum2">6</SetVariable>
											<SetVariable name="samplernum3">7</SetVariable>
											<SetVariable name="samplernum4">8</SetVariable>
											<SetVariable name="micnum">2</SetVariable>
											<SetVariable name="auxnum">2</SetVariable>
				  						</Template>
										<WidgetGroup>
											<ObjectName>DeckRightBorder</ObjectName>
											<Size>5f,64f</Size>
											<BackPath>style/style_bg_deck_border.png</BackPath>
											<Style>QGroupBox { border: 0px solid red; } QWidget { margin: 10px; padding: 0; }</Style>
										</WidgetGroup>
		 					        </Children>
								</WidgetGroup>
					        </Children>
				        </WidgetGroup>
					</Children>
				</WidgetGroup>
				<WidgetGroup>
					<ObjectName>DeckRightBorder</ObjectName>
					<Size>3f,233f</Size>
					<Style>QGroupBox { border: 0px solid red; } QWidget { margin: 10px; padding: 0; }</Style>
				</WidgetGroup>
			</Children>
		<Connection>
			<ConfigKey>[Master],maximize_library</ConfigKey>
			<BindProperty>visible</BindProperty>
			<Transform>
				<Not/>
			</Transform>
		</Connection>
	</WidgetGroup>

        <!--
        ############################################################################################
        ############################################################################################
        WidgetGroup : Show/hide Samplers, Preview Deck, and shrink Library
        ############################################################################################
        ############################################################################################
        -->
        <WidgetGroup>
            <MinimumSize>1008,105</MinimumSize>
            <SizePolicy>me,me</SizePolicy>
            <Layout>vertical</Layout>
            <!--deactivate the standard
            <Style>QGroupBox { border: 0px solid red; } QWidget { margin: 0; padding: 0; }</Style>
            cause push buttons in library will show up with wrong margin/padding -->
            <Children>
				<WidgetGroup>
				  <SizePolicy>me,f</SizePolicy>
				  <Layout>horizontal</Layout>
				  <!-- I don't now why this works but a WidgetGroup wrapper around a
				     WidgetStack with a 'fixed' size policy makes the group track the
				     minimum size of the current stack widget. -->
				  <Children>
				    <WidgetGroup>
				      <SizePolicy>me,min</SizePolicy>
				      <Layout>horizontal</Layout>
				      <Style>QGroupBox { border: 0px solid yellow; margin: 1px 0px 6px 0px;} </Style>
				      <Children>
						<WidgetGroup>
							<ObjectName>EffectLeftBorder</ObjectName>
							<Size>3f,44f</Size>
							<Style>QGroupBox { border: 0px solid red; } QWidget { margin: 10px; padding: 0; }</Style>
						</WidgetGroup>
				        <Template src="skin:looping.xml">
				          <SetVariable name="channum">1</SetVariable>
				        </Template>
				        <Template src="skin:looping.xml">
				          <SetVariable name="channum">2</SetVariable>
				        </Template>
				      </Children>
				      <Connection>
				        <ConfigKey>[Shade],looping</ConfigKey>
				        <BindProperty>visible</BindProperty>
				      </Connection>
				    </WidgetGroup>
				  </Children>
				  <Connection>
				    <ConfigKey>[Master],maximize_library</ConfigKey>
				    <BindProperty>visible</BindProperty>
				    <Transform>
				      <Not/>
				    </Transform>
				  </Connection>
				</WidgetGroup>	
			    <Template src="skin:effectrow.xml"/>	
				<Template src="skin:srcrow.xml"/>	
			    <Template src="skin:samplerrow.xml">
					<SetVariable name="rownum">1</SetVariable>
					<SetVariable name="samplernum1">1</SetVariable>
					<SetVariable name="samplernum2">2</SetVariable>
	                <SetVariable name="samplernum3">5</SetVariable>
	                <SetVariable name="samplernum4">6</SetVariable>
				</Template>

			    <Template src="skin:samplerrow.xml">
					<SetVariable name="rownum">2</SetVariable>
					<SetVariable name="samplernum1">3</SetVariable>
					<SetVariable name="samplernum2">4</SetVariable>
	                <SetVariable name="samplernum3">7</SetVariable>
	                <SetVariable name="samplernum4">8</SetVariable>
				</Template>	
				<!--
				**********************************************
				Library / Preview Deck / Search / Tree view
				**********************************************
				-->
				<WidgetGroup>
					<ObjectName>Library</ObjectName>
					<Size>e,e</Size>
					<SizePolicy>me,me</SizePolicy>
					<Layout>horizontal</Layout>
					<Style>
					QGroupBox { border: 0px solid #565E6B; margin: 0px 0px 0px 0px;}
					<!--
					<BgColor>#101010</BgColor>
					<FgColor>#C1C1C1</FgColor>
					<BgColorRowEven>#101010</BgColorRowEven>
					<BgColorRowUneven>#151515</BgColorRowUneven>
					-->
					</Style>
					<Children>
						<Splitter>
							<Size>me,me</Size>
							<SplitSizes>1,6</SplitSizes>
							<Collapsible>1,0</Collapsible>
							<SplitSizesConfigKey>[Shade],splitSizeLibTree</SplitSizesConfigKey>
							<Children>
								<WidgetGroup>
									<Style>QGroupBox {}</Style>
									<Layout>vertical</Layout>
									<Children>
										<!-- Preview Deck-->
										<WidgetGroup>
											<Style>
												QGroupBox {
													margin: 2px 0px 2px 3px;
                                                    padding: 0px;
                                                    border: 1px solid #656565;
                                                    background: transparent;
                                                }
                                            </Style>
                                            <Layout>horizontal</Layout>
                                            <Children>
                                                <!-- Preview Deck Column 1 Row 1-->
                                                <WidgetGroup>
                                                    <Layout>vertical</Layout>
                                                    <Children>
                                                    <WidgetGroup>
                                                        <Style> QGroupBox {
                                                            margin: 0px;
                                                            padding: 0px 0px 0px 0px;
                                                            border-left: 0px solid #656565;
                                                            border-right: 0px solid #2B2B2B;
                                                            border-top: 0px solid #656565;
                                                            border-bottom: 1px solid #2B2B2B;
                                                            background: transparent;
                                                        }
                                                        </Style>
                                                        <Layout>horizontal</Layout>
                                                        <Children>
                                                            <!--
                                                            **********************************************
                                                            Text- Track Title
                                                            **********************************************
                                                            -->
                                                            <Text>
                                                                <TooltipId>text</TooltipId>
                                                                <Style> QLabel {
                                                                    font: 11px/13px sans-serif;
                                                                    font-family: "Open Sans";
                                                                    background-color: transparent;
                                                                    color: #ACACAC;
                                                                    text-align: left;
                                                                    padding-left: 1px;
                                                                }
                                                                </Style>
                                                                <Group>[PreviewDeck1]</Group>
                                                                <Size>50me,15f</Size>
                                                                <Elide>right</Elide>
                                                            </Text>
                                                            <!--
                                                            **********************************************
                                                            Button- Eject
                                                            **********************************************
                                                            -->
                                                            <PushButton>
                                                                <TooltipId>eject</TooltipId>
                                                                <Style></Style>
                                                                <NumberStates>1</NumberStates>
                                                                <State>
                                                                    <Number>0</Number>
                                                                    <Pressed>btn_eject1_over.png</Pressed>
                                                                    <Unpressed>btn_eject1.png</Unpressed>
                                                                </State>
                                                                <Connection>
                                                                    <ConfigKey>[PreviewDeck1],eject</ConfigKey>
                                                                    <EmitOnPressAndRelease>true</EmitOnPressAndRelease>
                                                                    <ButtonState>LeftButton</ButtonState>
                                                                    <ConnectValueToWidget>false</ConnectValueToWidget>
                                                                </Connection>
                                                            </PushButton>
                                                        </Children>
                                                    </WidgetGroup>
                                                    <!-- Preview Deck Column 1 Row 2-->
                                                    <WidgetGroup>
                                                        <Style>
                                                            QGroupBox {
                                                                padding: 0px;
                                                                margin: 0px;
                                                                border: 0px;
                                                            }
                                                        </Style>
                                                        <Layout>horizontal</Layout>
                                                        <Children>
                                                            <PushButton>
                                                                <TooltipId>play_start</TooltipId>
                                                                <Style></Style>
                                                                <NumberStates>2</NumberStates>
                                                                <RightClickIsPushButton>true</RightClickIsPushButton>
                                                                <State>
                                                                    <Number>0</Number>
                                                                    <Pressed>btn_play_sampler_down.png</Pressed>
                                                                    <Unpressed>btn_play_sampler.png</Unpressed>
                                                                </State>
                                                                <State>
                                                                    <Number>1</Number>
                                                                    <Pressed>btn_play_sampler_overdown.png</Pressed>
                                                                    <Unpressed>btn_play_sampler_over.png</Unpressed>
                                                                </State>
                                                                <Connection>
                                                                    <ConfigKey>[PreviewDeck1],play</ConfigKey>
                                                                    <EmitOnDownPress>true</EmitOnDownPress>
                                                                    <ButtonState>LeftButton</ButtonState>
                                                                </Connection>
                                                                <Connection>
                                                                    <ConfigKey>[PreviewDeck1],start</ConfigKey>
                                                                    <EmitOnDownPress>true</EmitOnDownPress>
                                                                    <ButtonState>RightButton</ButtonState>
                                                                    <ConnectValueToWidget>false</ConnectValueToWidget>
                                                                </Connection>
                                                            </PushButton>
														    <WidgetGroup>
															    <ObjectName>SamplerLeftBorder</ObjectName>
															    <Size>3f,37f</Size>
															    <Style>QGroupBox { border: 0px solid red; } QWidget { margin: 10px; padding: 0; }</Style>
														    </WidgetGroup>
                                                            <Overview>
                                                                <TooltipId>waveform_overview</TooltipId>
                                                                <Style></Style>
                                                                <Group>[PreviewDeck1]</Group>
                                                                <Size>me,37f</Size>
                                                                <PlayedOverlayColor>#40FFFFFF</PlayedOverlayColor>
                                                                <SignalHighColor>#FFE300</SignalHighColor>
                                                                <SignalMidColor>#0099FF</SignalMidColor>
                                                                <SignalLowColor>#FF0035</SignalLowColor>
                                                                <SignalColor>#FF8000</SignalColor>
                                                                <PlayPosColor>#00FF00</PlayPosColor>
                                                                <DefaultMark>
                                                                    <Align>bottom</Align>
                                                                    <Color>#FFFFFF</Color>
                                                                    <TextColor>#00FF00</TextColor>
                                                                    <Text> %1 </Text>
                                                                </DefaultMark>
                                                                <Mark>
                                                                    <Control>cue_point</Control>
                                                                    <Text> C </Text>
                                                                    <Align>top</Align>
                                                                    <Color>#FF001C</Color>
                                                                    <TextColor>#00FF00</TextColor>
                                                                </Mark>
                                                                <Connection>
                                                                    <ConfigKey>[PreviewDeck1],playposition</ConfigKey>
                                                                    <EmitOnDownPress>false</EmitOnDownPress>
                                                                </Connection>
                                                            </Overview>
                                                        </Children>
                                                    </WidgetGroup>
                                                    </Children>
                                                </WidgetGroup>

                                            <!-- Preview Deck Column 2-->
                                                <WidgetGroup>
                                                    <MinimumSize>20,62</MinimumSize>
                                                    <Children>
                                                    <!--
                                                    **********************************************
                                                    Visual- Volume peak indicator
                                                    **********************************************
                                                    -->
                                                    <StatusLight>
                                                        <TooltipId>preview_PeakIndicator</TooltipId>
                                                        <Style></Style>
                                                        <PathStatusLight>btn_clipping_previewdeck_over.png</PathStatusLight>
                                                        <PathBack>btn_clipping_previewdeck.png</PathBack>
														<Pos>0,3</Pos>
                                                        <Connection>
                                                            <ConfigKey>[PreviewDeck1],PeakIndicator</ConfigKey>
                                                        </Connection>
                                                    </StatusLight>

                                                    <!--
                                                    **********************************************
                                                    Visual - Volume level display
                                                    **********************************************
                                                    -->
                                                    <VuMeter>
                                                        <TooltipId>channel_VuMeter</TooltipId>
                                                        <Style></Style>
                                                        <PathVu>btn_volume_display_previewdeck_over.png</PathVu>
                                                        <PathBack>btn_volume_display_previewdeck.png</PathBack>
														<Pos>0,14</Pos>
                                                        <Horizontal>false</Horizontal>
                                                        <PeakHoldSize>3</PeakHoldSize>
                                                        <PeakHoldTime>250</PeakHoldTime>
                                                        <PeakFallTime>50</PeakFallTime>
                                                        <PeakFallStep>3</PeakFallStep>
                                                        <Connection>
                                                            <ConfigKey>[PreviewDeck1],VuMeter</ConfigKey>
                                                        </Connection>
                                                    </VuMeter>

                                                    <!--
                                                    **********************************************
                                                    Slider- Channel Volume
                                                    **********************************************
                                                    -->
                                                    <SliderComposed>
                                                        <TooltipId><SplitSizesConfigKey>[Deere],LibrarySidebarSplitSize</SplitSizesConfigKey>pregain</TooltipId>
                                                        <Style></Style>
                                                        <Handle>knob_volume_previewdeck.png</Handle>
                                                        <Slider>slider_volume_previewdeck.png</Slider>
                                                        <Pos>10,2</Pos>
                                                        <Horizontal>false</Horizontal>
                                                        <Connection>
                                                            <ConfigKey>[PreviewDeck1],pregain</ConfigKey>
                                                            <EmitOnDownPress>false</EmitOnDownPress>
                                                        </Connection>
                                                    </SliderComposed>
                                                    </Children>
                                                </WidgetGroup>
                                            </Children>
                                            <Connection>
                                                <ConfigKey>[PreviewDeck],show_previewdeck</ConfigKey>
                                                <BindProperty>visible</BindProperty>
                                            </Connection>
                                        </WidgetGroup>
                                        <!--Library Tree View-->
                                        <WidgetGroup>
                                            <Layout>horizontal</Layout>
                                            <Children>
                                                <LibrarySidebarButtons>
                                                    <ObjectName>LibrarySidebarButtons</ObjectName>
                                                </LibrarySidebarButtons>
                                                <WidgetGroup>
                                                    <MinimumSize>3,0</MinimumSize>
                                                </WidgetGroup>
                                                <Splitter>
                                                    <Orientation>vertical</Orientation>
                                                    <SplitSizes>8,2</SplitSizes>
                                                    <SizePolicy>me,me</SizePolicy>
                                                    <MinimumSize>30,30</MinimumSize>
                                                    <Children>
                                                        <LibrarySidebarExpanded>
                                                            <ObjectName>LibrarySidebarExpanded</ObjectName>
                                                            <MinimumSize>100,100</MinimumSize>
                                                        </LibrarySidebarExpanded>
                                                        <!--Cover Art-->
                                                        <CoverArt>
                                                            <MinimumSize>30,30</MinimumSize>
                                                            <Connection>
                                                                <ConfigKey>[Library],show_coverart</ConfigKey>
                                                                <BindProperty>visible</BindProperty>
                                                            </Connection>
                                                        </CoverArt>
                                                    </Children>
                                                </Splitter>
                                            </Children>
                                        </WidgetGroup>
                                    </Children>
                                </WidgetGroup>
                                <WidgetGroup>
                                    <Layout>vertical</Layout>
									<SizePolicy>me,me</SizePolicy>
                                    <Children>
                                        <LibraryBreadCrumb>
                                            <Id>1</Id>
                                        </LibraryBreadCrumb>
                                        <SearchBox>
                                            <Id>1</Id>
                                        </SearchBox>
                                        <LibraryPane>
                                            <Id>1</Id>
                                        </LibraryPane>
                                    </Children>
                                </WidgetGroup>
                            </Children>
                        </Splitter>
                    </Children>
                </WidgetGroup>
            </Children>
        </WidgetGroup>
    </Children>
</skin><|MERGE_RESOLUTION|>--- conflicted
+++ resolved
@@ -39,15 +39,9 @@
     Qt Style Sheets documentation:
     https://qt-project.org/doc/qt-4.8/stylesheet.html
 
-<<<<<<< HEAD
     Debugging:
-    To outline WidgetGroups change all occurrences (exept this one ;-) of
+    To outline WidgetGroups change all occurrences (except this one ;-) of
     "QGroupBox { border: 0px solid" to "QGroupBox { border: 1px solid"
-=======
-	Debugging:
-	To outline WidgetGroups change all occurrences (except this one ;-) of
-	"QGroupBox { border: 0px solid" to "QGroupBox { border: 1px solid"
->>>>>>> eb9edc46
 
     Parent WidgedGroups are outlined one pixel solid red;
         Child WidgedGroups are outlined one pixel solid yellow;
