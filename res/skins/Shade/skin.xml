--- conflicted
+++ resolved
@@ -1,12 +1,3 @@
-<<<<<<< HEAD
-    <!--
-    Shade, Skin for Mixxx 1.12.x
-    www.mixxx.org
-    Copyright (C) 2010-2014 jus <s.brandt@mixxx.org>
-    This file is part of the "Shade" Skin for Mixxx
-    "Shade" is licensed under the Creative Commons Attribution-ShareAlike 3.0 Unported license.
-    http://creativecommons.org/licenses/by-sa/3.0/
-=======
 	<!--
 	Shade, Skin for Mixxx 2.1.x
 	www.mixxx.org
@@ -14,7 +5,6 @@
 	This file is part of the "Shade" Skin for Mixxx
 	"Shade" is licensed under the Creative Commons Attribution-ShareAlike 3.0 Unported license.
 	http://creativecommons.org/licenses/by-sa/3.0/
->>>>>>> c4957168
 
     With every copy of the work, you are required to either provide a copy of the license it self
     or a link (URI). Failure to do this is a failure to complete the terms of the CC license.
@@ -60,29 +50,6 @@
     ############################################################################################
     -->
 
-<<<<<<< HEAD
-    <manifest>
-        <title>Shade</title>
-        <author>jus</author>
-        <version>1.12.0.01</version>
-        <description>A 2-deck split-waveform skin with 4 samplers.</description>
-        <language>en</language>
-        <license>Creative Commons Attribution, Share-Alike 3.0 Unported</license>
-        <attributes>
-            <attribute config_key="[Master],num_decks">2</attribute>
-            <attribute config_key="[Master],num_samplers">4</attribute>
-            <attribute config_key="[Master],num_preview_decks">1</attribute>
-            <!--Optionally, make elements visible on skin load-->
-            <attribute persist="true" config_key="[Spinny1],show_spinny">1</attribute>
-            <attribute persist="true" config_key="[Spinny2],show_spinny">1</attribute>
-            <attribute persist="true" config_key="[Samplers],show_samplers">0</attribute>
-            <attribute persist="true" config_key="[EffectRack1],show">0</attribute>
-            <attribute persist="true" config_key="[Microphone],show_microphone">0</attribute>
-            <attribute persist="true" config_key="[PreviewDeck],show_previewdeck">0</attribute>
-            <attribute persist="true" config_key="[Library],show_coverart">0</attribute>
-            <attribute persist="true" config_key="[VinylControl],show_vinylcontrol">0</attribute>
-            <attribute persist="true" config_key="[Library],show_icon_text">1</attribute>
-=======
 	<manifest>
 		<title>Shade</title>
 		<author>jus</author>
@@ -103,7 +70,7 @@
 			<attribute persist="true" config_key="[PreviewDeck],show_previewdeck">0</attribute>
 			<attribute persist="true" config_key="[Library],show_coverart">0</attribute>
 			<attribute persist="true" config_key="[VinylControl],show_vinylcontrol">0</attribute>
->>>>>>> c4957168
+            <attribute persist="true" config_key="[Library],show_icon_text">1</attribute>
 			<attribute persist="false" config_key="[Shade],looping">0</attribute>
 
 			<!--Disable hidden effect routing Buttons-->
@@ -191,7 +158,7 @@
     </manifest>
 
 
-     <LibraryIconsColor>#e74421</LibraryIconsColor>
+    <LibraryIconsColor>#e74421</LibraryIconsColor>
 
     <!--
     **********************************************
