--- conflicted
+++ resolved
@@ -213,17 +213,10 @@
     ############################################################################################
     -->
 
-<<<<<<< HEAD
     <ObjectName>Mixxx</ObjectName>
-    <Style src="skin:style.qss"/>
+    <Style src="skin:style.qss" src-mac="skin:style-mac.qss"/>
     <Size>1008e,500e</Size>
     <Layout>vertical</Layout>
-=======
-	<ObjectName>Mixxx</ObjectName>
-	<Style src="skin:style.qss" src-mac="skin:style-mac.qss"/>
-	<Size>1008e,500e</Size>
-	<Layout>vertical</Layout>
->>>>>>> 3af9f6f1
     <LaunchImageStyle>
         LaunchImage { background-color: #202020; }
         QLabel {
