<Template>
  <WidgetGroup>
    <Size>243f,59f</Size>
    <Children>
        <!--
      **********************************************
      Button- Src
      **********************************************
      -->
      <PushButton>
        <TooltipId></TooltipId>
        <NumberStates>2</NumberStates>
        <State>
          <Number>0</Number>
          <Pressed>skin:/btn/btn_src_plus.png</Pressed>
          <Unpressed>skin:/btn/btn_src_plus.png</Unpressed>
        </State>
        <State>
          <Number>1</Number>
          <Pressed>skin:/btn/btn_src_minus.png</Pressed>
          <Unpressed>skin:/btn/btn_src_minus.png</Unpressed>
        </State>
        <Pos>5,0</Pos>
        <Connection>
          <ConfigKey>[Microphone],show_microphone</ConfigKey>
        </Connection>
      </PushButton>

      <PushButton>
        <TooltipId>microphone_talkover</TooltipId>
        <NumberStates>2</NumberStates>
        <State>
          <Number>0</Number>
          <Pressed>skin:/btn/btn_microphone_talkover_overdown.png</Pressed>
          <Unpressed>skin:/btn/btn_microphone_talkover.png</Unpressed>
        </State>
        <State>
          <Number>1</Number>
          <Pressed>skin:/btn/btn_microphone_talkover_overdown.png</Pressed>
          <Unpressed>skin:/btn/btn_microphone_talkover_over.png</Unpressed>
        </State>
        <Pos>5,14</Pos>
        <Connection>
          <ConfigKey>[Microphone<Variable name="micnum"/>],talkover</ConfigKey>
          <EmitOnPressAndRelease>true</EmitOnPressAndRelease>
          <ButtonState>LeftButton</ButtonState>
        </Connection>
      </PushButton>

      <PushButton>
<<<<<<< HEAD
        <TooltipId>master_enable</TooltipId>
        <Style></Style>
=======
        <TooltipId>mute</TooltipId>
>>>>>>> cc397609
        <NumberStates>2</NumberStates>
        <State>
          <Number>0</Number>
          <Pressed>skin:/btn/btn_aux_mute_overdown.png</Pressed>
          <Unpressed>skin:/btn/btn_aux_mute.png</Unpressed>
        </State>				
        <State>
          <Number>1</Number>
          <Pressed>skin:/btn/btn_aux_mute_overdown.png</Pressed>
          <Unpressed>skin:/btn/btn_aux_mute_over.png</Unpressed>
        </State>
        <Pos>5,35</Pos>
        <Connection>
          <ConfigKey>[Auxiliary<Variable name="auxnum"/>],master</ConfigKey>
          <ButtonState>LeftButton</ButtonState>
        </Connection>
      </PushButton>

        <!--
      **********************************************
      Button- Sampler
      **********************************************
      -->
      <PushButton>
        <TooltipId>show_samplers</TooltipId>
        <NumberStates>2</NumberStates>
        <State>
          <Number>0</Number>
          <Pressed>skin:/btn/btn_sampler_plus.png</Pressed>
          <Unpressed>skin:/btn/btn_sampler_plus.png</Unpressed>
        </State>
        <State>
          <Number>1</Number>
          <Pressed>skin:/btn/btn_sampler_minus.png</Pressed>
          <Unpressed>skin:/btn/btn_sampler_minus.png</Unpressed>
        </State>
        <Pos>53,0</Pos>
        <Connection>
          <ConfigKey>[Samplers],show_samplers</ConfigKey>
        </Connection>
      </PushButton>

      <PushButton>
        <TooltipId>play_start</TooltipId>
        <NumberStates>2</NumberStates>
        <State>
          <Number>0</Number>
          <Pressed>skin:/btn/btn_play_sampler_down.png</Pressed>
          <Unpressed>skin:/btn/btn_play_sampler.png</Unpressed>
        </State>
        <State>
          <Number>1</Number>
          <Pressed>skin:/btn/btn_play_sampler_overdown.png</Pressed>
          <Unpressed>skin:/btn/btn_play_sampler_over.png</Unpressed>
        </State>
        <Pos>53,14</Pos>
        <Connection>
          <ConfigKey>[Sampler<Variable name="samplernum1"/>],cue_gotoandplay</ConfigKey>
          <ButtonState>LeftButton</ButtonState>
        </Connection>
        <Connection>
          <ConfigKey>[Sampler<Variable name="samplernum1"/>],cue_default</ConfigKey>
          <ButtonState>RightButton</ButtonState>
        </Connection>
        <Connection>
          <ConfigKey>[Sampler<Variable name="samplernum1"/>],play_indicator</ConfigKey>
        </Connection>
      </PushButton>	

      <PushButton>
        <TooltipId>play_start</TooltipId>
        <NumberStates>2</NumberStates>
        <State>
          <Number>0</Number>
          <Pressed>skin:/btn/btn_play_sampler_down.png</Pressed>
          <Unpressed>skin:/btn/btn_play_sampler.png</Unpressed>
        </State>
        <State>
          <Number>1</Number>
          <Pressed>skin:/btn/btn_play_sampler_overdown.png</Pressed>
          <Unpressed>skin:/btn/btn_play_sampler_over.png</Unpressed>
        </State>
        <Pos>74,14</Pos>
        <Connection>
          <ConfigKey>[Sampler<Variable name="samplernum2"/>],cue_gotoandplay</ConfigKey>
          <ButtonState>LeftButton</ButtonState>
        </Connection>
        <Connection>
          <ConfigKey>[Sampler<Variable name="samplernum2"/>],cue_default</ConfigKey>
          <ButtonState>RightButton</ButtonState>
        </Connection>
        <Connection>
          <ConfigKey>[Sampler<Variable name="samplernum2"/>],play_indicator</ConfigKey>
        </Connection>
      </PushButton>	

      <PushButton>
        <TooltipId>play_start</TooltipId>
        <NumberStates>2</NumberStates>
        <State>
          <Number>0</Number>
          <Pressed>skin:/btn/btn_play_sampler_down.png</Pressed>
          <Unpressed>skin:/btn/btn_play_sampler.png</Unpressed>
        </State>
        <State>
          <Number>1</Number>
          <Pressed>skin:/btn/btn_play_sampler_overdown.png</Pressed>
          <Unpressed>skin:/btn/btn_play_sampler_over.png</Unpressed>
        </State>
        <Pos>53,35</Pos>
        <Connection>
          <ConfigKey>[Sampler<Variable name="samplernum3"/>],cue_gotoandplay</ConfigKey>
          <ButtonState>LeftButton</ButtonState>
        </Connection>
        <Connection>
          <ConfigKey>[Sampler<Variable name="samplernum3"/>],cue_default</ConfigKey>
          <ButtonState>RightButton</ButtonState>
        </Connection>
        <Connection>
          <ConfigKey>[Sampler<Variable name="samplernum3"/>],play_indicator</ConfigKey>
        </Connection>
      </PushButton>	

      <PushButton>
        <TooltipId>play_start</TooltipId>
        <NumberStates>2</NumberStates>
        <State>
          <Number>0</Number>
          <Pressed>skin:/btn/btn_play_sampler_down.png</Pressed>
          <Unpressed>skin:/btn/btn_play_sampler.png</Unpressed>
        </State>
        <State>
          <Number>1</Number>
          <Pressed>skin:/btn/btn_play_sampler_overdown.png</Pressed>
          <Unpressed>skin:/btn/btn_play_sampler_over.png</Unpressed>
        </State>
        <Pos>74,35</Pos>
        <Connection>
          <ConfigKey>[Sampler<Variable name="samplernum4"/>],cue_gotoandplay</ConfigKey>
          <ButtonState>LeftButton</ButtonState>
        </Connection>
        <Connection>
          <ConfigKey>[Sampler<Variable name="samplernum4"/>],cue_default</ConfigKey>
          <ButtonState>RightButton</ButtonState>
        </Connection>
        <Connection>
          <ConfigKey>[Sampler<Variable name="samplernum4"/>],play_indicator</ConfigKey>
        </Connection>
      </PushButton>	

      <!--
      **********************************************
      Button- Fast forward and rewind
      **********************************************
      -->
      <PushButton>
        <Size>54f,14f</Size>
        <Pos>101,0</Pos>
        <NumberStates>2</NumberStates>
        <State>
          <Number>0</Number>
          <Pressed>skin:/btn/btn_seek_plus.png</Pressed>
          <Unpressed>skin:/btn/btn_seek_plus.png</Unpressed>
        </State>
        <State>
          <Number>1</Number>
          <Pressed>skin:/btn/btn_seek_minus.png</Pressed>
          <Unpressed>skin:/btn/btn_seek_minus.png</Unpressed>
        </State>
        <Connection>
          <ConfigKey>[Skin],show_loop_beatjump_controls</ConfigKey>
        </Connection>
      </PushButton>

      <PushButton>
        <TooltipId>beatjump_forward</TooltipId>
        <NumberStates>1</NumberStates>
        <State>
          <Number>0</Number>
          <Pressed>skin:/btn/btn_beatjump_forward_overdown.png</Pressed>
          <Unpressed>skin:/btn/btn_beatjump_forward.png</Unpressed>
        </State>
        <Pos>122,14</Pos>
        <Connection>
          <ConfigKey>[Channel<Variable name="channum"/>],beatjump_forward</ConfigKey>
          <ButtonState>LeftButton</ButtonState>
        </Connection>
        <Connection>
          <ConfigKey>[Channel<Variable name="channum"/>],beatjump_1_forward</ConfigKey>
          <ButtonState>RightButton</ButtonState>
        </Connection>
      </PushButton>
      <PushButton>
        <TooltipId>beatjump_backward</TooltipId>
        <NumberStates>1</NumberStates>
        <State>
          <Number>0</Number>
          <Pressed>skin:/btn/btn_beatjump_backward_overdown.png</Pressed>
          <Unpressed>skin:/btn/btn_beatjump_backward.png</Unpressed>
        </State>
        <Pos>101,14</Pos>
        <Connection>
          <ConfigKey>[Channel<Variable name="channum"/>],beatjump_backward</ConfigKey>
          <ButtonState>LeftButton</ButtonState>
        </Connection>
        <Connection>
          <ConfigKey>[Channel<Variable name="channum"/>],beatjump_1_backward</ConfigKey>
          <ButtonState>RightButton</ButtonState>
        </Connection>
      </PushButton>

      <!--
      ****************************************
      Button- Reverse playback & Censor
      ****************************************
      -->
      <PushButton>
        <TooltipId>reverse</TooltipId>
        <NumberStates>2</NumberStates>
        <LeftClickIsPushButton>true</LeftClickIsPushButton>
        <State>
          <Number>0</Number>
          <Pressed>skin:/btn/btn_reverse_overdown.png</Pressed>
          <Unpressed>skin:/btn/btn_reverse.png</Unpressed>
        </State>
        <State>
          <Number>1</Number>
          <Pressed>skin:/btn/btn_reverse_overdown.png</Pressed>
          <Unpressed>skin:/btn/btn_reverse_over.png</Unpressed>
        </State>
        <Pos>101,35</Pos>
        <Connection>
          <ConfigKey>[Channel<Variable name="channum"/>],reverse</ConfigKey>
          <EmitOnPressAndRelease>true</EmitOnPressAndRelease>
          <ButtonState>LeftButton</ButtonState>
        </Connection>
        <Connection>
          <ConfigKey>[Channel<Variable name="channum"/>],reverseroll</ConfigKey>
          <EmitOnPressAndRelease>true</EmitOnPressAndRelease>
          <ButtonState>RightButton</ButtonState>
        </Connection>
      </PushButton>

      <!--
      **********************************************
      Button- Looping
      **********************************************
      -->

      <PushButton>
        <NumberStates>2</NumberStates>
        <State>
          <Number>0</Number>
          <Pressed>skin:/btn/btn_loop_plus.png</Pressed>
          <Unpressed>skin:/btn/btn_loop_plus.png</Unpressed>
        </State>
        <State>
          <Number>1</Number>
          <Pressed>skin:/btn/btn_loop_minus.png</Pressed>
          <Unpressed>skin:/btn/btn_loop_minus.png</Unpressed>
        </State>
        <Pos>149,0</Pos>
        <Connection>
          <ConfigKey>[Skin],show_loop_beatjump_controls</ConfigKey>
        </Connection>
      </PushButton>

      <!--
      **********************************************
      Button - Beatloop
      **********************************************
      -->
      <PushButton>
        <TooltipId>beatloop_activate</TooltipId>
        <NumberStates>2</NumberStates>
        <LeftClickIsPushButton>true</LeftClickIsPushButton>
        <RightClickIsPushButton>true</RightClickIsPushButton>
        <State>
          <Number>0</Number>
          <Pressed>skin:/btn/btn_beatloop_4_down.png</Pressed>
          <Unpressed>skin:/btn/btn_beatloop_4.png</Unpressed>
        </State>
        <State>
          <Number>1</Number>
          <Pressed>skin:/btn/btn_beatloop_4_overdown.png</Pressed>
          <Unpressed>skin:/btn/btn_beatloop_4_over.png</Unpressed>
        </State>
        <Pos>149,14</Pos>
        <Connection>
          <ConfigKey>[Channel<Variable name="channum"/>],beatloop_4_toggle</ConfigKey>
          <EmitOnPressAndRelease>true</EmitOnPressAndRelease>
          <ButtonState>LeftButton</ButtonState>
        </Connection>
        <Connection>
          <ConfigKey>[Channel<Variable name="channum"/>],beatlooproll_4_activate</ConfigKey>
          <EmitOnPressAndRelease>true</EmitOnPressAndRelease>
          <ButtonState>RightButton</ButtonState>
        </Connection>
        <Connection>
          <ConfigKey>[Channel<Variable name="channum"/>],beatloop_4_enabled</ConfigKey>
          <ConnectValueFromWidget>false</ConnectValueFromWidget>
        </Connection>
      </PushButton>
      <PushButton>
        <TooltipId>reloop_toggle</TooltipId>
        <Pos>170,14</Pos>
        <NumberStates>2</NumberStates>
        <LeftClickIsPushButton>true</LeftClickIsPushButton>
        <State>
          <Number>0</Number>
          <Pressed>skin:/btn/btn_reloop_down.png</Pressed>
          <Unpressed>skin:/btn/btn_reloop.png</Unpressed>
        </State>
        <State>
          <Number>1</Number>
          <Pressed>skin:/btn/btn_reloop_overdown.png</Pressed>
          <Unpressed>skin:/btn/btn_reloop_over.png</Unpressed>
        </State>
        <Connection>
          <ConfigKey>[Channel<Variable name="channum"/>],reloop_toggle</ConfigKey>
          <EmitOnPressAndRelease>true</EmitOnPressAndRelease>
          <ButtonState>LeftButton</ButtonState>
          <ConnectValueToWidget>false</ConnectValueToWidget>
        </Connection>
        <Connection>
          <ConfigKey>[Channel<Variable name="channum"/>],reloop_andstop</ConfigKey>
          <EmitOnPressAndRelease>true</EmitOnPressAndRelease>
          <ButtonState>RightButton</ButtonState>
          <ConnectValueToWidget>false</ConnectValueToWidget>
        </Connection>
        <Connection>
          <ConfigKey>[Channel<Variable name="channum"/>],loop_enabled</ConfigKey>
          <ConnectValueFromWidget>false</ConnectValueFromWidget>
        </Connection>
      </PushButton>

      <PushButton>
        <TooltipId>loop_halve</TooltipId>
        <NumberStates>1</NumberStates>
        <State>
          <Number>0</Number>
          <Pressed>skin:/btn/btn_beatloop_halve_overdown.png</Pressed>
          <Unpressed>skin:/btn/btn_beatloop_halve.png</Unpressed>
        </State>
        <Pos>149,35</Pos>
        <Connection>
          <ConfigKey>[Channel<Variable name="channum"/>],loop_halve</ConfigKey>
          <EmitOnPressAndRelease>true</EmitOnPressAndRelease>
          <ButtonState>LeftButton</ButtonState>
        </Connection>
      </PushButton>
      <PushButton>
        <TooltipId>loop_double</TooltipId>
        <NumberStates>1</NumberStates>
        <State>
          <Number>0</Number>
          <Pressed>skin:/btn/btn_beatloop_double_overdown.png</Pressed>
          <Unpressed>skin:/btn/btn_beatloop_double.png</Unpressed>
        </State>
        <Pos>170,35</Pos>
        <Connection>
          <ConfigKey>[Channel<Variable name="channum"/>],loop_double</ConfigKey>
          <EmitOnPressAndRelease>true</EmitOnPressAndRelease>
          <ButtonState>LeftButton</ButtonState>
        </Connection>
      </PushButton>


      <!--
      **********************************************
      Button- Hotcue
      **********************************************
      -->
      <PushButton>
        <TooltipId>show_intro_outro_cues</TooltipId>
        <Size>44f,14f</Size>
        <NumberStates>2</NumberStates>
        <State>
          <Number>0</Number>
          <Pressed>skin:/btn/btn_hotcues.png</Pressed>
          <Unpressed>skin:/btn/btn_hotcues.png</Unpressed>
        </State>
        <State>
          <Number>1</Number>
          <Pressed>skin:/btn/btn_intro_cues.png</Pressed>
          <Unpressed>skin:/btn/btn_intro_cues.png</Unpressed>
        </State>
        <Pos>196,0</Pos>
        <Connection>
          <ConfigKey>[Skin],show_intro_outro_cues</ConfigKey>
        </Connection>
      </PushButton>
      <WidgetGroup><!-- Hotcues 1-4 -->
        <Pos>197,14</Pos>
        <Size>43f,43f</Size>
        <Children>
          <Template src="skin:deck_hotcue_button.xml">
            <SetVariable name="hotcue">1</SetVariable>
            <SetVariable name="pos">0,0</SetVariable>
          </Template>
          <Template src="skin:deck_hotcue_button.xml">
            <SetVariable name="hotcue">2</SetVariable>
            <SetVariable name="pos">21,0</SetVariable>
          </Template>
          <Template src="skin:deck_hotcue_button.xml">
            <SetVariable name="hotcue">3</SetVariable>
            <SetVariable name="pos">0,21</SetVariable>
          </Template>
          <Template src="skin:deck_hotcue_button.xml">
            <SetVariable name="hotcue">4</SetVariable>
            <SetVariable name="pos">21,21</SetVariable>
          </Template>
        </Children>
        <Connection>
          <ConfigKey>[Skin],show_intro_outro_cues</ConfigKey>
          <BindProperty>visible</BindProperty>
          <Transform><Not/></Transform>
        </Connection>
      </WidgetGroup>
      <WidgetGroup><!-- Special Cues -->
        <Pos>197,14</Pos>
        <Size>43f,43f</Size>
        <Children>
          <PushButton>
            <TooltipId>intro_start</TooltipId>
            <Pos>0,0</Pos>
            <NumberStates>2</NumberStates>
            <LeftClickIsPushButton>true</LeftClickIsPushButton>
            <RightClickIsPushButton>true</RightClickIsPushButton>
            <State>
              <Number>0</Number>
              <Pressed>skin:/btn/btn_intro_start_down.png</Pressed>
              <Unpressed>skin:/btn/btn_intro_start.png</Unpressed>
            </State>
            <State>
              <Number>1</Number>
              <Pressed>skin:/btn/btn_intro_start_overdown.png</Pressed>
              <Unpressed>skin:/btn/btn_intro_start_over.png</Unpressed>
            </State>
            <Connection>
              <ConfigKey>[Channel<Variable name="channum"/>],intro_start_activate</ConfigKey>
              <EmitOnPressAndRelease>true</EmitOnPressAndRelease>
              <ButtonState>LeftButton</ButtonState>
              <ConnectValueToWidget>false</ConnectValueToWidget>
            </Connection>
            <Connection>
              <ConfigKey>[Channel<Variable name="channum"/>],intro_start_clear</ConfigKey>
              <EmitOnPressAndRelease>true</EmitOnPressAndRelease>
              <ButtonState>RightButton</ButtonState>
              <ConnectValueToWidget>false</ConnectValueToWidget>
            </Connection>
            <Connection>
              <ConfigKey>[Channel<Variable name="channum"/>],intro_start_enabled</ConfigKey>
              <ConnectValueFromWidget>false</ConnectValueFromWidget>
            </Connection>
          </PushButton>
          <PushButton>
            <TooltipId>intro_end</TooltipId>
            <Pos>21,0</Pos>
            <NumberStates>2</NumberStates>
            <LeftClickIsPushButton>true</LeftClickIsPushButton>
            <RightClickIsPushButton>true</RightClickIsPushButton>
            <State>
              <Number>0</Number>
              <Pressed>skin:/btn/btn_intro_end_down.png</Pressed>
              <Unpressed>skin:/btn/btn_intro_end.png</Unpressed>
            </State>
            <State>
              <Number>1</Number>
              <Pressed>skin:/btn/btn_intro_end_overdown.png</Pressed>
              <Unpressed>skin:/btn/btn_intro_end_over.png</Unpressed>
            </State>
            <Connection>
              <ConfigKey>[Channel<Variable name="channum"/>],intro_end_activate</ConfigKey>
              <EmitOnPressAndRelease>true</EmitOnPressAndRelease>
              <ButtonState>LeftButton</ButtonState>
              <ConnectValueToWidget>false</ConnectValueToWidget>
            </Connection>
            <Connection>
              <ConfigKey>[Channel<Variable name="channum"/>],intro_end_clear</ConfigKey>
              <EmitOnPressAndRelease>true</EmitOnPressAndRelease>
              <ButtonState>RightButton</ButtonState>
              <ConnectValueToWidget>false</ConnectValueToWidget>
            </Connection>
            <Connection>
              <ConfigKey>[Channel<Variable name="channum"/>],intro_end_enabled</ConfigKey>
              <ConnectValueFromWidget>false</ConnectValueFromWidget>
            </Connection>
          </PushButton>
          <PushButton>
            <TooltipId>outro_start</TooltipId>
            <Pos>0,21</Pos>
            <NumberStates>2</NumberStates>
            <LeftClickIsPushButton>true</LeftClickIsPushButton>
            <RightClickIsPushButton>true</RightClickIsPushButton>
            <State>
              <Number>0</Number>
              <Pressed>skin:/btn/btn_outro_start_down.png</Pressed>
              <Unpressed>skin:/btn/btn_outro_start.png</Unpressed>
            </State>
            <State>
              <Number>1</Number>
              <Pressed>skin:/btn/btn_outro_start_overdown.png</Pressed>
              <Unpressed>skin:/btn/btn_outro_start_over.png</Unpressed>
            </State>
            <Connection>
              <ConfigKey>[Channel<Variable name="channum"/>],outro_start_activate</ConfigKey>
              <EmitOnPressAndRelease>true</EmitOnPressAndRelease>
              <ButtonState>LeftButton</ButtonState>
              <ConnectValueToWidget>false</ConnectValueToWidget>
            </Connection>
            <Connection>
              <ConfigKey>[Channel<Variable name="channum"/>],outro_start_clear</ConfigKey>
              <EmitOnPressAndRelease>true</EmitOnPressAndRelease>
              <ButtonState>RightButton</ButtonState>
              <ConnectValueToWidget>false</ConnectValueToWidget>
            </Connection>
            <Connection>
              <ConfigKey>[Channel<Variable name="channum"/>],outro_start_enabled</ConfigKey>
              <ConnectValueFromWidget>false</ConnectValueFromWidget>
            </Connection>
          </PushButton>
          <PushButton>
            <TooltipId>outro_end</TooltipId>
            <Pos>21,21</Pos>
            <NumberStates>2</NumberStates>
            <LeftClickIsPushButton>true</LeftClickIsPushButton>
            <RightClickIsPushButton>true</RightClickIsPushButton>
            <State>
              <Number>0</Number>
              <Pressed>skin:/btn/btn_outro_end_down.png</Pressed>
              <Unpressed>skin:/btn/btn_outro_end.png</Unpressed>
            </State>
            <State>
              <Number>1</Number>
              <Pressed>skin:/btn/btn_outro_end_overdown.png</Pressed>
              <Unpressed>skin:/btn/btn_outro_end_over.png</Unpressed>
            </State>
            <Connection>
              <ConfigKey>[Channel<Variable name="channum"/>],outro_end_activate</ConfigKey>
              <EmitOnPressAndRelease>true</EmitOnPressAndRelease>
              <ButtonState>LeftButton</ButtonState>
              <ConnectValueToWidget>false</ConnectValueToWidget>
            </Connection>
            <Connection>
              <ConfigKey>[Channel<Variable name="channum"/>],outro_end_clear</ConfigKey>
              <EmitOnPressAndRelease>true</EmitOnPressAndRelease>
              <ButtonState>RightButton</ButtonState>
              <ConnectValueToWidget>false</ConnectValueToWidget>
            </Connection>
            <Connection>
              <ConfigKey>[Channel<Variable name="channum"/>],outro_end_enabled</ConfigKey>
              <ConnectValueFromWidget>false</ConnectValueFromWidget>
            </Connection>
          </PushButton>
        </Children>
        <Connection>
          <ConfigKey>[Skin],show_intro_outro_cues</ConfigKey>
          <BindProperty>visible</BindProperty>
        </Connection>
      </WidgetGroup>
    </Children>
  </WidgetGroup>
</Template><|MERGE_RESOLUTION|>--- conflicted
+++ resolved
@@ -48,12 +48,7 @@
       </PushButton>
 
       <PushButton>
-<<<<<<< HEAD
         <TooltipId>master_enable</TooltipId>
-        <Style></Style>
-=======
-        <TooltipId>mute</TooltipId>
->>>>>>> cc397609
         <NumberStates>2</NumberStates>
         <State>
           <Number>0</Number>
