--- conflicted
+++ resolved
@@ -1049,11 +1049,7 @@
 PioneerDDJSB2.pitchBendFromJog = function(channel, movement) {
     var group = (typeof channel === "string" ? channel : "[Channel" + channel + 1 + "]");
 
-<<<<<<< HEAD
-    engine.setValue(group, 'jog', movement / 5 * PioneerDDJSB2.jogwheelSensitivity);
-=======
     engine.setValue(group, "jog", movement / 5 * PioneerDDJSB2.jogwheelSensitivity);
->>>>>>> 22252544
 };
 
 
