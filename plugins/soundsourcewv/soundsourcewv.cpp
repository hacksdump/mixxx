<<<<<<< HEAD
=======
//soundsourcewv.cpp : sound source proxy for .wv (WavPack files)
//created by fenugrec
//great help from rryan & others on #mixxx
//format_samples adapted from cmus (Peter Lemenkov)

#include <QtDebug>
#include <QFile>

>>>>>>> 9b2894b0
#include "soundsourcewv.h"

namespace Mixxx {

<<<<<<< HEAD
SoundSourceWV::SoundSourceWV(const QUrl& url)
        : SoundSourcePlugin(url, "wv"),
          m_wpc(NULL),
          m_sampleScaleFactor(CSAMPLE_ZERO) {
=======
//static
WavpackStreamReader SoundSourceWV::s_streamReader = {
    SoundSourceWV::ReadBytesCallback,
    SoundSourceWV::GetPosCallback,
    SoundSourceWV::SetPosAbsCallback,
    SoundSourceWV::SetPosRelCallback,
    SoundSourceWV::PushBackByteCallback,
    SoundSourceWV::GetlengthCallback,
    SoundSourceWV::CanSeekCallback,
    SoundSourceWV::WriteBytesCallback
};

SoundSourceWV::SoundSourceWV(QString qFilename)
    : SoundSource(qFilename),
    filewvc(NULL),
    Bps(0),
    filelength(0),
    m_pWVFile(NULL),
    m_pWVCFile(NULL) {
    setType("wv");
}

SoundSourceWV::~SoundSourceWV(){
   if (filewvc) {
    WavpackCloseFile(filewvc);
    filewvc = NULL;
   }
   if (m_pWVFile) {
       m_pWVFile->close();
       delete m_pWVFile;
       m_pWVFile = NULL;
   }
   if (m_pWVCFile) {
       m_pWVCFile->close();
       delete m_pWVCFile;
       m_pWVCFile = NULL;
   }
>>>>>>> 9b2894b0
}

SoundSourceWV::~SoundSourceWV() {
    close();
}

<<<<<<< HEAD
Result SoundSourceWV::tryOpen(const AudioSourceConfig& audioSrcCfg) {
    DEBUG_ASSERT(!m_wpc);
    char msg[80]; // hold possible error message
    int openFlags = OPEN_WVC | OPEN_NORMALIZE;
    if ((kChannelCountMono == audioSrcCfg.channelCountHint) ||
            (kChannelCountStereo == audioSrcCfg.channelCountHint)) {
        openFlags |= OPEN_2CH_MAX;
    }
    m_wpc = WavpackOpenFileInput(
            getLocalFileNameBytes().constData(), msg, openFlags, 0);
    if (!m_wpc) {
        qDebug() << "SSWV::open: failed to open file : " << msg;
        return ERR;
    }

    setChannelCount(WavpackGetReducedChannels(m_wpc));
    setFrameRate(WavpackGetSampleRate(m_wpc));
    setFrameCount(WavpackGetNumSamples(m_wpc));

    if (WavpackGetMode(m_wpc) & MODE_FLOAT) {
        m_sampleScaleFactor = CSAMPLE_PEAK;
    } else {
        const int bitsPerSample = WavpackGetBitsPerSample(m_wpc);
        const uint32_t wavpackPeakSampleValue = uint32_t(1)
                << (bitsPerSample - 1);
        m_sampleScaleFactor = CSAMPLE_PEAK / CSAMPLE(wavpackPeakSampleValue);
=======

Result SoundSourceWV::open()
{
    QByteArray qBAFilename(getFilename().toLocal8Bit());
    char msg[80];   // hold possible error message

    // We use WavpackOpenFileInputEx to support Unicode paths on windows
    // http://www.wavpack.com/lib_use.txt
    m_pWVFile = new QFile(getFilename());
    m_pWVFile->open(QFile::ReadOnly);
    QString correctionfileName(getFilename() + "c");
    if (QFile::exists(correctionfileName)) {
        // If there is a correction file, open it as well
        m_pWVCFile = new QFile(correctionfileName);
        m_pWVCFile->open(QFile::ReadOnly);
    }
    filewvc = WavpackOpenFileInputEx(&s_streamReader, m_pWVFile, m_pWVCFile, msg,
             OPEN_2CH_MAX | OPEN_WVC, 0);
    if (!filewvc) {
        qDebug() << "SSWV::open: failed to open file : "<< msg;
        return ERR;
    }
    if (WavpackGetMode(filewvc) & MODE_FLOAT) {
        qDebug() << "SSWV::open: cannot load 32bit float files";
        WavpackCloseFile(filewvc);
        filewvc = NULL;
        m_pWVFile->close();
        delete m_pWVFile;
        m_pWVFile = NULL;
        return ERR;
    }
    // wavpack_open succeeded -> populate variables
    filelength = WavpackGetNumSamples(filewvc);
    setSampleRate(WavpackGetSampleRate(filewvc));
    setChannels(WavpackGetReducedChannels(filewvc));
    Bps=WavpackGetBytesPerSample(filewvc);
    qDebug() << "SSWV::open: opened filewvc with filelength: " << filelength
            << " SampleRate: " << getSampleRate() << " channels: "
            << getChannels() << " bytes per samp: " << Bps;
    if (Bps>2) {
        qDebug() << "SSWV::open: warning: input file has > 2 bytes per sample, will be truncated to 16bits";
>>>>>>> 9b2894b0
    }

    return OK;
}

void SoundSourceWV::close() {
    if (m_wpc) {
        WavpackCloseFile(m_wpc);
        m_wpc = NULL;
    }
}

<<<<<<< HEAD
SINT SoundSourceWV::seekSampleFrame(SINT frameIndex) {
    DEBUG_ASSERT(isValidFrameIndex(frameIndex));
    if (WavpackSeekSample(m_wpc, frameIndex) == true) {
        return frameIndex;
    } else {
        qDebug() << "SSWV::seek : could not seek to frame #" << frameIndex;
        return WavpackGetSampleIndex(m_wpc);
=======

unsigned SoundSourceWV::read(volatile unsigned long size, const SAMPLE* destination){
    //SAMPLE is "short int" => 16bits. [size] is timesamps*2 (because L+R)
    SAMPLE * dest = (SAMPLE*) destination;
    unsigned long sampsread=0;
    unsigned long timesamps, tsdone;

    //tempbuffer is fixed size : WV_BUF_LENGTH of uint32
    while (sampsread != size) {
        timesamps = (size-sampsread) >> 1; // timesamps still remaining
        if (timesamps > (unsigned long)(WV_BUF_LENGTH / getChannels())) {  //if requested size requires more than one buffer filling
            timesamps = (WV_BUF_LENGTH / getChannels());      //tempbuffer must hold (timesamps * channels) samples
            qDebug() << "SSWV::read : performance warning, size requested > buffer size !";
        }

        tsdone = WavpackUnpackSamples(filewvc, tempbuffer, timesamps);    //fill temp buffer with timesamps*4bytes*channels
                //data is right justified, format_samples() fixes that.

        SoundSourceWV::format_samples(Bps, (char *) (dest + (sampsread>>1) * getChannels()), tempbuffer, tsdone*getChannels());
                                //this will unpack the 4byte/sample
                                //output of wUnpackSamples(), sign-extending or truncating to output 16bit / sample.
                                //specifying dest+sampsread should resume the conversion where it was left if size requested
                                //required multiple reads (size req. > fixed buffer size)

        sampsread = sampsread + (tsdone<<1);
        if (tsdone!=timesamps) {
            qDebug () << "SSWV::read : WavpackUnpackSamples read "<<sampsread<<" asamps out of "<<size<<" requested";
            break;  //exit the while loop : subsequent reads are sure to read less than required.
        }

>>>>>>> 9b2894b0
    }
}

SINT SoundSourceWV::readSampleFrames(
        SINT numberOfFrames, CSAMPLE* sampleBuffer) {
    // static assert: sizeof(CSAMPLE) == sizeof(int32_t)
    SINT unpackCount = WavpackUnpackSamples(m_wpc,
            reinterpret_cast<int32_t*>(sampleBuffer), numberOfFrames);
    if (!(WavpackGetMode(m_wpc) & MODE_FLOAT)) {
        // signed integer -> float
        const SINT sampleCount = frames2samples(unpackCount);
        for (SINT i = 0; i < sampleCount; ++i) {
            const int32_t sampleValue =
                    reinterpret_cast<int32_t*>(sampleBuffer)[i];
            sampleBuffer[i] = CSAMPLE(sampleValue) * m_sampleScaleFactor;
        }
    }
    return unpackCount;
}

QString SoundSourceProviderWV::getName() const {
    return "WavPack";
}

<<<<<<< HEAD
QStringList SoundSourceProviderWV::getSupportedFileExtensions() const {
    QStringList supportedFileExtensions;
    supportedFileExtensions.append("wv");
    return supportedFileExtensions;
}

SoundSourcePointer SoundSourceProviderWV::newSoundSource(const QUrl& url) {
    return exportSoundSourcePlugin(new SoundSourceWV(url));
=======

Result SoundSourceWV::parseHeader() {
#ifdef _WIN32
    TagLib::WavPack::File f(getFilename().toStdWString().data());
#else
    TagLib::WavPack::File f(getFilename().toLocal8Bit().constData());
#endif
    if (!readFileHeader(this, f)) {
        return ERR;
    }

    TagLib::APE::Tag *ape = f.APETag();
    if (ape) {
        readAPETag(this, *ape);
    } else {
        // fallback
        const TagLib::Tag *tag(f.tag());
        if (tag) {
            readTag(this, *tag);
        } else {
            return ERR;
        }
    }

    return OK;
}

QImage SoundSourceWV::parseCoverArt() {
#ifdef _WIN32
    TagLib::WavPack::File f(getFilename().toStdWString().data());
#else
    TagLib::WavPack::File f(getFilename().toLocal8Bit().constData());
#endif
    TagLib::APE::Tag *ape = f.APETag();
    if (ape) {
        return Mixxx::getCoverInAPETag(*ape);
    } else {
        return QImage();
    }
>>>>>>> 9b2894b0
}

} // namespace Mixxx

extern "C" MIXXX_SOUNDSOURCEPLUGINAPI_EXPORT
Mixxx::SoundSourceProvider* Mixxx_SoundSourcePluginAPI_createSoundSourceProvider() {
    // SoundSourceProviderWV is stateless and a single instance
    // can safely be shared
    static Mixxx::SoundSourceProviderWV singleton;
    return &singleton;
}

<<<<<<< HEAD
extern "C" MIXXX_SOUNDSOURCEPLUGINAPI_EXPORT
void Mixxx_SoundSourcePluginAPI_destroySoundSourceProvider(Mixxx::SoundSourceProvider*) {
    // The statically allocated instance must not be deleted!
}
=======
//static
int32_t SoundSourceWV::ReadBytesCallback(void* id, void* data, int bcount)
{
    QFile* pFile = static_cast<QFile*>(id);
    if (!pFile) {
        return 0;
    }
    return pFile->read((char*)data, bcount);
}


// static
uint32_t SoundSourceWV::GetPosCallback(void *id)
{
    QFile* pFile = static_cast<QFile*>(id);
    if (!pFile) {
        return 0;
    }
    return pFile->pos();
}

//static
int SoundSourceWV::SetPosAbsCallback(void* id, unsigned int pos)
{
    QFile* pFile = static_cast<QFile*>(id);
    if (!pFile) {
        return 0;
    }
    pFile->reset();
    return pFile->seek(pos) ? 0 : -1;
}

//static
int SoundSourceWV::SetPosRelCallback(void *id, int delta, int mode)
{
    QFile* pFile = static_cast<QFile*>(id);
    if (!pFile) {
        return 0;
    }

    switch(mode) {
    case SEEK_SET:
        pFile->reset();
        return pFile->seek(delta) ? 0 : -1;
    case SEEK_CUR:
        return pFile->seek(delta) ? 0 : -1;
    case SEEK_END:
        pFile->reset();
        return pFile->seek(pFile->size() + delta) ? 0 : -1;
    default:
        return -1;
    }
}

//static
int SoundSourceWV::PushBackByteCallback(void* id, int c)
{
    QFile* pFile = static_cast<QFile*>(id);
    if (!pFile) {
        return 0;
    }
    pFile->ungetChar((char)c);
    return 1;
}

//static
uint32_t SoundSourceWV::GetlengthCallback(void* id)
{
    QFile* pFile = static_cast<QFile*>(id);
    if (!pFile) {
        return 0;
    }
    return pFile->size();
}

//static
int SoundSourceWV::CanSeekCallback(void *id)
{
    QFile* pFile = static_cast<QFile*>(id);
    if (!pFile) {
        return 0;
    }
    return pFile->isSequential() ? 0 : 1;
}

//static
int32_t SoundSourceWV::WriteBytesCallback(void* id, void* data, int32_t bcount)
{
    QFile* pFile = static_cast<QFile*>(id);
    if (!pFile) {
        return 0;
    }
    return (int32_t)pFile->write((char*)data, bcount);
}

}  // namespace Mixxx
>>>>>>> 9b2894b0
<|MERGE_RESOLUTION|>--- conflicted
+++ resolved
@@ -1,24 +1,9 @@
-<<<<<<< HEAD
-=======
-//soundsourcewv.cpp : sound source proxy for .wv (WavPack files)
-//created by fenugrec
-//great help from rryan & others on #mixxx
-//format_samples adapted from cmus (Peter Lemenkov)
-
-#include <QtDebug>
+#include "soundsourcewv.h"
+
 #include <QFile>
 
->>>>>>> 9b2894b0
-#include "soundsourcewv.h"
-
 namespace Mixxx {
 
-<<<<<<< HEAD
-SoundSourceWV::SoundSourceWV(const QUrl& url)
-        : SoundSourcePlugin(url, "wv"),
-          m_wpc(NULL),
-          m_sampleScaleFactor(CSAMPLE_ZERO) {
-=======
 //static
 WavpackStreamReader SoundSourceWV::s_streamReader = {
     SoundSourceWV::ReadBytesCallback,
@@ -31,39 +16,18 @@
     SoundSourceWV::WriteBytesCallback
 };
 
-SoundSourceWV::SoundSourceWV(QString qFilename)
-    : SoundSource(qFilename),
-    filewvc(NULL),
-    Bps(0),
-    filelength(0),
-    m_pWVFile(NULL),
-    m_pWVCFile(NULL) {
-    setType("wv");
-}
-
-SoundSourceWV::~SoundSourceWV(){
-   if (filewvc) {
-    WavpackCloseFile(filewvc);
-    filewvc = NULL;
-   }
-   if (m_pWVFile) {
-       m_pWVFile->close();
-       delete m_pWVFile;
-       m_pWVFile = NULL;
-   }
-   if (m_pWVCFile) {
-       m_pWVCFile->close();
-       delete m_pWVCFile;
-       m_pWVCFile = NULL;
-   }
->>>>>>> 9b2894b0
+SoundSourceWV::SoundSourceWV(const QUrl& url)
+        : SoundSourcePlugin(url, "wv"),
+          m_wpc(NULL),
+          m_sampleScaleFactor(CSAMPLE_ZERO), 
+          m_pWVFile(NULL),
+          m_pWVCFile(NULL) {
 }
 
 SoundSourceWV::~SoundSourceWV() {
     close();
 }
 
-<<<<<<< HEAD
 Result SoundSourceWV::tryOpen(const AudioSourceConfig& audioSrcCfg) {
     DEBUG_ASSERT(!m_wpc);
     char msg[80]; // hold possible error message
@@ -72,8 +36,20 @@
             (kChannelCountStereo == audioSrcCfg.channelCountHint)) {
         openFlags |= OPEN_2CH_MAX;
     }
-    m_wpc = WavpackOpenFileInput(
-            getLocalFileNameBytes().constData(), msg, openFlags, 0);
+
+    // We use WavpackOpenFileInputEx to support Unicode paths on windows
+    // http://www.wavpack.com/lib_use.txt
+    QString wavPackFileName = getLocalFileName();
+    m_pWVFile = new QFile(wavPackFileName);
+    m_pWVFile->open(QFile::ReadOnly);
+    QString correctionFileName(wavPackFileName + "c");
+    if (QFile::exists(correctionFileName)) {
+        // If there is a correction file, open it as well
+        m_pWVCFile = new QFile(correctionFileName);
+        m_pWVCFile->open(QFile::ReadOnly);
+    }
+    m_wpc = WavpackOpenFileInputEx(&s_streamReader, m_pWVFile, m_pWVCFile, msg,
+             openFlags, 0);
     if (!m_wpc) {
         qDebug() << "SSWV::open: failed to open file : " << msg;
         return ERR;
@@ -90,49 +66,6 @@
         const uint32_t wavpackPeakSampleValue = uint32_t(1)
                 << (bitsPerSample - 1);
         m_sampleScaleFactor = CSAMPLE_PEAK / CSAMPLE(wavpackPeakSampleValue);
-=======
-
-Result SoundSourceWV::open()
-{
-    QByteArray qBAFilename(getFilename().toLocal8Bit());
-    char msg[80];   // hold possible error message
-
-    // We use WavpackOpenFileInputEx to support Unicode paths on windows
-    // http://www.wavpack.com/lib_use.txt
-    m_pWVFile = new QFile(getFilename());
-    m_pWVFile->open(QFile::ReadOnly);
-    QString correctionfileName(getFilename() + "c");
-    if (QFile::exists(correctionfileName)) {
-        // If there is a correction file, open it as well
-        m_pWVCFile = new QFile(correctionfileName);
-        m_pWVCFile->open(QFile::ReadOnly);
-    }
-    filewvc = WavpackOpenFileInputEx(&s_streamReader, m_pWVFile, m_pWVCFile, msg,
-             OPEN_2CH_MAX | OPEN_WVC, 0);
-    if (!filewvc) {
-        qDebug() << "SSWV::open: failed to open file : "<< msg;
-        return ERR;
-    }
-    if (WavpackGetMode(filewvc) & MODE_FLOAT) {
-        qDebug() << "SSWV::open: cannot load 32bit float files";
-        WavpackCloseFile(filewvc);
-        filewvc = NULL;
-        m_pWVFile->close();
-        delete m_pWVFile;
-        m_pWVFile = NULL;
-        return ERR;
-    }
-    // wavpack_open succeeded -> populate variables
-    filelength = WavpackGetNumSamples(filewvc);
-    setSampleRate(WavpackGetSampleRate(filewvc));
-    setChannels(WavpackGetReducedChannels(filewvc));
-    Bps=WavpackGetBytesPerSample(filewvc);
-    qDebug() << "SSWV::open: opened filewvc with filelength: " << filelength
-            << " SampleRate: " << getSampleRate() << " channels: "
-            << getChannels() << " bytes per samp: " << Bps;
-    if (Bps>2) {
-        qDebug() << "SSWV::open: warning: input file has > 2 bytes per sample, will be truncated to 16bits";
->>>>>>> 9b2894b0
     }
 
     return OK;
@@ -143,9 +76,18 @@
         WavpackCloseFile(m_wpc);
         m_wpc = NULL;
     }
-}
-
-<<<<<<< HEAD
+    if (m_pWVFile) {
+        m_pWVFile->close();
+        delete m_pWVFile;
+        m_pWVFile = NULL;
+    }
+    if (m_pWVCFile) {
+        m_pWVCFile->close();
+        delete m_pWVCFile;
+        m_pWVCFile = NULL;
+    }
+}
+
 SINT SoundSourceWV::seekSampleFrame(SINT frameIndex) {
     DEBUG_ASSERT(isValidFrameIndex(frameIndex));
     if (WavpackSeekSample(m_wpc, frameIndex) == true) {
@@ -153,38 +95,6 @@
     } else {
         qDebug() << "SSWV::seek : could not seek to frame #" << frameIndex;
         return WavpackGetSampleIndex(m_wpc);
-=======
-
-unsigned SoundSourceWV::read(volatile unsigned long size, const SAMPLE* destination){
-    //SAMPLE is "short int" => 16bits. [size] is timesamps*2 (because L+R)
-    SAMPLE * dest = (SAMPLE*) destination;
-    unsigned long sampsread=0;
-    unsigned long timesamps, tsdone;
-
-    //tempbuffer is fixed size : WV_BUF_LENGTH of uint32
-    while (sampsread != size) {
-        timesamps = (size-sampsread) >> 1; // timesamps still remaining
-        if (timesamps > (unsigned long)(WV_BUF_LENGTH / getChannels())) {  //if requested size requires more than one buffer filling
-            timesamps = (WV_BUF_LENGTH / getChannels());      //tempbuffer must hold (timesamps * channels) samples
-            qDebug() << "SSWV::read : performance warning, size requested > buffer size !";
-        }
-
-        tsdone = WavpackUnpackSamples(filewvc, tempbuffer, timesamps);    //fill temp buffer with timesamps*4bytes*channels
-                //data is right justified, format_samples() fixes that.
-
-        SoundSourceWV::format_samples(Bps, (char *) (dest + (sampsread>>1) * getChannels()), tempbuffer, tsdone*getChannels());
-                                //this will unpack the 4byte/sample
-                                //output of wUnpackSamples(), sign-extending or truncating to output 16bit / sample.
-                                //specifying dest+sampsread should resume the conversion where it was left if size requested
-                                //required multiple reads (size req. > fixed buffer size)
-
-        sampsread = sampsread + (tsdone<<1);
-        if (tsdone!=timesamps) {
-            qDebug () << "SSWV::read : WavpackUnpackSamples read "<<sampsread<<" asamps out of "<<size<<" requested";
-            break;  //exit the while loop : subsequent reads are sure to read less than required.
-        }
-
->>>>>>> 9b2894b0
     }
 }
 
@@ -209,7 +119,6 @@
     return "WavPack";
 }
 
-<<<<<<< HEAD
 QStringList SoundSourceProviderWV::getSupportedFileExtensions() const {
     QStringList supportedFileExtensions;
     supportedFileExtensions.append("wv");
@@ -218,65 +127,8 @@
 
 SoundSourcePointer SoundSourceProviderWV::newSoundSource(const QUrl& url) {
     return exportSoundSourcePlugin(new SoundSourceWV(url));
-=======
-
-Result SoundSourceWV::parseHeader() {
-#ifdef _WIN32
-    TagLib::WavPack::File f(getFilename().toStdWString().data());
-#else
-    TagLib::WavPack::File f(getFilename().toLocal8Bit().constData());
-#endif
-    if (!readFileHeader(this, f)) {
-        return ERR;
-    }
-
-    TagLib::APE::Tag *ape = f.APETag();
-    if (ape) {
-        readAPETag(this, *ape);
-    } else {
-        // fallback
-        const TagLib::Tag *tag(f.tag());
-        if (tag) {
-            readTag(this, *tag);
-        } else {
-            return ERR;
-        }
-    }
-
-    return OK;
-}
-
-QImage SoundSourceWV::parseCoverArt() {
-#ifdef _WIN32
-    TagLib::WavPack::File f(getFilename().toStdWString().data());
-#else
-    TagLib::WavPack::File f(getFilename().toLocal8Bit().constData());
-#endif
-    TagLib::APE::Tag *ape = f.APETag();
-    if (ape) {
-        return Mixxx::getCoverInAPETag(*ape);
-    } else {
-        return QImage();
-    }
->>>>>>> 9b2894b0
-}
-
-} // namespace Mixxx
-
-extern "C" MIXXX_SOUNDSOURCEPLUGINAPI_EXPORT
-Mixxx::SoundSourceProvider* Mixxx_SoundSourcePluginAPI_createSoundSourceProvider() {
-    // SoundSourceProviderWV is stateless and a single instance
-    // can safely be shared
-    static Mixxx::SoundSourceProviderWV singleton;
-    return &singleton;
-}
-
-<<<<<<< HEAD
-extern "C" MIXXX_SOUNDSOURCEPLUGINAPI_EXPORT
-void Mixxx_SoundSourcePluginAPI_destroySoundSourceProvider(Mixxx::SoundSourceProvider*) {
-    // The statically allocated instance must not be deleted!
-}
-=======
+}
+
 //static
 int32_t SoundSourceWV::ReadBytesCallback(void* id, void* data, int bcount)
 {
@@ -372,5 +224,17 @@
     return (int32_t)pFile->write((char*)data, bcount);
 }
 
-}  // namespace Mixxx
->>>>>>> 9b2894b0
+} // namespace Mixxx
+
+extern "C" MIXXX_SOUNDSOURCEPLUGINAPI_EXPORT
+Mixxx::SoundSourceProvider* Mixxx_SoundSourcePluginAPI_createSoundSourceProvider() {
+    // SoundSourceProviderWV is stateless and a single instance
+    // can safely be shared
+    static Mixxx::SoundSourceProviderWV singleton;
+    return &singleton;
+}
+
+extern "C" MIXXX_SOUNDSOURCEPLUGINAPI_EXPORT
+void Mixxx_SoundSourcePluginAPI_destroySoundSourceProvider(Mixxx::SoundSourceProvider*) {
+    // The statically allocated instance must not be deleted!
+}