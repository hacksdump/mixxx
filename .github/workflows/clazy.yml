name: clazy

on:
  push:
  pull_request:

jobs:
  clazy:
    runs-on: ubuntu-20.04
    steps:
    - name: Check out repository
      uses: actions/checkout@v2
    - name: Install build dependencies
<<<<<<< HEAD
      run: sudo apt-get update && sudo apt-get install -y --no-install-recommends
        clazy
        cmake
        libavformat-dev
        libchromaprint-dev
        libebur128-dev
        libfftw3-dev
        libflac-dev
        libid3tag0-dev
        liblilv-dev
        libmad0-dev
        libmodplug-dev
        libmp3lame-dev
        libopus-dev
        libopusfile-dev
        libportmidi-dev
        libprotobuf-dev
        libqt5opengl5-dev
        libqt5sql5-sqlite
        libqt5svg5-dev
        libqt5x11extras5-dev
        librubberband-dev
        libshout3-dev
        libsndfile1-dev
        libsoundtouch-dev
        libsqlite3-dev
        libtag1-dev
        libupower-glib-dev
        libusb-1.0-0-dev
        libwavpack-dev
        portaudio19-dev
        protobuf-compiler
        qt5-default
        qtdeclarative5-dev
        qtscript5-dev
        qt5keychain-dev
    - name: Build
=======
>>>>>>> ebe12558
      run: |
        sudo apt-get update && sudo apt-get install -y --no-install-recommends \
          libavformat-dev \
          libchromaprint-dev \
          libebur128-dev \
          libfftw3-dev \
          libflac-dev \
          libid3tag0-dev \
          liblilv-dev \
          libmad0-dev \
          libmodplug-dev \
          libmp3lame-dev \
          libopus-dev \
          libopusfile-dev \
          libportmidi-dev \
          libprotobuf-dev \
          libqt5opengl5-dev \
          libqt5sql5-sqlite \
          libqt5svg5-dev \
          libqt5x11extras5-dev \
          librubberband-dev \
          libshout3-dev \
          libsndfile1-dev \
          libsoundtouch-dev \
          libsqlite3-dev \
          libtag1-dev \
          libupower-glib-dev \
          libusb-1.0-0-dev \
          libwavpack-dev \
          portaudio19-dev \
          protobuf-compiler \
          qt5-default \
          qtscript5-dev \
          qt5keychain-dev \
          clazy \
          cmake
    - name: Create build directory
      run: mkdir cmake_build
    - name: Configure
      # Disable optimizations as workaround for Clang 9 bug: https://bugs.llvm.org/show_bug.cgi?id=45034
      run: |
        cmake \
          -DCMAKE_BUILD_TYPE=Debug \
          -DWARNINGS_FATAL=ON \
          -DOPTIMIZE=off \
          -DBATTERY=ON \
          -DBROADCAST=ON \
          -DBULK=ON \
          -DHID=ON \
          -DLILV=ON \
          -DOPUS=ON \
          -DQTKEYCHAIN=ON \
          -DVINYLCONTROL=ON \
          -DFFMPEG=ON \
          -DKEYFINDER=ON \
          -DLOCALECOMPARE=ON \
          -DMAD=ON \
          -DMODPLUG=ON \
          -DWAVPACK=ON \
          ..
      working-directory: cmake_build
      env:
        LD: clang++
        CC: clang
        CXX: clazy
    - name: Set up problem matcher
      uses: ammaraskar/gcc-problem-matcher@master
    - name: Build
      run: cmake --build . -j $(nproc)
      working-directory: cmake_build
      env:
        CLAZY_CHECKS: level1,no-rule-of-two-soft,no-non-pod-global-static,no-qproperty-without-notify,no-wrong-qevent-cast<|MERGE_RESOLUTION|>--- conflicted
+++ resolved
@@ -11,46 +11,6 @@
     - name: Check out repository
       uses: actions/checkout@v2
     - name: Install build dependencies
-<<<<<<< HEAD
-      run: sudo apt-get update && sudo apt-get install -y --no-install-recommends
-        clazy
-        cmake
-        libavformat-dev
-        libchromaprint-dev
-        libebur128-dev
-        libfftw3-dev
-        libflac-dev
-        libid3tag0-dev
-        liblilv-dev
-        libmad0-dev
-        libmodplug-dev
-        libmp3lame-dev
-        libopus-dev
-        libopusfile-dev
-        libportmidi-dev
-        libprotobuf-dev
-        libqt5opengl5-dev
-        libqt5sql5-sqlite
-        libqt5svg5-dev
-        libqt5x11extras5-dev
-        librubberband-dev
-        libshout3-dev
-        libsndfile1-dev
-        libsoundtouch-dev
-        libsqlite3-dev
-        libtag1-dev
-        libupower-glib-dev
-        libusb-1.0-0-dev
-        libwavpack-dev
-        portaudio19-dev
-        protobuf-compiler
-        qt5-default
-        qtdeclarative5-dev
-        qtscript5-dev
-        qt5keychain-dev
-    - name: Build
-=======
->>>>>>> ebe12558
       run: |
         sudo apt-get update && sudo apt-get install -y --no-install-recommends \
           libavformat-dev \
@@ -83,6 +43,7 @@
           portaudio19-dev \
           protobuf-compiler \
           qt5-default \
+          qtdeclarative5-dev \
           qtscript5-dev \
           qt5keychain-dev \
           clazy \
