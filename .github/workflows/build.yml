name: Build

on:
  push:
  pull_request:

jobs:
  build:
    strategy:
      matrix:
        include:
          - name: Ubuntu 18.04 (gcc)
            os: ubuntu-18.04
            cmake_args: >-
              -DFAAD=ON
              -DKEYFINDER=ON
              -DLOCALECOMPARE=ON
              -DMAD=ON
              -DMODPLUG=ON
              -DWAVPACK=ON
            cmake_generator: Unix Makefiles
            cmake_build_type: Release
            ctest_args:
            compiler_cache: ccache
            compiler_cache_path: ~/.ccache
            cpack_generator: DEB
            buildenv_basepath: /home/runner/buildenv
            buildenv_script: tools/debian_buildenv.sh
            artifacts_name: Ubuntu 18.04 DEB
            artifacts_path: build/*.deb
            qt_qpa_platform: offscreen
          - name: Ubuntu 20.04 (gcc)
            os: ubuntu-20.04
            cmake_args: >-
              -DFFMPEG=ON
              -DKEYFINDER=ON
              -DLOCALECOMPARE=ON
              -DMAD=ON
              -DMODPLUG=ON
              -DWAVPACK=ON
            cmake_generator: Unix Makefiles
            cmake_build_type: Release
            ctest_args:
            compiler_cache: ccache
            compiler_cache_path: ~/.ccache
            cpack_generator: DEB
            buildenv_basepath: /home/runner/buildenv
            buildenv_script: tools/debian_buildenv.sh
            artifacts_name: Ubuntu 20.04 DEB
            artifacts_path: build/*.deb
            qt_qpa_platform: offscreen
          - name: macOS 10.15
            os: macos-10.15
            cmake_args: >-
              -DCOREAUDIO=ON
              -DHSS1394=ON
              -DMACOS_BUNDLE=ON
            cmake_generator: Unix Makefiles
            cmake_build_type: Release
            # TODO: Fix this broken test on macOS
            ctest_args: --exclude-regex DirectoryDAOTest.relocateDirectory
            cpack_generator: DragNDrop
            compiler_cache: ccache
            compiler_cache_path: /Users/runner/Library/Caches/ccache
            buildenv_basepath: /Users/runner/buildenv
            buildenv_script: tools/macos_buildenv.sh
            artifacts_name: macOS DMG
            artifacts_path: build/*.dmg
            qt_qpa_platform: offscreen
          - name: Windows 2019 (MSVC)
            os: windows-2019
            cmake_args: >-
              -DHSS1394=ON
              -DKEYFINDER=OFF
              -DLOCALECOMPARE=ON
              -DMAD=ON
              -DMEDIAFOUNDATION=ON
              -DSTATIC_DEPS=ON
            cc: cl
            cxx: cl
            cmake_generator: Ninja
            cmake_build_type: Release
            # TODO: Fix these broken tests on Windows
            ctest_args: --exclude-regex '^AutoDJProcessorTest.*$'
            cpack_generator: WIX
            compiler_cache: clcache
            compiler_cache_path: ${{ github.workspace }}\clcache
            buildenv_basepath: C:\buildenv
            buildenv_script: tools/windows_buildenv.bat
            artifacts_name: Windows Installer
            artifacts_path: build/*.msi
            qt_qpa_platform: windows

    env:
      # macOS codesigning
      APPLE_CODESIGN_IDENTITY: 2C2B5D3EDCE82BA55E22E9A67F16F8D03E390870
      MACOS_CODESIGN_OPENSSL_PASSWORD: ${{ secrets.MACOS_CODESIGN_OPENSSL_PASSWORD }}
      MACOS_CODESIGN_CERTIFICATE_PASSWORD: ${{ secrets.MACOS_CODESIGN_CERTIFICATE_PASSWORD }}

    runs-on: ${{ matrix.os }}
    name: ${{ matrix.name }}
    steps:
    - name: "Check out repository"
      uses: actions/checkout@v2
      with:
        fetch-depth: 0

    - name: "Set up cmake"
      uses: jwlawson/actions-setup-cmake@v1.4
      with:
        # This should always match the mininum required version in
        # our CMakeLists.txt
        cmake-version: '3.13.x'

    - name: "[Windows] Install additional build tools"
      if: runner.os == 'Windows'
      # TODO: Add ninja, clcache and rsync to the windows buildenv
      run: |
        python -m pip install ninja git+https://github.com/frerich/clcache.git
        $Env:PATH="C:\msys64\usr\bin;$Env:PATH"
        pacman -S --noconfirm coreutils bash rsync openssh
        Add-Content -Path "$Env:GITHUB_ENV" -Value "PATH=$Env:PATH"

    - name: "[Windows] Set up MSVC Developer Command Prompt"
      if: runner.os == 'Windows'
      uses: seanmiddleditch/gha-setup-vsdevenv@v3

    - name: "[macOS/Windows] Get build environment name"
      if: runner.os != 'Linux'
      id: buildenv_name
      run: ${{ matrix.buildenv_script }} name

    - name: "[macOS/Windows] Set up build environment cache"
      if: runner.os != 'Linux'
      uses: actions/cache@v2
      with:
        path: ${{ matrix.buildenv_basepath }}
        key: ${{ runner.os }}-buildenv-${{ env.BUILDENV_NAME }}

    - name: "[macOS] Import Apple code signing identity"
      id: apple_codesign
      if: runner.os == 'macOS' && env.MACOS_CODESIGN_OPENSSL_PASSWORD != null && env.MACOS_CODESIGN_CERTIFICATE_PASSWORD != null
      run: |
        # Decrypt the certificate
        openssl enc -aes-256-cbc -d -md sha512 \
          -k "${MACOS_CODESIGN_OPENSSL_PASSWORD}" \
          -in /Users/runner/work/mixxx/mixxx/packaging/certificates/macos_developer_id_codesign_certificate.p12.enc \
          -out ~/certificate.p12

        # Create a temporary keychain for the certificate and import it.
        security create-keychain -p mixxx Mixxx.keychain
        security unlock-keychain -p mixxx Mixxx.keychain
        security import ~/certificate.p12 -k Mixxx.keychain \
          -P "${MACOS_CODESIGN_CERTIFICATE_PASSWORD}" -A
        security set-key-partition-list -S "apple-tool:,apple:" -k mixxx Mixxx.keychain
        # Add keychain to search list
        security list-keychains -s Mixxx.keychain
        # Prevent keychain access from timing out
        security set-keychain-settings Mixxx.keychain
        echo "CMAKE_ARGS_EXTRA=${CMAKE_ARGS_EXTRA} -DAPPLE_CODESIGN_IDENTITY=${APPLE_CODESIGN_IDENTITY}" >> "${GITHUB_ENV}"

    - name: "[Windows] Set up Windows code signing"
      env:
        WINDOWS_CODESIGN_CERTIFICATE_PATH: ${{ github.workspace }}\packaging\certificates\windows_sectigo_codesign_certificate.pfx
        WINDOWS_CODESIGN_CERTIFICATE_PASSWORD: ${{ secrets.WINDOWS_CODESIGN_CERTIFICATE_PASSWORD }}
        WINDOWS_CODESIGN_SECURE_FILE_SALT: ${{ secrets.WINDOWS_CODESIGN_SECURE_FILE_SALT }}
        WINDOWS_CODESIGN_SECURE_FILE_SECRET: ${{ secrets.WINDOWS_CODESIGN_SECURE_FILE_SECRET }}
      if: runner.os == 'Windows' && env.WINDOWS_CODESIGN_SECURE_FILE_SALT != null && env.WINDOWS_CODESIGN_SECURE_FILE_SECRET != null
      run: |
        iex ((New-Object Net.WebClient).DownloadString('https://raw.githubusercontent.com/appveyor/secure-file/master/install.ps1'))
        appveyor-tools/secure-file -decrypt "$Env:WINDOWS_CODESIGN_CERTIFICATE_PATH.enc" -secret "$Env:WINDOWS_CODESIGN_SECURE_FILE_SECRET" -salt "$Env:WINDOWS_CODESIGN_SECURE_FILE_SALT"
        Add-Content -Path "$Env:GITHUB_ENV" -Value "WINDOWS_CODESIGN_CERTIFICATE_PATH=$Env:WINDOWS_CODESIGN_CERTIFICATE_PATH"
        Add-Content -Path "$Env:GITHUB_ENV" -Value "WINDOWS_CODESIGN_CERTIFICATE_PASSWORD=$Env:WINDOWS_CODESIGN_CERTIFICATE_PASSWORD"
        Add-Content -Path "$Env:GITHUB_ENV" -Value "CMAKE_ARGS_EXTRA=-DWINDOWS_CODESIGN=ON"

    - name: "Set up build environment"
      id: buildenv
      run: ${{ matrix.buildenv_script }} setup
      env:
        BUILDENV_BASEPATH: ${{ matrix.buildenv_basepath }}

    - name: "Set compiler cache size limit"
      # Set size to 2 GiB
      run: ${{ matrix.compiler_cache }}  -M 2097152

    - name: "Set up compiler cache"
      uses: actions/cache@v2
      with:
        path: ${{ matrix.compiler_cache_path }}
        key: ${{ matrix.os }}-${{ matrix.compiler_cache }}-${{ github.head_ref }}-${{ github.run_number }}
        restore-keys: |
          ${{ matrix.os }}-${{ matrix.compiler_cache }}-${{ github.head_ref }}
          ${{ matrix.os }}-${{ matrix.compiler_cache }}

    - name: "Create build directory"
      run: mkdir build

    - name: "Configure"
      run: >-
        cmake
        -G "${{ matrix.cmake_generator }}"
<<<<<<< HEAD
        -DCMAKE_BUILD_TYPE=${{ matrix.cmake_build_type }}
=======
        -DCMAKE_BUILD_TYPE=RelWithDebInfo
>>>>>>> c0e03f3b
        "-DCMAKE_PREFIX_PATH=${{ env.CMAKE_PREFIX_PATH }}"
        -DDEBUG_ASSERTIONS_FATAL=ON
        -DQt5_DIR=${{ env.QT_PATH }} ${{ matrix.cmake_args }} ${{ env.CMAKE_ARGS_EXTRA }}
        -DBATTERY=ON
        -DBROADCAST=ON
        -DBULK=ON
        -DHID=ON
        -DLILV=ON
        -DOPUS=ON
        -DQTKEYCHAIN=ON
        -DVINYLCONTROL=ON
        -DCMAKE_VERBOSE_MAKEFILE=OFF
        ..
      working-directory: build
      env:
        CC: ${{ matrix.cc }}
        CXX: ${{ matrix.cxx }}

    - name: "[Ubuntu/macOS] Set up gcc/clang problem matcher"
      if: runner.os != 'Windows'
      uses: ammaraskar/gcc-problem-matcher@master

    - name: "[Windows] Set up MSVC problem matcher"
      if: runner.os == 'Windows'
      uses: ammaraskar/msvc-problem-matcher@master

    - name: "Build"
      run: cmake --build . --config ${{ matrix.cmake_build_type }}
      working-directory: build
      env:
        CC: ${{ matrix.cc }}
        CXX: ${{ matrix.cxx }}
        CMAKE_BUILD_PARALLEL_LEVEL: 2
        # GitHub Actions automatically zstd compresses caches
        CCACHE_NOCOMPRESS: true
        CLCACHE_COMPRESS: false
        CLCACHE_HARDLINK: true

    - name: "Print compiler cache stats"
      run: ${{ matrix.compiler_cache }} -s

    - name: "Test"
      run: ctest --timeout 45 ${{ matrix.ctest_args }}
      working-directory: build
      env:
        # Render analyzer waveform tests to an offscreen buffer
        QT_QPA_PLATFORM: ${{ matrix.qt_qpa_platform }}
        GTEST_COLOR: 1
        CTEST_PARALLEL_LEVEL: 2
        CTEST_OUTPUT_ON_FAILURE: 1

    - name: Benchmark
      run: cmake --build . --target mixxx-benchmark --config Release
      working-directory: build
      env:
        # Render analyzer waveform tests to an offscreen buffer
        QT_QPA_PLATFORM: ${{ matrix.qt_qpa_platform }}

    - name: "Package"
      run: cpack -G ${{ matrix.cpack_generator }} -V
      working-directory: build

    - name: "[Ubuntu] Import PPA GPG key"
      if: startsWith(matrix.os, 'ubuntu') && env.RRYAN_AT_MIXXX_DOT_ORG_GPG_PRIVATE_KEY != null
      run: gpg --import <(echo "${{ secrets.RRYAN_AT_MIXXX_DOT_ORG_GPG_PRIVATE_KEY }}")
      env:
        RRYAN_AT_MIXXX_DOT_ORG_GPG_PRIVATE_KEY: ${{ secrets.RRYAN_AT_MIXXX_DOT_ORG_GPG_PRIVATE_KEY }}

    - name: "Package for PPA"
      # No need to do the PPA build for both Ubuntu versions
      if: matrix.os == 'ubuntu-20.04'
      run: |
        if [[ "${{ github.ref }}" == "refs/heads/2.3" ]] && [[ "${{ github.repository }}" == "mixxxdj/mixxx" ]]; then
          CPACK_ARGS="-D DEB_UPLOAD_PPA=ppa:mixxx/mixxxbetas"
        else
          # only build the source DEB, do not upload
          CPACK_ARGS="-D DEB_SOURCEPKG=ON"
        fi
        cpack -G External $CPACK_ARGS
      working-directory: build

    - name: "[macOS] Sign, Notarize, and Staple Package"
      if: runner.os == 'macOS' && env.MACOS_CODESIGN_OPENSSL_PASSWORD != null && env.MACOS_CODESIGN_CERTIFICATE_PASSWORD != null
      run: packaging/macos/sign_notarize_staple.sh build/*.dmg
      env:
        APPLE_ID_USERNAME: rryan@mixxx.org
        APPLE_BUNDLE_ID: org.mixxx.mixxx
        APPLE_APP_SPECIFIC_PASSWORD: ${{ secrets.MACOS_NOTARIZATION_APP_SPECIFIC_PASSWORD }}
        ASC_PROVIDER: FLYL4D545V

    - name: "[Windows] Sign Package"
      if: runner.os == 'Windows' && env.WINDOWS_CODESIGN_CERTIFICATE_PATH != null && env.WINDOWS_CODESIGN_CERTIFICATE_PASSWORD != null
      run: signtool sign /f $Env:WINDOWS_CODESIGN_CERTIFICATE_PATH /p $Env:WINDOWS_CODESIGN_CERTIFICATE_PASSWORD *.msi
      working-directory: build

    - name: "[macOS/Windows] Upload build to downloads.mixxx.org"
      # skip deploying Ubuntu builds to downloads.mixxx.org because these are deployed to the PPA
      if: runner.os != 'Linux' && github.event_name == 'push' && env.SSH_PASSWORD != null
      run: bash tools/deploy.sh ${{ matrix.artifacts_path }}
      env:
        DESTDIR: public_html/downloads/builds
        OS: ${{ runner.os }}
        SSH_HOST: downloads-hostgator.mixxx.org
        SSH_KEY: packaging/certificates/downloads-hostgator.mixxx.org.key
        SSH_PASSWORD: ${{ secrets.DOWNLOADS_HOSTGATOR_DOT_MIXXX_DOT_ORG_KEY_PASSWORD }}
        SSH_USER: mixxx
        UPLOAD_ID: ${{ github.run_id }}

    - name: "Upload GitHub Actions artifacts"
      uses: actions/upload-artifact@v2
      with:
        name: ${{ matrix.artifacts_name }}
        path: ${{ matrix.artifacts_path }}<|MERGE_RESOLUTION|>--- conflicted
+++ resolved
@@ -19,7 +19,7 @@
               -DMODPLUG=ON
               -DWAVPACK=ON
             cmake_generator: Unix Makefiles
-            cmake_build_type: Release
+            cmake_build_type: RelWithDebInfo
             ctest_args:
             compiler_cache: ccache
             compiler_cache_path: ~/.ccache
@@ -39,7 +39,7 @@
               -DMODPLUG=ON
               -DWAVPACK=ON
             cmake_generator: Unix Makefiles
-            cmake_build_type: Release
+            cmake_build_type: RelWithDebInfo
             ctest_args:
             compiler_cache: ccache
             compiler_cache_path: ~/.ccache
@@ -56,7 +56,7 @@
               -DHSS1394=ON
               -DMACOS_BUNDLE=ON
             cmake_generator: Unix Makefiles
-            cmake_build_type: Release
+            cmake_build_type: RelWithDebInfo
             # TODO: Fix this broken test on macOS
             ctest_args: --exclude-regex DirectoryDAOTest.relocateDirectory
             cpack_generator: DragNDrop
@@ -79,7 +79,7 @@
             cc: cl
             cxx: cl
             cmake_generator: Ninja
-            cmake_build_type: Release
+            cmake_build_type: RelWithDebInfo
             # TODO: Fix these broken tests on Windows
             ctest_args: --exclude-regex '^AutoDJProcessorTest.*$'
             cpack_generator: WIX
@@ -199,11 +199,7 @@
       run: >-
         cmake
         -G "${{ matrix.cmake_generator }}"
-<<<<<<< HEAD
         -DCMAKE_BUILD_TYPE=${{ matrix.cmake_build_type }}
-=======
-        -DCMAKE_BUILD_TYPE=RelWithDebInfo
->>>>>>> c0e03f3b
         "-DCMAKE_PREFIX_PATH=${{ env.CMAKE_PREFIX_PATH }}"
         -DDEBUG_ASSERTIONS_FATAL=ON
         -DQt5_DIR=${{ env.QT_PATH }} ${{ matrix.cmake_args }} ${{ env.CMAKE_ARGS_EXTRA }}
@@ -215,7 +211,7 @@
         -DOPUS=ON
         -DQTKEYCHAIN=ON
         -DVINYLCONTROL=ON
-        -DCMAKE_VERBOSE_MAKEFILE=OFF
+        -DCMAKE_VERBOSE_MAKEFILE=ON
         ..
       working-directory: build
       env:
@@ -256,7 +252,7 @@
         CTEST_OUTPUT_ON_FAILURE: 1
 
     - name: Benchmark
-      run: cmake --build . --target mixxx-benchmark --config Release
+      run: cmake --build . --target mixxx-benchmark --config RelWithDebInfo
       working-directory: build
       env:
         # Render analyzer waveform tests to an offscreen buffer
