---
version: '{branch}-{build}'
skip_tags: true
max_jobs: 1
image:
  - Visual Studio 2017
  - Ubuntu1804

configuration:
  - release-fastbuild
  - release
#  - debug

platform:
# Disable x86 builds since we only get one concurrent build on AppVeyor and x86
# failures will be caught by Jenkins.
#  - x86
  - x64


matrix:
  exclude:
    # Ubuntu doesn't support "release-fastbuild".
    - image: Ubuntu1804
      configuration: release-fastbuild
    # We only want "release-fastbuild" for Windows since "release" consumes too
    # much memory due to link-time code generation / whole-program optimization.
    - image: Visual Studio 2017
      configuration: release

skip_commits:
  files:
    - doc/
    - .travis.yml
    - LICENSE
    - README
    - README.md
    - CHANGELOG
    - COPYING
    - CODE_OF_CONDUCT.md

for:

########## UBUNTU SPECIFIC CONFIGURATION ##########
-
  matrix:
    only:
      - image: Ubuntu1804

  clone_folder: /home/appveyor/projects/mixxx

  cache:
    - /home/appveyor/.ccache

  install:
    - sudo apt-get update
    - sudo apt-get -y install
      ccache
      gdb
      libavformat-dev
      libchromaprint-dev
      libfaad-dev
      libflac-dev
      libid3tag0-dev
      liblilv-dev
      libmad0-dev
      libmodplug-dev
      libmp3lame-dev
      libmp4v2-dev
      libopus-dev
      libopusfile-dev
      libportmidi-dev
      libprotobuf-dev
      libqt5opengl5-dev
      libqt5sql5-sqlite
      libqt5svg5-dev
      libqt5x11extras5-dev
      librubberband-dev
      libshout3-dev
      libsndfile1-dev
      libsoundtouch-dev
      libsqlite3-dev
      libtag1-dev
      libupower-glib-dev
      libusb-1.0-0-dev
      libwavpack-dev
      portaudio19-dev
      protobuf-compiler
      python3-pip
      qt5-default
      qt5keychain-dev
      qtscript5-dev
      xsltproc
    - sudo pip3 install cmake

  before_build:
     # Limit cache size to 100 MB
    - ccache -M 100M
    - ccache -c
    - ccache -s

  build_script:
    - export CMAKE_BUILD_PARALLEL_LEVEL="$(nproc)"
    - mkdir cmake_build
    - cd cmake_build
    - cmake
      -L
      -DFAAD=ON
      -DHSS1394=OFF
      -DLOCALECOMPARE=ON
      -DMAD=ON
      -DMODPLUG=ON
      -DOPUS=ON
      -DWAVPACK=ON
      ..
    - cmake --build .
    - sudo cmake --build . --target install

  test_script:
    - export CTEST_OUTPUT_ON_FAILURE=1
    - xvfb-run -- ctest -T test --no-compress-output
    - xvfb-run -- cmake --build . --target benchmark

  after_test:
    - xsltproc -o ctest-to-junit-results.xml ../cmake/ctest-to-junit.xsl Testing/*/Test.xml
    - curl -F 'file=@ctest-to-junit-results.xml' "https://ci.appveyor.com/api/testresults/junit/$APPVEYOR_JOB_ID"


########## END UBUNTU SPECIFIC CONFIGURATION ##########

########## WINDOWS SPECIFIC CONFIGURATION ##########
-
  matrix:
    only:
      - image: Visual Studio 2017
    fast_finish: false     # set this flag to true to immediately finish build once one of the jobs fails.

  init:
    - git config --global core.autocrlf input
# Uncomment the following line to show RDP info at beginning of job
#    - ps: iex ((new-object net.webclient).DownloadString('https://raw.githubusercontent.com/appveyor/ci/master/scripts/enable-rdp.ps1'))

  clone_folder: c:\projects\mixxx

  cache:
    - C:\mixxx-buildserver
    - C:\Users\appveyor\clcache

  environment:
    ENVIRONMENTS_URL: https://downloads.mixxx.org/builds/buildserver/2.3.x-windows/
    ENVIRONMENTS_PATH: C:\mixxx-buildserver
    MSVC_PATH: "C:\\Program Files (x86)\\Microsoft Visual Studio\\2017\\Community"
    PATH: 'C:\Python37-x64;C:\Python37-x64\Scripts;%PATH%'

  install:
    - set /P ENVIRONMENT_NAME=<build/windows/golden_environment
    - call set ENVIRONMENT_NAME=%%ENVIRONMENT_NAME:PLATFORM=%platform%%%
    - call set ENVIRONMENT_NAME=%%ENVIRONMENT_NAME:CONFIGURATION=%configuration%%%
    - set WINLIB_PATH=%ENVIRONMENTS_PATH%\%ENVIRONMENT_NAME%
    - IF EXIST %WINLIB_PATH% (
        echo Using cached environment %WINLIB_PATH%...
      ) else (
        mkdir %ENVIRONMENTS_PATH% &
        echo Downloading environment %ENVIRONMENT_NAME%... &&
        curl -fsS -L -o%ENVIRONMENTS_PATH%\%ENVIRONMENT_NAME%.zip %ENVIRONMENTS_URL%/%ENVIRONMENT_NAME%.zip &&
        echo Unpacking environment %ENVIRONMENT_NAME% to %ENVIRONMENTS_PATH%... &&
        7z -o%ENVIRONMENTS_PATH% x %ENVIRONMENTS_PATH%\%ENVIRONMENT_NAME%.zip || exit 1
      )
    - choco install ninja
    - python -m pip install git+https://github.com/frerich/clcache.git

  before_build:
    - FOR /D %%G IN (%WINLIB_PATH%\Qt-*) DO SET QT_PATH=%%G
    - IF "%QT_PATH%" EQU "" (
        echo QT not found on %WINLIB_PATH%
      )
<<<<<<< HEAD
=======
    # Remove C:\Program Files\Git\usr\bin from the PATH
>>>>>>> b2d0845a
    - set PATH=%PATH:C:\Program Files\Git\usr\bin;=%
    - set CMAKE_BUILD_PARALLEL_LEVEL=%NUMBER_OF_CORES%
    - call "%MSVC_PATH%\VC\Auxiliary\Build\vcvarsall.bat" x64
    - cd %APPVEYOR_BUILD_FOLDER%
     # Limit cache size to 100 MB
    - clcache -M 100000000
    - clcache -c
    - clcache -s
    # Improve clcache performance
    - set CLCACHE_SERVER=1
    - set CLCACHE_HARDLINK=1
    - IF [%APPVEYOR_PULL_REQUEST_HEAD_REPO_BRANCH%] == [] (
        set "MIXXX_PACKAGE_NAME=mixxx-%APPVEYOR_REPO_BRANCH:/=-%-%APPVEYOR_REPO_COMMIT%"
      ) else (
        set "MIXXX_PACKAGE_NAME=mixxx-pr-%APPVEYOR_PULL_REQUEST_NUMBER%-%APPVEYOR_PULL_REQUEST_HEAD_REPO_BRANCH:/=-%-%APPVEYOR_REPO_COMMIT%"
      )
    - ps: Start-Process clcache-server

  build_script:
    - mkdir cmake_build
    - cd cmake_build
    - cmake
      -L
      -DCPACK_PACKAGE_FILE_NAME=%MIXXX_PACKAGE_NAME%
      -DCMAKE_BUILD_TYPE=Release
      -DCMAKE_INSTALL_PREFIX=C:\mixxx
      -DCMAKE_PREFIX_PATH=%WINLIB_PATH%;%QT_PATH%
      -DMEDIAFOUNDATION=ON
      -DOPUS=ON
      -DLOCALECOMPARE=ON
      -DSTATIC_DEPS=ON
      -G "Ninja"
      ..
    - cmake --build .
    - cmake --build . --target install
    # Generate WIX installer
    - cpack -G "WIX"

  test_script:
    # Calling mixxx-test under bash to have standard output and use stdbuf to
    # unbuffer standard & error output
    - set CTEST_OUTPUT_ON_FAILURE=1
    - ctest -C "Release" -T test --no-compress-output
    - cmake --build . --target benchmark

  after_test:
    # Found at https://help.appveyor.com/discussions/suggestions/5298-support-ctest-xml-test-results
    - ps: |
        $ctest_xml = Get-ChildItem -Path Testing\*\Test.xml
        $ctest_to_junit_xsl = Get-ChildItem -Path ..\cmake\ctest-to-junit.xsl
        $XSLInputElement = New-Object System.Xml.Xsl.XslCompiledTransform
        $XSLInputElement.Load($ctest_to_junit_xsl)
        $XSLInputElement.Transform((Resolve-Path $ctest_xml), (Join-Path (Resolve-Path .) "ctest-to-junit-results.xml"))
        $wc = New-Object 'System.Net.WebClient'
        $wc.UploadFile("https://ci.appveyor.com/api/testresults/junit/$($env:APPVEYOR_JOB_ID)", (Resolve-Path .\ctest-to-junit-results.xml))


  artifacts:
    - path: 'cmake_build/*.exe'
    - path: 'cmake_build/*.msi'

  on_finish:
    # Uncomment the following line if you don't want the build VM to be destroyed
    # and be able to RDP on it until a special “lock” file on VM desktop is deleted
    # The RDP session is limited by overall build time (60 min).
    # - ps: $blockRdp = $true; iex ((new-object net.webclient).DownloadString('https://raw.githubusercontent.com/appveyor/ci/master/scripts/enable-rdp.ps1'))

########## END WINDOWS SPECIFIC CONFIGURATION ##########


on_success:
  - echo "*** SUCCESS ***"

on_failure:
  - echo "*** FAILURE ***"

on_finish:
  - echo "*** DONE ***"

deploy:
  - provider: Environment
    name: downloads.mixxx.org

notifications:
  - provider: Webhook
    url: https://mixxx.zulipchat.com/api/v1/messages
    method: POST
    content_type: application/x-www-form-urlencoded
    headers:
      Authorization:
        secure: 95cbVBcC4rogjE5VNdhuYm8cnjPF8+7SeQXySqcxAqrFZxK+/Kcn3Q2hRb2iZfUEKZ+EdCYwx7EbpZdSiZc5goAuJT+/QXXT/Ls+fzc+eSy4Sz1Ic5t2BjLhmYZLdnBL3uIVceNSb8GzYPQx0+xy7g==
    on_build_success: true
    on_build_failure: true
    on_build_status_changed: true
    body: "type=stream&to=appveyor&subject={{projectName}} Build {{buildVersion}} {{status}}&content=Build {{buildVersion}} {{status}}{{#isPullRequest}} (PR #{{pullRequestId}}) {{/isPullRequest}}{{#failed}} :cross_mark:{{/failed}}{{#passed}} :check_mark:{{/passed}} {{buildUrl}}"<|MERGE_RESOLUTION|>--- conflicted
+++ resolved
@@ -152,6 +152,7 @@
     MSVC_PATH: "C:\\Program Files (x86)\\Microsoft Visual Studio\\2017\\Community"
     PATH: 'C:\Python37-x64;C:\Python37-x64\Scripts;%PATH%'
 
+
   install:
     - set /P ENVIRONMENT_NAME=<build/windows/golden_environment
     - call set ENVIRONMENT_NAME=%%ENVIRONMENT_NAME:PLATFORM=%platform%%%
@@ -174,10 +175,7 @@
     - IF "%QT_PATH%" EQU "" (
         echo QT not found on %WINLIB_PATH%
       )
-<<<<<<< HEAD
-=======
     # Remove C:\Program Files\Git\usr\bin from the PATH
->>>>>>> b2d0845a
     - set PATH=%PATH:C:\Program Files\Git\usr\bin;=%
     - set CMAKE_BUILD_PARALLEL_LEVEL=%NUMBER_OF_CORES%
     - call "%MSVC_PATH%\VC\Auxiliary\Build\vcvarsall.bat" x64
