--- conflicted
+++ resolved
@@ -49,13 +49,10 @@
                libhidapi-dev,
                libupower-glib-dev,
                liblilv-dev,
-<<<<<<< HEAD
+               libmodplug-dev
                libmp3lame-dev,
 # for running mixxx-test
                xvfb
-=======
-               libmodplug-dev
->>>>>>> 4000c668
 Standards-Version: 3.9.8
 Homepage: http://www.mixxx.org/
 
