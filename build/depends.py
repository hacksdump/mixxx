# -*- coding: utf-8 -*-

import os
import util
from mixxx import Dependence, Feature
import SCons.Script as SCons


class PortAudio(Dependence):

    def configure(self, build, conf):
        if not conf.CheckLib('portaudio'):
            raise Exception(
                'Did not find libportaudio.a, portaudio.lib, or the PortAudio-v19 development header files.')

        # Turn on PortAudio support in Mixxx
        build.env.Append(CPPDEFINES='__PORTAUDIO__')

        if build.platform_is_windows and build.static_dependencies:
            conf.CheckLib('advapi32')

    def sources(self, build):
        return ['soundio/sounddeviceportaudio.cpp']


class PortMIDI(Dependence):

    def configure(self, build, conf):
        # Check for PortTime
        libs = ['porttime', 'libporttime']
        headers = ['porttime.h']

        # Depending on the library configuration PortTime might be statically
        # linked with PortMidi. We treat either presence of the lib or the
        # header as success.
        if not conf.CheckLib(libs) and not conf.CheckHeader(headers):
            raise Exception("Did not find PortTime or its development headers.")

        # Check for PortMidi
        libs = ['portmidi', 'libportmidi']
        headers = ['portmidi.h']
        if build.platform_is_windows and build.static_dependencies:
            conf.CheckLib('advapi32')
        if build.platform_is_windows:
            # We have this special branch here because on Windows we might want
            # to link PortMidi statically which we don't want to do on other
            # platforms.
            # TODO(rryan): Remove this? Don't want to break anyone but the
            # static/dynamic choice should be made by the whether the .a is an
            # import library for a shared library or a static library.
            libs.append('portmidi_s')

        if not conf.CheckLib(libs) or not conf.CheckHeader(headers):
            raise Exception("Did not find PortMidi or its development headers.")

    def sources(self, build):
        return ['controllers/midi/portmidienumerator.cpp', 'controllers/midi/portmidicontroller.cpp']


class OpenGL(Dependence):

    def configure(self, build, conf):
        if build.platform_is_osx:
            build.env.AppendUnique(FRAMEWORKS='OpenGL')

        # Check for OpenGL (it's messy to do it for all three platforms).
        if (not conf.CheckLib('GL') and
                not conf.CheckLib('opengl32') and
                not conf.CheckCHeader('OpenGL/gl.h') and
                not conf.CheckCHeader('GL/gl.h')):
            raise Exception('Did not find OpenGL development files')

        if (not conf.CheckLib('GLU') and
                not conf.CheckLib('glu32') and
                not conf.CheckCHeader('OpenGL/glu.h')):
            raise Exception('Did not find GLU development files')


class SecurityFramework(Dependence):
    """The iOS/OS X security framework is used to implement sandboxing."""
    def configure(self, build, conf):
        if not build.platform_is_osx:
            return
        build.env.Append(CPPPATH='/System/Library/Frameworks/Security.framework/Headers/')
        build.env.Append(LINKFLAGS='-framework Security')


class CoreServices(Dependence):
    def configure(self, build, conf):
        if not build.platform_is_osx:
            return
        build.env.Append(CPPPATH='/System/Library/Frameworks/CoreServices.framework/Headers/')
        build.env.Append(LINKFLAGS='-framework CoreServices')

class IOKit(Dependence):
    """IOKit is used to get battery measurements on OS X and iOS."""
    def configure(self, build, conf):
        if not build.platform_is_osx:
            return
        build.env.Append(
            CPPPATH='/Library/Frameworks/IOKit.framework/Headers/')
        build.env.Append(LINKFLAGS='-framework IOKit')

class UPower(Dependence):
    """UPower is used to get battery measurements on Linux."""
    def configure(self, build, conf):
        if not build.platform_is_linux:
            return
        build.env.ParseConfig(
                'pkg-config upower-glib --silence-errors --cflags --libs')

class OggVorbis(Dependence):

    def configure(self, build, conf):
#        if build.platform_is_windows and build.machine_is_64bit:
            # For some reason this has to be checked this way on win64,
            # otherwise it looks for the dll lib which will cause a conflict
            # later
#            if not conf.CheckLib('vorbisfile_static'):
#                raise Exception('Did not find vorbisfile_static.lib or the libvorbisfile development headers.')
#        else:
        libs = ['libvorbisfile', 'vorbisfile']
        if not conf.CheckLib(libs):
            Exception('Did not find libvorbisfile.a, libvorbisfile.lib, '
                      'or the libvorbisfile development headers.')

        libs = ['libvorbis', 'vorbis']
        if not conf.CheckLib(libs):
            raise Exception(
                'Did not find libvorbis.a, libvorbis.lib, or the libvorbis development headers.')

        libs = ['libogg', 'ogg']
        if not conf.CheckLib(libs):
            raise Exception(
                'Did not find libogg.a, libogg.lib, or the libogg development headers')

        # libvorbisenc only exists on Linux, OSX and mingw32 on Windows. On
        # Windows with MSVS it is included in vorbisfile.dll. libvorbis and
        # libogg are included from build.py so don't add here.
        if not build.platform_is_windows or build.toolchain_is_gnu:
            vorbisenc_found = conf.CheckLib(['libvorbisenc', 'vorbisenc'])
            if not vorbisenc_found:
                raise Exception(
                    'Did not find libvorbisenc.a, libvorbisenc.lib, or the libvorbisenc development headers.')

    def sources(self, build):
        return ['sources/soundsourceoggvorbis.cpp']

class SndFile(Dependence):

    def configure(self, build, conf):
        # if not conf.CheckLibWithHeader(['sndfile', 'libsndfile', 'libsndfile-1'], 'sndfile.h', 'C'):
        # TODO: check for debug version on Windows when one is available
        if not conf.CheckLib(['sndfile', 'libsndfile', 'libsndfile-1']):
            raise Exception(
                "Did not find libsndfile or it\'s development headers")
        build.env.Append(CPPDEFINES='__SNDFILE__')

        if build.platform_is_windows and build.static_dependencies:
            build.env.Append(CPPDEFINES='FLAC__NO_DLL')
            conf.CheckLib('g72x')

    def sources(self, build):
        return ['sources/soundsourcesndfile.cpp']


class FLAC(Dependence):
    def configure(self, build, conf):
        if not conf.CheckHeader('FLAC/stream_decoder.h'):
            raise Exception('Did not find libFLAC development headers')
        libs = ['libFLAC', 'FLAC']
        if not conf.CheckLib(libs):
            raise Exception('Did not find libFLAC development libraries')

        if build.platform_is_windows and build.static_dependencies:
            build.env.Append(CPPDEFINES='FLAC__NO_DLL')

    def sources(self, build):
        return ['sources/soundsourceflac.cpp',]


class Qt(Dependence):
    DEFAULT_QT4DIRS = {'linux': '/usr/share/qt4',
                       'bsd': '/usr/local/lib/qt4',
                       'osx': '/Library/Frameworks',
                       'windows': 'C:\\qt\\4.6.0'}

    DEFAULT_QT5DIRS64 = {'linux': '/usr/lib/x86_64-linux-gnu/qt5',
                         'osx': '/Library/Frameworks',
                         'windows': 'C:\\qt\\5.0.1'}

    DEFAULT_QT5DIRS32 = {'linux': '/usr/lib/i386-linux-gnu/qt5',
                         'osx': '/Library/Frameworks',
                         'windows': 'C:\\qt\\5.0.1'}

    @staticmethod
    def qt5_enabled(build):
        return int(util.get_flags(build.env, 'qt5', 0))

    @staticmethod
    def uic(build):
        qt5 = Qt.qt5_enabled(build)
        return build.env.Uic5 if qt5 else build.env.Uic4

    @staticmethod
    def find_framework_libdir(qtdir, qt5):
        # Try pkg-config on Linux
        import sys
        if sys.platform.startswith('linux'):
            if any(os.access(os.path.join(path, 'pkg-config'), os.X_OK) for path in os.environ["PATH"].split(os.pathsep)):
                import subprocess
                try:
                    if qt5:
                        core = subprocess.Popen(["pkg-config", "--variable=libdir", "Qt5Core"], stdout = subprocess.PIPE).communicate()[0].rstrip()
                    else:
                        core = subprocess.Popen(["pkg-config", "--variable=libdir", "QtCore"], stdout = subprocess.PIPE).communicate()[0].rstrip()
                finally:
                    if os.path.isdir(core):
                        return core

        for d in (os.path.join(qtdir, x) for x in ['', 'Frameworks', 'lib']):
            core = os.path.join(d, 'QtCore.framework')
            if os.path.isdir(core):
                return d
        return None

    @staticmethod
    def enabled_modules(build):
        qt5 = Qt.qt5_enabled(build)
        qt_modules = [
            'QtCore', 'QtGui', 'QtOpenGL', 'QtXml', 'QtSvg',
            'QtSql', 'QtScript', 'QtNetwork',
            'QtTest', 'QtScriptTools'
        ]
        if qt5:
            qt_modules.extend(['QtWidgets', 'QtConcurrent'])
        return qt_modules

    @staticmethod
    def enabled_imageformats(build):
        qt5 = Qt.qt5_enabled(build)
        qt_imageformats = [
            'qgif', 'qico', 'qjpeg',  'qmng', 'qtga', 'qtiff', 'qsvg'
        ]
        if qt5:
            qt_imageformats.extend(['qdds', 'qicns', 'qjp2', 'qwbmp', 'qwebp'])
        return qt_imageformats

    def satisfy(self):
        pass

    def configure(self, build, conf):
        qt_modules = Qt.enabled_modules(build)

        qt5 = Qt.qt5_enabled(build)
        # Emit various Qt defines
        build.env.Append(CPPDEFINES=['QT_TABLET_SUPPORT'])

        if build.static_qt:
            build.env.Append(CPPDEFINES='QT_NODLL')
        else:
            build.env.Append(CPPDEFINES='QT_SHARED')

        if qt5:
            # Enable qt4 support.
            build.env.Append(CPPDEFINES='QT_DISABLE_DEPRECATED_BEFORE')

        # Set qt_sqlite_plugin flag if we should package the Qt SQLite plugin.
        build.flags['qt_sqlite_plugin'] = util.get_flags(
            build.env, 'qt_sqlite_plugin', 0)

        # Link in SQLite library if Qt is compiled statically
        if build.platform_is_windows and build.static_dependencies \
           and build.flags['qt_sqlite_plugin'] == 0 :
            conf.CheckLib('sqlite3');

        # Enable Qt include paths
        if build.platform_is_linux:
            if qt5 and not conf.CheckForPKG('Qt5Core', '5.0'):
                raise Exception('Qt >= 5.0 not found')
            elif not qt5 and not conf.CheckForPKG('QtCore', '4.6'):
                raise Exception('QT >= 4.6 not found')

            # This automatically converts QtXXX to Qt5XXX where appropriate.
            if qt5:
                build.env.EnableQt5Modules(qt_modules, debug=False)
            else:
                build.env.EnableQt4Modules(qt_modules, debug=False)

            if qt5:
                # Note that -reduce-relocations is enabled by default in Qt5.
                # So we must build the code with position independent code
                build.env.Append(CCFLAGS='-fPIC')

        elif build.platform_is_bsd:
            build.env.Append(LIBS=qt_modules)
            include_paths = ['$QTDIR/include/%s' % module
                             for module in qt_modules]
            build.env.Append(CPPPATH=include_paths)
        elif build.platform_is_osx:
            qtdir = build.env['QTDIR']
            build.env.Append(
                LINKFLAGS=' '.join('-framework %s' % m for m in qt_modules)
            )
            framework_path = Qt.find_framework_libdir(qtdir, qt5)
            if not framework_path:
                raise Exception(
                    'Could not find frameworks in Qt directory: %s' % qtdir)
            # Necessary for raw includes of headers like #include <qobject.h>
            build.env.Append(CPPPATH=[os.path.join(framework_path, '%s.framework' % m, 'Headers')
                                      for m in qt_modules])
            # Framework path needs to be altered for CCFLAGS as well since a
            # header include of QtCore/QObject.h looks for a QtCore.framework on
            # the search path and a QObject.h in QtCore.framework/Headers.
            build.env.Append(CCFLAGS=['-F%s' % os.path.join(framework_path)])
            build.env.Append(LINKFLAGS=['-F%s' % os.path.join(framework_path)])

            # Copied verbatim from qt4.py and qt5.py.
            # TODO(rryan): Get our fixes merged upstream so we can use qt4.py
            # and qt5.py for OS X.
            qt4_module_defines = {
                'QtScript'   : ['QT_SCRIPT_LIB'],
                'QtSvg'      : ['QT_SVG_LIB'],
                'Qt3Support' : ['QT_QT3SUPPORT_LIB','QT3_SUPPORT'],
                'QtSql'      : ['QT_SQL_LIB'],
                'QtXml'      : ['QT_XML_LIB'],
                'QtOpenGL'   : ['QT_OPENGL_LIB'],
                'QtGui'      : ['QT_GUI_LIB'],
                'QtNetwork'  : ['QT_NETWORK_LIB'],
                'QtCore'     : ['QT_CORE_LIB'],
            }
            qt5_module_defines = {
                'QtScript'   : ['QT_SCRIPT_LIB'],
                'QtSvg'      : ['QT_SVG_LIB'],
                'QtSql'      : ['QT_SQL_LIB'],
                'QtXml'      : ['QT_XML_LIB'],
                'QtOpenGL'   : ['QT_OPENGL_LIB'],
                'QtGui'      : ['QT_GUI_LIB'],
                'QtNetwork'  : ['QT_NETWORK_LIB'],
                'QtCore'     : ['QT_CORE_LIB'],
                'QtWidgets'  : ['QT_WIDGETS_LIB'],
            }

            module_defines = qt5_module_defines if qt5 else qt4_module_defines
            for module in qt_modules:
                build.env.AppendUnique(CPPDEFINES=module_defines.get(module, []))

            if qt5:
                build.env["QT5_MOCCPPPATH"] = build.env["CPPPATH"]
            else:
                build.env["QT4_MOCCPPPATH"] = build.env["CPPPATH"]
        elif build.platform_is_windows:
            # This automatically converts QtCore to QtCore[45][d] where
            # appropriate.
            if qt5:
                build.env.EnableQt5Modules(qt_modules,
                                           staticdeps=build.static_qt,
                                           debug=build.build_is_debug)
            else:
                build.env.EnableQt4Modules(qt_modules,
                                           staticdeps=build.static_qt,
                                           debug=build.build_is_debug)

            if build.static_qt:
                # Pulled from qt-4.8.2-source\mkspecs\win32-msvc2010\qmake.conf
                # QtCore
                build.env.Append(LIBS = 'kernel32')
                build.env.Append(LIBS = 'user32') # QtGui, QtOpenGL, libHSS1394
                build.env.Append(LIBS = 'shell32')
                build.env.Append(LIBS = 'uuid')
                build.env.Append(LIBS = 'ole32') # QtGui,
                build.env.Append(LIBS = 'advapi32') # QtGui, portaudio, portmidi
                build.env.Append(LIBS = 'ws2_32')   # QtGui, QtNetwork, libshout
                # QtGui
                build.env.Append(LIBS = 'gdi32') #QtOpenGL, libshout
                build.env.Append(LIBS = 'comdlg32')
                build.env.Append(LIBS = 'oleaut32')
                build.env.Append(LIBS = 'imm32')
                build.env.Append(LIBS = 'winmm')
                build.env.Append(LIBS = 'winspool')
                # QtOpenGL
                build.env.Append(LIBS = 'glu32')
                build.env.Append(LIBS = 'opengl32')

                # QtNetwork openssl-linked
                build.env.Append(LIBS = 'crypt32')

                # NOTE(rryan): If you are adding a plugin here, you must also
                # update src/mixxxapplication.cpp to define a Q_IMPORT_PLUGIN
                # for it. Not all imageformats plugins are built as .libs when
                # building Qt statically on Windows. Check the build environment
                # to see exactly what's available as a standalone .lib vs linked
                # into Qt .libs by default.

                # iconengines plugins
                build.env.Append(LIBPATH=[
                    os.path.join(build.env['QTDIR'],'plugins/iconengines')])
                build.env.Append(LIBS = 'qsvgicon')

                # imageformats plugins
                build.env.Append(LIBPATH=[
                    os.path.join(build.env['QTDIR'],'plugins/imageformats')])
                build.env.Append(LIBS = 'qico')
                build.env.Append(LIBS = 'qsvg')
                build.env.Append(LIBS = 'qtga')

                # accessibility plugins
                build.env.Append(LIBPATH=[
                    os.path.join(build.env['QTDIR'],'plugins/accessible')])
                build.env.Append(LIBS = 'qtaccessiblewidgets')


        # Set the rpath for linux/bsd/osx.
        # This is not supported on OS X before the 10.5 SDK.
        using_104_sdk = (str(build.env["CCFLAGS"]).find("10.4") >= 0)
        compiling_on_104 = False
        if build.platform_is_osx:
            compiling_on_104 = (
                os.popen('sw_vers').readlines()[1].find('10.4') >= 0)
        if not build.platform_is_windows and not (using_104_sdk or compiling_on_104):
            qtdir = build.env['QTDIR']
            framework_path = Qt.find_framework_libdir(qtdir, qt5)
            if os.path.isdir(framework_path):
                build.env.Append(LINKFLAGS="-Wl,-rpath," + framework_path)
                build.env.Append(LINKFLAGS="-L" + framework_path)

        # Mixxx requires C++11 support. Windows enables C++11 features by
        # default but Clang/GCC require a flag.
        if not build.platform_is_windows:
            build.env.Append(CXXFLAGS='-std=c++11')


class TestHeaders(Dependence):
    def configure(self, build, conf):
        build.env.Append(CPPPATH="#lib/gtest-1.7.0/include")

class FidLib(Dependence):

    def sources(self, build):
        symbol = None
        if build.platform_is_windows:
            if build.toolchain_is_msvs:
                symbol = 'T_MSVC'
            elif build.crosscompile:
                # Not sure why, but fidlib won't build with mingw32msvc and
                # T_MINGW
                symbol = 'T_LINUX'
            elif build.toolchain_is_gnu:
                symbol = 'T_MINGW'
        else:
            symbol = 'T_LINUX'

        return [build.env.StaticObject('#lib/fidlib-0.9.10/fidlib.c',
                                       CPPDEFINES=symbol)]

    def configure(self, build, conf):
        build.env.Append(CPPPATH='#lib/fidlib-0.9.10/')


class ReplayGain(Dependence):

    def sources(self, build):
        return ["#lib/replaygain/replaygain.cpp"]

    def configure(self, build, conf):
        build.env.Append(CPPPATH="#lib/replaygain")


class Ebur128Mit(Dependence):
    INTERNAL_PATH = '#lib/libebur128-1.1.0'
    INTERNAL_LINK = False

    def sources(self, build):
        if self.INTERNAL_LINK:
            return ['%s/ebur128/ebur128.c' % self.INTERNAL_PATH]

    def configure(self, build, conf, env=None):
        if env is None:
            env = build.env
        if not conf.CheckLib(['ebur128', 'libebur128']):
            self.INTERNAL_LINK = True;
            env.Append(CPPPATH=['%s/ebur128' % self.INTERNAL_PATH])
            #env.Append(CPPDEFINES='USE_SPEEX_RESAMPLER') # Required for unused EBUR128_MODE_TRUE_PEAK
            if not conf.CheckHeader('sys/queue.h'):
                env.Append(CPPPATH=['%s/ebur128/queue' % self.INTERNAL_PATH])


class SoundTouch(Dependence):
    SOUNDTOUCH_INTERNAL_PATH = '#lib/soundtouch-1.9.2'
    INTERNAL_LINK = True

    def sources(self, build):
        if self.INTERNAL_LINK:
            return ['engine/enginebufferscalest.cpp',
                    '%s/AAFilter.cpp' % self.SOUNDTOUCH_INTERNAL_PATH,
                    '%s/BPMDetect.cpp' % self.SOUNDTOUCH_INTERNAL_PATH,
                    '%s/FIFOSampleBuffer.cpp' % self.SOUNDTOUCH_INTERNAL_PATH,
                    '%s/FIRFilter.cpp' % self.SOUNDTOUCH_INTERNAL_PATH,
                    '%s/InterpolateCubic.cpp' % self.SOUNDTOUCH_INTERNAL_PATH,
                    '%s/InterpolateLinear.cpp' % self.SOUNDTOUCH_INTERNAL_PATH,
                    '%s/InterpolateShannon.cpp' % self.SOUNDTOUCH_INTERNAL_PATH,
                    '%s/PeakFinder.cpp' % self.SOUNDTOUCH_INTERNAL_PATH,
                    '%s/RateTransposer.cpp' % self.SOUNDTOUCH_INTERNAL_PATH,
                    '%s/SoundTouch.cpp' % self.SOUNDTOUCH_INTERNAL_PATH,
                    '%s/TDStretch.cpp' % self.SOUNDTOUCH_INTERNAL_PATH,
                    # SoundTouch CPU optimizations are only for x86
                    # architectures. SoundTouch automatically ignores these files
                    # when it is not being built for an architecture that supports
                    # them.
                    '%s/cpu_detect_x86.cpp' % self.SOUNDTOUCH_INTERNAL_PATH,
                    '%s/mmx_optimized.cpp' % self.SOUNDTOUCH_INTERNAL_PATH,
                    '%s/sse_optimized.cpp' % self.SOUNDTOUCH_INTERNAL_PATH]
        else:
            return ['engine/enginebufferscalest.cpp']

    def configure(self, build, conf, env=None):
        if env is None:
            env = build.env

        if build.platform_is_linux:
            # Try using system lib
            if conf.CheckForPKG('soundtouch', '1.8.0'):
                # System Lib found
                build.env.ParseConfig('pkg-config soundtouch --silence-errors \
                                      --cflags --libs')
                self.INTERNAL_LINK = False

        if self.INTERNAL_LINK:
            env.Append(CPPPATH=[self.SOUNDTOUCH_INTERNAL_PATH])

            # Prevents circular import.
            from features import Optimize

            # If we do not want optimizations then disable them.
            optimize = (build.flags['optimize'] if 'optimize' in build.flags
                        else Optimize.get_optimization_level(build))
            if optimize == Optimize.LEVEL_OFF:
                env.Append(CPPDEFINES='SOUNDTOUCH_DISABLE_X86_OPTIMIZATIONS')

class RubberBand(Dependence):
    def sources(self, build):
        sources = ['engine/enginebufferscalerubberband.cpp', ]
        return sources

    def configure(self, build, conf, env=None):
        if env is None:
            env = build.env
        if not conf.CheckLib(['rubberband', 'librubberband']):
            raise Exception(
                "Could not find librubberband or its development headers.")


class TagLib(Dependence):
    def configure(self, build, conf):
        libs = ['tag']
        if not conf.CheckLib(libs):
            raise Exception(
                "Could not find libtag or its development headers.")

        # Karmic seems to have an issue with mp4tag.h where they don't include
        # the files correctly. Adding this folder ot the include path should fix
        # it, though might cause issues. This is safe to remove once we
        # deprecate Karmic support. rryan 2/2011
        build.env.Append(CPPPATH='/usr/include/taglib/')

        if build.platform_is_windows and build.static_dependencies:
            build.env.Append(CPPDEFINES='TAGLIB_STATIC')


class Chromaprint(Dependence):
    def configure(self, build, conf):
        if not conf.CheckLib(['chromaprint', 'libchromaprint', 'chromaprint_p', 'libchromaprint_p']):
            raise Exception(
                "Could not find libchromaprint or its development headers.")
        if build.platform_is_windows and build.static_dependencies:
            build.env.Append(CPPDEFINES='CHROMAPRINT_NODLL')

            # On Windows, we link chromaprint with FFTW3.
            if not conf.CheckLib(['fftw', 'libfftw', 'fftw3', 'libfftw3', 'libfftw-3.3']):
                raise Exception(
                    "Could not find fftw3 or its development headers.")


class ProtoBuf(Dependence):
    def configure(self, build, conf):
        libs = ['libprotobuf-lite', 'protobuf-lite', 'libprotobuf', 'protobuf']
        if build.platform_is_windows:
            if not build.static_dependencies:
                build.env.Append(CPPDEFINES='PROTOBUF_USE_DLLS')
        if not conf.CheckLib(libs):
            raise Exception(
                "Could not find libprotobuf or its development headers.")

class FpClassify(Dependence):

    def enabled(self, build):
        return build.toolchain_is_gnu

    # This is a wrapper arround the fpclassify function that pevents inlining
    # It is compiled without optimization and allows to use these function
    # from -ffast-math optimized objects
    def sources(self, build):
        # add this file without fast-math flag
        env = build.env.Clone()
        if '-ffast-math' in env['CCFLAGS']:
                env['CCFLAGS'].remove('-ffast-math')
        return env.Object('util/fpclassify.cpp')

class QtScriptByteArray(Dependence):
    def configure(self, build, conf):
        build.env.Append(CPPPATH='#lib/qtscript-bytearray')

    def sources(self, build):
        return ['#lib/qtscript-bytearray/bytearrayclass.cpp',
                '#lib/qtscript-bytearray/bytearrayprototype.cpp']

class PortAudioRingBuffer(Dependence):
    def configure(self, build, conf):
        build.env.Append(CPPPATH='#lib/portaudio')

    def sources(self, build):
        return ['#lib/portaudio/pa_ringbuffer.c']

class Reverb(Dependence):
    def configure(self, build, conf):
        build.env.Append(CPPPATH='#lib/reverb')

    def sources(self, build):
        return ['#lib/reverb/Reverb.cc']


class MixxxCore(Feature):

    def description(self):
        return "Mixxx Core Features"

    def enabled(self, build):
        return True

    def sources(self, build):
        sources = ["control/control.cpp",
                   "control/controlaudiotaperpot.cpp",
                   "control/controlbehavior.cpp",
                   "control/controleffectknob.cpp",
                   "control/controlindicator.cpp",
                   "control/controllinpotmeter.cpp",
                   "control/controllogpotmeter.cpp",
                   "control/controlmodel.cpp",
                   "control/controlobject.cpp",
                   "control/controlobjectscript.cpp",
                   "control/controlpotmeter.cpp",
                   "control/controlproxy.cpp",
                   "control/controlpushbutton.cpp",
                   "control/controlttrotary.cpp",

                   "controllers/dlgcontrollerlearning.cpp",
                   "controllers/dlgprefcontroller.cpp",
                   "controllers/dlgprefcontrollers.cpp",
                   "dialog/dlgabout.cpp",
                   "dialog/dlgdevelopertools.cpp",

                   "preferences/configobject.cpp",
                   "preferences/dialog/dlgprefautodj.cpp",
                   "preferences/dialog/dlgprefcontrols.cpp",
                   "preferences/dialog/dlgprefcrossfader.cpp",
                   "preferences/dialog/dlgprefeffects.cpp",
                   "preferences/dialog/dlgprefeq.cpp",
                   "preferences/dialog/dlgpreferences.cpp",
                   "preferences/dialog/dlgpreflibrary.cpp",
                   "preferences/dialog/dlgprefnovinyl.cpp",
                   "preferences/dialog/dlgprefrecord.cpp",
                   "preferences/dialog/dlgprefreplaygain.cpp",
                   "preferences/dialog/dlgprefsound.cpp",
                   "preferences/dialog/dlgprefsounditem.cpp",
                   "preferences/dialog/dlgprefwaveform.cpp",
                   "preferences/settingsmanager.cpp",
                   "preferences/replaygainsettings.cpp",
                   "preferences/upgrade.cpp",
                   "preferences/dlgpreferencepage.cpp",


                   "effects/effectmanifest.cpp",
                   "effects/effectmanifestparameter.cpp",

                   "effects/effectchain.cpp",
                   "effects/effect.cpp",
                   "effects/effectparameter.cpp",

                   "effects/effectrack.cpp",
                   "effects/effectchainslot.cpp",
                   "effects/effectslot.cpp",
                   "effects/effectparameterslotbase.cpp",
                   "effects/effectparameterslot.cpp",
                   "effects/effectbuttonparameterslot.cpp",

                   "effects/effectsmanager.cpp",
                   "effects/effectchainmanager.cpp",
                   "effects/effectsbackend.cpp",

                   "effects/native/nativebackend.cpp",
                   "effects/native/bitcrushereffect.cpp",
                   "effects/native/linkwitzriley8eqeffect.cpp",
                   "effects/native/bessel4lvmixeqeffect.cpp",
                   "effects/native/bessel8lvmixeqeffect.cpp",
<<<<<<< HEAD
                   "effects/native/loudnesscontoureffect.cpp",
=======
                   "effects/native/threebandbiquadeqeffect.cpp",
>>>>>>> 9489ba34
                   "effects/native/graphiceqeffect.cpp",
                   "effects/native/flangereffect.cpp",
                   "effects/native/filtereffect.cpp",
                   "effects/native/moogladder4filtereffect.cpp",
                   "effects/native/reverbeffect.cpp",
                   "effects/native/echoeffect.cpp",
                   "effects/native/autopaneffect.cpp",
                   "effects/native/phasereffect.cpp",

                   "engine/effects/engineeffectsmanager.cpp",
                   "engine/effects/engineeffectrack.cpp",
                   "engine/effects/engineeffectchain.cpp",
                   "engine/effects/engineeffect.cpp",

                   "engine/sync/basesyncablelistener.cpp",
                   "engine/sync/enginesync.cpp",
                   "engine/sync/synccontrol.cpp",
                   "engine/sync/internalclock.cpp",

                   "engine/engineworker.cpp",
                   "engine/engineworkerscheduler.cpp",
                   "engine/enginebuffer.cpp",
                   "engine/enginebufferscale.cpp",
                   "engine/enginebufferscalelinear.cpp",
                   "engine/enginefilterbiquad1.cpp",
                   "engine/enginefiltermoogladder4.cpp",
                   "engine/enginefilterbessel4.cpp",
                   "engine/enginefilterbessel8.cpp",
                   "engine/enginefilterbutterworth4.cpp",
                   "engine/enginefilterbutterworth8.cpp",
                   "engine/enginefilterlinkwitzriley4.cpp",
                   "engine/enginefilterlinkwitzriley8.cpp",
                   "engine/enginefilter.cpp",
                   "engine/engineobject.cpp",
                   "engine/enginepregain.cpp",
                   "engine/enginechannel.cpp",
                   "engine/enginemaster.cpp",
                   "engine/enginedelay.cpp",
                   "engine/enginevumeter.cpp",
                   "engine/enginesidechaincompressor.cpp",
                   "engine/sidechain/enginesidechain.cpp",
                   "engine/sidechain/networkstreamworker.cpp",
                   "engine/enginexfader.cpp",
                   "engine/enginemicrophone.cpp",
                   "engine/enginedeck.cpp",
                   "engine/engineaux.cpp",
                   "engine/channelmixer_autogen.cpp",

                   "engine/enginecontrol.cpp",
                   "engine/ratecontrol.cpp",
                   "engine/positionscratchcontroller.cpp",
                   "engine/loopingcontrol.cpp",
                   "engine/bpmcontrol.cpp",
                   "engine/keycontrol.cpp",
                   "engine/cuecontrol.cpp",
                   "engine/quantizecontrol.cpp",
                   "engine/clockcontrol.cpp",
                   "engine/readaheadmanager.cpp",
                   "engine/enginetalkoverducking.cpp",
                   "engine/cachingreader.cpp",
                   "engine/cachingreaderchunk.cpp",
                   "engine/cachingreaderworker.cpp",

                   "analyzer/analyzerqueue.cpp",
                   "analyzer/analyzerwaveform.cpp",
                   "analyzer/analyzergain.cpp",
                   "analyzer/analyzerebur128.cpp",

                   "controllers/controller.cpp",
                   "controllers/controllerengine.cpp",
                   "controllers/controllerenumerator.cpp",
                   "controllers/controllerlearningeventfilter.cpp",
                   "controllers/controllermanager.cpp",
                   "controllers/controllerpresetfilehandler.cpp",
                   "controllers/controllerpresetinfo.cpp",
                   "controllers/controllerpresetinfoenumerator.cpp",
                   "controllers/controlpickermenu.cpp",
                   "controllers/controllermappingtablemodel.cpp",
                   "controllers/controllerinputmappingtablemodel.cpp",
                   "controllers/controlleroutputmappingtablemodel.cpp",
                   "controllers/delegates/controldelegate.cpp",
                   "controllers/delegates/midichanneldelegate.cpp",
                   "controllers/delegates/midiopcodedelegate.cpp",
                   "controllers/delegates/midibytedelegate.cpp",
                   "controllers/delegates/midioptionsdelegate.cpp",
                   "controllers/learningutils.cpp",
                   "controllers/midi/midimessage.cpp",
                   "controllers/midi/midiutils.cpp",
                   "controllers/midi/midicontroller.cpp",
                   "controllers/midi/midicontrollerpresetfilehandler.cpp",
                   "controllers/midi/midienumerator.cpp",
                   "controllers/midi/midioutputhandler.cpp",
                   "controllers/softtakeover.cpp",
                   "controllers/keyboard/keyboardeventfilter.cpp",

                   "main.cpp",
                   "mixxx.cpp",
                   "mixxxapplication.cpp",
                   "errordialoghandler.cpp",

                   "sources/audiosource.cpp",
                   "sources/soundsource.cpp",
                   "sources/soundsourceplugin.cpp",
                   "sources/soundsourcepluginlibrary.cpp",
                   "sources/soundsourceproviderregistry.cpp",
                   "sources/soundsourceproxy.cpp",

                   "widget/controlwidgetconnection.cpp",
                   "widget/wbasewidget.cpp",
                   "widget/wwidget.cpp",
                   "widget/wwidgetgroup.cpp",
                   "widget/wwidgetstack.cpp",
                   "widget/wsizeawarestack.cpp",
                   "widget/wlabel.cpp",
                   "widget/wtracktext.cpp",
                   "widget/wnumber.cpp",
                   "widget/wnumberdb.cpp",
                   "widget/wnumberpos.cpp",
                   "widget/wnumberrate.cpp",
                   "widget/wknob.cpp",
                   "widget/wknobcomposed.cpp",
                   "widget/wdisplay.cpp",
                   "widget/wvumeter.cpp",
                   "widget/wpushbutton.cpp",
                   "widget/weffectpushbutton.cpp",
                   "widget/wslidercomposed.cpp",
                   "widget/wstatuslight.cpp",
                   "widget/woverview.cpp",
                   "widget/woverviewlmh.cpp",
                   "widget/woverviewhsv.cpp",
                   "widget/woverviewrgb.cpp",
                   "widget/wspinny.cpp",
                   "widget/wskincolor.cpp",
                   "widget/wsearchlineedit.cpp",
                   "widget/wpixmapstore.cpp",
                   "widget/wimagestore.cpp",
                   "widget/hexspinbox.cpp",
                   "widget/wtrackproperty.cpp",
                   "widget/wstarrating.cpp",
                   "widget/weffectchain.cpp",
                   "widget/weffect.cpp",
                   "widget/weffectparameter.cpp",
                   "widget/weffectbuttonparameter.cpp",
                   "widget/weffectparameterbase.cpp",
                   "widget/wtime.cpp",
                   "widget/wkey.cpp",
                   "widget/wbattery.cpp",
                   "widget/wcombobox.cpp",
                   "widget/wsplitter.cpp",
                   "widget/wcoverart.cpp",
                   "widget/wcoverartlabel.cpp",
                   "widget/wcoverartmenu.cpp",
                   "widget/wsingletoncontainer.cpp",
                   "widget/wmainmenubar.cpp",

                   "musicbrainz/network.cpp",
                   "musicbrainz/tagfetcher.cpp",
                   "musicbrainz/gzip.cpp",
                   "musicbrainz/crc.c",
                   "musicbrainz/acoustidclient.cpp",
                   "musicbrainz/chromaprinter.cpp",
                   "musicbrainz/musicbrainzclient.cpp",

                   "widget/wtracktableview.cpp",
                   "widget/wtracktableviewheader.cpp",
                   "widget/wlibrarysidebar.cpp",
                   "widget/wlibrary.cpp",
                   "widget/wlibrarytableview.cpp",
                   "widget/wanalysislibrarytableview.cpp",
                   "widget/wlibrarytextbrowser.cpp",
                   "library/trackcollection.cpp",
                   "library/basesqltablemodel.cpp",
                   "library/basetrackcache.cpp",
                   "library/columncache.cpp",
                   "library/librarytablemodel.cpp",
                   "library/searchquery.cpp",
                   "library/searchqueryparser.cpp",
                   "library/analysislibrarytablemodel.cpp",
                   "library/missingtablemodel.cpp",
                   "library/hiddentablemodel.cpp",
                   "library/proxytrackmodel.cpp",
                   "library/coverart.cpp",
                   "library/coverartcache.cpp",
                   "library/coverartutils.cpp",

                   "library/playlisttablemodel.cpp",
                   "library/libraryfeature.cpp",
                   "library/analysisfeature.cpp",
                   "library/autodj/autodjfeature.cpp",
                   "library/autodj/autodjprocessor.cpp",
                   "library/dao/directorydao.cpp",
                   "library/mixxxlibraryfeature.cpp",
                   "library/baseplaylistfeature.cpp",
                   "library/playlistfeature.cpp",
                   "library/setlogfeature.cpp",
                   "library/autodj/dlgautodj.cpp",
                   "library/dlganalysis.cpp",
                   "library/dlgcoverartfullsize.cpp",
                   "library/dlghidden.cpp",
                   "library/dlgmissing.cpp",
                   "library/dlgtagfetcher.cpp",
                   "library/dlgtrackinfo.cpp",

                   "library/browse/browsetablemodel.cpp",
                   "library/browse/browsethread.cpp",
                   "library/browse/browsefeature.cpp",
                   "library/browse/foldertreemodel.cpp",

                   "library/export/trackexportdlg.cpp",
                   "library/export/trackexportwizard.cpp",
                   "library/export/trackexportworker.cpp",

                   "library/recording/recordingfeature.cpp",
                   "library/recording/dlgrecording.cpp",
                   "recording/recordingmanager.cpp",
                   "engine/sidechain/enginerecord.cpp",

                   # External Library Features
                   "library/baseexternallibraryfeature.cpp",
                   "library/baseexternaltrackmodel.cpp",
                   "library/baseexternalplaylistmodel.cpp",
                   "library/rhythmbox/rhythmboxfeature.cpp",

                   "library/banshee/bansheefeature.cpp",
                   "library/banshee/bansheeplaylistmodel.cpp",
                   "library/banshee/bansheedbconnection.cpp",

                   "library/itunes/itunesfeature.cpp",
                   "library/traktor/traktorfeature.cpp",

                   "library/cratefeature.cpp",
                   "library/sidebarmodel.cpp",
                   "library/library.cpp",

                   "library/scanner/libraryscanner.cpp",
                   "library/scanner/libraryscannerdlg.cpp",
                   "library/scanner/scannertask.cpp",
                   "library/scanner/importfilestask.cpp",
                   "library/scanner/recursivescandirectorytask.cpp",

                   "library/dao/cratedao.cpp",
                   "library/cratetablemodel.cpp",
                   "library/dao/cuedao.cpp",
                   "library/dao/cue.cpp",
                   "library/dao/trackdao.cpp",
                   "library/dao/playlistdao.cpp",
                   "library/dao/libraryhashdao.cpp",
                   "library/dao/settingsdao.cpp",
                   "library/dao/analysisdao.cpp",
                   "library/dao/autodjcratesdao.cpp",

                   "library/librarycontrol.cpp",
                   "library/schemamanager.cpp",
                   "library/songdownloader.cpp",
                   "library/starrating.cpp",
                   "library/stardelegate.cpp",
                   "library/stareditor.cpp",
                   "library/bpmdelegate.cpp",
                   "library/previewbuttondelegate.cpp",
                   "library/coverartdelegate.cpp",

                   "library/treeitemmodel.cpp",
                   "library/treeitem.cpp",

                   "library/parser.cpp",
                   "library/parserpls.cpp",
                   "library/parserm3u.cpp",
                   "library/parsercsv.cpp",

                   "widget/wwaveformviewer.cpp",

                   "waveform/sharedglcontext.cpp",
                   "waveform/waveform.cpp",
                   "waveform/waveformfactory.cpp",
                   "waveform/waveformwidgetfactory.cpp",
                   "waveform/vsyncthread.cpp",
                   "waveform/guitick.cpp",
                   "waveform/visualplayposition.cpp",
                   "waveform/renderers/waveformwidgetrenderer.cpp",
                   "waveform/renderers/waveformrendererabstract.cpp",
                   "waveform/renderers/waveformrenderbackground.cpp",
                   "waveform/renderers/waveformrendermark.cpp",
                   "waveform/renderers/waveformrendermarkrange.cpp",
                   "waveform/renderers/waveformrenderbeat.cpp",
                   "waveform/renderers/waveformrendererendoftrack.cpp",
                   "waveform/renderers/waveformrendererpreroll.cpp",

                   "waveform/renderers/waveformrendererfilteredsignal.cpp",
                   "waveform/renderers/waveformrendererhsv.cpp",
                   "waveform/renderers/waveformrendererrgb.cpp",
                   "waveform/renderers/qtwaveformrendererfilteredsignal.cpp",
                   "waveform/renderers/qtwaveformrenderersimplesignal.cpp",

                   "waveform/renderers/waveformsignalcolors.cpp",

                   "waveform/renderers/waveformrenderersignalbase.cpp",
                   "waveform/renderers/waveformmark.cpp",
                   "waveform/renderers/waveformmarkproperties.cpp",
                   "waveform/renderers/waveformmarkset.cpp",
                   "waveform/renderers/waveformmarkrange.cpp",
                   "waveform/renderers/glwaveformrenderersimplesignal.cpp",
                   "waveform/renderers/glwaveformrendererrgb.cpp",
                   "waveform/renderers/glwaveformrendererfilteredsignal.cpp",
                   "waveform/renderers/glslwaveformrenderersignal.cpp",
                   "waveform/renderers/glvsynctestrenderer.cpp",

                   "waveform/widgets/waveformwidgetabstract.cpp",
                   "waveform/widgets/emptywaveformwidget.cpp",
                   "waveform/widgets/softwarewaveformwidget.cpp",
                   "waveform/widgets/hsvwaveformwidget.cpp",
                   "waveform/widgets/rgbwaveformwidget.cpp",
                   "waveform/widgets/qtwaveformwidget.cpp",
                   "waveform/widgets/qtsimplewaveformwidget.cpp",
                   "waveform/widgets/glwaveformwidget.cpp",
                   "waveform/widgets/glsimplewaveformwidget.cpp",
                   "waveform/widgets/glvsynctestwidget.cpp",

                   "waveform/widgets/glslwaveformwidget.cpp",

                   "waveform/widgets/glrgbwaveformwidget.cpp",

                   "skin/imginvert.cpp",
                   "skin/imgloader.cpp",
                   "skin/imgcolor.cpp",
                   "skin/skinloader.cpp",
                   "skin/legacyskinparser.cpp",
                   "skin/colorschemeparser.cpp",
                   "skin/tooltips.cpp",
                   "skin/skincontext.cpp",
                   "skin/svgparser.cpp",
                   "skin/pixmapsource.cpp",
                   "skin/launchimage.cpp",

                   "track/beatfactory.cpp",
                   "track/beatgrid.cpp",
                   "track/beatmap.cpp",
                   "track/beatutils.cpp",
                   "track/bpm.cpp",
                   "track/keyfactory.cpp",
                   "track/keys.cpp",
                   "track/keyutils.cpp",
                   "track/playcounter.cpp",
                   "track/replaygain.cpp",
                   "track/track.cpp",
                   "track/trackmetadata.cpp",
                   "track/trackmetadatataglib.cpp",
                   "track/tracknumbers.cpp",

                   "mixer/auxiliary.cpp",
                   "mixer/baseplayer.cpp",
                   "mixer/basetrackplayer.cpp",
                   "mixer/deck.cpp",
                   "mixer/microphone.cpp",
                   "mixer/playerinfo.cpp",
                   "mixer/playermanager.cpp",
                   "mixer/previewdeck.cpp",
                   "mixer/sampler.cpp",
                   "mixer/samplerbank.cpp",

                   "soundio/sounddevice.cpp",
                   "soundio/sounddevicenetwork.cpp",
                   "engine/sidechain/enginenetworkstream.cpp",
                   "soundio/soundmanager.cpp",
                   "soundio/soundmanagerconfig.cpp",
                   "soundio/soundmanagerutil.cpp",

                   "encoder/encoder.cpp",
                   "encoder/encodermp3.cpp",
                   "encoder/encodervorbis.cpp",

                   "util/sleepableqthread.cpp",
                   "util/statsmanager.cpp",
                   "util/stat.cpp",
                   "util/statmodel.cpp",
                   "util/duration.cpp",
                   "util/time.cpp",
                   "util/timer.cpp",
                   "util/performancetimer.cpp",
                   "util/threadcputimer.cpp",
                   "util/version.cpp",
                   "util/rlimit.cpp",
                   "util/battery/battery.cpp",
                   "util/valuetransformer.cpp",
                   "util/sandbox.cpp",
                   "util/file.cpp",
                   "util/mac.cpp",
                   "util/task.cpp",
                   "util/experiment.cpp",
                   "util/xml.cpp",
                   "util/tapfilter.cpp",
                   "util/movinginterquartilemean.cpp",
                   "util/console.cpp",
                   "util/dbid.cpp",
                   "util/sample.cpp",
                   "util/samplebuffer.cpp",
                   "util/singularsamplebuffer.cpp",
                   "util/circularsamplebuffer.cpp",
                   "util/rotary.cpp",
                   "util/logging.cpp",
                   "util/cmdlineargs.cpp",
                   "util/audiosignal.cpp",

                   '#res/mixxx.qrc'
                   ]

        proto_args = {
            'PROTOCPROTOPATH': ['src'],
            'PROTOCPYTHONOUTDIR': '',  # set to None to not generate python
            'PROTOCOUTDIR': build.build_dir,
            'PROTOCCPPOUTFLAGS': '',
            #'PROTOCCPPOUTFLAGS': "dllexport_decl=PROTOCONFIG_EXPORT:"
        }
        proto_sources = SCons.Glob('proto/*.proto')
        proto_objects = [build.env.Protoc([], proto_source, **proto_args)[0]
                         for proto_source in proto_sources]
        sources.extend(proto_objects)

        # Uic these guys (they're moc'd automatically after this) - Generates
        # the code for the QT UI forms.
        ui_files = [
            'controllers/dlgcontrollerlearning.ui',
            'controllers/dlgprefcontrollerdlg.ui',
            'controllers/dlgprefcontrollersdlg.ui',
            'dialog/dlgaboutdlg.ui',
            'dialog/dlgdevelopertoolsdlg.ui',
            'library/autodj/dlgautodj.ui',
            'library/dlganalysis.ui',
            'library/dlgcoverartfullsize.ui',
            'library/dlghidden.ui',
            'library/dlgmissing.ui',
            'library/dlgtagfetcher.ui',
            'library/dlgtrackinfo.ui',
            'library/export/dlgtrackexport.ui',
            'library/recording/dlgrecording.ui',
            'preferences/dialog/dlgprefautodjdlg.ui',
            'preferences/dialog/dlgprefbeatsdlg.ui',
            'preferences/dialog/dlgprefcontrolsdlg.ui',
            'preferences/dialog/dlgprefcrossfaderdlg.ui',
            'preferences/dialog/dlgprefeffectsdlg.ui',
            'preferences/dialog/dlgprefeqdlg.ui',
            'preferences/dialog/dlgpreferencesdlg.ui',
            'preferences/dialog/dlgprefkeydlg.ui',
            'preferences/dialog/dlgpreflibrarydlg.ui',
            'preferences/dialog/dlgprefnovinyldlg.ui',
            'preferences/dialog/dlgprefrecorddlg.ui',
            'preferences/dialog/dlgprefreplaygaindlg.ui',
            'preferences/dialog/dlgprefsounddlg.ui',
            'preferences/dialog/dlgprefsounditem.ui',
            'preferences/dialog/dlgprefvinyldlg.ui',
            'preferences/dialog/dlgprefwaveformdlg.ui',
        ]
        map(Qt.uic(build), ui_files)

        if build.platform_is_windows:
            # Add Windows resource file with icons and such
            # force manifest file creation, apparently not necessary for all
            # people but necessary for this committers handicapped windows
            # installation -- bkgood
            if build.toolchain_is_msvs:
                build.env.Append(LINKFLAGS="/MANIFEST")
        elif build.platform_is_osx:
            # Need extra room for code signing (App Store)
            build.env.Append(LINKFLAGS="-Wl,-headerpad,ffff")
            build.env.Append(LINKFLAGS="-Wl,-headerpad_max_install_names")

        return sources

    def configure(self, build, conf):
        # Evaluate this define. There are a lot of different things around the
        # codebase that use different defines. (AMD64, x86_64, x86, i386, i686,
        # EM64T). We need to unify them together.
        if not build.machine == 'alpha':
            build.env.Append(CPPDEFINES=build.machine)

        # TODO(rryan): Quick hack to get the build number in title bar. Clean up
        # later.
        if int(SCons.ARGUMENTS.get('build_number_in_title_bar', 0)):
            build.env.Append(CPPDEFINES='MIXXX_BUILD_NUMBER_IN_TITLE_BAR')

        if build.build_is_debug:
            build.env.Append(CPPDEFINES='MIXXX_BUILD_DEBUG')
        elif build.build_is_release:
            build.env.Append(CPPDEFINES='MIXXX_BUILD_RELEASE')
            # Disable assert.h assertions in release mode. Some libraries use
            # this as a signal for when to enable code that should be disabled
            # in release mode.
            build.env.Append(CPPDEFINES='NDEBUG')

            # In a release build we want to disable all Q_ASSERTs in Qt headers
            # that we include. We can't define QT_NO_DEBUG because that would
            # mean turning off QDebug output. qt_noop() is what Qt defines
            # Q_ASSERT to be when QT_NO_DEBUG is defined.
            build.env.Append(CPPDEFINES="'Q_ASSERT(x)=qt_noop()'")

        if int(SCons.ARGUMENTS.get('debug_assertions_fatal', 0)):
            build.env.Append(CPPDEFINES='MIXXX_DEBUG_ASSERTIONS_FATAL')

        if build.toolchain_is_gnu:
            # Default GNU Options
            build.env.Append(CCFLAGS='-pipe')
            build.env.Append(CCFLAGS='-Wall')
            if build.compiler_is_clang:
                # Quiet down Clang warnings about inconsistent use of override
                # keyword until Qt fixes qt_metacall.
                build.env.Append(CCFLAGS='-Wno-inconsistent-missing-override')

                # Do not warn about use of the deprecated 'register' keyword
                # since it produces noise from libraries we depend on using it.
                build.env.Append(CCFLAGS='-Wno-deprecated-register')

                # Warn about implicit fallthrough.
                build.env.Append(CCFLAGS='-Wimplicit-fallthrough')

                # Enable thread-safety analysis.
                # http://clang.llvm.org/docs/ThreadSafetyAnalysis.html
                build.env.Append(CCFLAGS='-Wthread-safety')
            build.env.Append(CCFLAGS='-Wextra')

            # Always generate debugging info.
            build.env.Append(CCFLAGS='-g')
        elif build.toolchain_is_msvs:
            # Validate the specified winlib directory exists
            mixxx_lib_path = SCons.ARGUMENTS.get(
                'winlib', '..\\..\\..\\mixxx-win32lib-msvc100-release')
            if not os.path.exists(mixxx_lib_path):
                print mixxx_lib_path
                raise Exception("Winlib path does not exist! Please specify your winlib directory"
                                "path by running 'scons winlib=[path]'")
                Script.Exit(1)

            # Set include and library paths to work with this
            build.env.Append(CPPPATH=[mixxx_lib_path,
                                      os.path.join(mixxx_lib_path, 'include')])
            build.env.Append(LIBPATH=[mixxx_lib_path, os.path.join(mixxx_lib_path, 'lib')])

            # Find executables (e.g. protoc) in the winlib path
            build.env.AppendENVPath('PATH', mixxx_lib_path)
            build.env.AppendENVPath('PATH', os.path.join(mixxx_lib_path, 'bin'))

            # Valid values of /MACHINE are: {ARM|EBC|X64|X86}
            # http://msdn.microsoft.com/en-us/library/5wy54dk2.aspx
            if build.architecture_is_x86:
                if build.machine_is_64bit:
                    build.env.Append(LINKFLAGS='/MACHINE:X64')
                else:
                    build.env.Append(LINKFLAGS='/MACHINE:X86')
            elif build.architecture_is_arm:
                build.env.Append(LINKFLAGS='/MACHINE:ARM')
            else:
                raise Exception('Invalid machine type for Windows build.')

            # Build with multiple processes. TODO(XXX) make this configurable.
            # http://msdn.microsoft.com/en-us/library/bb385193.aspx
            build.env.Append(CCFLAGS='/MP')

            # Generate debugging information for compilation units and
            # executables linked regardless of whether we are creating a debug
            # build. Having PDB files for our releases is helpful for debugging.
            build.env.Append(LINKFLAGS='/DEBUG')
            build.env.Append(CCFLAGS='/Zi')

            if build.build_is_debug:
                # Important: We always build Mixxx with the Multi-Threaded DLL
                # runtime because Mixxx loads DLLs at runtime. Since this is a
                # debug build, use the debug version of the MD runtime.
                build.env.Append(CCFLAGS='/MDd')
            else:
                # Important: We always build Mixxx with the Multi-Threaded DLL
                # runtime because Mixxx loads DLLs at runtime.
                build.env.Append(CCFLAGS='/MD')

        if build.platform_is_windows:
            build.env.Append(CPPDEFINES='__WINDOWS__')
            # Restrict ATL to XP-compatible SDK functions.
            # TODO(rryan): Remove once we ditch XP support.
            build.env.Append(CPPDEFINES='_ATL_XP_TARGETING')
            build.env.Append(
                CPPDEFINES='_ATL_MIN_CRT')  # Helps prevent duplicate symbols
            # Need this on Windows until we have UTF16 support in Mixxx
            # use stl min max defines
            # http://connect.microsoft.com/VisualStudio/feedback/details/553420/std-cpp-max-and-std-cpp-min-not-available-in-visual-c-2010
            build.env.Append(CPPDEFINES='NOMINMAX')
            build.env.Append(CPPDEFINES='UNICODE')
            build.env.Append(
                CPPDEFINES='WIN%s' % build.bitwidth)  # WIN32 or WIN64
            # Tobias: Don't remove this line
            # I used the Windows API in foldertreemodel.cpp
            # to quickly test if a folder has subfolders
            build.env.Append(LIBS='shell32')

            # Causes the cmath headers to declare M_PI and friends.
            # http://msdn.microsoft.com/en-us/library/4hwaceh6.aspx
            # We could define this in our headers but then include order
            # matters since headers we don't control may include cmath first.
            build.env.Append(CPPDEFINES='_USE_MATH_DEFINES')

        elif build.platform_is_linux:
            build.env.Append(CPPDEFINES='__LINUX__')

            # Check for pkg-config >= 0.15.0
            if not conf.CheckForPKGConfig('0.15.0'):
                raise Exception('pkg-config >= 0.15.0 not found.')

            if not conf.CheckLib(['X11', 'libX11']):
                raise Exception(
                    "Could not find libX11 or its development headers.")

        elif build.platform_is_osx:
            # Stuff you may have compiled by hand
            if os.path.isdir('/usr/local/include'):
                build.env.Append(LIBPATH=['/usr/local/lib'])
                build.env.Append(CPPPATH=['/usr/local/include'])

            # Non-standard libpaths for fink and certain (most?) darwin ports
            if os.path.isdir('/sw/include'):
                build.env.Append(LIBPATH=['/sw/lib'])
                build.env.Append(CPPPATH=['/sw/include'])

            # Non-standard libpaths for darwin ports
            if os.path.isdir('/opt/local/include'):
                build.env.Append(LIBPATH=['/opt/local/lib'])
                build.env.Append(CPPPATH=['/opt/local/include'])

        elif build.platform_is_bsd:
            build.env.Append(CPPDEFINES='__BSD__')
            build.env.Append(CPPPATH=['/usr/include',
                                      '/usr/local/include',
                                      '/usr/X11R6/include/'])
            build.env.Append(LIBPATH=['/usr/lib/',
                                      '/usr/local/lib',
                                      '/usr/X11R6/lib'])
            build.env.Append(LIBS='pthread')
            # why do we need to do this on OpenBSD and not on Linux?  if we
            # don't then CheckLib("vorbisfile") fails
            build.env.Append(LIBS=['ogg', 'vorbis'])

        # Define for things that would like to special case UNIX (Linux or BSD)
        if build.platform_is_bsd or build.platform_is_linux:
            build.env.Append(CPPDEFINES='__UNIX__')

        # Add the src/ directory to the include path
        build.env.Append(CPPPATH=['.'])

        # Set up flags for config/track listing files
        # SETTINGS_PATH not needed for windows and MacOSX because we now use QDesktopServices::storageLocation(QDesktopServices::DataLocation)
        if build.platform_is_linux or \
                build.platform_is_bsd:
            mixxx_files = [
                # TODO(XXX) Trailing slash not needed anymore as we switches from String::append
                # to QDir::filePath elsewhere in the code. This is candidate for removal.
                ('SETTINGS_PATH', '.mixxx/'),
                ('SETTINGS_FILE', 'mixxx.cfg')]
        elif build.platform_is_osx:
            mixxx_files = [
                ('SETTINGS_FILE', 'mixxx.cfg')]
        elif build.platform_is_windows:
            mixxx_files = [
                ('SETTINGS_FILE', 'mixxx.cfg')]

        # Escape the filenames so they don't end up getting screwed up in the
        # shell.
        mixxx_files = [(k, r'\"%s\"' % v) for k, v in mixxx_files]
        build.env.Append(CPPDEFINES=mixxx_files)

        # Say where to find resources on Unix. TODO(XXX) replace this with a
        # RESOURCE_PATH that covers Win and OSX too:
        if build.platform_is_linux or build.platform_is_bsd:
            prefix = SCons.ARGUMENTS.get('prefix', '/usr/local')
            share_path = os.path.join (prefix, build.env.get(
                'SHAREDIR', default='share'), 'mixxx')
            build.env.Append(
                CPPDEFINES=('UNIX_SHARE_PATH', r'\"%s\"' % share_path))
            lib_path = os.path.join(prefix, build.env.get(
                'LIBDIR', default='lib'), 'mixxx')
            build.env.Append(
                CPPDEFINES=('UNIX_LIB_PATH', r'\"%s\"' % lib_path))

    def depends(self, build):
        return [SoundTouch, ReplayGain, Ebur128Mit, PortAudio, PortMIDI, Qt, TestHeaders,
                FidLib, SndFile, FLAC, OggVorbis, OpenGL, TagLib, ProtoBuf,
                Chromaprint, RubberBand, SecurityFramework, CoreServices,
                QtScriptByteArray, Reverb, FpClassify, PortAudioRingBuffer]

    def post_dependency_check_configure(self, build, conf):
        """Sets up additional things in the Environment that must happen
        after the Configure checks run."""
        if build.platform_is_windows:
            if build.toolchain_is_msvs:
                if not build.static_dependencies or build.build_is_debug:
                    build.env.Append(LINKFLAGS=['/nodefaultlib:LIBCMT.lib',
                                                '/nodefaultlib:LIBCMTd.lib'])

                build.env.Append(LINKFLAGS='/entry:mainCRTStartup')
                # Declare that we are using the v120_xp toolset.
                # http://blogs.msdn.com/b/vcblog/archive/2012/10/08/windows-xp-targeting-with-c-in-visual-studio-2012.aspx
                build.env.Append(CPPDEFINES='_USING_V110_SDK71_')
                # Makes the program not launch a shell first.
                # Minimum platform version 5.01 for XP x86 and 5.02 for XP x64.
                if build.machine_is_64bit:
                    build.env.Append(LINKFLAGS='/subsystem:windows,5.02')
                else:
                    build.env.Append(LINKFLAGS='/subsystem:windows,5.01')
                # Force MSVS to generate a manifest (MSVC2010)
                build.env.Append(LINKFLAGS='/manifest')
            elif build.toolchain_is_gnu:
                # Makes the program not launch a shell first
                build.env.Append(LINKFLAGS='--subsystem,windows')
                build.env.Append(LINKFLAGS='-mwindows')<|MERGE_RESOLUTION|>--- conflicted
+++ resolved
@@ -702,11 +702,8 @@
                    "effects/native/linkwitzriley8eqeffect.cpp",
                    "effects/native/bessel4lvmixeqeffect.cpp",
                    "effects/native/bessel8lvmixeqeffect.cpp",
-<<<<<<< HEAD
+                   "effects/native/threebandbiquadeqeffect.cpp",
                    "effects/native/loudnesscontoureffect.cpp",
-=======
-                   "effects/native/threebandbiquadeqeffect.cpp",
->>>>>>> 9489ba34
                    "effects/native/graphiceqeffect.cpp",
                    "effects/native/flangereffect.cpp",
                    "effects/native/filtereffect.cpp",
