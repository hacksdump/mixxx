--- conflicted
+++ resolved
@@ -1127,11 +1127,8 @@
                    "util/logging.cpp",
                    "util/cmdlineargs.cpp",
                    "util/audiosignal.cpp",
-<<<<<<< HEAD
                    "util/widgethider.cpp",
-=======
                    "util/autohidpi.cpp",
->>>>>>> afd018e0
 
                    '#res/mixxx.qrc'
                    ]
