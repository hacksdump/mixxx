--- conflicted
+++ resolved
@@ -1143,11 +1143,8 @@
                    "util/logging.cpp",
                    "util/cmdlineargs.cpp",
                    "util/audiosignal.cpp",
-<<<<<<< HEAD
                    "util/stringhelper.cpp",
-=======
                    "util/autohidpi.cpp",
->>>>>>> 1447df72
 
                    '#res/mixxx.qrc'
                    ]
