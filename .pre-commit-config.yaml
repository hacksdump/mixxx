# This is the configuration file for the pre-commit framework, a simple way
# to manage, install and run git hooks to catch common problems early on.
# See https://pre-commit.com/ for details.
#
# This adds the following hooks:
#
# - check-case-conflict
# - check-byte-order-marker
# - check-yaml
# - check-json
# - check-xml
# - mixed-line-ending
# - end-of-file-fixer
# - trailing-whitespace
# - no-commit-to-branch
# - eslint
# - clang-format
# - qsscheck
#
# If you have Python >= 3.7 and python-pip installed, just run:
#
#     $ pip install --user pre-commit
#     $ git clone https://github.com/your-fork-of/mixxx.git
#     $ cd mixxx
#     $ pre-commit install
#     $ pre-commit install -t pre-push
#
# It will now run relevant hooks automatically on every `git commit` or
# `git push` in the mixxx git repository.
#
# If you have a problems with a particular hook, you can use the `$SKIP`
# environment variable to disable hooks:
#
#     $ SKIP=clang-format,end-of-file-fixer git commit
#
# This can also be used to separate logic changes and autoformatting into
# two subsequent commits.
#
# Using the `$SKIP` var is preferable to using `git commit --no-verify`
# because it won't prevent catching other, unrelated issues.

<<<<<<< HEAD
exclude: ^(lib/|src/test/.*data/).*$
=======
exclude: ^(lib/|src/test/.*data/).*|res/translations/.*\.ts$
>>>>>>> 18e6e1ed
default_language_version:
  python: python3
repos:
- repo: https://github.com/pre-commit/pre-commit-hooks
  rev: v2.3.0
  hooks:
  - id: check-byte-order-marker
    exclude: ^.*(\.cbproj|\.groupproj|\.props|\.sln|\.vcxproj|\.vcxproj.filters)$
  - id: check-case-conflict
  - id: check-json
  - id: check-merge-conflict
  - id: check-xml
  - id: check-yaml
  - id: end-of-file-fixer
    stages:
    - commit
    - manual
  - id: mixed-line-ending
  - id: trailing-whitespace
    stages:
    - commit
    - manual
  - id: no-commit-to-branch
- repo: https://github.com/pre-commit/mirrors-eslint
  rev: v6.8.0
  hooks:
  - id: eslint
    args: [--fix, --report-unused-disable-directives]
    stages:
    - commit
    - manual
- repo: local
  hooks:
  - id: clang-format
    name: clang-format
    entry: git clang-format
    require_serial: true
    stages:
    - commit
    - manual
    language: python
    files: \.(c|cc|cxx|cpp|frag|glsl|h|hpp|hxx|ih|ispc|ipp|java|js|m|mm|proto|vert)$
    additional_dependencies:
    - clang-format
-   repo: https://github.com/psf/black
    rev: stable
    hooks:
    -   id: black
        files: ^tools/.*$
-   repo: https://gitlab.com/pycqa/flake8
    rev: '3.7.9'
    hooks:
    -   id: flake8
        files: ^tools/.*$
- repo: local
  hooks:
  - id: qsscheck
    name: qsscheck
    description: Run qsscheck to detect broken QSS.
    entry: ./tools/qsscheck.py
    args: [.]
    pass_filenames: false
    language: python
    additional_dependencies:
    - tinycss==0.4
    types: [text]
    files: ^.*\.qss$
    stages:
    - commit
    - push
    - manual
- repo: local
  hooks:
  - id: line-length
    name: line-length
    description: Check for lines longer 100 and brakes them before 80.
    entry: ./tools/line_length.py
    stages:
    - commit
    - push
    language: python
    files: \.(c|cpp|h)$<|MERGE_RESOLUTION|>--- conflicted
+++ resolved
@@ -39,11 +39,7 @@
 # Using the `$SKIP` var is preferable to using `git commit --no-verify`
 # because it won't prevent catching other, unrelated issues.
 
-<<<<<<< HEAD
-exclude: ^(lib/|src/test/.*data/).*$
-=======
 exclude: ^(lib/|src/test/.*data/).*|res/translations/.*\.ts$
->>>>>>> 18e6e1ed
 default_language_version:
   python: python3
 repos:
