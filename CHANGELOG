==== 2.2.5 (unreleased) ====

* Add controller mapping for Hercules DJControl Inpulse 200 #2542
* Add controller mapping for Hercules DJControl Jogvision #2370
* Fix missing manual in deb package lp:1889776
* Fix caching of duplicate tracks that reference the same file #3027
<<<<<<< HEAD
* Fix loss of precision when dealing with floating-point sample positions
  while setting loop out position and seeking using vinyl control #3126 #3127
* prevent moving a loop beyond track end #3117 lp:1799574
* Fix touch control lp:1895431
=======
* Fix loss of precision when dealing with floating-point sample positions while setting loop out position and seeking using vinyl control #3126 #3127
* Prevent moving a loop beyond track end #3117 https://bugs.launchpad.net/mixxx/+bug/1799574
* Use 6 instead of only 4 compatible musical keys (major/minor) #3205
>>>>>>> 6f2ad031

==== 2.2.4 2020-05-10 ====

* Store default recording format after "Restore Defaults" lp:1857806 #2414
* Prevent infinite loop when decoding corrupt MP3 files #2417
* Add workaround for broken libshout versions #2040 #2438
* Speed up purging of tracks lp:1845837 #2393
* Don't stop playback if vinyl passthrough input is configured and PASS button is pressed #2474
* Fix debug assertion for invalid crate names lp:1861431 #2477
* Fix crashes when executing actions on tracks that already disappeared from the DB #2527
* AutoDJ: Skip next track when both deck are playing lp:1399974 #2531
* Tweak scratch parameters for Mixtrack Platinum #2028
* Fix auto tempo going to infinity on Pioneer DDJ-SB2 #2559
* Fix bpm.tapButton logic and reject missed & double taps #2594
* Add controller mapping for Native Instruments Traktor Kontrol S2 MK3 #2348
* Add controller mapping for Soundless joyMIDI #2425
* Add controller mapping for Hercules DJControl Inpulse 300 #2465
* Add controller mapping for Denon MC7000 #2546
* Add controller mapping for Stanton DJC.4 #2607
* Fix broadcasting via broadcast/recording input lp:1876222 #2743
* Only apply ducking gain in manual ducking mode when talkover is enabed lp:1394968 lp:1737113 lp:1662536 #2759
* Ignore MIDI Clock Messages (0xF8) because they are not usable in Mixxx and inhibited the screensaver #2786

==== 2.2.3 2019-11-24 ====

* Don't make users reconfigure sound hardware when it has not changed #2253
* Fix MusicBrainz metadata lookup lp:1848887 #2328
* Fix high DPI scaling of cover art #2247
* Fix high DPI scaling of cue point labels on scrolling waveforms #2331
* Fix high DPI scaling of sliders in Tango skin #2318
* Fix sound dropping out during recording lp:1842679 #2265 #2305 #2308 #2309
* Fix rare crash on application shutdown #2293
* Workaround various rare bugs caused by database inconsistencies lp:1846971 #2321
* Improve handling of corrupt FLAC files #2315
* Don't immediately jump to loop start when loop_out is pressed in quantized mode lp:1837077 #2269
* Preserve order of tracks when dragging and dropping from AutoDJ to playlist lp:1829601 #2237
* Explicitly use X11 Qt platform plugin instead of Wayland in .desktop launcher lp:1850729 #2340
* Pioneer DDJ-SX: fix delayed sending of MIDI messages with low audio buffer sizes #2326
* Enable modplug support on Linux by default lp:1840537 #2244 #2272
* Fix keyboard shortcut for View > Skin Preferences lp:1851993 #2358 #2372
* Reloop Terminal Mix: Fix mapping of sampler buttons 5-8 lp:1846966 #2330

==== 2.2.2 2019-08-10 ====

* Fix battery widget with upower <= 0.99.7. #2221
* Fix BPM adjust in BpmControl. lp:1836480
* Disable track metadata export for .ogg files and TagLib 1.11.1. lp:1833190
* Fix interaction of hot cue buttons and looping. lp:1778246
* Fix detection of moved tracks. #2197
* Fix playlist import. lp:16878282
* Fix updating playlist labels. lp:1837315
* Fix potential segfault on exit. lp:1828360
* Fix parsing of invalid bpm values in MP3 files. lp:1832325
* Fix crash when removing rows from empty model. #2128
* Fix high DPI scaling of RGB overview waveforms. #2090
* Fix for OpenGL SL detection on macOS. lp:1828019
* Fix OpenGL ES detection. lp:1825461
* Fix FX1/2 buttons missing Mic unit in Deere (64 samplers). lp:1837716
* Tango64: Re-enable 64 samplers. #2223
* Numark DJ2Go re-enable note-off for deck A cue button. #2087
* Replace Flanger with QuickEffect in keyboard mapping. #2233

==== 2.2.1 2019-04-22 ====

* Include all fixes from Mixxx 2.1.7 and 2.1.8
* Fix high CPU usage on MAC due to preview column lp:1812763
* Fix HID controller output on Windows with common-hid-packet-parser.js
* Fix rendering slow down by not using QStylePainter in WSpinny lp:1530720
* Fix broken Mic mute button lp:1782568
* added quick effect enable button to the control picker menu
* Fix Cover Window close issue with empty cover arts
* Fix Numark Mixtrack 3 mapping. #2057

==== 2.2.0 2018-12-17 ====

General
* Update from Qt4 to Qt5.
* Use Qt5's automatic high DPI scaling (and remove the old
  scaling option from the preferences).
* Vectorize remaining raster graphics for better HiDPI support.

Effects
* Add mix mode switch (Dry/Wet vs Dry+Wet) for effect units.
* Add support for LV2 effects plugins (currently no way to show plugin GUIs).
* Add preference option for selecting which effects are shown in the
  list of available effects in the main window (all LV2 effects are
  hidden by default and must be explicitly enabled by users).

Skins
* Add 8 sampler and small sampler options to LateNight.
* Add key / BPM expansion indicators to Deere decks.
* Add skin settings menu to LateNight.

Controllers
* Add controller mapping for Numark Mixtrack Platinum.
* Update controller mapping for Numark N4.
* Add spinback and break for Vestax VCI-400 mapping.

Miscellaneous
* Add preference option to adjust the play position marker of
  scrolling waveforms.
* Add preference option to adjust opacity of beatgrid markers on
  scrolling waveforms.
* Support IRC/AIM/ICQ broadcast metadata.

==== 2.1.8 2019-04-07 ====

* Fix a rare chance for a corrupt track file while writing metadata in out of disk situations. lp:1815305
* Fix export of BPM track file metadata. lp:1816490
* Fix sending of broadcast metadata with TLS enabled libshout 2.4.1. lp:1817395
* Fix resdicovering purged tracks in all cases. lp:1821514
* Fix dropping track from OSX Finder. lp:1822424

==== 2.1.7 2019-01-15 ====

* Fix syncing to doublespeed lp:1808697
* Fix issues when changing beats of a synced track lp:1808698
* Fix direction of pitch bend buttons when inverting rate slider lp:1770745
* Use first loaded deck if no playing deck is found lp:1784185
* Encode file names correctly on macOS lp:1776949

==== 2.1.6 2018-12-23 ====

* Fix crash when loading a Qt5 Soundsource / Vamp Plug-In. lp:1774639 * Validate effect parameter range. lp:1795234
* Fix crash using the bpm_tap button without a track loaded. lp:1801844
* Fix possible crash after ejecting a track. lp:1801874
* Fix wrong bitrate reported for faulty mp3 files. lp:1782912
* Fix Echo effect syncing lp:1793232
* Fix iTunes context menu lp:1799932
* Fix loading the wrong track after delete search and scroll. lp:1803148
* Improve search bar timing. lp:1635087
* Fix quoted search sentence. lp:1784141
* Fix loading a track formerly not existing. lp:1800395
* Fix importing m3u files with blank lines. lp:1806271
* Fix position in sampler overview waveforms. lp:1744170
* Don't reset rate slider, syncing a track without a beatgrid. lp:1783020
* Clean up iTunes track context menu. lp:1800335
* Collapsed sampler are not analyzed on startup. lp:1801126
* search for decoration characters like "˚". lp:#1802730
* Fix cue button blinking after pressing eject on an empty deck. lp:1808222

==== 2.1.5 2018-10-28 ====

* Code signing for Windows builds. lp:1517823
* Fix crash on exit when preferences is open. lp:1793185
* Fix crash when analyzing corrupt MP3s. lp:1793387
* Fix crash when importing metadata from MusicBrainz. lp:1794993
* Library search fixes when single quotes are used. lp:1784090 lp:1789728
* Fix scrolling waveform on Windows with WDM-KS sound API. lp:1729345
* Fix right clicking on beatgrid alignment button in Tango and LateNight skins. lp:1798237
* Improve speed of importing iTunes library. lp:1785545
* Add 2 deck mapping for DJTechTools MIDI Fighter Twister.

==== 2.1.4 2018-08-29 ====
Fix track selection not getting shown in the track
table on Windows. There are no changes to the
source code, but the Jenkins build configuration
was changed to delete the Jenkins workspace before
each build.
https://bugs.launchpad.net/mixxx/+bug/1751482

==== 2.1.3 2018-08-20 ====
Fix a severe performance regression on Windows:
https://mixxx.org/forums/viewtopic.php?f=3&t=12082

==== 2.1.2 2018-08-10 ====
Yet an other bugfix release of Mixxx 2.1.
Here is a quick summary of what is new in Mixxx 2.1.2:

* Allow maximum deck speed of 4x normal
* Don't always quantize hotcues, a 2.1.1 regression lp1777429
* Fix artifacts using more than 32 samplers lp1779559
* store No EQ and Filter persistently lp1780479
* Pad unreadable samples with silence on cache miss lp1777480
* Fix painting of preview column for Qt5 builds lp1776555
* LateNight: Fix play button right click lp1781829
* LateNight: Added missing sort up/down buttons
* Fix sampler play button tooltips lp1779468
* Shade: remove superfluid margins and padding in sampler.xml lp1773588
* Deere: Fix background-color code
* ITunes: Don't stop import in case of duplicated Playlists lp1783493

==== 2.1.1 2018-06-13 ====
After two month it is time to do a bugfix release of Mixxx 2.1.
Here is a quick summary of what is new in Mixxx 2.1.1:

* Require Soundtouch 2.0 to avoid segfault lp1577042
* Imrpoved Skins including library view fix lp1773709 lp1772202 lp1763953
* Fix crash when importing ID3v2 APIC frames lp1774790
* Synchronize execution of Vamp analyzers lp1743256
* DlgTrackInfo: Mismatching signal/slot connection
* Detect M4A decoding errors on Windows lp1766834
* Fix spinback inertia effect
* Fix decoding fixes and upgrade DB schema lp1766042 lp1769717
* Fix integration of external track libraries lp1766360
* Fix memory leak when loading cover art lp1767068
* Fix clearing of ReplayGain gain/ratio in file tags lp1766094
* Fix crash when removing a quick link lp1510068
* Fidlib: Thread-safe and reentrant generation of filters lp1765210
* Fix unresponsive scrolling through crates & playlists using encoder lp1719474
* Swap default values for temp/perm rate changes lp1764254

==== 2.1.0 2018-04-15 ====
After two years of hard work, we are pleased to announce Mixxx 2.1. We
have overhauled the effects system, redesigned the skins, added and improved
lots of controller mappings, rewrote the audio file decoders twice, and of
course fixed a bunch of bugs. Download it!

Here is a quick summary of what is new in Mixxx 2.1.0:
  * Graphical interface scales for high resolution screens
  * Overhauled Deere and LateNight skins
  * New Tango skin
  * Effects are synchronized to the tempo
  * Effects are processed post-fader and post-crossfader and can be previewed
in headphones
  * One metaknob per effect with customizable parameter control for intuitive
use of effect chains
  * Nine new effects: Autopan, Biquad Equalizer, Biquad Full Kill Equalizer,
Loudness Contour, Metronome, Parametric Equalizer, Phaser, Stereo Balance,
Tremolo
  * Loaded effects and their parameters are saved and restored when Mixxx
restarts
  * More transparent sounding equalizers (Biquad Equalizer and Biquad Full Kill
Equalizer)
  * Improved scratching sounds with jog wheels, vinyl control, and dragging
waveforms with the mouse
  * Simplified looping and beatjump controls
  * Configurable rows of 8 samplers with up to 8 rows available for a total of
64 samplers
  * Files loaded to samplers are reloaded when Mixxx restarts
  * Improved volume normalization algorithm (EBU-R 128)
  * Filter library table by crates
  * Sort musical keys in library table by circle of fifths
  * Write metadata tags back to audio files
  * New JavaScript library for controller mapping
  * Configure multiple Internet broadcasting stations and use multiple stations
at the same time
  * Broadcast and record microphones with direct monitoring and latency
compensation
  * Broadcast and record from an external mixer
  * Booth output with independent gain knob for using sound cards with 6
output channels without an external mixer
  * Prevent screensaver from starting while Mixxx is running
  * CUP (Cue And Play) cue button mode
  * Time remaining and time elapsed now take into account the tempo fader
  * Clicking cover art now shows it full size in a separate window
  * and of course, lots and lots of bug fixes.

Here are controllers with mappings that have been added or updated since the 2.0
release. Mappings marked with an asterisk (*) have been updated for the new
effects interface:
  * American Audio VMS2
  * American Audio VMS4
  * Allen & Heath Xone K2/K1*
  * Behringer CMD Micro
  * Behringer CMD MM1*
  * Behringer CMD Studio 4a
  * Denon MC4000*
  * Denon MC6000 Mk2*
  * FaderFox DJ2
  * Hercules DJ Console 4-Mx*
  * Hercules DJ Control MP3 LE / Glow
  * Hercules DJ Control Compact
  * Hercules P32*
  * Ion Discover DJ
  * Korg Nanokontrol 2
  * Korg KAOSS DJ
  * M-Audio Xponent
  * Native Instruments Traktor Kontrol S4 Mk2*
  * Novation Launchpad Mk1 & Mk2
  * Novation Twitch
  * Numark Mixtrack Pro 3 & Numark Mixtrack 3*
  * Pioneer DDJ-SB2*
  * Pioneer DDJ-SX*
  * Reloop Beatmix 2
  * Reloop Beatmix 4
  * Reloop Digital Jockey 3 ME
  * Reloop Terminal Mix 2
  * Reloop Terminal Mix 4
  * Vestax VCI-100 Mk2
  * Vestax Typhoon

For users upgrading from older versions of Mixxx, we have a few important
announcements. First, if you are using Windows, you will have to uninstall any
old versions of Mixxx before you can install 2.1. How to uninstall Mixxx
varies on different versions of Windows:
  * Windows Vista, 7, and 8: Start > Control Panel > Programs > Uninstall a
Program https://support.microsoft.com/en-us/help/2601726
  * Windows 10: Start > Control Panel > Programs > Programs And Features > look
for Mixxx > Uninstall
https://support.microsoft.com/en-gb/help/4028054/windows-repair-or-remove-
programs-in-windows-10

If you are upgrading from an older version of Mixxx and have MP3 files in
your library, we have another important announcement. The good news is that we
fixed a bug where the waveforms and audio playback of MP3 files were
misaligned. The bad news is that we have no way of knowing which MP3 files were
affected or how much the offset was. That means that waveforms, beatgrids,
cues, and loops from older versions of Mixxx may be offset by an unknown amount
for any MP3 file. Only MP3 files were affected by this bug; other audio file
types are unaffected. You can either correct your beatgrids and cue points
manually for each track, or you can clear this information for all MP3s and
start fresh. Regardless, we recommend clearing the waveforms for all MP3
files. To clear these, type "location:mp3" into the library search bar, press
Control + A to select all tracks, right click, and select the information you
want to clear from the menu.

In the works for Mixxx 2.2, we have a big redesign of the library GUI. Along
with that will come saving & restoring search queries plus nested crates.
We are also planning on adding support for saving and loading custom effect
chain presets with the ability to import and export them to share online.

Want to help make Mixxx even more awesome? The biggest thing we need is more
people. You do not need to be a programmer to help out. Giving feedback on the
design of new features as they are being made is very valuable. Refer to the
Testing page on the wiki for more information on how to get involved with that.
Reporting bugs and telling us your ideas on the Launchpad bug tracker is a big
help too! We cannot fix problems we do not know about, so please let us know if
you find any issues with Mixxx. If you would like to help translate Mixxx into
another language, refer to the Internationalization wiki page.  Of course, more
programmers could always help. Read the Developer Documentation on the wiki for
tips on getting started contributing code to Mixxx.

We hope you have as much fun with Mixxx as we do!<|MERGE_RESOLUTION|>--- conflicted
+++ resolved
@@ -4,16 +4,11 @@
 * Add controller mapping for Hercules DJControl Jogvision #2370
 * Fix missing manual in deb package lp:1889776
 * Fix caching of duplicate tracks that reference the same file #3027
-<<<<<<< HEAD
 * Fix loss of precision when dealing with floating-point sample positions
   while setting loop out position and seeking using vinyl control #3126 #3127
-* prevent moving a loop beyond track end #3117 lp:1799574
+* Prevent moving a loop beyond track end #3117 lp:1799574
+* Use 6 instead of only 4 compatible musical keys (major/minor) #3205
 * Fix touch control lp:1895431
-=======
-* Fix loss of precision when dealing with floating-point sample positions while setting loop out position and seeking using vinyl control #3126 #3127
-* Prevent moving a loop beyond track end #3117 https://bugs.launchpad.net/mixxx/+bug/1799574
-* Use 6 instead of only 4 compatible musical keys (major/minor) #3205
->>>>>>> 6f2ad031
 
 ==== 2.2.4 2020-05-10 ====
 
