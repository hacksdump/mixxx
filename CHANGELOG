--- conflicted
+++ resolved
@@ -1,4 +1,3 @@
-<<<<<<< HEAD
 ==== 2.2.0 (draft) 2018-09-12 ====
 * Update from Qt4 to Qt5
 * Remove GUI scaling option from preferences; use Qt5's automatic
@@ -12,7 +11,7 @@
   scrolling waveforms
 * Add preference option to adjust opacity of beatgrid markers on
   scrolling waveforms
-=======
+
 ==== 2.1.5 2018-10-28 ====
 
 * Code signing for Windows builds. lp:1517823
@@ -24,7 +23,6 @@
 * Fix right clicking on beatgrid alignment button in Tango and LateNight skins. lp:1798237
 * Improve speed of importing iTunes library. lp:1785545
 * Add 2 deck mapping for DJTechTools MIDI Fighter Twister.
->>>>>>> d5d23fe8
 
 ==== 2.1.4 2018-08-29 ====
 Fix track selection not getting shown in the track
