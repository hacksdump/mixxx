#include "track/track.h"

#include <QDirIterator>
#include <QMutexLocker>
#include <atomic>

#include "engine/engine.h"
#include "track/beatfactory.h"
#include "track/trackref.h"
#include "util/assert.h"
#include "util/color/color.h"
#include "util/logger.h"

namespace {

const mixxx::Logger kLogger("Track");

constexpr bool kLogStats = false;

// Count the number of currently existing instances for detecting
// memory leaks.
std::atomic<int> s_numberOfInstances;

SecurityTokenPointer openSecurityToken(
        const TrackFile& trackFile,
        SecurityTokenPointer pSecurityToken = SecurityTokenPointer()) {
    if (pSecurityToken.isNull()) {
        return Sandbox::openSecurityToken(trackFile.asFileInfo(), true);
    } else {
        return pSecurityToken;
    }
}

template<typename T>
inline
bool compareAndSet(T* pField, const T& value) {
    if (*pField != value) {
        *pField = value;
        return true;
    } else {
        return false;
    }
}

inline mixxx::Bpm getActualBpm(
        mixxx::Bpm bpm,
        mixxx::BeatsPointer pBeats = mixxx::BeatsPointer()) {
    // Only use the imported BPM if the beat grid is not valid!
    // Reason: The BPM value in the metadata might be normalized
    // or rounded, e.g. ID3v2 only supports integer values.
    if (pBeats) {
        return mixxx::Bpm(pBeats->getBpm());
    } else {
        return bpm;
    }
}

} // anonymous namespace

// Don't change this string without an entry in the CHANGELOG!
// Otherwise 3rd party software that picks up the currently
// playing track from the main window and relies on this
// formatting would stop working.
//static
const QString Track::kArtistTitleSeparator = QStringLiteral(" - ");

Track::Track(
        TrackFile fileInfo,
        SecurityTokenPointer pSecurityToken,
        TrackId trackId)
        : m_qMutex(QMutex::Recursive),
          m_fileInfo(std::move(fileInfo)),
          m_pSecurityToken(openSecurityToken(m_fileInfo, std::move(pSecurityToken))),
          m_record(trackId),
          m_bDirty(false),
          m_bMarkedForMetadataExport(false) {
    if (kLogStats && kLogger.debugEnabled()) {
        long numberOfInstancesBefore = s_numberOfInstances.fetch_add(1);
        kLogger.debug()
                << "Creating instance:"
                << this
                << numberOfInstancesBefore
                << "->"
                << numberOfInstancesBefore + 1;
    }
}

Track::~Track() {
    if (m_pCueInfoImporterPending && !m_pCueInfoImporterPending->isEmpty()) {
        kLogger.warning()
                << "Import of"
                << m_pCueInfoImporterPending->size()
                << "cue(s) is still pending and discarded";
    }
    if (kLogStats && kLogger.debugEnabled()) {
        long numberOfInstancesBefore = s_numberOfInstances.fetch_sub(1);
        kLogger.debug()
                << "Destroying instance:"
                << this
                << numberOfInstancesBefore
                << "->"
                << numberOfInstancesBefore - 1;
    }
}

//static
TrackPointer Track::newTemporary(
        TrackFile fileInfo,
        SecurityTokenPointer pSecurityToken) {
    return std::make_shared<Track>(
            std::move(fileInfo),
            std::move(pSecurityToken));
}

//static
TrackPointer Track::newDummy(
        TrackFile fileInfo,
        TrackId trackId) {
    return std::make_shared<Track>(
            std::move(fileInfo),
            SecurityTokenPointer(),
            trackId);
}

void Track::relocate(
        TrackFile fileInfo,
        SecurityTokenPointer pSecurityToken) {
    QMutexLocker lock(&m_qMutex);
    m_pSecurityToken = openSecurityToken(fileInfo, std::move(pSecurityToken));
    m_fileInfo = std::move(fileInfo);
    // The track does not need to be marked as dirty,
    // because this function will always be called with
    // the updated location from the database.
}

void Track::importMetadata(
        mixxx::TrackMetadata importedMetadata,
        QDateTime metadataSynchronized) {
    // Safe some values that are needed after move assignment and unlocking(see below)
    const auto newBpm = importedMetadata.getTrackInfo().getBpm();
    const auto newKey = importedMetadata.getTrackInfo().getKey();
    const auto newReplayGain = importedMetadata.getTrackInfo().getReplayGain();
    const auto newSeratoTags = importedMetadata.getTrackInfo().getSeratoTags();
    {
        // enter locking scope
        QMutexLocker lock(&m_qMutex);

        bool modified = false;
        // Only set the metadata synchronized flag (column `header_parsed`
        // in the database) from false to true, but never reset it back to
        // false. Otherwise file tags would be re-imported and overwrite
        // the metadata stored in the database, e.g. after retrieving metadata
        // from MusicBrainz!
        // TODO: In the future this flag should become a time stamp
        // to detect updates of files and then decide based on time
        // stamps if file tags need to be re-imported.
        if (!metadataSynchronized.isNull()) {
            modified |= compareAndSet(
                    m_record.ptrMetadataSynchronized(),
                    true);
        }
        bool modifiedReplayGain = false;
        if (m_record.getMetadata() != importedMetadata) {
            modifiedReplayGain =
                    (m_record.getMetadata().getTrackInfo().getReplayGain() != newReplayGain);
            m_record.setMetadata(std::move(importedMetadata));
            // Don't use importedMetadata after move assignment!!
            modified = true;
        }
        if (modified) {
            // explicitly unlock before emitting signals
            markDirtyAndUnlock(&lock);
            if (modifiedReplayGain) {
                emit replayGainUpdated(newReplayGain);
            }
        }

        // FIXME: Move the Track::setCuePoints call to another location,
        // because we need the sample rate to calculate sample
        // positions for cues (and *correct* sample rate isn't known here).
        //
        // If the Serato tags are empty they are not present. In this case
        // all existing metadata must be preserved!
        if (!newSeratoTags.isEmpty()) {
            importCueInfos(newSeratoTags.importCueInfos());
            setColor(newSeratoTags.getTrackColor());
            setBpmLocked(newSeratoTags.isBpmLocked());
        }

        // implicitly unlocked when leaving scope
    }

    // Need to set BPM after sample rate since beat grid creation depends on
    // knowing the sample rate. Bug #1020438.
    const auto actualBpm = getActualBpm(newBpm, m_pBeats);
    if (actualBpm.hasValue()) {
        setBpm(actualBpm.getValue());
    }

    if (!newKey.isEmpty()
            && KeyUtils::guessKeyFromText(newKey) != mixxx::track::io::key::INVALID) {
        setKeyText(newKey, mixxx::track::io::key::FILE_METADATA);
    }
}

void Track::mergeImportedMetadata(
        const mixxx::TrackMetadata& importedMetadata) {
    QMutexLocker lock(&m_qMutex);
    if (m_record.mergeImportedMetadata(importedMetadata)) {
        markDirtyAndUnlock(&lock);
    }
}

void Track::readTrackMetadata(
        mixxx::TrackMetadata* pTrackMetadata,
        bool* pMetadataSynchronized) const {
    DEBUG_ASSERT(pTrackMetadata);
    QMutexLocker lock(&m_qMutex);
    *pTrackMetadata = m_record.getMetadata();
    if (pMetadataSynchronized) {
        *pMetadataSynchronized = m_record.getMetadataSynchronized();
    }
}

void Track::readTrackRecord(
        mixxx::TrackRecord* pTrackRecord,
        bool* pDirty) const {
    DEBUG_ASSERT(pTrackRecord);
    QMutexLocker lock(&m_qMutex);
    *pTrackRecord = m_record;
    if (pDirty) {
        *pDirty = m_bDirty;
    }
}

QString Track::getCanonicalLocation() const {
    QMutexLocker lock(&m_qMutex);
    return /*mutable*/ m_fileInfo.freshCanonicalLocation(); // non-const
}

mixxx::ReplayGain Track::getReplayGain() const {
    QMutexLocker lock(&m_qMutex);
    return m_record.getMetadata().getTrackInfo().getReplayGain();
}

void Track::setReplayGain(const mixxx::ReplayGain& replayGain) {
    QMutexLocker lock(&m_qMutex);
    if (compareAndSet(m_record.refMetadata().refTrackInfo().ptrReplayGain(), replayGain)) {
        markDirtyAndUnlock(&lock);
        emit replayGainUpdated(replayGain);
    }
}

double Track::getBpm() const {
    double bpm = mixxx::Bpm::kValueUndefined;
    QMutexLocker lock(&m_qMutex);
    if (m_pBeats) {
        // BPM from beat grid overrides BPM from metadata
        // Reason: The BPM value in the metadata might be imprecise,
        // e.g. ID3v2 only supports integer values!
        double beatsBpm = m_pBeats->getBpm();
        if (mixxx::Bpm::isValidValue(beatsBpm)) {
            bpm = beatsBpm;
        }
    }
    return bpm;
}

// TODO(JVC) It makes no sense to setBpm on a beatmap. To be removed.
double Track::setBpm(double bpmValue) {
    if (!mixxx::Bpm::isValidValue(bpmValue)) {
        // If the user sets the BPM to an invalid value, we assume
        // they want to clear the beatgrid.
        setBeats(mixxx::BeatsPointer());
        return bpmValue;
    }

    QMutexLocker lock(&m_qMutex);

    // TODO(JVC) A track must always have a Beats even if it's empty
    if (!m_pBeats) {
        // No beat grid available -> create and initialize
        double cue = getCuePoint().getPosition();
<<<<<<< HEAD
        /* TODO(JVC)
        BeatsPointer pBeats(BeatFactory::makeBeatGrid(*this, bpmValue, cue));
=======
        mixxx::BeatsPointer pBeats(BeatFactory::makeBeatGrid(*this, bpmValue, cue));
>>>>>>> 18e6e1ed
        setBeatsAndUnlock(&lock, pBeats);
        mixxx::BeatsPointer pBeats(new mixxx::Beats(this));
        */
        m_pBeats = std::make_shared<mixxx::Beats>(this);
        //m_pBeats = std::make_shared<mixxx::Beats>(mixxx::Beats(this));
        m_pBeats->setGrid(bpmValue, cue);
        setBeatsAndUnlock(&lock, m_pBeats);
        qDebug() << "JVC Track->setBpm no beats!!";
        return bpmValue;
    }

    // Continue with the regular case
    if (m_pBeats->getBpm() != bpmValue) {
        if (kLogger.debugEnabled()) {
            kLogger.debug() << "Updating BPM:" << getLocation();
        }
        m_pBeats->setBpm(bpmValue);
        markDirtyAndUnlock(&lock);
        // Tell the GUI to update the bpm label...
        //qDebug() << "Track signaling BPM update to" << f;
        emit bpmUpdated(bpmValue);
    }

    return bpmValue;
}

QString Track::getBpmText() const {
    return QString("%1").arg(getBpm(), 3,'f',1);
}

void Track::setBeats(mixxx::BeatsPointer pBeats) {
    QMutexLocker lock(&m_qMutex);
    setBeatsAndUnlock(&lock, pBeats);
}

void Track::setBeatsAndUnlock(QMutexLocker* pLock, mixxx::BeatsPointer pBeats) {
    // This whole method is not so great. The fact that Beats is an ABC is
    // limiting with respect to QObject and signals/slots.

    if (m_pBeats == pBeats) {
        pLock->unlock();
        return;
    }

    if (m_pBeats) {
<<<<<<< HEAD
        disconnect(m_pBeats.get(), &mixxx::Beats::updated, this, &Track::slotBeatsUpdated);
=======
        disconnect(m_pBeats.data(), &mixxx::Beats::updated, this, &Track::slotBeatsUpdated);
>>>>>>> 18e6e1ed
    }

    m_pBeats = std::move(pBeats);

    auto bpmValue = mixxx::Bpm::kValueUndefined;
    if (m_pBeats) {
        bpmValue = m_pBeats->getBpm();
<<<<<<< HEAD
        connect(m_pBeats.get(), &mixxx::Beats::updated, this, &Track::slotBeatsUpdated);
=======
        connect(m_pBeats.data(), &mixxx::Beats::updated, this, &Track::slotBeatsUpdated);
>>>>>>> 18e6e1ed
    }
    m_record.refMetadata().refTrackInfo().setBpm(mixxx::Bpm(bpmValue));

    markDirtyAndUnlock(pLock);
    emit bpmUpdated(bpmValue);
    emit beatsUpdated();
}

mixxx::BeatsPointer Track::getBeats() const {
    QMutexLocker lock(&m_qMutex);
    return m_pBeats;
}

void Track::slotBeatsUpdated() {
    QMutexLocker lock(&m_qMutex);

    auto bpmValue = mixxx::Bpm::kValueUndefined;
    if (m_pBeats) {
        bpmValue = m_pBeats->getBpm();
    }
    m_record.refMetadata().refTrackInfo().setBpm(mixxx::Bpm(bpmValue));

    markDirtyAndUnlock(&lock);
    emit bpmUpdated(bpmValue);
    emit beatsUpdated();
}

void Track::setMetadataSynchronized(bool metadataSynchronized) {
    QMutexLocker lock(&m_qMutex);
    if (compareAndSet(m_record.ptrMetadataSynchronized(), metadataSynchronized)) {
        markDirtyAndUnlock(&lock);
    }
}

bool Track::isMetadataSynchronized() const {
    QMutexLocker lock(&m_qMutex);
    return m_record.getMetadataSynchronized();
}

QString Track::getInfo() const {
    QMutexLocker lock(&m_qMutex);
    if (m_record.getMetadata().getTrackInfo().getArtist().trimmed().isEmpty()) {
        if (m_record.getMetadata().getTrackInfo().getTitle().trimmed().isEmpty()) {
            return m_fileInfo.fileName();
        } else {
            return m_record.getMetadata().getTrackInfo().getTitle();
        }
    } else {
        return m_record.getMetadata().getTrackInfo().getArtist() +
                kArtistTitleSeparator +
                m_record.getMetadata().getTrackInfo().getTitle();
    }
}

QString Track::getTitleInfo() const {
    QMutexLocker lock(&m_qMutex);
    if (m_record.getMetadata().getTrackInfo().getArtist().trimmed().isEmpty() &&
            m_record.getMetadata().getTrackInfo().getTitle().trimmed().isEmpty()) {
        return m_fileInfo.fileName();
    } else {
        return m_record.getMetadata().getTrackInfo().getTitle();
    }
}

QDateTime Track::getDateAdded() const {
    QMutexLocker lock(&m_qMutex);
    return m_record.getDateAdded();
}

void Track::setDateAdded(const QDateTime& dateAdded) {
    QMutexLocker lock(&m_qMutex);
    return m_record.setDateAdded(dateAdded);
}

void Track::setDuration(mixxx::Duration duration) {
    QMutexLocker lock(&m_qMutex);
    VERIFY_OR_DEBUG_ASSERT(!m_streamInfo ||
            m_streamInfo->getDuration() <= mixxx::Duration::empty() ||
            m_streamInfo->getDuration() == duration) {
        kLogger.warning()
                << "Cannot override stream duration:"
                << m_streamInfo->getDuration()
                << "->"
                << duration;
        return;
    }
    if (compareAndSet(
                m_record.refMetadata().ptrDuration(),
                duration)) {
        markDirtyAndUnlock(&lock);
    }
}

void Track::setDuration(double duration) {
    setDuration(mixxx::Duration::fromSeconds(duration));
}

double Track::getDuration(DurationRounding rounding) const {
    QMutexLocker lock(&m_qMutex);
    switch (rounding) {
    case DurationRounding::SECONDS:
        return std::round(m_record.getMetadata().getDuration().toDoubleSeconds());
    default:
        return m_record.getMetadata().getDuration().toDoubleSeconds();
    }
}

QString Track::getDurationText(mixxx::Duration::Precision precision) const {
    double duration;
    if (precision == mixxx::Duration::Precision::SECONDS) {
        // Round to full seconds before formatting for consistency:
        // getDurationText() should always display the same number
        // as getDuration(DurationRounding::SECONDS) = getDurationInt()
        duration = getDuration(DurationRounding::SECONDS);
    } else {
        duration = getDuration(DurationRounding::NONE);
    }
    return mixxx::Duration::formatTime(duration, precision);
}

QString Track::getTitle() const {
    QMutexLocker lock(&m_qMutex);
    return m_record.getMetadata().getTrackInfo().getTitle();
}

void Track::setTitle(const QString& s) {
    QMutexLocker lock(&m_qMutex);
    QString trimmed(s.trimmed());
    if (compareAndSet(m_record.refMetadata().refTrackInfo().ptrTitle(), trimmed)) {
        markDirtyAndUnlock(&lock);
    }
}

QString Track::getArtist() const {
    QMutexLocker lock(&m_qMutex);
    return m_record.getMetadata().getTrackInfo().getArtist();
}

void Track::setArtist(const QString& s) {
    QMutexLocker lock(&m_qMutex);
    QString trimmed(s.trimmed());
    if (compareAndSet(m_record.refMetadata().refTrackInfo().ptrArtist(), trimmed)) {
        markDirtyAndUnlock(&lock);
    }
}

QString Track::getAlbum() const {
    QMutexLocker lock(&m_qMutex);
    return m_record.getMetadata().getAlbumInfo().getTitle();
}

void Track::setAlbum(const QString& s) {
    QMutexLocker lock(&m_qMutex);
    QString trimmed(s.trimmed());
    if (compareAndSet(m_record.refMetadata().refAlbumInfo().ptrTitle(), trimmed)) {
        markDirtyAndUnlock(&lock);
    }
}

QString Track::getAlbumArtist()  const {
    QMutexLocker lock(&m_qMutex);
    return m_record.getMetadata().getAlbumInfo().getArtist();
}

void Track::setAlbumArtist(const QString& s) {
    QMutexLocker lock(&m_qMutex);
    QString trimmed(s.trimmed());
    if (compareAndSet(m_record.refMetadata().refAlbumInfo().ptrArtist(), trimmed)) {
        markDirtyAndUnlock(&lock);
    }
}

QString Track::getYear()  const {
    QMutexLocker lock(&m_qMutex);
    return m_record.getMetadata().getTrackInfo().getYear();
}

void Track::setYear(const QString& s) {
    QMutexLocker lock(&m_qMutex);
    QString trimmed(s.trimmed());
    if (compareAndSet(m_record.refMetadata().refTrackInfo().ptrYear(), trimmed)) {
        markDirtyAndUnlock(&lock);
    }
}

QString Track::getGenre() const {
    QMutexLocker lock(&m_qMutex);
    return m_record.getMetadata().getTrackInfo().getGenre();
}

void Track::setGenre(const QString& s) {
    QMutexLocker lock(&m_qMutex);
    QString trimmed(s.trimmed());
    if (compareAndSet(m_record.refMetadata().refTrackInfo().ptrGenre(), trimmed)) {
        markDirtyAndUnlock(&lock);
    }
}

QString Track::getComposer() const {
    QMutexLocker lock(&m_qMutex);
    return m_record.getMetadata().getTrackInfo().getComposer();
}

void Track::setComposer(const QString& s) {
    QMutexLocker lock(&m_qMutex);
    QString trimmed(s.trimmed());
    if (compareAndSet(m_record.refMetadata().refTrackInfo().ptrComposer(), trimmed)) {
        markDirtyAndUnlock(&lock);
    }
}

QString Track::getGrouping()  const {
    QMutexLocker lock(&m_qMutex);
    return m_record.getMetadata().getTrackInfo().getGrouping();
}

void Track::setGrouping(const QString& s) {
    QMutexLocker lock(&m_qMutex);
    QString trimmed(s.trimmed());
    if (compareAndSet(m_record.refMetadata().refTrackInfo().ptrGrouping(), trimmed)) {
        markDirtyAndUnlock(&lock);
    }
}

QString Track::getTrackNumber()  const {
    QMutexLocker lock(&m_qMutex);
    return m_record.getMetadata().getTrackInfo().getTrackNumber();
}

QString Track::getTrackTotal()  const {
    QMutexLocker lock(&m_qMutex);
    return m_record.getMetadata().getTrackInfo().getTrackTotal();
}

void Track::setTrackNumber(const QString& s) {
    QMutexLocker lock(&m_qMutex);
    QString trimmed(s.trimmed());
    if (compareAndSet(m_record.refMetadata().refTrackInfo().ptrTrackNumber(), trimmed)) {
        markDirtyAndUnlock(&lock);
    }
}

void Track::setTrackTotal(const QString& s) {
    QMutexLocker lock(&m_qMutex);
    QString trimmed(s.trimmed());
    if (compareAndSet(m_record.refMetadata().refTrackInfo().ptrTrackTotal(), trimmed)) {
        markDirtyAndUnlock(&lock);
    }
}

PlayCounter Track::getPlayCounter() const {
    QMutexLocker lock(&m_qMutex);
    return m_record.getPlayCounter();
}

void Track::setPlayCounter(const PlayCounter& playCounter) {
    QMutexLocker lock(&m_qMutex);
    if (compareAndSet(m_record.ptrPlayCounter(), playCounter)) {
        markDirtyAndUnlock(&lock);
    }
}

void Track::updatePlayCounter(bool bPlayed) {
    QMutexLocker lock(&m_qMutex);
    PlayCounter playCounter(m_record.getPlayCounter());
    playCounter.setPlayedAndUpdateTimesPlayed(bPlayed);
    if (compareAndSet(m_record.ptrPlayCounter(), playCounter)) {
        markDirtyAndUnlock(&lock);
    }
}

mixxx::RgbColor::optional_t Track::getColor() const {
    QMutexLocker lock(&m_qMutex);
    return m_record.getColor();
}

void Track::setColor(mixxx::RgbColor::optional_t color) {
    QMutexLocker lock(&m_qMutex);
    if (compareAndSet(m_record.ptrColor(), color)) {
        markDirtyAndUnlock(&lock);
        emit colorUpdated(color);
    }
}

QString Track::getComment() const {
    QMutexLocker lock(&m_qMutex);
    return m_record.getMetadata().getTrackInfo().getComment();
}

void Track::setComment(const QString& s) {
    QMutexLocker lock(&m_qMutex);
    if (compareAndSet(m_record.refMetadata().refTrackInfo().ptrComment(), s)) {
        markDirtyAndUnlock(&lock);
    }
}

QString Track::getType() const {
    QMutexLocker lock(&m_qMutex);
    return m_record.getFileType();
}

void Track::setType(const QString& sType) {
    QMutexLocker lock(&m_qMutex);
    if (compareAndSet(m_record.ptrFileType(), sType)) {
        markDirtyAndUnlock(&lock);
    }
}

int Track::getSampleRate() const {
    QMutexLocker lock(&m_qMutex);
    return m_record.getMetadata().getSampleRate();
}

int Track::getChannels() const {
    QMutexLocker lock(&m_qMutex);
    return m_record.getMetadata().getChannelCount();
}

int Track::getBitrate() const {
    QMutexLocker lock(&m_qMutex);
    return m_record.getMetadata().getBitrate();
}

QString Track::getBitrateText() const {
    return QString("%1").arg(getBitrate());
}

void Track::setBitrate(int iBitrate) {
    QMutexLocker lock(&m_qMutex);
    const mixxx::audio::Bitrate bitrate(iBitrate);
    VERIFY_OR_DEBUG_ASSERT(!m_streamInfo ||
            !m_streamInfo->getBitrate().isValid() ||
            m_streamInfo->getBitrate() == bitrate) {
        kLogger.warning()
                << "Cannot override stream bitrate:"
                << m_streamInfo->getBitrate()
                << "->"
                << bitrate;
        return;
    }
    if (compareAndSet(
                m_record.refMetadata().ptrBitrate(),
                bitrate)) {
        markDirtyAndUnlock(&lock);
    }
}

TrackId Track::getId() const {
    QMutexLocker lock(&m_qMutex);
    return m_record.getId();
}

void Track::initId(TrackId id) {
    QMutexLocker lock(&m_qMutex);
    // The track's id must be set only once and immediately after
    // the object has been created.
    VERIFY_OR_DEBUG_ASSERT(!m_record.getId().isValid() || (m_record.getId() == id)) {
        kLogger.warning() << "Cannot change id from"
                << m_record.getId() << "to" << id;
        return; // abort
    }
    m_record.setId(std::move(id));
    // Changing the Id does not make the track dirty because the Id is always
    // generated by the Database itself.
}

void Track::resetId() {
    QMutexLocker lock(&m_qMutex);
    m_record.setId(TrackId());
}

void Track::setURL(const QString& url) {
    QMutexLocker lock(&m_qMutex);
    if (compareAndSet(m_record.ptrUrl(), url)) {
        markDirtyAndUnlock(&lock);
    }
}

QString Track::getURL() const {
    QMutexLocker lock(&m_qMutex);
    return m_record.getUrl();
}

ConstWaveformPointer Track::getWaveform() const {
    return m_waveform;
}

void Track::setWaveform(ConstWaveformPointer pWaveform) {
    m_waveform = pWaveform;
    emit waveformUpdated();
}

ConstWaveformPointer Track::getWaveformSummary() const {
    return m_waveformSummary;
}

void Track::setWaveformSummary(ConstWaveformPointer pWaveform) {
    m_waveformSummary = pWaveform;
    emit waveformSummaryUpdated();
}

void Track::setCuePoint(CuePosition cue) {
    QMutexLocker lock(&m_qMutex);

    if (!compareAndSet(m_record.ptrCuePoint(), cue)) {
        // Nothing changed.
        return;
    }

    // Store the cue point in a load cue
    CuePointer pLoadCue = findCueByType(mixxx::CueType::MainCue);
    double position = cue.getPosition();
    if (position != -1.0) {
        if (pLoadCue) {
            pLoadCue->setStartPosition(position);
        } else {
            pLoadCue = CuePointer(new Cue());
            // While this method could be called from any thread,
            // associated Cue objects should always live on the
            // same thread as their host, namely this->thread().
            pLoadCue->moveToThread(thread());
            pLoadCue->setTrackId(m_record.getId());
            pLoadCue->setType(mixxx::CueType::MainCue);
            pLoadCue->setStartPosition(position);
            connect(pLoadCue.get(),
                    &Cue::updated,
                    this,
                    &Track::slotCueUpdated);
            m_cuePoints.push_back(pLoadCue);
        }
    } else if (pLoadCue) {
        disconnect(pLoadCue.get(), 0, this, 0);
        m_cuePoints.removeOne(pLoadCue);
    }

    markDirtyAndUnlock(&lock);
    emit cuesUpdated();
}

void Track::shiftCuePositionsMillis(double milliseconds) {
    QMutexLocker lock(&m_qMutex);

    VERIFY_OR_DEBUG_ASSERT(m_streamInfo) {
        return;
    }
    double frames = m_streamInfo->getSignalInfo().millis2frames(milliseconds);
    for (const CuePointer& pCue : m_cuePoints) {
        pCue->shiftPositionFrames(frames);
    }

    markDirtyAndUnlock(&lock);
}

void Track::analysisFinished() {
    emit analyzed();
}

CuePosition Track::getCuePoint() const {
    QMutexLocker lock(&m_qMutex);
    return m_record.getCuePoint();
}

void Track::slotCueUpdated() {
    markDirty();
    emit cuesUpdated();
}

CuePointer Track::createAndAddCue() {
    QMutexLocker lock(&m_qMutex);
    CuePointer pCue(new Cue());
    // While this method could be called from any thread,
    // associated Cue objects should always live on the
    // same thread as their host, namely this->thread().
    pCue->moveToThread(thread());
    pCue->setTrackId(m_record.getId());
    connect(pCue.get(),
            &Cue::updated,
            this,
            &Track::slotCueUpdated);
    m_cuePoints.push_back(pCue);
    markDirtyAndUnlock(&lock);
    emit cuesUpdated();
    return pCue;
}

CuePointer Track::findCueByType(mixxx::CueType type) const {
    // This method cannot be used for hotcues because there can be
    // multiple hotcues and this function returns only a single CuePointer.
    VERIFY_OR_DEBUG_ASSERT(type != mixxx::CueType::HotCue) {
        return CuePointer();
    }
    QMutexLocker lock(&m_qMutex);
    for (const CuePointer& pCue: m_cuePoints) {
        if (pCue->getType() == type) {
            return pCue;
        }
    }
    return CuePointer();
}

CuePointer Track::findCueById(int id) const {
    QMutexLocker lock(&m_qMutex);
    for (const CuePointer& pCue : m_cuePoints) {
        if (pCue->getId() == id) {
            return pCue;
        }
    }
    return CuePointer();
}

void Track::removeCue(const CuePointer& pCue) {
    if (pCue == nullptr) {
        return;
    }

    QMutexLocker lock(&m_qMutex);
    disconnect(pCue.get(), 0, this, 0);
    m_cuePoints.removeOne(pCue);
    if (pCue->getType() == mixxx::CueType::MainCue) {
        m_record.setCuePoint(CuePosition());
    }
    markDirtyAndUnlock(&lock);
    emit cuesUpdated();
}

void Track::removeCuesOfType(mixxx::CueType type) {
    QMutexLocker lock(&m_qMutex);
    bool dirty = false;
    QMutableListIterator<CuePointer> it(m_cuePoints);
    while (it.hasNext()) {
        CuePointer pCue = it.next();
        // FIXME: Why does this only work for the Hotcue Type?
        if (pCue->getType() == type) {
            disconnect(pCue.get(), 0, this, 0);
            it.remove();
            dirty = true;
        }
    }
    if (compareAndSet(m_record.ptrCuePoint(), CuePosition())) {
        dirty = true;
    }
    if (dirty) {
        markDirtyAndUnlock(&lock);
        emit cuesUpdated();
    }
}

QList<CuePointer> Track::getCuePoints() const {
    QMutexLocker lock(&m_qMutex);
    return m_cuePoints;
}

void Track::setCuePoints(const QList<CuePointer>& cuePoints) {
    // While this method could be called from any thread,
    // associated Cue objects should always live on the
    // same thread as their host, namely this->thread().
    for (const auto& pCue : cuePoints) {
        pCue->moveToThread(thread());
    }
    QMutexLocker lock(&m_qMutex);
    setCuePointsMarkDirtyAndUnlock(
            &lock,
            cuePoints);
}

Track::CueImportStatus Track::importCueInfos(
        mixxx::CueInfoImporterPointer pCueInfoImporter) {
    QMutexLocker lock(&m_qMutex);
    VERIFY_OR_DEBUG_ASSERT(pCueInfoImporter) {
        return CueImportStatus::Complete;
    }
    DEBUG_ASSERT(!m_pCueInfoImporterPending);
    m_pCueInfoImporterPending = pCueInfoImporter;
    if (m_streamInfo) {
        // Replace existing cue points with imported cue
        // points immediately
        importPendingCueInfosMarkDirtyAndUnlock(&lock);
        return CueImportStatus::Complete;
    } else {
        if (m_pCueInfoImporterPending->isEmpty()) {
            // Just return the current import status without clearing any
            // existing cue points.
            return (!m_pCueInfoImporterPending->isEmpty())
                    ? CueImportStatus::Complete
                    : CueImportStatus::Pending;
        }
        DEBUG_ASSERT(!m_pCueInfoImporterPending->isEmpty());
        kLogger.debug()
                << "Import of"
                << m_pCueInfoImporterPending->size()
                << "cue(s) is pending until the actual sample rate becomes available";
        // Clear all existing cue points, that are supposed
        // to be replaced with the imported cue points soon.
        setCuePointsMarkDirtyAndUnlock(
                &lock,
                QList<CuePointer>{});
        return CueImportStatus::Pending;
    }
}

Track::CueImportStatus Track::getCueImportStatus() const {
    QMutexLocker lock(&m_qMutex);
    return (!m_pCueInfoImporterPending || m_pCueInfoImporterPending->isEmpty())
            ? CueImportStatus::Complete
            : CueImportStatus::Pending;
}

void Track::setCuePointsMarkDirtyAndUnlock(
        QMutexLocker* pLock,
        const QList<CuePointer>& cuePoints) {
    DEBUG_ASSERT(pLock);
    if (m_cuePoints.isEmpty() &&
            cuePoints.isEmpty()) {
        // Nothing to do
        return;
    }
    // Prevent inconsistencies between cue infos that have been queued
    // and are waiting to be imported and new cue points. At least one
    // of these two collections must be empty.
    DEBUG_ASSERT(cuePoints.isEmpty() || !m_pCueInfoImporterPending ||
            m_pCueInfoImporterPending->isEmpty());
    // disconnect existing cue points
    for (const auto& pCue: m_cuePoints) {
        disconnect(pCue.get(), 0, this, 0);
    }
    m_cuePoints = cuePoints;
    // connect new cue points
    for (const auto& pCue: m_cuePoints) {
        DEBUG_ASSERT(pCue->thread() == thread());
        // Ensure that the track IDs are correct
        pCue->setTrackId(m_record.getId());
        // Start listening to cue point updatess AFTER setting
        // the track id. Otherwise we would receive unwanted
        // signals about changed cue points that may cause all
        // sorts of issues, e.g. when adding new tracks during
        // the library scan!
        connect(pCue.get(),
                &Cue::updated,
                this,
                &Track::slotCueUpdated);
        if (pCue->getType() == mixxx::CueType::MainCue) {
            m_record.setCuePoint(CuePosition(pCue->getPosition()));
        }
    }
    markDirtyAndUnlock(pLock);
    emit cuesUpdated();
}

void Track::importPendingCueInfosMarkDirtyAndUnlock(
        QMutexLocker* pLock) {
    DEBUG_ASSERT(pLock);
    if (!m_pCueInfoImporterPending) {
        // Nothing to do here
        return;
    }

    VERIFY_OR_DEBUG_ASSERT(!m_pCueInfoImporterPending->isEmpty()) {
        m_pCueInfoImporterPending.reset();
        return;
    }
    // The sample rate can only be trusted after the audio
    // stream has been opened.
    DEBUG_ASSERT(m_streamInfo);
    const auto sampleRate =
            m_streamInfo->getSignalInfo().getSampleRate();
    // The sample rate is supposed to be consistent
    DEBUG_ASSERT(sampleRate ==
            m_record.getMetadata().getSampleRate());
    const auto trackId = m_record.getId();
    QList<CuePointer> cuePoints;
    cuePoints.reserve(m_pCueInfoImporterPending->size());
    for (const auto& cueInfo : m_pCueInfoImporterPending->importCueInfosWithCorrectTiming(
                 getLocation(), m_streamInfo->getSignalInfo())) {
        CuePointer pCue(new Cue(cueInfo, sampleRate));
        // While this method could be called from any thread,
        // associated Cue objects should always live on the
        // same thread as their host, namely this->thread().
        pCue->moveToThread(thread());
        pCue->setTrackId(trackId);
        cuePoints.append(pCue);
    }
    DEBUG_ASSERT(m_pCueInfoImporterPending->isEmpty());
    m_pCueInfoImporterPending.reset();
    setCuePointsMarkDirtyAndUnlock(
            pLock,
            cuePoints);
}

void Track::markDirty() {
    QMutexLocker lock(&m_qMutex);
    setDirtyAndUnlock(&lock, true);
}

void Track::markClean() {
    QMutexLocker lock(&m_qMutex);
    setDirtyAndUnlock(&lock, false);
}

void Track::markDirtyAndUnlock(QMutexLocker* pLock, bool bDirty) {
    bool result = m_bDirty || bDirty;
    setDirtyAndUnlock(pLock, result);
}

void Track::setDirtyAndUnlock(QMutexLocker* pLock, bool bDirty) {
    const bool dirtyChanged = m_bDirty != bDirty;
    m_bDirty = bDirty;

    const auto trackId = m_record.getId();

    // Unlock before emitting any signals!
    pLock->unlock();

    if (trackId.isValid()) {
        if (dirtyChanged) {
            if (bDirty) {
                emit dirty(trackId);
            } else {
                emit clean(trackId);
            }
        }
        if (bDirty) {
            // Emit a changed signal regardless if this attempted to set us dirty.
            emit changed(trackId);
        }
    }
}

bool Track::isDirty() {
    QMutexLocker lock(&m_qMutex);
    return m_bDirty;
}


void Track::markForMetadataExport() {
    QMutexLocker lock(&m_qMutex);
    m_bMarkedForMetadataExport = true;
    // No need to mark the track as dirty, because this flag
    // is transient and not stored in the database.
}

bool Track::isMarkedForMetadataExport() const {
    QMutexLocker lock(&m_qMutex);
    return m_bMarkedForMetadataExport;
}

int Track::getRating() const {
    QMutexLocker lock(&m_qMutex);
    return m_record.getRating();
}

void Track::setRating (int rating) {
    QMutexLocker lock(&m_qMutex);
    if (compareAndSet(m_record.ptrRating(), rating)) {
        markDirtyAndUnlock(&lock);
    }
}

void Track::afterKeysUpdated(QMutexLocker* pLock) {
    // New key might be INVALID. We don't care.
    mixxx::track::io::key::ChromaticKey newKey = m_record.getGlobalKey();
    markDirtyAndUnlock(pLock);
    emit keyUpdated(KeyUtils::keyToNumericValue(newKey));
    emit keysUpdated();
}

void Track::setKeys(const Keys& keys) {
    QMutexLocker lock(&m_qMutex);
    m_record.setKeys(keys);
    afterKeysUpdated(&lock);
}

void Track::resetKeys() {
    QMutexLocker lock(&m_qMutex);
    m_record.resetKeys();
    afterKeysUpdated(&lock);
}

Keys Track::getKeys() const {
    QMutexLocker lock(&m_qMutex);
    return m_record.getKeys();
}

void Track::setKey(mixxx::track::io::key::ChromaticKey key,
                   mixxx::track::io::key::Source keySource) {
    QMutexLocker lock(&m_qMutex);
    if (m_record.updateGlobalKey(key, keySource)) {
        afterKeysUpdated(&lock);
    }
}

mixxx::track::io::key::ChromaticKey Track::getKey() const {
    QMutexLocker lock(&m_qMutex);
    return m_record.getGlobalKey();
}

QString Track::getKeyText() const {
    QMutexLocker lock(&m_qMutex);
    return m_record.getGlobalKeyText();
}

void Track::setKeyText(const QString& keyText,
                       mixxx::track::io::key::Source keySource) {
    QMutexLocker lock(&m_qMutex);
    if (m_record.updateGlobalKeyText(keyText, keySource)) {
        afterKeysUpdated(&lock);
    }
}

void Track::setBpmLocked(bool bpmLocked) {
    QMutexLocker lock(&m_qMutex);
    if (compareAndSet(m_record.ptrBpmLocked(), bpmLocked)) {
        markDirtyAndUnlock(&lock);
    }
}

bool Track::isBpmLocked() const {
    QMutexLocker lock(&m_qMutex);
    return m_record.getBpmLocked();
}

void Track::setCoverInfo(const CoverInfoRelative& coverInfo) {
    DEBUG_ASSERT((coverInfo.type != CoverInfo::METADATA) || coverInfo.coverLocation.isEmpty());
    DEBUG_ASSERT((coverInfo.source != CoverInfo::UNKNOWN) || (coverInfo.type == CoverInfo::NONE));
    QMutexLocker lock(&m_qMutex);
    if (compareAndSet(m_record.ptrCoverInfo(), coverInfo)) {
        markDirtyAndUnlock(&lock);
        emit coverArtUpdated();
    }
}

bool Track::refreshCoverImageHash(
        const QImage& loadedImage) {
    QMutexLocker lock(&m_qMutex);
    auto coverInfo = CoverInfo(
            m_record.getCoverInfo(),
            m_fileInfo.location());
    if (!coverInfo.refreshImageHash(
            loadedImage,
            m_pSecurityToken)) {
        return false;
    }
    if (!compareAndSet(
                m_record.ptrCoverInfo(),
                static_cast<const CoverInfoRelative&>(coverInfo))) {
        return false;
    }
    kLogger.info()
            << "Refreshed cover image hash"
            << m_fileInfo.location();
    markDirtyAndUnlock(&lock);
    emit coverArtUpdated();
    return true;
}

CoverInfoRelative Track::getCoverInfo() const {
    QMutexLocker lock(&m_qMutex);
    return m_record.getCoverInfo();
}

CoverInfo Track::getCoverInfoWithLocation() const {
    QMutexLocker lock(&m_qMutex);
    return CoverInfo(m_record.getCoverInfo(), m_fileInfo.location());
}

quint16 Track::getCoverHash() const {
    QMutexLocker lock(&m_qMutex);
    return m_record.getCoverInfo().hash;
}

ExportTrackMetadataResult Track::exportMetadata(
        mixxx::MetadataSourcePointer pMetadataSource) {
    VERIFY_OR_DEBUG_ASSERT(pMetadataSource) {
        kLogger.warning()
                << "Cannot export track metadata:"
                << getLocation();
        return ExportTrackMetadataResult::Failed;
    }
    // Locking shouldn't be necessary here, because this function will
    // be called after all references to the object have been dropped.
    // But it doesn't hurt much, so let's play it safe ;)
    QMutexLocker lock(&m_qMutex);
    // TODO(XXX): m_record.getMetadataSynchronized() currently is a
    // boolean flag, but it should become a time stamp in the future.
    // We could take this time stamp and the file's last modification
    // time stamp into account and might decide to skip importing
    // the metadata again.
    if (!m_bMarkedForMetadataExport && !m_record.getMetadataSynchronized()) {
        // If the metadata has never been imported from file tags it
        // must be exported explicitly once. This ensures that we don't
        // overwrite existing file tags with completely different
        // information.
        kLogger.info()
                << "Skip exporting of unsynchronized track metadata:"
                << getLocation();
        // abort
        return ExportTrackMetadataResult::Skipped;
    }
    // Normalize metadata before exporting to adjust the precision of
    // floating values, ... Otherwise the following comparisons may
    // repeatedly indicate that values have changed only due to
    // rounding errors.
    m_record.refMetadata().normalizeBeforeExport();
    // Check if the metadata has actually been modified. Otherwise
    // we don't need to write it back. Exporting unmodified metadata
    // would needlessly update the file's time stamp and should be
    // avoided. Since we don't know in which state the file's metadata
    // is we import it again into a temporary variable.
    mixxx::TrackMetadata importedFromFile;
    if ((pMetadataSource->importTrackMetadataAndCoverImage(&importedFromFile, nullptr).first ==
            mixxx::MetadataSource::ImportResult::Succeeded)) {
        // Prevent overwriting any file tags that are not yet stored in the
        // library database!
        m_record.mergeImportedMetadata(importedFromFile);
        // Finally the track's current metadata and the imported/adjusted metadata
        // can be compared for differences to decide whether the tags in the file
        // would change if we perform the write operation. This function will also
        // copy all extra properties that are not (yet) stored in the library before
        // checking for differences! If an export has been requested explicitly then
        // we will continue even if no differences are detected.
        // NOTE(uklotzde, 2020-01-05): Detection of modified bpm values is restricted
        // to integer precision to avoid re-exporting of unmodified ID3 tags in case
        // of fractional bpm values. As a consequence small changes in bpm values
        // cannot be detected and file tags with fractional values might not be
        // updated as expected! In these edge cases users need to explicitly
        // trigger the re-export of file tags or they could modify other metadata
        // properties.
        if (!m_bMarkedForMetadataExport &&
                !m_record.getMetadata().anyFileTagsModified(
                        importedFromFile,
                        mixxx::Bpm::Comparison::Integer))  {
            // The file tags are in-sync with the track's metadata and don't need
            // to be updated.
            if (kLogger.debugEnabled()) {
                kLogger.debug()
                            << "Skip exporting of unmodified track metadata into file:"
                            << getLocation();
            }
            // abort
            return ExportTrackMetadataResult::Skipped;
        }
    } else {
        // The file doesn't contain any tags yet or it might be missing, unreadable,
        // or corrupt.
        if (m_bMarkedForMetadataExport) {
            kLogger.info()
                    << "Adding or overwriting tags after failure to import tags from file:"
                    << getLocation();
            // ...and continue
        } else {
            kLogger.warning()
                    << "Skip exporting of track metadata after failure to import tags from file:"
                    << getLocation();
            // abort
            return ExportTrackMetadataResult::Skipped;
        }
    }
    // The track's metadata will be exported instantly. The export should
    // only be tried once so we reset the marker flag.
    m_bMarkedForMetadataExport = false;
    kLogger.debug()
            << "Old metadata (imported)"
            << importedFromFile;
    kLogger.debug()
            << "New metadata (modified)"
            << m_record.getMetadata();
    const auto trackMetadataExported =
            pMetadataSource->exportTrackMetadata(m_record.getMetadata());
    if (trackMetadataExported.first == mixxx::MetadataSource::ExportResult::Succeeded) {
        // After successfully exporting the metadata we record the fact
        // that now the file tags and the track's metadata are in sync.
        // This information (flag or time stamp) is stored in the database.
        // The database update will follow immediately after returning from
        // this operation!
        // TODO(XXX): Replace bool with QDateTime
        DEBUG_ASSERT(!trackMetadataExported.second.isNull());
        //pTrack->setMetadataSynchronized(trackMetadataExported.second);
        m_record.setMetadataSynchronized(!trackMetadataExported.second.isNull());
        if (kLogger.debugEnabled()) {
            kLogger.debug()
                    << "Exported track metadata:"
                    << getLocation();
        }
        return ExportTrackMetadataResult::Succeeded;
    } else {
        kLogger.warning()
                << "Failed to export track metadata:"
                << getLocation();
        return ExportTrackMetadataResult::Failed;
    }
}

void Track::setAudioProperties(
        mixxx::audio::ChannelCount channelCount,
        mixxx::audio::SampleRate sampleRate,
        mixxx::audio::Bitrate bitrate,
        mixxx::Duration duration) {
    QMutexLocker lock(&m_qMutex);
    DEBUG_ASSERT(!m_streamInfo);
    bool dirty = false;
    if (compareAndSet(
                m_record.refMetadata().ptrChannelCount(),
                channelCount)) {
        dirty = true;
    }
    if (compareAndSet(
                m_record.refMetadata().ptrSampleRate(),
                sampleRate)) {
        dirty = true;
    }
    if (compareAndSet(
                m_record.refMetadata().ptrBitrate(),
                bitrate)) {
        dirty = true;
    }
    if (compareAndSet(
                m_record.refMetadata().ptrDuration(),
                duration)) {
        dirty = true;
    }
    if (dirty) {
        markDirtyAndUnlock(&lock);
    }
}

void Track::updateAudioPropertiesFromStream(
        mixxx::audio::StreamInfo&& streamInfo) {
    QMutexLocker lock(&m_qMutex);
    VERIFY_OR_DEBUG_ASSERT(!m_streamInfo ||
            *m_streamInfo == streamInfo) {
        kLogger.warning()
                << "Varying stream properties:"
                << *m_streamInfo
                << "->"
                << streamInfo;
    }
    bool updated = m_record.refMetadata().updateAudioPropertiesFromStream(
            streamInfo);
    m_streamInfo = std::make_optional(std::move(streamInfo));
    if (!m_pCueInfoImporterPending || m_pCueInfoImporterPending->isEmpty()) {
        // Nothing more to do
        if (updated) {
            markDirtyAndUnlock(&lock);
        }
        return;
    }
    DEBUG_ASSERT(m_cuePoints.isEmpty());
    kLogger.debug()
            << "Finishing deferred import of"
            << m_pCueInfoImporterPending->size()
            << "cue(s)";
<<<<<<< HEAD
    importCueInfosMarkDirtyAndUnlock(
            &lock,
            cueInfos);
}

QDebug operator<<(QDebug dbg, const TrackPointer& arg) {
    dbg << "Track Debug Info";
    dbg << "m_bDirty:" << arg->m_bDirty;
    dbg << "m_bMarkedForMetadataExport:" << arg->m_bMarkedForMetadataExport;
    dbg << "duration:" << arg->getDuration();
    dbg << "Sample Rate:" << arg->getSampleRate();
    dbg << "m_cuePoints:";
    for (auto cuePoint : arg->m_cuePoints) {
        dbg << "\tDirty:" << cuePoint->isDirty();
        //qDebug() << "\tPosition:" << cuePoint->getPosition();
        dbg << "\tType:" << int(cuePoint->getType());
        dbg << "\tLabel:" << cuePoint->getLabel();
    }
    dbg << "m_pBeats:";
    dbg << arg->m_pBeats;
    return dbg;
=======
    importPendingCueInfosMarkDirtyAndUnlock(
            &lock);
>>>>>>> 18e6e1ed
}<|MERGE_RESOLUTION|>--- conflicted
+++ resolved
@@ -281,12 +281,8 @@
     if (!m_pBeats) {
         // No beat grid available -> create and initialize
         double cue = getCuePoint().getPosition();
-<<<<<<< HEAD
         /* TODO(JVC)
-        BeatsPointer pBeats(BeatFactory::makeBeatGrid(*this, bpmValue, cue));
-=======
         mixxx::BeatsPointer pBeats(BeatFactory::makeBeatGrid(*this, bpmValue, cue));
->>>>>>> 18e6e1ed
         setBeatsAndUnlock(&lock, pBeats);
         mixxx::BeatsPointer pBeats(new mixxx::Beats(this));
         */
@@ -332,11 +328,7 @@
     }
 
     if (m_pBeats) {
-<<<<<<< HEAD
         disconnect(m_pBeats.get(), &mixxx::Beats::updated, this, &Track::slotBeatsUpdated);
-=======
-        disconnect(m_pBeats.data(), &mixxx::Beats::updated, this, &Track::slotBeatsUpdated);
->>>>>>> 18e6e1ed
     }
 
     m_pBeats = std::move(pBeats);
@@ -344,11 +336,7 @@
     auto bpmValue = mixxx::Bpm::kValueUndefined;
     if (m_pBeats) {
         bpmValue = m_pBeats->getBpm();
-<<<<<<< HEAD
         connect(m_pBeats.get(), &mixxx::Beats::updated, this, &Track::slotBeatsUpdated);
-=======
-        connect(m_pBeats.data(), &mixxx::Beats::updated, this, &Track::slotBeatsUpdated);
->>>>>>> 18e6e1ed
     }
     m_record.refMetadata().refTrackInfo().setBpm(mixxx::Bpm(bpmValue));
 
@@ -1399,10 +1387,8 @@
             << "Finishing deferred import of"
             << m_pCueInfoImporterPending->size()
             << "cue(s)";
-<<<<<<< HEAD
-    importCueInfosMarkDirtyAndUnlock(
-            &lock,
-            cueInfos);
+    importPendingCueInfosMarkDirtyAndUnlock(
+            &lock);
 }
 
 QDebug operator<<(QDebug dbg, const TrackPointer& arg) {
@@ -1421,8 +1407,4 @@
     dbg << "m_pBeats:";
     dbg << arg->m_pBeats;
     return dbg;
-=======
-    importPendingCueInfosMarkDirtyAndUnlock(
-            &lock);
->>>>>>> 18e6e1ed
 }