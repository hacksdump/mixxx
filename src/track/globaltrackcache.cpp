#include "track/globaltrackcache.h"

#include <QApplication>
#include <QThread>

#include "util/assert.h"
#include "util/logger.h"


namespace {

constexpr std::size_t kUnorderedCollectionMinCapacity = 1024;

const mixxx::Logger kLogger("GlobalTrackCache");

//static
GlobalTrackCache* volatile s_pInstance = nullptr;

// Enforce logging during tests
constexpr bool kLogEnabled = false;

inline bool debugLogEnabled() {
    return kLogEnabled || kLogger.debugEnabled();
}

inline bool traceLogEnabled() {
    return kLogEnabled || kLogger.traceEnabled();
}

constexpr bool kLogStats = false;

inline
TrackRef createTrackRef(const Track& track) {
    return TrackRef::fromFileInfo(track.getFileInfo(), track.getId());
}

class EvictAndSaveFunctor {
  public:
    explicit EvictAndSaveFunctor(
            GlobalTrackCacheEntryPointer cacheEntryPtr)
        : m_cacheEntryPtr(std::move(cacheEntryPtr)) {
    }

    void operator()(Track* plainPtr) {
        Q_UNUSED(plainPtr); // only used in DEBUG_ASSERT
<<<<<<< HEAD
=======
        DEBUG_ASSERT(m_cacheEntryPtr);
>>>>>>> 9688e044
        DEBUG_ASSERT(plainPtr == m_cacheEntryPtr->getPlainPtr());
        // Here we move m_cacheEntryPtr and the owned track out of the
        // functor and the owning reference counting object.
        // This is required to break a cycle reference from the weak pointer
        // inside the cache entry to the same reference counting object.
        GlobalTrackCache::evictAndSaveCachedTrack(std::move(m_cacheEntryPtr));
        // Verify that this functor is only invoked once
        DEBUG_ASSERT(!m_cacheEntryPtr);
    }

    const GlobalTrackCacheEntryPointer& getCacheEntryPointer() const {
        return m_cacheEntryPtr;
    }

  private:
    GlobalTrackCacheEntryPointer m_cacheEntryPtr;
};

} // anonymous namespace

GlobalTrackCacheLocker::GlobalTrackCacheLocker()
        : m_pInstance(nullptr) {
    lockCache();
}

GlobalTrackCacheLocker::GlobalTrackCacheLocker(
        GlobalTrackCacheLocker&& moveable)
        : m_pInstance(std::move(moveable.m_pInstance)) {
    moveable.m_pInstance = nullptr;
}

GlobalTrackCacheLocker::~GlobalTrackCacheLocker() {
    unlockCache();
}

void GlobalTrackCacheLocker::lockCache() {
    DEBUG_ASSERT(s_pInstance);
    DEBUG_ASSERT(!m_pInstance);
    if (traceLogEnabled()) {
        kLogger.trace() << "Locking cache";
    }
    s_pInstance->m_mutex.lock();
    if (traceLogEnabled()) {
        kLogger.trace() << "Cache is locked";
    }
    m_pInstance = s_pInstance;
}

void GlobalTrackCacheLocker::unlockCache() {
    if (m_pInstance) {
        if (traceLogEnabled()) {
            kLogger.trace() << "Unlocking cache";
        }
        if (kLogStats && debugLogEnabled()) {
            kLogger.debug()
                    << "#tracksById ="
                    << m_pInstance->m_tracksById.size()
                    << "/ #tracksByCanonicalLocation ="
                    << m_pInstance->m_tracksByCanonicalLocation.size();
        }
        m_pInstance->m_mutex.unlock();
        if (traceLogEnabled()) {
            kLogger.trace() << "Cache is unlocked";
        }
        m_pInstance = nullptr;
    }
}

void GlobalTrackCacheLocker::relocateCachedTracks(
        GlobalTrackCacheRelocator* pRelocator) const {
    DEBUG_ASSERT(m_pInstance);
    m_pInstance->relocateTracks(pRelocator);
}

void GlobalTrackCacheLocker::purgeTrackId(const TrackId& trackId) {
    DEBUG_ASSERT(m_pInstance);
    return m_pInstance->purgeTrackId(trackId);
}

void GlobalTrackCacheLocker::deactivateCache() const {
    DEBUG_ASSERT(m_pInstance);
    m_pInstance->deactivate();
}

bool GlobalTrackCacheLocker::isEmpty() const {
    DEBUG_ASSERT(m_pInstance);
    return m_pInstance->isEmpty();
}

TrackPointer GlobalTrackCacheLocker::lookupTrackById(
        const TrackId& trackId) const {
    DEBUG_ASSERT(m_pInstance);
    return m_pInstance->lookupById(trackId);
}

TrackPointer GlobalTrackCacheLocker::lookupTrackByRef(
        const TrackRef& trackRef) const {
    DEBUG_ASSERT(m_pInstance);
    return m_pInstance->lookupByRef(trackRef);
}

GlobalTrackCacheResolver::GlobalTrackCacheResolver(
        TrackFile fileInfo,
        SecurityTokenPointer pSecurityToken)
        : m_lookupResult(GlobalTrackCacheLookupResult::NONE) {
    DEBUG_ASSERT(m_pInstance);
    m_pInstance->resolve(this, std::move(fileInfo), TrackId(), std::move(pSecurityToken));
}

GlobalTrackCacheResolver::GlobalTrackCacheResolver(
        TrackFile fileInfo,
        TrackId trackId,
        SecurityTokenPointer pSecurityToken)
        : m_lookupResult(GlobalTrackCacheLookupResult::NONE) {
    DEBUG_ASSERT(m_pInstance);
    m_pInstance->resolve(this, std::move(fileInfo), std::move(trackId), std::move(pSecurityToken));
}

void GlobalTrackCacheResolver::initLookupResult(
        GlobalTrackCacheLookupResult lookupResult,
        TrackPointer&& strongPtr,
        TrackRef&& trackRef) {
    DEBUG_ASSERT(m_pInstance);
    DEBUG_ASSERT(GlobalTrackCacheLookupResult::NONE == m_lookupResult);
    DEBUG_ASSERT(!m_strongPtr);
    m_lookupResult = lookupResult;
    m_strongPtr = std::move(strongPtr);
    m_trackRef = std::move(trackRef);
}

void GlobalTrackCacheResolver::initTrackIdAndUnlockCache(TrackId trackId) {
    DEBUG_ASSERT(m_pInstance);
    DEBUG_ASSERT(GlobalTrackCacheLookupResult::NONE != m_lookupResult);
    DEBUG_ASSERT(m_strongPtr);
    DEBUG_ASSERT(trackId.isValid());
    if (m_trackRef.getId().isValid()) {
        // Ignore initializing the same id twice
        DEBUG_ASSERT(m_trackRef.getId() == trackId);
    } else {
        m_trackRef = m_pInstance->initTrackId(
                m_strongPtr,
                m_trackRef,
                trackId);
        DEBUG_ASSERT(m_trackRef.getId() == trackId);
    }
    unlockCache();
    DEBUG_ASSERT(m_trackRef == createTrackRef(*m_strongPtr));
}

//static
void GlobalTrackCache::createInstance(
        GlobalTrackCacheSaver* pSaver,
        deleteTrackFn_t deleteTrackFn) {
    DEBUG_ASSERT(!s_pInstance);
    s_pInstance = new GlobalTrackCache(pSaver, deleteTrackFn);
}

//static
void GlobalTrackCache::destroyInstance() {
    DEBUG_ASSERT(s_pInstance);
    // Processing all pending events is required to evict all
    // remaining references from the cache.
    QCoreApplication::processEvents();
    // Now the cache should be empty
    DEBUG_ASSERT(GlobalTrackCacheLocker().isEmpty());
    GlobalTrackCache* pInstance = s_pInstance;
    // Reset the static/global pointer before entering the destructor
    s_pInstance = nullptr;
    // Delete the singular instance
    DEBUG_ASSERT(QThread::currentThread() == pInstance->thread());
    pInstance->deleteLater();
}

void GlobalTrackCacheEntry::TrackDeleter::operator()(Track* pTrack) const {
    DEBUG_ASSERT(pTrack);

    // We safely delete the object via the Qt event queue instead
    // of using operator delete! Otherwise the deleted track object
    // might be accessed when processing cross-thread signals that
    // are delayed within a queued connection and may arrive after
    // the object has already been deleted.
    if (traceLogEnabled()) {
        pTrack->dumpObjectInfo();
    }
    if (debugLogEnabled()) {
        kLogger.debug()
                << "Deleting"
                << pTrack;
    }

    if (m_deleteTrackFn) {
        // Custom delete function
        (*m_deleteTrackFn)(pTrack);
    } else {
        // Default delete function
        pTrack->deleteLater();
    }
}

//static
void GlobalTrackCache::evictAndSaveCachedTrack(GlobalTrackCacheEntryPointer cacheEntryPtr) {
    // Any access to plainPtr before a validity check inside the
    // GlobalTrackCacheLocker scope is forbidden!! Due to race
    // conditions before locking the cache this pointer might
    // already have been either deleted or reused by a second
    // shared_ptr.
    if (s_pInstance) {
        QMetaObject::invokeMethod(
                s_pInstance,
                "evictAndSave",
                // Qt will choose either a direct or a queued connection
                // depending on the thread from which this method has
                // been invoked!
                Qt::AutoConnection,
                Q_ARG(GlobalTrackCacheEntryPointer, std::move(cacheEntryPtr)));
    } else {
        // After the singular instance has been destroyed we are
        // not able to save pending changes. The track is deleted
        // when deletingPtr falls out of scope at the end of this
        // function
        kLogger.warning()
                << "Cannot evict and save"
                << cacheEntryPtr->getPlainPtr()
                << "after singleton has already been destroyed!";
    }
}

GlobalTrackCache::GlobalTrackCache(
        GlobalTrackCacheSaver* pSaver,
        deleteTrackFn_t deleteTrackFn)
    : m_mutex(QMutex::Recursive),
      m_pSaver(pSaver),
      m_deleteTrackFn(deleteTrackFn),
      m_tracksById(kUnorderedCollectionMinCapacity, DbId::hash_fun) {
    DEBUG_ASSERT(m_pSaver);
    qRegisterMetaType<GlobalTrackCacheEntryPointer>("GlobalTrackCacheEntryPointer");
}

GlobalTrackCache::~GlobalTrackCache() {
    deactivate();
}

void GlobalTrackCache::relocateTracks(
        GlobalTrackCacheRelocator* pRelocator) {
    if (debugLogEnabled()) {
        kLogger.debug()
                << "Relocating tracks";
    }
    TracksByCanonicalLocation relocatedTracksByCanonicalLocation;
    for (auto&&
            i = m_tracksByCanonicalLocation.begin();
            i != m_tracksByCanonicalLocation.end();
            ++i) {
        const QString oldCanonicalLocation = i->first;
        Track* plainPtr = i->second->getPlainPtr();
        auto fileInfo = plainPtr->getFileInfo();
        TrackRef trackRef = TrackRef::fromFileInfo(
                fileInfo,
                plainPtr->getId());
        if (!trackRef.hasCanonicalLocation() && trackRef.hasId() && pRelocator) {
            auto relocatedFileInfo = pRelocator->relocateCachedTrack(
                        trackRef.getId(),
                        fileInfo);
            if (fileInfo != relocatedFileInfo) {
                plainPtr->relocate(relocatedFileInfo);
                trackRef = TrackRef::fromFileInfo(
                        relocatedFileInfo,
                        trackRef.getId());
                fileInfo = std::move(relocatedFileInfo);
            }
        }
        if (!trackRef.hasCanonicalLocation()) {
            kLogger.warning()
                    << "Failed to relocate track"
                    << oldCanonicalLocation
                    << trackRef;
            continue;
        }
        QString newCanonicalLocation = trackRef.getCanonicalLocation();
        if (oldCanonicalLocation == newCanonicalLocation) {
            // Copy the entry unmodified into the new map
            relocatedTracksByCanonicalLocation.insert(*i);
            continue;
        }
        if (debugLogEnabled()) {
            kLogger.debug()
                    << "Relocating track"
                    << "from" << oldCanonicalLocation
                    << "to" << newCanonicalLocation;
        }
        relocatedTracksByCanonicalLocation.insert(std::make_pair(
                std::move(newCanonicalLocation),
                i->second));
    }
    m_tracksByCanonicalLocation = std::move(relocatedTracksByCanonicalLocation);
}

void GlobalTrackCache::saveEvictedTrack(Track* pEvictedTrack) const {
    DEBUG_ASSERT(pEvictedTrack);
    // Disconnect all receivers and block signals before saving the
    // track.
    // NOTE(uklotzde, 2018-02-03): Simply disconnecting all receivers
    // doesn't seem to work reliably. Emitting the clean() signal from
    // a track that is about to deleted may cause access violations!!
    pEvictedTrack->disconnect();
    pEvictedTrack->blockSignals(true);
    m_pSaver->saveEvictedTrack(pEvictedTrack);
}

void GlobalTrackCache::deactivate() {
    // Ideally the cache should be empty when destroyed.
    // But since this is difficult to achieve all remaining
    // cached tracks will be evicted no matter if they are still
    // referenced or not. This ensures that the eviction
    // callback is triggered for all modified tracks before
    // exiting the application.
    auto i = m_tracksById.begin();
    while (i != m_tracksById.end()) {
        Track* plainPtr= i->second->getPlainPtr();
        saveEvictedTrack(plainPtr);
        m_tracksByCanonicalLocation.erase(plainPtr->getCanonicalLocation());
        i = m_tracksById.erase(i);
    }

    auto j = m_tracksByCanonicalLocation.begin();
    while (j != m_tracksByCanonicalLocation.end()) {
        Track* plainPtr= j->second->getPlainPtr();
        saveEvictedTrack(plainPtr);
        j = m_tracksByCanonicalLocation.erase(j);
    }

    // Verify that all cached tracks have been evicted
    DEBUG_ASSERT(m_tracksById.empty());
    DEBUG_ASSERT(m_tracksByCanonicalLocation.empty());

    // The singular cache instance is already unavailable and
    // all allocated tracks will simply be deleted when their
    // shared pointer goes out of scope. Unsaved modifications
    // will be lost.
    m_pSaver = nullptr;
}

bool GlobalTrackCache::isEmpty() const {
    return m_tracksById.empty() && m_tracksByCanonicalLocation.empty();
}

TrackPointer GlobalTrackCache::lookupById(
        const TrackId& trackId) {
    const auto trackById(m_tracksById.find(trackId));
    if (m_tracksById.end() != trackById) {
        // Cache hit
        if (traceLogEnabled()) {
            kLogger.trace()
                    << "Cache hit for"
                    << trackId
                    << trackById->second->getPlainPtr();
        }
        return revive(trackById->second);
    } else {
        // Cache miss
        if (traceLogEnabled()) {
            kLogger.trace()
                    << "Cache miss for"
                    << trackId;
        }
        return TrackPointer();
    }
}

TrackPointer GlobalTrackCache::lookupByRef(
        const TrackRef& trackRef) {
    if (trackRef.hasId()) {
        return lookupById(trackRef.getId());
    } else {
        const auto canonicalLocation = trackRef.getCanonicalLocation();
        const auto trackByCanonicalLocation(
                m_tracksByCanonicalLocation.find(canonicalLocation));
        if (m_tracksByCanonicalLocation.end() != trackByCanonicalLocation) {
            // Cache hit
            if (traceLogEnabled()) {
                kLogger.trace()
                        << "Cache hit for"
                        << canonicalLocation
                        << trackByCanonicalLocation->second->getPlainPtr();
            }
            return revive(trackByCanonicalLocation->second);
        } else {
            // Cache miss
            if (traceLogEnabled()) {
                kLogger.trace()
                        << "Cache miss for"
                        << canonicalLocation;
            }
            return TrackPointer();
        }
    }
}

TrackPointer GlobalTrackCache::revive(
        GlobalTrackCacheEntryPointer entryPtr) {

    TrackPointer savingPtr = entryPtr->lock();
    if (savingPtr) {
        if (traceLogEnabled()) {
            kLogger.trace()
                    << "Found alive track"
                    << entryPtr->getPlainPtr();
        }
        DEBUG_ASSERT(!savingPtr->signalsBlocked());
        return savingPtr;
    }

    // We are here if another thread is preempted during the
    // destructor of the last savingPtr referencing this
    // track, after the reference counter drops to zero and
    // before locking the cache. We need to revive it to abort
    // the deleter in the other thread.
    if (debugLogEnabled()) {
        kLogger.debug()
                << "Reviving zombie track"
                << entryPtr->getPlainPtr();
    }
    DEBUG_ASSERT(entryPtr->expired());

    savingPtr = TrackPointer(entryPtr->getPlainPtr(),
            EvictAndSaveFunctor(entryPtr));
    entryPtr->init(savingPtr);
    DEBUG_ASSERT(!savingPtr->signalsBlocked());
    return savingPtr;
}

void GlobalTrackCache::resolve(
        GlobalTrackCacheResolver* /*in/out*/ pCacheResolver,
        TrackFile /*in*/ fileInfo,
        TrackId trackId,
        SecurityTokenPointer pSecurityToken) {
    DEBUG_ASSERT(pCacheResolver);
    // Primary lookup by id (if available)
    if (trackId.isValid()) {
        if (debugLogEnabled()) {
            kLogger.debug()
                    << "Resolving track by id"
                    << trackId;
        }
        auto strongPtr = lookupById(trackId);
        if (strongPtr) {
            if (debugLogEnabled()) {
                kLogger.debug()
                        << "Cache hit - found track by id"
                        << trackId
                        << strongPtr.get();
            }
            TrackRef trackRef = createTrackRef(*strongPtr);
            pCacheResolver->initLookupResult(
                    GlobalTrackCacheLookupResult::HIT,
                    std::move(strongPtr),
                    std::move(trackRef));
            return;
        }
    }
    // Secondary lookup by canonical location
    // The TrackRef is constructed now after the lookup by ID failed to
    // avoid calculating the canonical file path if it is not needed.
    TrackRef trackRef = TrackRef::fromFileInfo(fileInfo, trackId);
    if (trackRef.hasCanonicalLocation()) {
        if (debugLogEnabled()) {
            kLogger.debug()
                    << "Resolving track by canonical location"
                    << trackRef.getCanonicalLocation();
        }
        auto strongPtr = lookupByRef(trackRef);
        if (strongPtr) {
            // Cache hit
            if (debugLogEnabled()) {
                kLogger.debug()
                        << "Cache hit - found track by canonical location"
                        << trackRef.getCanonicalLocation()
                        << strongPtr.get();
            }
            pCacheResolver->initLookupResult(
                    GlobalTrackCacheLookupResult::HIT,
                    std::move(strongPtr),
                    std::move(trackRef));
            return;
        }
    }
    if (!m_pSaver) {
        // Do not allocate any new tracks once the cache
        // has been deactivated
        DEBUG_ASSERT(isEmpty());
        kLogger.warning()
                << "Cache miss - caching has already been deactivated"
                << trackRef;
        return;
    }
    if (debugLogEnabled()) {
        kLogger.debug()
                << "Cache miss - allocating track"
                << trackRef;
    }
    auto deletingPtr = std::unique_ptr<Track, GlobalTrackCacheEntry::TrackDeleter>(
            new Track(
                    std::move(fileInfo),
                    std::move(pSecurityToken),
                    std::move(trackId)),
            GlobalTrackCacheEntry::TrackDeleter(m_deleteTrackFn));

    auto cacheEntryPtr = std::make_shared<GlobalTrackCacheEntry>(
            std::move(deletingPtr));
    auto savingPtr = TrackPointer(
            cacheEntryPtr->getPlainPtr(),
            EvictAndSaveFunctor(cacheEntryPtr));
    cacheEntryPtr->init(savingPtr);

    if (debugLogEnabled()) {
        kLogger.debug()
                << "Cache miss - inserting new track into cache"
                << trackRef
                << deletingPtr.get();
    }

    if (trackRef.hasId()) {
        // Insert item by id
        DEBUG_ASSERT(m_tracksById.find(
                trackRef.getId()) == m_tracksById.end());
        m_tracksById.insert(std::make_pair(
                trackRef.getId(),
                cacheEntryPtr));
    }
    if (trackRef.hasCanonicalLocation()) {
        // Insert item by track location
        DEBUG_ASSERT(m_tracksByCanonicalLocation.find(
                trackRef.getCanonicalLocation()) == m_tracksByCanonicalLocation.end());
        m_tracksByCanonicalLocation.insert(std::make_pair(
                trackRef.getCanonicalLocation(),
                cacheEntryPtr));
    }

    // Track objects live together with the cache on the main thread
    // and will be deleted later within the event loop. But this
    // function might be called from any thread, even from worker
    // threads without an event loop. We need to move the newly
    // created object to the main thread.
    savingPtr->moveToThread(QApplication::instance()->thread());

    pCacheResolver->initLookupResult(
            GlobalTrackCacheLookupResult::MISS,
            std::move(savingPtr),
            std::move(trackRef));
}

TrackRef GlobalTrackCache::initTrackId(
        const TrackPointer& strongPtr,
        TrackRef trackRef,
        TrackId trackId) {
    DEBUG_ASSERT(strongPtr);
    DEBUG_ASSERT(!trackRef.getId().isValid());
    DEBUG_ASSERT(trackId.isValid());

    TrackRef trackRefWithId(trackRef, trackId);

    EvictAndSaveFunctor* pDel = std::get_deleter<EvictAndSaveFunctor>(strongPtr);
    DEBUG_ASSERT(pDel);

    // Insert item by id
    DEBUG_ASSERT(m_tracksById.find(trackId) == m_tracksById.end());
    m_tracksById.insert(std::make_pair(
            trackId,
            pDel->getCacheEntryPointer()));

    strongPtr->initId(trackId);
    DEBUG_ASSERT(createTrackRef(*strongPtr) == trackRefWithId);
    DEBUG_ASSERT(m_tracksById.find(trackId) != m_tracksById.end());

    return trackRefWithId;
}

void GlobalTrackCache::purgeTrackId(TrackId trackId) {
    DEBUG_ASSERT(trackId.isValid());

    const auto trackById(m_tracksById.find(trackId));
    if (m_tracksById.end() != trackById) {
        Track* track = trackById->second->getPlainPtr();
        track->resetId();
        m_tracksById.erase(trackById);
    }
}

void GlobalTrackCache::evictAndSave(
        GlobalTrackCacheEntryPointer cacheEntryPtr) {
    DEBUG_ASSERT(cacheEntryPtr);

    // We need to be sure this is always called from the main thread
    // because we can only access the DB from it and we must not lose the
    // the lock until all changes are persistently stored in file and DB
    // to not hand out the track again with old metadata.
    DEBUG_ASSERT(QApplication::instance()->thread() == QThread::currentThread());

    GlobalTrackCacheLocker cacheLocker;

    if (!cacheEntryPtr->expired()) {
        // We have handed out (revived) this track again after our reference count
        // drops to zero and before acquiring the lock at the beginning of this function
        if (debugLogEnabled()) {
            kLogger.debug()
                    << "Skip to evict and save a revived or reallocated track"
                    << cacheEntryPtr->getPlainPtr();
        }
        return;
    }

<<<<<<< HEAD
    if (!evict(cacheEntryPtr->getPlainPtr())) {
=======
    if (!tryEvict(cacheEntryPtr->getPlainPtr())) {
>>>>>>> 9688e044
        // A second deleter has already evicted the track from cache after our
        // reference count drops to zero and before acquiring the lock at the
        // beginning of this function
        if (debugLogEnabled()) {
            kLogger.debug()
                    << "Skip to save an already evicted track again"
                    << cacheEntryPtr->getPlainPtr();
        }
        return;
    }

    DEBUG_ASSERT(!isCached(cacheEntryPtr->getPlainPtr()));
    saveEvictedTrack(cacheEntryPtr->getPlainPtr());

    // here the cacheEntryPtr goes out of scope, the cache entry is
    // deleted including the owned track
}

bool GlobalTrackCache::tryEvict(Track* plainPtr) {
    DEBUG_ASSERT(plainPtr);
    // Make the cached track object invisible to avoid reusing
    // it before starting to save it. This is achieved by
    // removing it from both cache indices.
    // Due to expected race conditions pointers might be evicted
    // multiple times. Therefore we need to check the stored
    // pointers to avoid evicting a new cached track object instead
    // of the given plainPtr!!
    bool evicted = false;
    bool notEvicted = false;
    const auto trackRef = createTrackRef(*plainPtr);
    if (debugLogEnabled()) {
        kLogger.debug()
                << "Evicting track"
                << trackRef
                << plainPtr;
    }
    if (trackRef.hasId()) {
        const auto trackById = m_tracksById.find(trackRef.getId());
        if (trackById != m_tracksById.end()) {
            if (trackById->second->getPlainPtr() == plainPtr) {
                m_tracksById.erase(trackById);
                evicted = true;
            } else {
                notEvicted = true;
            }
        }
    }
    if (trackRef.hasCanonicalLocation()) {
        const auto trackByCanonicalLocation(
                m_tracksByCanonicalLocation.find(trackRef.getCanonicalLocation()));
        if (m_tracksByCanonicalLocation.end() != trackByCanonicalLocation) {
            if (trackByCanonicalLocation->second->getPlainPtr() == plainPtr) {
                m_tracksByCanonicalLocation.erase(
                        trackByCanonicalLocation);
                evicted = true;
            } else {
                notEvicted = true;
            }
        }
    }
<<<<<<< HEAD
    DEBUG_ASSERT(isEvicted(plainPtr));
    // Don't erase the pointer from m_cachedTracks here, because
    // this function is invoked from 2 different contexts. The
    // caller is responsible for doing this. Until then the cache
    // is inconsistent and verifyConsistency() is expected to fail.
=======
    DEBUG_ASSERT(!isCached(plainPtr));
    Q_UNUSED(notEvicted); // only used in debug assertion
    DEBUG_ASSERT(!(evicted && notEvicted));
>>>>>>> 9688e044
    return evicted;
}

bool GlobalTrackCache::isCached(Track* plainPtr) const {
    for (auto&& entry: m_tracksById) {
        if (entry.second->getPlainPtr() == plainPtr) {
            return true;
        }
    }
    for (auto&& entry: m_tracksByCanonicalLocation) {
        if (entry.second->getPlainPtr() == plainPtr) {
              return true;
        }
    }
    return false;
}<|MERGE_RESOLUTION|>--- conflicted
+++ resolved
@@ -43,10 +43,7 @@
 
     void operator()(Track* plainPtr) {
         Q_UNUSED(plainPtr); // only used in DEBUG_ASSERT
-<<<<<<< HEAD
-=======
         DEBUG_ASSERT(m_cacheEntryPtr);
->>>>>>> 9688e044
         DEBUG_ASSERT(plainPtr == m_cacheEntryPtr->getPlainPtr());
         // Here we move m_cacheEntryPtr and the owned track out of the
         // functor and the owning reference counting object.
@@ -658,11 +655,7 @@
         return;
     }
 
-<<<<<<< HEAD
-    if (!evict(cacheEntryPtr->getPlainPtr())) {
-=======
     if (!tryEvict(cacheEntryPtr->getPlainPtr())) {
->>>>>>> 9688e044
         // A second deleter has already evicted the track from cache after our
         // reference count drops to zero and before acquiring the lock at the
         // beginning of this function
@@ -723,17 +716,9 @@
             }
         }
     }
-<<<<<<< HEAD
-    DEBUG_ASSERT(isEvicted(plainPtr));
-    // Don't erase the pointer from m_cachedTracks here, because
-    // this function is invoked from 2 different contexts. The
-    // caller is responsible for doing this. Until then the cache
-    // is inconsistent and verifyConsistency() is expected to fail.
-=======
     DEBUG_ASSERT(!isCached(plainPtr));
     Q_UNUSED(notEvicted); // only used in debug assertion
     DEBUG_ASSERT(!(evicted && notEvicted));
->>>>>>> 9688e044
     return evicted;
 }
 
