--- conflicted
+++ resolved
@@ -1,11 +1,8 @@
 
 #include "track/beats.h"
 
-<<<<<<< HEAD
 #include "track/beatutils.h"
 
-=======
->>>>>>> 18e6e1ed
 namespace mixxx {
 
 namespace {
@@ -191,7 +188,6 @@
     return nthBeat;
 };
 
-<<<<<<< HEAD
 void Beats::onBeatlistChanged() {
     if (!isValid()) {
         m_dLastFrame = 0;
@@ -576,7 +572,9 @@
         }
     } else {
         // Scans the list of beats to find the last time signature change before the sample
-        for (auto beat = m_beats.begin(); beat != m_beats.end() && beat->frame_position() < frame; beat++) {
+        for (auto beat = m_beats.begin();
+                beat != m_beats.end() && beat->frame_position() < frame;
+                beat++) {
             if (beat->has_signature()) {
                 result.setBeats(beat->signature().beats());
                 result.setNoteValue(beat->signature().note_value());
@@ -624,7 +622,8 @@
 
     // Set the proper type for the remaining beats on the track or to the next phrasebeat
     int beat_counter = 0;
-    std::unique_ptr<BeatIterator> beat = findBeats(closest_sample, (m_beats.last().frame_position() - 1) * kFrameSize);
+    std::unique_ptr<BeatIterator> beat = findBeats(
+            closest_sample, (m_beats.last().frame_position() - 1) * kFrameSize);
     while (beat->hasNext()) {
         beat->next();
         if (beat->isPhrase()) {
@@ -648,8 +647,7 @@
         return;
     }
 
-    for (BeatList::iterator it = m_beats.begin();
-            it != m_beats.end();) {
+    for (BeatList::iterator it = m_beats.begin(); it != m_beats.end();) {
         double newpos = it->frame_position() + numFrames;
         if (newpos >= 0) {
             it->set_frame_position(newpos);
@@ -751,7 +749,8 @@
         int distance = it->frame_position() - prevBeat.frame_position();
         track::io::Beat beat;
         for (int i = 1; i <= 3; i++) {
-            beat.set_frame_position(prevBeat.frame_position() + distance * i / 4);
+            beat.set_frame_position(
+                    prevBeat.frame_position() + distance * i / 4);
             it = m_beats.insert(it, beat);
             ++it;
         }
@@ -871,6 +870,4 @@
     return dbg;
 }
 
-=======
->>>>>>> 18e6e1ed
 } // namespace mixxx