#pragma once

#include <QColor>
#include <QMutex>
#include <QObject>
#include <memory>

#include "audio/types.h"
#include "track/cueinfo.h"
#include "util/color/rgbcolor.h"
#include "util/db/dbid.h"

class CueDAO;
class Track;

class Cue : public QObject {
    Q_OBJECT

  public:
    /// A position value for the cue that signals its position is not set
    static constexpr double kNoPosition = -1.0;
    /// A value for #m_iHotCue signaling it is not a hotcue
    static constexpr int kNoHotCue = -1;

    Cue();
    Cue(
            const mixxx::CueInfo& cueInfo,
            mixxx::audio::SampleRate sampleRate,
            bool setDirty);
    /// Load entity from database.
    Cue(
<<<<<<< HEAD
            int id,
=======
            DbId id,
            TrackId trackId,
>>>>>>> e3fab0c6
            mixxx::CueType type,
            double position,
            double length,
            int hotCue,
            QString label,
            mixxx::RgbColor color);
    ~Cue() override = default;

    bool isDirty() const;
<<<<<<< HEAD
    int getId() const;
=======
    DbId getId() const;
    TrackId getTrackId() const;
>>>>>>> e3fab0c6

    mixxx::CueType getType() const;
    void setType(mixxx::CueType type);

    double getPosition() const;
    void setStartPosition(
            double samplePosition = kNoPosition);
    void setEndPosition(
            double samplePosition = kNoPosition);
    void shiftPositionFrames(double frameOffset);

    double getLength() const;

    int getHotCue() const;
    void setHotCue(
            int hotCue = kNoHotCue);

    QString getLabel() const;
    void setLabel(QString label);

    mixxx::RgbColor getColor() const;
    void setColor(mixxx::RgbColor color);

    double getEndPosition() const;

    mixxx::CueInfo getCueInfo(
            mixxx::audio::SampleRate sampleRate) const;

  signals:
    void updated();

  private:
    void setDirty(bool dirty);

<<<<<<< HEAD
    void setId(int id);
=======
    void setId(DbId dbId);
    void setTrackId(TrackId trackId);
>>>>>>> e3fab0c6

    mutable QMutex m_mutex;

    bool m_bDirty;
<<<<<<< HEAD
    int m_iId;
=======
    DbId m_dbId;
    TrackId m_trackId;
>>>>>>> e3fab0c6
    mixxx::CueType m_type;
    double m_sampleStartPosition;
    double m_sampleEndPosition;
    int m_iHotCue;
    QString m_label;
    mixxx::RgbColor m_color;

    friend class Track;
    friend class CueDAO;
};

class CuePointer : public std::shared_ptr<Cue> {
  public:
    CuePointer() = default;
    explicit CuePointer(Cue* pCue)
            : std::shared_ptr<Cue>(pCue, deleteLater) {
    }

  private:
    static void deleteLater(Cue* pCue);
};

class CuePosition {
  public:
    CuePosition()
            : m_position(0.0) {
    }
    CuePosition(double position)
            : m_position(position) {
    }

    double getPosition() const {
        return m_position;
    }

    void setPosition(double position) {
        m_position = position;
    }

    void set(double position) {
        m_position = position;
    }

    void reset() {
        m_position = 0.0;
    }

  private:
    double m_position;
};

bool operator==(const CuePosition& lhs, const CuePosition& rhs);

inline bool operator!=(const CuePosition& lhs, const CuePosition& rhs) {
    return !(lhs == rhs);
}

inline QDebug operator<<(QDebug dbg, const CuePosition& arg) {
    return dbg << "position =" << arg.getPosition();
}<|MERGE_RESOLUTION|>--- conflicted
+++ resolved
@@ -29,12 +29,7 @@
             bool setDirty);
     /// Load entity from database.
     Cue(
-<<<<<<< HEAD
-            int id,
-=======
             DbId id,
-            TrackId trackId,
->>>>>>> e3fab0c6
             mixxx::CueType type,
             double position,
             double length,
@@ -44,12 +39,7 @@
     ~Cue() override = default;
 
     bool isDirty() const;
-<<<<<<< HEAD
-    int getId() const;
-=======
     DbId getId() const;
-    TrackId getTrackId() const;
->>>>>>> e3fab0c6
 
     mixxx::CueType getType() const;
     void setType(mixxx::CueType type);
@@ -84,22 +74,12 @@
   private:
     void setDirty(bool dirty);
 
-<<<<<<< HEAD
-    void setId(int id);
-=======
     void setId(DbId dbId);
-    void setTrackId(TrackId trackId);
->>>>>>> e3fab0c6
 
     mutable QMutex m_mutex;
 
     bool m_bDirty;
-<<<<<<< HEAD
-    int m_iId;
-=======
     DbId m_dbId;
-    TrackId m_trackId;
->>>>>>> e3fab0c6
     mixxx::CueType m_type;
     double m_sampleStartPosition;
     double m_sampleEndPosition;
