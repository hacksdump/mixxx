--- conflicted
+++ resolved
@@ -18,28 +18,6 @@
     Q_OBJECT
 
   public:
-<<<<<<< HEAD
-    enum class Status {
-        Invalid = 0,
-        Valid   = 1,
-        Active  = 2,
-    };
-
-    enum class Type {
-        Invalid = 0,
-        HotCue  = 1,
-        MainCue = 2,
-        Beat    = 3, // unused (what is this for?)
-        Loop    = 4,
-        Jump    = 5,
-        Intro   = 6,
-        Outro   = 7,
-        AudibleSound = 8, // range that covers beginning and end of audible sound;
-                          // not shown to user
-    };
-
-=======
->>>>>>> 8122e7eb
     static constexpr double kNoPosition = -1.0;
     static constexpr int kNoHotCue = -1;
 
@@ -56,7 +34,7 @@
     mixxx::CueType getType() const;
     void setType(mixxx::CueType type);
 
-    Cue::Status getStatus() const;
+    mixxx::CueStatus getStatus() const;
     bool isActive() const;
     void activate();
     void deactivate();
