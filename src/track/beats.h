--- conflicted
+++ resolved
@@ -2,7 +2,6 @@
 
 #include <QByteArray>
 #include <QList>
-<<<<<<< HEAD
 #include <QMutex>
 #include <QObject>
 #include <QString>
@@ -10,16 +9,9 @@
 #include <memory>
 
 #include "proto/beats.pb.h"
+#include "track/beat.h"
 #include "track/bpm.h"
 #include "track/frame.h"
-=======
-#include <QObject>
-#include <QSharedPointer>
-#include <QString>
-
-#include "track/beat.h"
-#include "util/memory.h"
->>>>>>> cad9401e
 #include "util/types.h"
 
 namespace mixxx {
@@ -27,20 +19,10 @@
 class Beats;
 class BeatIterator;
 using BeatsPointer = std::shared_ptr<Beats>;
-using BeatList = QList<track::io::Beat>;
 } // namespace mixxx
 
-<<<<<<< HEAD
 #include "track/beatiterator.h"
 #include "track/timesignature.h"
-=======
-class BeatIterator {
-  public:
-    virtual ~BeatIterator() {}
-    virtual bool hasNext() const = 0;
-    virtual Beat next() = 0;
-};
->>>>>>> cad9401e
 
 class Track;
 
@@ -50,8 +32,8 @@
 class BeatsInternal {
   public:
     BeatsInternal();
-    BeatsInternal(const QByteArray& byteArray);
-    BeatsInternal(const QVector<FramePos>& beats,
+    void initWithProtobuf(const QByteArray& byteArray);
+    void initWithAnalyzer(const QVector<FramePos>& beats,
             const QVector<track::io::TimeSignatureMarker>& timeSignatureMarkers,
             const QVector<track::io::PhraseMarker>& phraseMarkers,
             const QVector<track::io::SectionMarker>& sectionMarkers);
@@ -85,8 +67,8 @@
     QString getVersion() const;
     QString getSubVersion() const;
     void setSubVersion(const QString& subVersion);
-    Bpm calculateBpm(const track::io::Beat& startBeat,
-            const track::io::Beat& stopBeat) const;
+    Bpm calculateBpm(const Beat& startBeat,
+            const Beat& stopBeat) const;
     void scale(enum BPMScale scale);
     FramePos findNBeatsFromFrame(FramePos fromFrame, double beats) const;
     bool findPrevNextBeats(FramePos frame,
@@ -99,8 +81,7 @@
     bool hasBeatInRange(FramePos startFrame, FramePos stopFrame) const;
     double getBpmRange(FramePos startFrame, FramePos stopFrame) const;
     Bpm getBpmAroundPosition(FramePos curFrame, int n) const;
-    TimeSignature getSignature(int beatIndex) const;
-    void setSignature(const TimeSignature& signature, int beatIndex);
+    void setSignature(TimeSignature sig, int downbeatIndex);
     void translate(FrameDiff_t numFrames);
     void setBpm(Bpm bpm);
     inline int size() {
@@ -108,6 +89,9 @@
     }
     FramePos getFirstBeatPosition() const;
     FramePos getLastBeatPosition() const;
+    Beat getBeatAtIndex(int index) {
+        return m_beats.at(index);
+    }
 
   private:
     void updateBpm();
@@ -119,13 +103,13 @@
     void scaleFourth();
     void scaleMultiple(uint multiple);
     void scaleFraction(uint fraction);
-    bool isDownbeat(int beatIndex);
-    bool hasTimeSignatureMarkerBefore(int beatIndex);
+    void generateBeatsFromMarkers();
+    void clearMarkers();
 
     QString m_subVersion;
     Bpm m_bpm;
     BeatList m_beats;
-    QVector<track::io::TimeSignatureMarker> m_timeSignatureMarkers;
+    track::io::Beats m_beatsProto;
     int m_iSampleRate;
     double m_dDurationSeconds;
     friend QDebug operator<<(QDebug dbg, const BeatsInternal& arg);
@@ -174,8 +158,8 @@
     void setSubVersion(const QString& subVersion);
     bool isValid() const;
     /// Calculates the BPM between two beat positions.
-    Bpm calculateBpm(const track::io::Beat& startBeat,
-            const track::io::Beat& stopBeat) const;
+    Bpm calculateBpm(const Beat& startBeat,
+            const Beat& stopBeat) const;
 
     /// Initializes the BeatGrid to have a BPM of dBpm and the first beat offset
     /// of firstBeatFrame. Does not generate an updated() signal, since it is
@@ -232,6 +216,15 @@
     bool hasBeatInRange(FramePos startFrame,
             FramePos stopFrame) const;
 
+    /**
+     * Return Beat at (0 based) index
+     * @param index
+     * @return Beat object
+     */
+    Beat getBeatAtIndex(int index) {
+        return m_beatsInternal.getBeatAtIndex(index);
+    }
+
     /// Return the average BPM over the entire track if the BPM is
     /// valid, otherwise returns -1
     Bpm getBpm() const;
@@ -246,11 +239,8 @@
     /// BPM returns -1.
     Bpm getBpmAroundPosition(FramePos curFrame, int n) const;
 
-    /// Sets the track signature at the nearest frame
-    void setSignature(TimeSignature sig, int beatIndex);
-
-    /// Return the track signature at the given frame position
-    TimeSignature getSignature(int beatIndex) const;
+    /// Sets the track signature starting at specified bar
+    void setSignature(TimeSignature sig, int downbeatIndex);
 
     /// Sets the nearest beat as a downbeat
 
@@ -282,17 +272,13 @@
     /// Prints debugging information in stderr
     friend QDebug operator<<(QDebug dbg, const BeatsPointer& arg);
 
-<<<<<<< HEAD
   private slots:
     void slotTrackBeatsUpdated();
   private:
     mutable QMutex m_mutex;
     const Track* m_track;
     BeatsInternal m_beatsInternal;
-=======
-    virtual void setDownbeatStartIndex(int offset) = 0;
-
->>>>>>> cad9401e
+
   signals:
     void updated();
 };
