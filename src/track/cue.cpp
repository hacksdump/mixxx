// cue.cpp
// Created 10/26/2009 by RJ Ryan (rryan@mit.edu)

#include "track/cue.h"

#include <QMutexLocker>
#include <QtDebug>

#include "engine/engine.h"
#include "util/assert.h"
#include "util/color/color.h"

namespace {
    const QString kDefaultLabel = ""; // empty string, not null
    const mixxx::RgbColor kDefaultCueColor = mixxx::RgbColor(0xF2F2FF); // white
}

//static
void CuePointer::deleteLater(Cue* pCue) {
    if (pCue) {
        pCue->deleteLater();
    }
}

Cue::Cue(TrackId trackId)
        : m_bDirty(false),
          m_iId(-1),
          m_trackId(trackId),
          m_type(mixxx::CueType::Invalid),
          m_sampleStartPosition(Cue::kNoPosition),
          m_sampleEndPosition(Cue::kNoPosition),
          m_iHotCue(-1),
          m_label(kDefaultLabel),
          m_color(kDefaultCueColor) {
    DEBUG_ASSERT(!m_label.isNull());
}

<<<<<<< HEAD
Cue::Cue(int id,
        TrackId trackId,
        Cue::Type type,
        double position,
        double length,
        int hotCue,
        QString label,
        mixxx::RgbColor color)
=======
Cue::Cue(int id, TrackId trackId, mixxx::CueType type, double position, double length, int hotCue, QString label, PredefinedColorPointer color)
>>>>>>> 18a134fa
        : m_bDirty(false),
          m_iId(id),
          m_trackId(trackId),
          m_type(type),
          m_sampleStartPosition(position),
          m_iHotCue(hotCue),
          m_label(label),
          m_color(color) {
    DEBUG_ASSERT(!m_label.isNull());
    if (length) {
        if (position != Cue::kNoPosition) {
            m_sampleEndPosition = position + length;
        } else {
            m_sampleEndPosition = length;
        }
    } else {
        m_sampleEndPosition = Cue::kNoPosition;
    }
}

Cue::Cue(TrackId trackId, mixxx::AudioSignal::SampleRate sampleRate, const mixxx::CueInfo& cueInfo)
        : m_bDirty(false),
          m_iId(-1),
          m_trackId(trackId),
          m_type(cueInfo.getType()),
          m_sampleStartPosition(Cue::kNoPosition),
          m_sampleEndPosition(Cue::kNoPosition),
          m_iHotCue(Cue::kNoHotCue),
          m_label(cueInfo.getLabel()),
          m_color(Color::kPredefinedColorsSet.predefinedColorFromRgbColor(cueInfo.getColor())) {
    DEBUG_ASSERT(!m_label.isNull());
    DEBUG_ASSERT(sampleRate.valid());

    const double sampleRateKhz = sampleRate / 1000.0;
    const double millisecsToSamplesFactor = sampleRateKhz * mixxx::kEngineChannelCount;
    DEBUG_ASSERT(millisecsToSamplesFactor > 0);

    if (cueInfo.getStartPositionMillis()) {
        m_sampleStartPosition = (*cueInfo.getStartPositionMillis()) * millisecsToSamplesFactor;
    }

    if (cueInfo.getEndPositionMillis()) {
        m_sampleEndPosition = (*cueInfo.getEndPositionMillis()) * millisecsToSamplesFactor;
    }

    if (cueInfo.getHotCueNumber()) {
        m_iHotCue = *cueInfo.getHotCueNumber();
    }
}

int Cue::getId() const {
    QMutexLocker lock(&m_mutex);
    return m_iId;
}

void Cue::setId(int cueId) {
    QMutexLocker lock(&m_mutex);
    m_iId = cueId;
    m_bDirty = true;
    lock.unlock();
    emit updated();
}

TrackId Cue::getTrackId() const {
    QMutexLocker lock(&m_mutex);
    return m_trackId;
}

void Cue::setTrackId(TrackId trackId) {
    QMutexLocker lock(&m_mutex);
    m_trackId = trackId;
    m_bDirty = true;
    lock.unlock();
    emit updated();
}

mixxx::CueType Cue::getType() const {
    QMutexLocker lock(&m_mutex);
    return m_type;
}

void Cue::setType(mixxx::CueType type) {
    QMutexLocker lock(&m_mutex);
    m_type = type;
    m_bDirty = true;
    lock.unlock();
    emit updated();
}

double Cue::getPosition() const {
    QMutexLocker lock(&m_mutex);
    return m_sampleStartPosition;
}

void Cue::setStartPosition(double samplePosition) {
    QMutexLocker lock(&m_mutex);
    m_sampleStartPosition = samplePosition;
    m_bDirty = true;
    lock.unlock();
    emit updated();
}

void Cue::setEndPosition(double samplePosition) {
    QMutexLocker lock(&m_mutex);
    m_sampleEndPosition = samplePosition;
    m_bDirty = true;
    lock.unlock();
    emit updated();
}

double Cue::getLength() const {
    QMutexLocker lock(&m_mutex);
    if (m_sampleEndPosition == Cue::kNoPosition) {
        return 0;
    }
    if (m_sampleStartPosition == Cue::kNoPosition) {
        return m_sampleEndPosition;
    }
    return m_sampleEndPosition - m_sampleStartPosition;
}

int Cue::getHotCue() const {
    QMutexLocker lock(&m_mutex);
    return m_iHotCue;
}

void Cue::setHotCue(int hotCue) {
    QMutexLocker lock(&m_mutex);
    // TODO(XXX) enforce uniqueness?
    m_iHotCue = hotCue;
    m_bDirty = true;
    lock.unlock();
    emit updated();
}

QString Cue::getLabel() const {
    QMutexLocker lock(&m_mutex);
    return m_label;
}

void Cue::setLabel(const QString label) {
    //qDebug() << "setLabel()" << m_label << "-" << label;
    DEBUG_ASSERT(!label.isNull());
    QMutexLocker lock(&m_mutex);
    m_label = label;
    m_bDirty = true;
    lock.unlock();
    emit updated();
}

mixxx::RgbColor Cue::getColor() const {
    QMutexLocker lock(&m_mutex);
    return m_color;
}

void Cue::setColor(mixxx::RgbColor color) {
    QMutexLocker lock(&m_mutex);
    m_color = color;
    m_bDirty = true;
    lock.unlock();
    emit updated();
}

bool Cue::isDirty() const {
    QMutexLocker lock(&m_mutex);
    return m_bDirty;
}

void Cue::setDirty(bool dirty) {
    QMutexLocker lock(&m_mutex);
    m_bDirty = dirty;
}

double Cue::getEndPosition() const {
    QMutexLocker lock(&m_mutex);
    return m_sampleEndPosition;
}

bool operator==(const CuePosition& lhs, const CuePosition& rhs) {
    return lhs.getPosition() == rhs.getPosition();
}<|MERGE_RESOLUTION|>--- conflicted
+++ resolved
@@ -35,18 +35,14 @@
     DEBUG_ASSERT(!m_label.isNull());
 }
 
-<<<<<<< HEAD
 Cue::Cue(int id,
         TrackId trackId,
-        Cue::Type type,
+        mixxx::CueType type,
         double position,
         double length,
         int hotCue,
         QString label,
         mixxx::RgbColor color)
-=======
-Cue::Cue(int id, TrackId trackId, mixxx::CueType type, double position, double length, int hotCue, QString label, PredefinedColorPointer color)
->>>>>>> 18a134fa
         : m_bDirty(false),
           m_iId(id),
           m_trackId(trackId),
@@ -76,7 +72,7 @@
           m_sampleEndPosition(Cue::kNoPosition),
           m_iHotCue(Cue::kNoHotCue),
           m_label(cueInfo.getLabel()),
-          m_color(Color::kPredefinedColorsSet.predefinedColorFromRgbColor(cueInfo.getColor())) {
+          m_color(cueInfo.getColor().value_or(kDefaultCueColor)) {
     DEBUG_ASSERT(!m_label.isNull());
     DEBUG_ASSERT(sampleRate.valid());
 
