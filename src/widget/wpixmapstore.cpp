--- conflicted
+++ resolved
@@ -28,30 +28,7 @@
         return pPaintable;
     }
 
-<<<<<<< HEAD
-    // Otherwise, construct it with the pixmap loader.
-    //qDebug() << "WPixmapStore Loading pixmap from file" << source.getPath();
-
-    if (mode == Paintable::FIXED || mode == Paintable::TILE || !source.isSVG()) {
-        QImage* pImage = m_pLoader->getImage(source.getPath(), scaleFactor);
-        pPaintable = PaintablePointer(new Paintable(pImage, mode));
-    } else {
-        pPaintable = PaintablePointer(new Paintable(source, mode));
-    }
-
-    if (pPaintable->isNull()) {
-        // Only log if it looks like the user tried to specify a
-        // pixmap. Otherwise we probably just have a widget that is calling
-        // getPaintable without checking that the skinner actually wanted one.
-        if (!source.isEmpty()) {
-            qDebug() << "WPixmapStore couldn't load:" << source.getPath()
-                     << pPaintable.isNull();
-        }
-        return PaintablePointer();
-    }
-=======
     pPaintable = PaintablePointer(new Paintable(source, mode, scaleFactor));
->>>>>>> dc45fa86
 
     m_paintableCache.insert(key, pPaintable);
     return pPaintable;
@@ -75,11 +52,11 @@
 
 // static
 void WPixmapStore::correctImageColors(QImage* p) {
-    m_loader->correctImageColors(p);
+    m_pLoader->correctImageColors(p);
 }
 
 bool WPixmapStore::willCorrectColors() {
-    return m_loader->willCorrectColors();
+    return m_pLoader->willCorrectColors();
 };
 
 void WPixmapStore::setLoader(QSharedPointer<ImgSource> ld) {
