--- conflicted
+++ resolved
@@ -17,11 +17,8 @@
 
 #include "widget/wpixmapstore.h"
 
-<<<<<<< HEAD
 #include <QIcon>
-=======
 #include <QDir>
->>>>>>> 1447df72
 #include <QString>
 #include <QtDebug>
 
@@ -30,13 +27,9 @@
 
 // static
 QHash<QString, WeakPaintablePointer> WPixmapStore::m_paintableCache;
-<<<<<<< HEAD
-QSharedPointer<ImgSource> WPixmapStore::m_pLoader = QSharedPointer<ImgSource>();
+QSharedPointer<ImgSource> WPixmapStore::m_pLoader
+        = QSharedPointer<ImgSource>(new ImgLoader());
 QSharedPointer<ImgSource> WPixmapStore::m_pIconLoader = QSharedPointer<ImgSource>();
-=======
-QSharedPointer<ImgSource> WPixmapStore::m_loader
-        = QSharedPointer<ImgSource>(new ImgLoader());
->>>>>>> 1447df72
 
 // static
 Paintable::DrawMode Paintable::DrawModeFromString(const QString& str) {
@@ -326,13 +319,8 @@
     // Otherwise, construct it with the pixmap loader.
     //qDebug() << "WPixmapStore Loading pixmap from file" << source.getPath();
 
-<<<<<<< HEAD
-    if (m_pLoader) {
-        QImage* pImage = m_pLoader->getImage(source.getPath());
-=======
     if (mode == Paintable::FIXED || mode == Paintable::TILE || !source.isSVG()) {
-        QImage* pImage = m_loader->getImage(source.getPath(), scaleFactor);
->>>>>>> 1447df72
+        QImage* pImage = m_pLoader->getImage(source.getPath(), scaleFactor);
         pPaintable = PaintablePointer(new Paintable(pImage, mode));
     } else {
         pPaintable = PaintablePointer(new Paintable(source, mode));
@@ -358,12 +346,7 @@
         const QString& fileName,
         double scaleFactor) {
     QPixmap* pPixmap = nullptr;
-<<<<<<< HEAD
-    if (m_pLoader) {
-        QImage* img = m_pLoader->getImage(fileName);
-=======
-    QImage* img = m_loader->getImage(fileName, scaleFactor);
->>>>>>> 1447df72
+    QImage* img = m_pLoader->getImage(fileName, scaleFactor);
 #if QT_VERSION >= 0x040700
     pPixmap = new QPixmap();
     pPixmap->convertFromImage(*img);
@@ -396,7 +379,7 @@
         return QPixmap(fileName);
     }
 
-    QImage* image = m_pIconLoader->getImage(fileName);
+    QImage* image = m_pIconLoader->getImage(fileName, 1.0);
 
     if (!m_pLoader.isNull()) {
         m_pLoader->correctImageColors(image);
