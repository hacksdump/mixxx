<<<<<<< HEAD
#include <QtDebug>
=======
/***************************************************************************
                          wwidget.cpp  -  description
                             -------------------
    begin                : Wed Jun 18 2003
    copyright            : (C) 2003 by Tue & Ken Haste Andersen
    email                : haste@diku.dk
***************************************************************************/

/***************************************************************************
*                                                                         *
*   This program is free software; you can redistribute it and/or modify  *
*   it under the terms of the GNU General Public License as published by  *
*   the Free Software Foundation; either version 2 of the License, or     *
*   (at your option) any later version.                                   *
*                                                                         *
***************************************************************************/

#include "widget/wwidget.h"

>>>>>>> e0f70a2c
#include <QTouchEvent>
#include <QtDebug>

#include "control/controlproxy.h"
#include "moc_wwidget.cpp"
#include "util/assert.h"

WWidget::WWidget(QWidget* parent, Qt::WindowFlags flags)
        : QWidget(parent, flags),
          WBaseWidget(this),
          m_activeTouchButton(Qt::NoButton),
          m_scaleFactor(1.0) {
    m_pTouchShift = new ControlProxy("[Controls]", "touch_shift");
    setAttribute(Qt::WA_StaticContents);
    setAttribute(Qt::WA_AcceptTouchEvents);
    setFocusPolicy(Qt::ClickFocus);
}

WWidget::~WWidget() {
    delete m_pTouchShift;
}

bool WWidget::touchIsRightButton() {
    return m_pTouchShift->toBool();
}

bool WWidget::event(QEvent* e) {
    if (e->type() == QEvent::ToolTip) {
        updateTooltip();
    } if (e->type() == QEvent::FontChange) {
        const QFont& fonti = font();
        // Change the new font on the fly by casting away its constancy
        // using setFont() here, would results into a recursive loop
        // resetting the font to the original css values.
        // Only scale pixel size fonts, point size fonts are scaled by the OS
        if (fonti.pixelSize() > 0) {
            const_cast<QFont&>(fonti).setPixelSize(
                    static_cast<int>(fonti.pixelSize() * m_scaleFactor));
        }
    } else if (isEnabled()) {
        switch(e->type()) {
        case QEvent::TouchBegin:
        case QEvent::TouchUpdate:
        case QEvent::TouchEnd:
        {
            QTouchEvent* touchEvent = dynamic_cast<QTouchEvent*>(e);
            if (touchEvent == nullptr || touchEvent->device() == nullptr ||
                    touchEvent->device()->type() !=  QTouchDevice::TouchScreen) {
                break;
            }

            // fake a mouse event!
            QEvent::Type eventType = QEvent::None;
            switch (touchEvent->type()) {
            case QEvent::TouchBegin:
                eventType = QEvent::MouseButtonPress;
                if (touchIsRightButton()) {
                    // touch is right click
                    m_activeTouchButton = Qt::RightButton;
                } else {
                    m_activeTouchButton = Qt::LeftButton;
                }
                break;
            case QEvent::TouchUpdate:
                eventType = QEvent::MouseMove;
                break;
            case QEvent::TouchEnd:
                eventType = QEvent::MouseButtonRelease;
                break;
            default:
                DEBUG_ASSERT(false);
                break;
            }

            const QTouchEvent::TouchPoint& touchPoint =
                    touchEvent->touchPoints().first();
            QMouseEvent mouseEvent(eventType,
                    touchPoint.pos(),
                    touchPoint.pos(),
                    touchPoint.screenPos(),
                    m_activeTouchButton, // Button that causes the event
                    Qt::NoButton,        // Not used, so no need to fake a proper value.
                    touchEvent->modifiers(),
                    Qt::MouseEventSynthesizedByApplication);

            return QWidget::event(&mouseEvent);
        }
        default:
            break;
        }
    }

    return QWidget::event(e);
}<|MERGE_RESOLUTION|>--- conflicted
+++ resolved
@@ -1,26 +1,5 @@
-<<<<<<< HEAD
-#include <QtDebug>
-=======
-/***************************************************************************
-                          wwidget.cpp  -  description
-                             -------------------
-    begin                : Wed Jun 18 2003
-    copyright            : (C) 2003 by Tue & Ken Haste Andersen
-    email                : haste@diku.dk
-***************************************************************************/
-
-/***************************************************************************
-*                                                                         *
-*   This program is free software; you can redistribute it and/or modify  *
-*   it under the terms of the GNU General Public License as published by  *
-*   the Free Software Foundation; either version 2 of the License, or     *
-*   (at your option) any later version.                                   *
-*                                                                         *
-***************************************************************************/
-
 #include "widget/wwidget.h"
 
->>>>>>> e0f70a2c
 #include <QTouchEvent>
 #include <QtDebug>
 
