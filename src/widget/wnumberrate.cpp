//
// C++ Implementation: wnumberrate
//
// Description:
//
//
// Author: Tue Haste Andersen <haste@diku.dk>, (C) 2003
//
// Copyright: See COPYING file that comes with this distribution
//
//

#include "widget/wnumberrate.h"

#include "control/controlobject.h"
#include "control/controlproxy.h"
#include "util/math.h"

<<<<<<< HEAD
WNumberRate::WNumberRate(const QString& group, QWidget* parent)
=======
namespace {

inline QChar sign(double number) {
    if (number > 0) {
        return '+';
    }
    if (number < 0) {
        return '-';
    }
    return ' ';
}
}

WNumberRate::WNumberRate(const char * group, QWidget * parent)
>>>>>>> ac8f7053
        : WNumber(parent) {
    m_pRateRatio = new ControlProxy(group, "rate_ratio", this, ControlFlag::NoAssertIfMissing);
    m_pRateRatio->connectValueChanged(this, &WNumberRate::setValue);
}

<<<<<<< HEAD
void WNumberRate::setup(const QDomNode& node, const SkinContext& context) {
    WNumber::setup(node, context);

    // Initialize the widget (overrides the base class initial value.
    setValue(m_pRateRatio->get());
}

void WNumberRate::setValue(double dValue) {
    double vsign = dValue - 1;

    char sign = '+';
    if (vsign < -0.00000001) {
        sign = '-';
    }
=======
void WNumberRate::setValue(double dValue) {
    const double rateRange = m_pRateRangeControl->get();
    const double rateDir = m_pRateDirControl->get();
    const double digitFactor = pow(10, m_iNoDigits);
    // Calculate percentage rounded to the number of digits specified by iNoDigits
    const double percentage = round(dValue * rateRange * rateDir * 100.0 * digitFactor) / digitFactor;
>>>>>>> ac8f7053

    setText(m_skinText + sign(percentage) + QString::number(fabs(percentage), 'f', m_iNoDigits));
}<|MERGE_RESOLUTION|>--- conflicted
+++ resolved
@@ -16,9 +16,6 @@
 #include "control/controlproxy.h"
 #include "util/math.h"
 
-<<<<<<< HEAD
-WNumberRate::WNumberRate(const QString& group, QWidget* parent)
-=======
 namespace {
 
 inline QChar sign(double number) {
@@ -30,16 +27,15 @@
     }
     return ' ';
 }
-}
 
-WNumberRate::WNumberRate(const char * group, QWidget * parent)
->>>>>>> ac8f7053
+} // namespace
+
+WNumberRate::WNumberRate(const QString& group, QWidget* parent)
         : WNumber(parent) {
     m_pRateRatio = new ControlProxy(group, "rate_ratio", this, ControlFlag::NoAssertIfMissing);
     m_pRateRatio->connectValueChanged(this, &WNumberRate::setValue);
 }
 
-<<<<<<< HEAD
 void WNumberRate::setup(const QDomNode& node, const SkinContext& context) {
     WNumber::setup(node, context);
 
@@ -48,20 +44,8 @@
 }
 
 void WNumberRate::setValue(double dValue) {
-    double vsign = dValue - 1;
-
-    char sign = '+';
-    if (vsign < -0.00000001) {
-        sign = '-';
-    }
-=======
-void WNumberRate::setValue(double dValue) {
-    const double rateRange = m_pRateRangeControl->get();
-    const double rateDir = m_pRateDirControl->get();
     const double digitFactor = pow(10, m_iNoDigits);
     // Calculate percentage rounded to the number of digits specified by iNoDigits
-    const double percentage = round(dValue * rateRange * rateDir * 100.0 * digitFactor) / digitFactor;
->>>>>>> ac8f7053
-
+    const double percentage = round((dValue - 1) * 100.0 * digitFactor) / digitFactor;
     setText(m_skinText + sign(percentage) + QString::number(fabs(percentage), 'f', m_iNoDigits));
 }