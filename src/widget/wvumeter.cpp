/***************************************************************************
                          wvumeter.cpp  -  description
                             -------------------
    begin                : Fri Jul 22 2003
    copyright            : (C) 2003 by Tue & Ken Haste Andersen
    email                : haste@diku.dk
***************************************************************************/

/***************************************************************************
*                                                                         *
*   This program is free software; you can redistribute it and/or modify  *
*   it under the terms of the GNU General Public License as published by  *
*   the Free Software Foundation; either version 2 of the License, or     *
*   (at your option) any later version.                                   *
*                                                                         *
***************************************************************************/

#include "widget/wvumeter.h"

#include <QStylePainter>
#include <QStyleOption>
#include <QPaintEvent>
#include <QtDebug>
#include <QPixmap>

#include "widget/wpixmapstore.h"
#include "util/timer.h"
#include "util/math.h"

#define DEFAULT_FALLTIME 20
#define DEFAULT_FALLSTEP 1
#define DEFAULT_HOLDTIME 400
#define DEFAULT_HOLDSIZE 5

WVuMeter::WVuMeter(QWidget* parent)
        : WWidget(parent),
          m_iPos(0),
          m_dParameter(0),
          m_iNoPos(0),
          m_bHorizontal(false),
          m_iPeakHoldSize(0),
          m_iPeakFallStep(0),
          m_iPeakHoldTime(0),
          m_iPeakFallTime(0),
          m_iPeakPos(0),
          m_dPeakParameter(0),
          m_iPeakHoldCountdown(0),
          m_iLastPos(0),
          m_iLastPeakPos(0) {
    m_timer.start();
}

WVuMeter::~WVuMeter() {
    resetPositions();
}

void WVuMeter::setup(QDomNode node, const SkinContext& context) {
    // Set pixmaps
    bool bHorizontal = context.hasNode(node, "Horizontal") &&
    context.selectString(node, "Horizontal") == "true";

    // Set background pixmap if available
    if (context.hasNode(node, "PathBack")) {
        setPixmapBackground(context.getPixmapSource(context.selectNode(node, "PathBack")));
    }

    setPixmaps(context.getPixmapSource(context.selectNode(node, "PathVu")), bHorizontal);

    m_iPeakHoldSize = context.selectInt(node, "PeakHoldSize");
    if (m_iPeakHoldSize < 0 || m_iPeakHoldSize > 100)
        m_iPeakHoldSize = DEFAULT_HOLDSIZE;

    m_iPeakFallStep = context.selectInt(node, "PeakFallStep");
    if (m_iPeakFallStep < 1 || m_iPeakFallStep > 1000)
        m_iPeakFallStep = DEFAULT_FALLSTEP;

    m_iPeakHoldTime = context.selectInt(node, "PeakHoldTime");
    if (m_iPeakHoldTime < 1 || m_iPeakHoldTime > 3000)
        m_iPeakHoldTime = DEFAULT_HOLDTIME;

    m_iPeakFallTime = context.selectInt(node, "PeakFallTime");
    if (m_iPeakFallTime < 1 || m_iPeakFallTime > 1000)
        m_iPeakFallTime = DEFAULT_FALLTIME;
}

void WVuMeter::resetPositions() {
    m_pPixmapBack.clear();
    m_pPixmapVu.clear();
}

<<<<<<< HEAD
void WVuMeter::setPixmapBackground(PixmapSource source) {
    m_pPixmapBack = WPixmapStore::getPaintable(source,
                                               Paintable::TILE);
=======
void WVuMeter::setPixmapBackground(const QString& filename) {
    m_pPixmapBack = WPixmapStore::getPaintable(filename, Paintable::TILE);
>>>>>>> 3151a599
    if (m_pPixmapBack.isNull() || m_pPixmapBack->isNull()) {
        qDebug() << metaObject()->className()
                 << "Error loading background pixmap:" << source.getPath();
    } else {
        setFixedSize(m_pPixmapBack->size());
    }
}

<<<<<<< HEAD
void WVuMeter::setPixmaps(PixmapSource source,
                          bool bHorizontal) {
    m_pPixmapVu = WPixmapStore::getPaintable(source,
                                             Paintable::STRETCH);
=======
void WVuMeter::setPixmaps(const QString &vuFilename,bool bHorizontal) {
    m_pPixmapVu = WPixmapStore::getPaintable(vuFilename, Paintable::STRETCH);
>>>>>>> 3151a599
    if (m_pPixmapVu.isNull() || m_pPixmapVu->isNull()) {
        qDebug() << "WVuMeter: Error loading vu pixmap" << source.getPath();
    } else {
        m_bHorizontal = bHorizontal;
        if (m_bHorizontal) {
            m_iNoPos = m_pPixmapVu->width();
        } else {
            m_iNoPos = m_pPixmapVu->height();
        }
    }
}

void WVuMeter::onConnectedControlChanged(double dParameter, double dValue) {
    Q_UNUSED(dValue);
    m_iPos = static_cast<int>(dParameter * m_iNoPos);
    m_dParameter = dParameter;
    // Range check
    if (m_iPos > m_iNoPos) {
        m_iPos = m_iNoPos;
    } else if (m_iPos < 0) {
        m_iPos = 0;
    }

    if (dParameter > 0.) {
        setPeak(m_iPos, dParameter);
    } else {
        // A 0.0 value is very unlikely except when the VU Meter is disabled
        m_iPeakPos = 0;
        m_dPeakParameter = 0;
    }

    double msecsElapsed = m_timer.restart() / 1000000.0;
    updateState(msecsElapsed);
}

void WVuMeter::setPeak(int pos, double parameter) {
    if (pos > m_iPeakPos) {
        m_iPeakPos = pos;
        m_dPeakParameter = parameter;
        m_iPeakHoldCountdown = m_iPeakHoldTime;
    }
}

void WVuMeter::updateState(double msecsElapsed) {
    // If we're holding at a peak then don't update anything
    m_iPeakHoldCountdown -= msecsElapsed;
    if (m_iPeakHoldCountdown > 0) {
        return;
    } else {
        m_iPeakHoldCountdown = 0;
    }

    // Otherwise, decrement the peak position by the fall step size times the
    // milliseconds elapsed over the fall time multiplier. The peak will fall
    // FallStep times (out of 128 steps) every FallTime milliseconds.
    m_dPeakParameter -= static_cast<double>(m_iPeakFallStep) *
            msecsElapsed /
            static_cast<double>(m_iPeakFallTime * m_iNoPos);
    m_dPeakParameter = math_clamp(m_dPeakParameter, 0.0, 1.0);
    m_iPeakPos = math_clamp(static_cast<int>(m_dPeakParameter * m_iNoPos),
                            0, m_iNoPos);
}

void WVuMeter::maybeUpdate() {
    if (m_iPos != m_iLastPos || m_iPeakPos != m_iLastPeakPos) {
        repaint();
    }
}

void WVuMeter::paintEvent(QPaintEvent *) {
    ScopedTimer t("WVuMeter::paintEvent");

    QStyleOption option;
    option.initFrom(this);
    QStylePainter p(this);
    p.drawPrimitive(QStyle::PE_Widget, option);

    if (!m_pPixmapBack.isNull() && !m_pPixmapBack->isNull()) {
        // Draw background.
        m_pPixmapBack->draw(0, 0, &p);
    }

    if (!m_pPixmapVu.isNull() && !m_pPixmapVu->isNull()) {
        int widgetWidth = width();
        int widgetHeight = height();

        // Draw (part of) vu
        if (m_bHorizontal) {
            // This is a hack to fix something weird with horizontal VU meters:
            if (m_iPos == 0)
                m_iPos = 1;

            int widgetPosition = math_clamp(
                static_cast<int>(widgetWidth * m_dParameter), 0, widgetWidth);

            QRectF targetRect(0, 0, widgetPosition, widgetHeight);
            QRectF sourceRect(0, 0, m_iPos,  m_pPixmapVu->height());
            m_pPixmapVu->draw(targetRect, &p, sourceRect);

            if(m_iPeakHoldSize > 0 && m_iPeakPos > 0) {
                int widgetPeakPosition = math_clamp(
                    static_cast<int>(widgetWidth * m_dPeakParameter),
                    0, widgetWidth);
                int widgetPeakHoldSize = widgetWidth * static_cast<double>(m_iPeakHoldSize) /
                        static_cast<double>(m_iNoPos);
                targetRect = QRectF(widgetPeakPosition - m_iPeakHoldSize, 0,
                                    widgetPeakHoldSize, widgetHeight);
                sourceRect = QRectF(m_pPixmapVu->width() - m_iPeakPos, 0,
                                    m_iPeakHoldSize, m_pPixmapVu->height());
                m_pPixmapVu->draw(targetRect, &p, sourceRect);
            }
        } else {
            int widgetPosition = math_clamp(
                static_cast<int>(widgetHeight * m_dParameter), 0, widgetHeight);
            QRectF targetRect(0, widgetHeight - widgetPosition,
                              widgetWidth, widgetPosition);
            QRectF sourceRect(0, m_iNoPos - m_iPos, m_pPixmapVu->width(),
                              m_iPos);
            m_pPixmapVu->draw(targetRect, &p, sourceRect);

            if (m_iPeakHoldSize > 0 && m_iPeakPos > 0) {
                int widgetPeakPosition = math_clamp(
                    static_cast<int>(widgetHeight * m_dPeakParameter),
                    0, widgetHeight);
                int widgetPeakHoldSize = widgetHeight * static_cast<double>(m_iPeakHoldSize) /
                        static_cast<double>(m_iNoPos);
                targetRect = QRectF(0, widgetHeight - widgetPeakPosition,
                                    widgetWidth, widgetPeakHoldSize);
                sourceRect = QRectF(0, m_iNoPos - m_iPeakPos,
                                    m_pPixmapVu->width(), m_iPeakHoldSize);
                m_pPixmapVu->draw(targetRect, &p, sourceRect);
            }
        }
    }
    m_iLastPos = m_iPos;
    m_iLastPeakPos = m_iPeakPos;
}<|MERGE_RESOLUTION|>--- conflicted
+++ resolved
@@ -88,14 +88,9 @@
     m_pPixmapVu.clear();
 }
 
-<<<<<<< HEAD
 void WVuMeter::setPixmapBackground(PixmapSource source) {
     m_pPixmapBack = WPixmapStore::getPaintable(source,
                                                Paintable::TILE);
-=======
-void WVuMeter::setPixmapBackground(const QString& filename) {
-    m_pPixmapBack = WPixmapStore::getPaintable(filename, Paintable::TILE);
->>>>>>> 3151a599
     if (m_pPixmapBack.isNull() || m_pPixmapBack->isNull()) {
         qDebug() << metaObject()->className()
                  << "Error loading background pixmap:" << source.getPath();
@@ -104,15 +99,10 @@
     }
 }
 
-<<<<<<< HEAD
 void WVuMeter::setPixmaps(PixmapSource source,
                           bool bHorizontal) {
     m_pPixmapVu = WPixmapStore::getPaintable(source,
                                              Paintable::STRETCH);
-=======
-void WVuMeter::setPixmaps(const QString &vuFilename,bool bHorizontal) {
-    m_pPixmapVu = WPixmapStore::getPaintable(vuFilename, Paintable::STRETCH);
->>>>>>> 3151a599
     if (m_pPixmapVu.isNull() || m_pPixmapVu->isNull()) {
         qDebug() << "WVuMeter: Error loading vu pixmap" << source.getPath();
     } else {
