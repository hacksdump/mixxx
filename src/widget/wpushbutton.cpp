/***************************************************************************
                          wpushbutton.cpp  -  description
                             -------------------
    begin                : Fri Jun 21 2002
    copyright            : (C) 2002 by Tue & Ken Haste Andersen
    email                : haste@diku.dk
***************************************************************************/

/***************************************************************************
*                                                                         *
*   This program is free software; you can redistribute it and/or modify  *
*   it under the terms of the GNU General Public License as published by  *
*   the Free Software Foundation; either version 2 of the License, or     *
*   (at your option) any later version.                                   *
*                                                                         *
***************************************************************************/

#include "widget/wpushbutton.h"

#include <QPainter>
#include <QPixmap>
#include <QtDebug>
#include <QMouseEvent>
#include <QPaintEvent>
#include <QApplication>

<<<<<<< HEAD
WPushButton::WPushButton(QWidget* parent)
        : WWidget(parent),
          m_pPixmaps(NULL),
          m_pPixmapBack(NULL),
          m_leftButtonMode(ControlPushButton::PUSH),
          m_rightButtonMode(ControlPushButton::PUSH),
          m_indicatorConnected(false) {
=======
#include "widget/wpixmapstore.h"
#include "controlobject.h"
#include "controlpushbutton.h"
#include "control/controlbehavior.h"

const int PB_SHORTKLICKTIME = 200;

WPushButton::WPushButton(QWidget * parent) :
        WWidget(parent),
        m_pPixmaps(NULL),
        m_pPixmapBack(NULL),
        m_leftButtonMode(ControlPushButton::PUSH),
        m_rightButtonMode(ControlPushButton::PUSH) {
>>>>>>> 47951671
    setStates(0);
    //setBackgroundMode(Qt::NoBackground); //obsolete? removal doesn't seem to change anything on the GUI --kousu 2009/03
}

WPushButton::~WPushButton() {
    for (int i = 0; i < 2 * m_iNoStates; i++) {
        WPixmapStore::deletePixmap(m_pPixmaps[i]);
    }

    delete [] m_pPixmaps;

    WPixmapStore::deletePixmap(m_pPixmapBack);
}

void WPushButton::setup(QDomNode node) {
    // Number of states
    int iNumStates = selectNodeInt(node, "NumberStates");
    setStates(iNumStates);

    // Set background pixmap if available
    if (!selectNode(node, "BackPath").isNull()) {
        setPixmapBackground(getPath(selectNodeQString(node, "BackPath")));
    }

    // Load pixmaps for associated states
    QDomNode state = selectNode(node, "State");
    while (!state.isNull()) {
        if (state.isElement() && state.nodeName() == "State") {
            setPixmap(selectNodeInt(state, "Number"), true, getPath(selectNodeQString(state, "Pressed")));
            setPixmap(selectNodeInt(state, "Number"), false, getPath(selectNodeQString(state, "Unpressed")));
        }
        state = state.nextSibling();
    }

    m_bLeftClickForcePush = selectNodeQString(node, "LeftClickIsPushButton")
            .contains("true", Qt::CaseInsensitive);

    if (!selectNodeQString(node, "RightClickIsPushButton").isEmpty()) {
        qDebug() << "using <RightClickIsPushButton> in skins is obsolete.";
    }

    QDomNode con = selectNode(node, "Connection");
    while (!con.isNull()) {
        // Get ConfigKey
        QString key = selectNodeQString(con, "ConfigKey");

        ConfigKey configKey;
        configKey.group = key.left(key.indexOf(","));
        configKey.item = key.mid(key.indexOf(",")+1);

        bool isLeftButton = false;
        bool isRightButton = false;
        if (!selectNode(con, "ButtonState").isNull()) {
            if (selectNodeQString(con, "ButtonState").contains("LeftButton", Qt::CaseInsensitive)) {
                isLeftButton = true;
            } else if (selectNodeQString(con, "ButtonState").contains("RightButton", Qt::CaseInsensitive)) {
                isRightButton = true;
            } else if (selectNodeQString(con, "ButtonState").contains("Indicator", Qt::CaseInsensitive)) {
               m_indicatorConnected = true;
            }
        }

        ControlPushButton* p = dynamic_cast<ControlPushButton*>(
            ControlObject::getControl(configKey));

        if (p) {
            // A NULL here either means that this control is not a
            // ControlPushButton or it does not exist. This logic is
            // specific to push-buttons, so skip it either way.

            // Based on whether the control is mapped to the left or right button,
            // record the button mode.
            if (isLeftButton) {
                m_leftButtonMode = p->getButtonMode();
            } else if (isRightButton) {
                m_rightButtonMode = p->getButtonMode();
            }
        }
        con = con.nextSibling();
    }
}

void WPushButton::setStates(int iStates) {
    m_iNoStates = iStates;
    m_value = 0.;
    m_bPressed = false;

    // If pixmap array is already allocated, delete it
    delete [] m_pPixmaps;
    m_pPixmaps = NULL;

    if (iStates > 0) {
        m_pPixmaps = new QPixmap*[2 * m_iNoStates];
        for (int i = 0; i < (2 * m_iNoStates); ++i) {
            m_pPixmaps[i] = NULL;
        }
    }
}

void WPushButton::setPixmap(int iState, bool bPressed, const QString &filename) {
    int pixIdx = (iState * 2) + (bPressed ? 1 : 0);
    if (pixIdx < 2 * m_iNoStates) {
        m_pPixmaps[pixIdx] = WPixmapStore::getPixmap(filename);
        if (!m_pPixmaps[pixIdx]) {
            qDebug() << "WPushButton: Error loading pixmap:" << filename;
        } else {
            // Set size of widget equal to pixmap size
            setFixedSize(m_pPixmaps[pixIdx]->size());
        }
    }
}

void WPushButton::setPixmapBackground(const QString &filename) {
    // Load background pixmap
    m_pPixmapBack = WPixmapStore::getPixmap(filename);
    if (!m_pPixmapBack) {
        qDebug() << "WPushButton: Error loading background pixmap:" << filename;
    }
}

void WPushButton::setValue(double v) {
    m_value = v;

    if (m_iNoStates == 1) {
        if (m_value == 1.) {
            m_bPressed = true;
        } else {
            m_bPressed = false;
        }
    }
    update();
}

void WPushButton::paintEvent(QPaintEvent *) {
    double value;
    if (m_indicatorConnected) {
        value = m_indicatorValue;
    } else {
        value = m_value;
    }

    if (m_iNoStates > 0)     {
        int idx = (((int)value % m_iNoStates) * 2) + m_bPressed;
        if (m_pPixmaps[idx]) {
            QPainter p(this);
            if(m_pPixmapBack) {
                p.drawPixmap(0, 0, *m_pPixmapBack);
            }
            p.drawPixmap(0, 0, *m_pPixmaps[idx]);
        }
    }
}

void WPushButton::mousePressEvent(QMouseEvent * e) {
    const bool leftClick = e->button() == Qt::LeftButton;
    const bool rightClick = e->button() == Qt::RightButton;
    const bool leftPowerWindowStyle = m_leftButtonMode == ControlPushButton::POWERWINDOW;
    const bool leftLongPressLatchingStyle = m_leftButtonMode == ControlPushButton::LONGPRESSLATCHING;

    if (leftPowerWindowStyle && m_iNoStates == 2) {
        if (leftClick) {
            if (m_value == 0.0f) {
                m_clickTimer.setSingleShot(true);
                m_clickTimer.start(ControlPushButtonBehavior::kPowerWindowTimeMillis);
            }
            m_value = 1.0f;
            m_bPressed = true;
            emit(valueChangedLeftDown(1.0f));
            update();
        }
        // discharge right clicks here, because is used for latching in POWERWINDOW mode
        return;
    }

    if (rightClick) {
        // This is the secondary button function, it does not change m_value
        // Due the leak of visual feedback the right button is always a
        // pushbutton so "RightClickIsPushButton" is obsolete
        m_bPressed = true;
        emit(valueChangedRightDown(1.0f));
        update();

        // Do not allow right-clicks to change button state other than when
        // forced to be a push button. This is how Mixxx <1.8.0 worked so
        // keep it that way. For a multi-state button, really only one click
        // type (left/right) should be able to change the state. One problem
        // with this is that you can get the button out of sync with its
        // underlying control. For example the PFL buttons on Jus's skins
        // could get out of sync with the button state. rryan 9/2010
        return;
    }

    if (leftClick) {
        double emitValue;
        if (m_bLeftClickForcePush) {
            // This may a button with different functions on each mouse button
            // m_value is changed by a separate feedback connection
            emitValue = 1.0f;
        } else if (m_iNoStates == 1) {
            // This is a Pushbutton
            m_value = emitValue = 1.0f;
        } else {
            // Toggle thru the states
            m_value = emitValue = (int)(m_value + 1.) % m_iNoStates;
            if (leftLongPressLatchingStyle) {
                m_clickTimer.setSingleShot(true);
                m_clickTimer.start(ControlPushButtonBehavior::kLongPressLatchingTimeMillis);
            }
        }
        m_bPressed = true;
        emit(valueChangedLeftDown(emitValue));
        update();
    }
}

void WPushButton::focusOutEvent(QFocusEvent* e) {
    Q_UNUSED(e);
    m_bPressed = false;
    update();
}

void WPushButton::mouseReleaseEvent(QMouseEvent * e) {
    const bool leftClick = e->button() == Qt::LeftButton;
    const bool rightClick = e->button() == Qt::RightButton;
    const bool leftPowerWindowStyle = m_leftButtonMode == ControlPushButton::POWERWINDOW;
    const bool leftLongPressLatchingStyle = m_leftButtonMode == ControlPushButton::LONGPRESSLATCHING;

    if (leftPowerWindowStyle && m_iNoStates == 2) {
        if (leftClick) {
            const bool rightButtonDown = QApplication::mouseButtons() & Qt::RightButton;
            if (m_bPressed && !m_clickTimer.isActive() && !rightButtonDown) {
                // Release Button after Timer, but not if right button is clicked
                m_value = 0.0f;
                emit(valueChangedLeftUp(0.0f));
            }
            m_bPressed = false;
        } else if (rightClick) {
            m_bPressed = false;
        }
        update();
        return;
    }

    if (rightClick) {
        // This is the secondary clickButton function, it does not change
        // m_value due the leak of visual feedback we do not allow a toggle
        // function. It is always a pushbutton, so "RightClickIsPushButton"
        // is obsolete
        m_bPressed = false;
        emit(valueChangedRightUp(0.0f));
        update();
        return;
    }

    if (leftClick) {
        double emitValue = m_value;
        if (m_bLeftClickForcePush) {
            // This may a klickButton with different functions on each mouse button
            // m_fValue is changed by a separate feedback connection
            emitValue = 0.0f;
        } else if (m_iNoStates == 1) {
            // This is a Pushbutton
            m_value = emitValue = 0.0f;
        } else {
            if (leftLongPressLatchingStyle && m_clickTimer.isActive() && m_value >= 1.0) {
                // revert toggle if button is released too early
                m_value = emitValue = (int)(m_value - 1.0) % m_iNoStates;
                m_clickTimer.setSingleShot(true);
                m_clickTimer.start(ControlPushButtonBehavior::kPowerWindowTimeMillis);
            } else {
                // Nothing special happens when releasing a normal toggle button
            }
        }
        m_bPressed = false;
        emit(valueChangedLeftUp(emitValue));
        update();
    }
}<|MERGE_RESOLUTION|>--- conflicted
+++ resolved
@@ -24,29 +24,20 @@
 #include <QPaintEvent>
 #include <QApplication>
 
-<<<<<<< HEAD
+#include "widget/wpixmapstore.h"
+#include "controlobject.h"
+#include "controlpushbutton.h"
+#include "control/controlbehavior.h"
+
+const int PB_SHORTKLICKTIME = 200;
+
 WPushButton::WPushButton(QWidget* parent)
         : WWidget(parent),
           m_pPixmaps(NULL),
           m_pPixmapBack(NULL),
           m_leftButtonMode(ControlPushButton::PUSH),
           m_rightButtonMode(ControlPushButton::PUSH),
-          m_indicatorConnected(false) {
-=======
-#include "widget/wpixmapstore.h"
-#include "controlobject.h"
-#include "controlpushbutton.h"
-#include "control/controlbehavior.h"
-
-const int PB_SHORTKLICKTIME = 200;
-
-WPushButton::WPushButton(QWidget * parent) :
-        WWidget(parent),
-        m_pPixmaps(NULL),
-        m_pPixmapBack(NULL),
-        m_leftButtonMode(ControlPushButton::PUSH),
-        m_rightButtonMode(ControlPushButton::PUSH) {
->>>>>>> 47951671
+          m_indicatorConnected(false) {    
     setStates(0);
     //setBackgroundMode(Qt::NoBackground); //obsolete? removal doesn't seem to change anything on the GUI --kousu 2009/03
 }
