#include "widget/whotcuebutton.h"

#include <QStyleOption>
#include <QStylePainter>
#include <QtDebug>

#include "mixer/playerinfo.h"
#include "track/track.h"

namespace {
constexpr int kDefaultDimBrightThreshold = 127;
}

WHotcueButton::WHotcueButton(const QString& group, QWidget* pParent)
        : WPushButton(pParent),
          m_group(group),
          m_hotcue(Cue::kNoHotCue),
          m_hoverCueColor(false),
          m_pCoColor(nullptr),
          m_cueColorDimThreshold(kDefaultDimBrightThreshold),
          m_bCueColorDimmed(false),
          m_bCueColorIsLight(false),
          m_bCueColorIsDark(false) {
}

void WHotcueButton::setup(const QDomNode& node, const SkinContext& context) {
    // Setup parent class.
    WPushButton::setup(node, context);

    bool ok;
    int hotcue = context.selectInt(node, QStringLiteral("Hotcue"), &ok);
    if (ok && hotcue > 0) {
        m_hotcue = hotcue - 1;
    } else {
        SKIN_WARNING(node, context) << "Hotcue value invalid";
    }

    bool okay;
    m_cueColorDimThreshold = context.selectInt(node, QStringLiteral("DimBrightThreshold"), &okay);
    if (!okay) {
        m_cueColorDimThreshold = kDefaultDimBrightThreshold;
    }

    m_hoverCueColor = context.selectBool(node, QStringLiteral("Hover"), false);

    m_pCueMenuPopup = make_parented<WCueMenuPopup>(context.getConfig(), this);
    ColorPaletteSettings colorPaletteSettings(context.getConfig());
    auto colorPalette = colorPaletteSettings.getHotcueColorPalette();
    m_pCueMenuPopup->setColorPalette(colorPalette);

    setFocusPolicy(Qt::NoFocus);

    m_pCoColor = make_parented<ControlProxy>(
            createConfigKey(QStringLiteral("color")),
            this,
            ControlFlag::NoAssertIfMissing);
    m_pCoColor->connectValueChanged(this, &WHotcueButton::slotColorChanged);
    slotColorChanged(m_pCoColor->get());

    auto pLeftConnection = new ControlParameterWidgetConnection(
            this,
            createConfigKey(QStringLiteral("activate")),
            nullptr,
            ControlParameterWidgetConnection::DIR_FROM_WIDGET,
            ControlParameterWidgetConnection::EMIT_ON_PRESS_AND_RELEASE);
    addLeftConnection(pLeftConnection);

    auto pDisplayConnection = new ControlParameterWidgetConnection(
            this,
            createConfigKey(QStringLiteral("enabled")),
            nullptr,
            ControlParameterWidgetConnection::DIR_TO_WIDGET,
            ControlParameterWidgetConnection::EMIT_NEVER);
    addConnection(pDisplayConnection);
    setDisplayConnection(pDisplayConnection);

    QDomNode con = context.selectNode(node, QStringLiteral("Connection"));
    if (!con.isNull()) {
        SKIN_WARNING(node, context) << "Additional Connections are not allowed";
    }
}

void WHotcueButton::mousePressEvent(QMouseEvent* e) {
    const bool rightClick = e->button() == Qt::RightButton;
    if (rightClick) {
        if (readDisplayValue() == 1) {
            // hot cue is set
            TrackPointer pTrack = PlayerInfo::instance().getTrackInfo(m_group);
            if (!pTrack) {
                return;
            }

            CuePointer pHotCue;
            QList<CuePointer> cueList = pTrack->getCuePoints();
            for (const auto& pCue : cueList) {
                if (pCue->getHotCue() == m_hotcue) {
                    pHotCue = pCue;
                    break;
                }
            }
            if (!pHotCue) {
                return;
            }
            m_pCueMenuPopup->setTrackAndCue(pTrack, pHotCue);
            m_pCueMenuPopup->popup(e->globalPos());
        }
        return;
    }

    // Pass all other press events to the base class.
    WPushButton::mousePressEvent(e);
}

ConfigKey WHotcueButton::createConfigKey(const QString& name) {
    ConfigKey key;
    key.group = m_group;
    // Add one to hotcue so that we don't have a hotcue_0
    key.item = QStringLiteral("hotcue_") + QString::number(m_hotcue + 1) + QChar('_') + name;
    return key;
}

void WHotcueButton::slotColorChanged(double color) {
    VERIFY_OR_DEBUG_ASSERT(color >= 0 && color <= 0xFFFFFF) {
        return;
    }
<<<<<<< HEAD
    QColor cueColor = QColor::fromRgb(color);
    m_bCueColorDimmed = Color::isDimColorCustom(cueColor, m_cueColorDimThreshold);
=======
    QColor cueColor = QColor::fromRgb(static_cast<QRgb>(color));
    m_cueColorDimmed = Color::isDimmColor(cueColor);
>>>>>>> 653f90c2

    QString style =
            QStringLiteral("WWidget[displayValue=\"1\"] { background-color: ") +
            cueColor.name() +
            QStringLiteral("; }");

    if (m_hoverCueColor) {
        style +=
                QStringLiteral("WWidget[displayValue=\"1\"]:hover { background-color: ") +
                cueColor.lighter(m_bCueColorDimmed ? 120 : 80).name() +
                QStringLiteral("; }");
    }

    setStyleSheet(style);
    restyleAndRepaint();
}

void WHotcueButton::restyleAndRepaint() {
    if (readDisplayValue()) {
        // Adjust properties for Qss file
        m_bCueColorIsLight = !m_bCueColorDimmed;
        m_bCueColorIsDark = m_bCueColorDimmed;
    } else {
        // We are now at the background set by qss.
        // Since we don't know the color reset both
        m_bCueColorIsLight = false;
        m_bCueColorIsDark = false;
    }
    WPushButton::restyleAndRepaint();
}<|MERGE_RESOLUTION|>--- conflicted
+++ resolved
@@ -123,13 +123,8 @@
     VERIFY_OR_DEBUG_ASSERT(color >= 0 && color <= 0xFFFFFF) {
         return;
     }
-<<<<<<< HEAD
-    QColor cueColor = QColor::fromRgb(color);
+    QColor cueColor = QColor::fromRgb(static_cast<QRgb>(color));
     m_bCueColorDimmed = Color::isDimColorCustom(cueColor, m_cueColorDimThreshold);
-=======
-    QColor cueColor = QColor::fromRgb(static_cast<QRgb>(color));
-    m_cueColorDimmed = Color::isDimmColor(cueColor);
->>>>>>> 653f90c2
 
     QString style =
             QStringLiteral("WWidget[displayValue=\"1\"] { background-color: ") +
