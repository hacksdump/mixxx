--- conflicted
+++ resolved
@@ -90,17 +90,13 @@
 void WHotcueButton::mousePressEvent(QMouseEvent* e) {
     const bool rightClick = e->button() == Qt::RightButton;
     if (rightClick) {
-<<<<<<< HEAD
-        if (readDisplayValue()) {
-=======
         if (isPressed()) {
             // Discard right clicks when already left clicked.
             // Otherwise the pop up menu receives the release event and the
             // button stucks in the pressed stage.
             return;
         }
-        if (readDisplayValue() == 1) {
->>>>>>> b7d07ba0
+        if (readDisplayValue()) {
             // hot cue is set
             TrackPointer pTrack = PlayerInfo::instance().getTrackInfo(m_group);
             if (!pTrack) {
