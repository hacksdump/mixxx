--- conflicted
+++ resolved
@@ -35,7 +35,7 @@
 class WPushButton : public WWidget {
     Q_OBJECT
   public:
-    WPushButton(QWidget* pParent=NULL);
+    WPushButton(QWidget* pParent = NULL);
     // Used by WPushButtonTest.
     WPushButton(QWidget* pParent, ControlPushButton::ButtonMode leftButtonMode,
                 ControlPushButton::ButtonMode rightButtonMode);
@@ -75,18 +75,9 @@
     bool m_bRightClickForcePush;
 
     // True, if the button is currently pressed
-    // left button is the primary button which is reflected in the GUI
-    bool m_leftPressed;
-    bool m_rightPressed;
+    bool m_bPressed;
 
     // Array of associated pixmaps
-<<<<<<< HEAD
-    QPixmap** m_pPixmaps;
-    // Associated background pixmap
-    QPixmap* m_pPixmapBack;
-    /** short click toggle button long click push button **/
-    ControlPushButton::ButtonMode m_leftButtonMode, m_rightButtonMode;
-=======
     int m_iNoStates;
     QVector<QString> m_text;
     QVector<PaintablePointer> m_pressedPixmaps;
@@ -98,7 +89,6 @@
     // short click toggle button long click push button
     ControlPushButton::ButtonMode m_leftButtonMode;
     ControlPushButton::ButtonMode m_rightButtonMode;
->>>>>>> 2dd938fd
     QTimer m_clickTimer;
 };
 
