#ifndef WTRACKTABLEVIEW_H
#define WTRACKTABLEVIEW_H

#include <QAbstractItemModel>
#include <QSortFilterProxyModel>

#include "control/controlproxy.h"
#include "library/dao/playlistdao.h"
#include "library/trackmodel.h" // Can't forward declare enums
#include "preferences/usersettings.h"
#include "track/track.h"
#include "util/duration.h"
#include "widget/wlibrarytableview.h"
#include "widget/wtrackmenu.h"

class ControlProxy;
class DlgTagFetcher;
class DlgTrackInfo;
class TrackCollectionManager;
class ExternalTrackCollection;

const QString WTRACKTABLEVIEW_VSCROLLBARPOS_KEY = "VScrollBarPos"; /** ConfigValue key for QTable vertical scrollbar position */
const QString LIBRARY_CONFIGVALUE = "[Library]"; /** ConfigValue "value" (wtf) for library stuff */

class WTrackTableView : public WLibraryTableView {
    Q_OBJECT
  public:
    WTrackTableView(
            QWidget* parent,
            UserSettingsPointer pConfig,
            TrackCollectionManager* pTrackCollectionManager,
            double backgroundColorOpacity,
            bool sorting);
    ~WTrackTableView() override;
    void contextMenuEvent(QContextMenuEvent * event) override;
    void onSearch(const QString& text) override;
    void onShow() override;
    bool hasFocus() const override;
    void keyPressEvent(QKeyEvent* event) override;
    QList<TrackId> getSelectedTrackIds() const;
    void setSelectedTracks(const QList<TrackId>& tracks);
    void saveCurrentVScrollBarPos();
    void restoreCurrentVScrollBarPos();

    double getBackgroundColorOpacity() const {
        return m_backgroundColorOpacity;
    }

  public slots:
    void loadTrackModel(QAbstractItemModel* model);
    void slotMouseDoubleClicked(const QModelIndex &);
    void slotUnhide();
    void slotPurge();

  private slots:
    void doSortByColumn(int headerSection, Qt::SortOrder sortOrder);
    void applySortingIfVisible();
    void applySorting();

    // Signalled 20 times per second (every 50ms) by GuiTick.
    void slotGuiTick50ms(double);
    void slotScrollValueChanged(int);

    void slotSortingChanged(int headerSection, Qt::SortOrder order);
    void keyNotationChanged();

  private:
    void addToAutoDJ(PlaylistDAO::AutoDJSendLoc loc);
    void dragMoveEvent(QDragMoveEvent * event) override;
    void dragEnterEvent(QDragEnterEvent * event) override;
    void dropEvent(QDropEvent * event) override;

    void enableCachedOnly();
    void selectionChanged(const QItemSelection &selected,
                          const QItemSelection &deselected) override;

    // Mouse move event, implemented to hide the text and show an icon instead
    // when dragging.
    void mouseMoveEvent(QMouseEvent *pEvent) override;

    // Returns the current TrackModel, or returns NULL if none is set.
    TrackModel* getTrackModel() const;

    // Check if an operation is allowed on a model.
    bool modelHasCapabilities(TrackModel::CapabilitiesFlags capabilities) const;

    const UserSettingsPointer m_pConfig;

    TrackCollectionManager* const m_pTrackCollectionManager;

<<<<<<< HEAD
    // Context menu container
    WTrackMenu *m_pMenu;
=======
    const double m_backgroundColorOpacity;

    QScopedPointer<DlgTrackInfo> m_pTrackInfo;
    QScopedPointer<DlgTagFetcher> m_pTagFetcher;

    QModelIndex currentTrackInfoIndex;

    ControlProxy* m_pNumSamplers;
    ControlProxy* m_pNumDecks;
    ControlProxy* m_pNumPreviewDecks;

    // Context menu machinery
    QMenu *m_pMenu;

    QMenu *m_pLoadToMenu;
    QMenu *m_pDeckMenu;
    QMenu *m_pSamplerMenu;

    QMenu *m_pPlaylistMenu;
    QMenu *m_pCrateMenu;
    QMenu *m_pMetadataMenu;
    QMenu *m_pMetadataUpdateExternalCollectionsMenu;
    QMenu *m_pClearMetadataMenu;
    QMenu *m_pBPMMenu;
    QMenu *m_pColorMenu;


    WCoverArtMenu* m_pCoverMenu;

    // Reload Track Metadata Action:
    QAction *m_pImportMetadataFromFileAct;
    QAction *m_pImportMetadataFromMusicBrainzAct;

    // Save Track Metadata Action:
    QAction *m_pExportMetadataAct;

    // Load Track to PreviewDeck
    QAction* m_pAddToPreviewDeck;

    // Send to Auto-DJ Action
    QAction *m_pAutoDJBottomAct;
    QAction *m_pAutoDJTopAct;
    QAction *m_pAutoDJReplaceAct;

    // Remove from table
    QAction *m_pRemoveAct;
    QAction *m_pRemovePlaylistAct;
    QAction *m_pRemoveCrateAct;
    QAction *m_pHideAct;
    QAction *m_pUnhideAct;
    QAction *m_pPurgeAct;

    // Show track-editor action
    QAction *m_pPropertiesAct;
    QAction *m_pFileBrowserAct;

    // BPM feature
    QAction *m_pBpmLockAction;
    QAction *m_pBpmUnlockAction;
    QAction *m_pBpmDoubleAction;
    QAction *m_pBpmHalveAction;
    QAction *m_pBpmTwoThirdsAction;
    QAction *m_pBpmThreeFourthsAction;
    QAction *m_pBpmFourThirdsAction;
    QAction *m_pBpmThreeHalvesAction;

    // Track color
    WColorPickerAction *m_pColorPickerAction;

    // Clear track metadata actions
    QAction* m_pClearBeatsAction;
    QAction* m_pClearPlayCountAction;
    QAction* m_pClearMainCueAction;
    QAction* m_pClearHotCuesAction;
    QAction* m_pClearIntroCueAction;
    QAction* m_pClearOutroCueAction;
    QAction* m_pClearLoopAction;
    QAction* m_pClearWaveformAction;
    QAction* m_pClearKeyAction;
    QAction* m_pClearReplayGainAction;
    QAction* m_pClearAllMetadataAction;

    struct UpdateExternalTrackCollection {
        QPointer<ExternalTrackCollection> externalTrackCollection;
        QAction* action;
    };
    QList<UpdateExternalTrackCollection> m_updateInExternalTrackCollections;
>>>>>>> 81a62fca

    bool m_sorting;

    // Control the delay to load a cover art.
    mixxx::Duration m_lastUserAction;
    bool m_selectionChangedSinceLastGuiTick;
    bool m_loadCachedOnly;

    ControlProxy* m_pCOTGuiTick;
    ControlProxy* m_pKeyNotation;
    ControlProxy* m_pSortColumn;
    ControlProxy* m_pSortOrder;
};

#endif<|MERGE_RESOLUTION|>--- conflicted
+++ resolved
@@ -88,99 +88,10 @@
 
     TrackCollectionManager* const m_pTrackCollectionManager;
 
-<<<<<<< HEAD
     // Context menu container
     WTrackMenu *m_pMenu;
-=======
+
     const double m_backgroundColorOpacity;
-
-    QScopedPointer<DlgTrackInfo> m_pTrackInfo;
-    QScopedPointer<DlgTagFetcher> m_pTagFetcher;
-
-    QModelIndex currentTrackInfoIndex;
-
-    ControlProxy* m_pNumSamplers;
-    ControlProxy* m_pNumDecks;
-    ControlProxy* m_pNumPreviewDecks;
-
-    // Context menu machinery
-    QMenu *m_pMenu;
-
-    QMenu *m_pLoadToMenu;
-    QMenu *m_pDeckMenu;
-    QMenu *m_pSamplerMenu;
-
-    QMenu *m_pPlaylistMenu;
-    QMenu *m_pCrateMenu;
-    QMenu *m_pMetadataMenu;
-    QMenu *m_pMetadataUpdateExternalCollectionsMenu;
-    QMenu *m_pClearMetadataMenu;
-    QMenu *m_pBPMMenu;
-    QMenu *m_pColorMenu;
-
-
-    WCoverArtMenu* m_pCoverMenu;
-
-    // Reload Track Metadata Action:
-    QAction *m_pImportMetadataFromFileAct;
-    QAction *m_pImportMetadataFromMusicBrainzAct;
-
-    // Save Track Metadata Action:
-    QAction *m_pExportMetadataAct;
-
-    // Load Track to PreviewDeck
-    QAction* m_pAddToPreviewDeck;
-
-    // Send to Auto-DJ Action
-    QAction *m_pAutoDJBottomAct;
-    QAction *m_pAutoDJTopAct;
-    QAction *m_pAutoDJReplaceAct;
-
-    // Remove from table
-    QAction *m_pRemoveAct;
-    QAction *m_pRemovePlaylistAct;
-    QAction *m_pRemoveCrateAct;
-    QAction *m_pHideAct;
-    QAction *m_pUnhideAct;
-    QAction *m_pPurgeAct;
-
-    // Show track-editor action
-    QAction *m_pPropertiesAct;
-    QAction *m_pFileBrowserAct;
-
-    // BPM feature
-    QAction *m_pBpmLockAction;
-    QAction *m_pBpmUnlockAction;
-    QAction *m_pBpmDoubleAction;
-    QAction *m_pBpmHalveAction;
-    QAction *m_pBpmTwoThirdsAction;
-    QAction *m_pBpmThreeFourthsAction;
-    QAction *m_pBpmFourThirdsAction;
-    QAction *m_pBpmThreeHalvesAction;
-
-    // Track color
-    WColorPickerAction *m_pColorPickerAction;
-
-    // Clear track metadata actions
-    QAction* m_pClearBeatsAction;
-    QAction* m_pClearPlayCountAction;
-    QAction* m_pClearMainCueAction;
-    QAction* m_pClearHotCuesAction;
-    QAction* m_pClearIntroCueAction;
-    QAction* m_pClearOutroCueAction;
-    QAction* m_pClearLoopAction;
-    QAction* m_pClearWaveformAction;
-    QAction* m_pClearKeyAction;
-    QAction* m_pClearReplayGainAction;
-    QAction* m_pClearAllMetadataAction;
-
-    struct UpdateExternalTrackCollection {
-        QPointer<ExternalTrackCollection> externalTrackCollection;
-        QAction* action;
-    };
-    QList<UpdateExternalTrackCollection> m_updateInExternalTrackCollections;
->>>>>>> 81a62fca
-
     bool m_sorting;
 
     // Control the delay to load a cover art.
