--- conflicted
+++ resolved
@@ -42,13 +42,10 @@
     void setScrollBar(WMiniViewScrollBar* pScrollbar);
     void restoreQuery(const SavedSearchQuery& query) override;
     SavedSearchQuery saveQuery(SavedSearchQuery query = SavedSearchQuery()) const override;
-<<<<<<< HEAD
-=======
     QList<TrackId> getSelectedTrackIds() const;
     void setSelectedTracks(const QList<TrackId>& tracks);
     void saveCurrentVScrollBarPos();
     void restoreCurrentVScrollBarPos();
->>>>>>> 822fcbc2
 
   public slots:
     void loadTrackModel(QAbstractItemModel* model);
@@ -133,16 +130,8 @@
     TrackModel* getTrackModel() const;
     bool modelHasCapabilities(TrackModel::CapabilitiesFlags capabilities) const;
 
-<<<<<<< HEAD
-    QList<TrackId> getSelectedTrackIds() const;
-
     bool insert(const QMimeData* pMimeData, const QModelIndex& destIndex);
     bool move(const QMimeData* pMimeData, const QModelIndex& destIndex);
-
-=======
-    bool insert(const QMimeData* pMimeData, const QModelIndex& destIndex);
-    bool move(const QMimeData* pMimeData, const QModelIndex& destIndex);
->>>>>>> 822fcbc2
     UserSettingsPointer m_pConfig;
     TrackCollection* m_pTrackCollection;
 
@@ -221,14 +210,9 @@
 
     QPointer<WMiniViewScrollBar> m_pScrollBar;
     // Replay Gain feature
-<<<<<<< HEAD
-    QAction *m_pReplayGainResetAction;
-    QPointer<WMiniViewScrollBar> m_pScrollBar;
-=======
     QAction* m_pReplayGainResetAction;
     QAction* m_pClearReplayGainAction;
     QAction* m_pClearAllMetadataAction;
->>>>>>> 822fcbc2
 
     bool m_sorting;
 
