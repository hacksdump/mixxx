--- conflicted
+++ resolved
@@ -26,17 +26,12 @@
       WBaseWidget(this),
       m_clearButton(new QToolButton(this)),
       m_state(State::Inactive) {
-    DEBUG_ASSERT(kEmptySearch.isEmpty());  
-    DEBUG_ASSERT(!kEmptySearch.isNull());   
+    DEBUG_ASSERT(kEmptySearch.isEmpty());
+    DEBUG_ASSERT(!kEmptySearch.isNull());
 
     setAcceptDrops(false);
-<<<<<<< HEAD
-    m_clearButton = new QToolButton(this);
+
     QPixmap pixmap(":/images/library/ic_library_cross.svg");
-=======
-
-    QPixmap pixmap(":/images/library/cross.png");
->>>>>>> 3d3d1237
     m_clearButton->setIcon(QIcon(pixmap));
     m_clearButton->setIconSize(pixmap.size());
     m_clearButton->setCursor(Qt::ArrowCursor);
