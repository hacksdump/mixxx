--- conflicted
+++ resolved
@@ -74,18 +74,12 @@
 }
 
 WSearchLineEdit::WSearchLineEdit(QWidget* pParent)
-<<<<<<< HEAD
         : QComboBox(pParent),
           WBaseWidget(this),
           m_clearButton(make_parented<QToolButton>(this)) {
     DEBUG_ASSERT(kEmptySearch.isEmpty());
     DEBUG_ASSERT(!kEmptySearch.isNull());
 
-=======
-    : QLineEdit(pParent),
-      WBaseWidget(this),
-      m_clearButton(make_parented<QToolButton>(this)) {
->>>>>>> 08d1ebf3
     setAcceptDrops(false);
     setEditable(true);
     setSizePolicy(QSizePolicy::Expanding, QSizePolicy::Fixed);
@@ -523,11 +517,7 @@
     // before returning the whole (and probably huge) library.
     // No need to manually trigger a search at this point!
     // See also: https://bugs.launchpad.net/mixxx/+bug/1635087
-<<<<<<< HEAD
-    setCurrentText(kEmptySearch);
-=======
     clear();
->>>>>>> 08d1ebf3
     // Refocus the edit field
     setFocus(Qt::OtherFocusReason);
 }
