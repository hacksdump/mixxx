--- conflicted
+++ resolved
@@ -1136,11 +1136,6 @@
             return;
         }
     } else { // Drag and drop inside Mixxx is only for few rows, bulks happen here
-<<<<<<< HEAD
-        if (!insert(event->mimeData(), destIndex)) {
-            event->ignore();
-            return;
-=======
         // Reset the selected tracks (if you had any tracks highlighted, it
         // clears them)
         this->selectionModel()->clear();
@@ -1178,7 +1173,7 @@
         }
 
         // calling the addTracks returns number of failed additions
-        int tracksAdded = trackModel->addTracks(destIndex, fileLocationList);
+        int tracksAdded = getTrackModel()->addTracks(destIndex, fileLocationList);
 
         // Decrement # of rows to select if some were skipped
         numNewRows -= (fileLocationList.size() - tracksAdded);
@@ -1191,7 +1186,6 @@
                                                QItemSelectionModel::Select |
                                                QItemSelectionModel::Rows);
             }
->>>>>>> 43e44628
         }
     }
 
