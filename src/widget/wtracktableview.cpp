#include <QModelIndex>
#include <QInputDialog>
#include <QDesktopServices>
#include <QUrl>
#include <QDrag>
#include <QShortcut>
#include <QWidgetAction>
#include <QCheckBox>
#include <QLinkedList>
#include <QScrollBar>

#include "widget/wtracktableview.h"

#include "widget/wcoverartmenu.h"
#include "widget/wskincolor.h"
#include "widget/wtracktableviewheader.h"
#include "widget/wwidget.h"
#include "library/coverartcache.h"
#include "library/dlgtagfetcher.h"
#include "library/dlgtrackinfo.h"
#include "library/librarytablemodel.h"
#include "library/crate/cratefeaturehelper.h"
#include "library/dao/trackschema.h"
#include "library/dlgtrackmetadataexport.h"
#include "library/externaltrackcollection.h"
#include "library/trackcollection.h"
#include "library/trackcollectionmanager.h"
#include "control/controlobject.h"
#include "control/controlproxy.h"
#include "track/track.h"
#include "track/trackref.h"
#include "sources/soundsourceproxy.h"
#include "mixer/playermanager.h"
#include "preferences/dialog/dlgpreflibrary.h"
#include "waveform/guitick.h"
#include "util/dnd.h"
#include "util/time.h"
#include "util/assert.h"
#include "util/parented_ptr.h"
#include "util/desktophelper.h"

WTrackTableView::WTrackTableView(QWidget * parent,
                                 UserSettingsPointer pConfig,
                                 TrackCollectionManager* pTrackCollectionManager,
                                 bool sorting)
        : WLibraryTableView(parent, pConfig,
                            ConfigKey(LIBRARY_CONFIGVALUE,
                                      WTRACKTABLEVIEW_VSCROLLBARPOS_KEY)),
          m_pConfig(pConfig),
          m_pTrackCollectionManager(pTrackCollectionManager),
          m_sorting(sorting),
          m_iCoverSourceColumn(-1),
          m_iCoverTypeColumn(-1),
          m_iCoverLocationColumn(-1),
          m_iCoverHashColumn(-1),
          m_iCoverColumn(-1),
          m_selectionChangedSinceLastGuiTick(true),
          m_loadCachedOnly(false),
          m_bPlaylistMenuLoaded(false),
          m_bCrateMenuLoaded(false) {

    connect(&m_loadTrackMapper, SIGNAL(mapped(QString)),
            this, SLOT(loadSelectionToGroup(QString)));

    connect(&m_deckMapper, SIGNAL(mapped(QString)),
            this, SLOT(loadSelectionToGroup(QString)));
    connect(&m_samplerMapper, SIGNAL(mapped(QString)),
            this, SLOT(loadSelectionToGroup(QString)));
    connect(&m_BpmMapper, SIGNAL(mapped(int)),
            this, SLOT(slotScaleBpm(int)));

    m_pNumSamplers = new ControlProxy(
            "[Master]", "num_samplers", this);
    m_pNumDecks = new ControlProxy(
            "[Master]", "num_decks", this);
    m_pNumPreviewDecks = new ControlProxy(
            "[Master]", "num_preview_decks", this);

    m_pMenu = new QMenu(this);

    m_pLoadToMenu = new QMenu(this);
    m_pLoadToMenu->setTitle(tr("Load to"));
    m_pDeckMenu = new QMenu(this);
    m_pDeckMenu->setTitle(tr("Deck"));
    m_pSamplerMenu = new QMenu(this);
    m_pSamplerMenu->setTitle(tr("Sampler"));

    m_pPlaylistMenu = new QMenu(this);
    m_pPlaylistMenu->setTitle(tr("Add to Playlist"));
    connect(m_pPlaylistMenu, SIGNAL(aboutToShow()),
            this, SLOT(slotPopulatePlaylistMenu()));
    m_pCrateMenu = new QMenu(this);
    m_pCrateMenu->setTitle(tr("Crates"));
    connect(m_pCrateMenu, SIGNAL(aboutToShow()),
            this, SLOT(slotPopulateCrateMenu()));

    m_pMetadataMenu = new QMenu(this);
    m_pMetadataMenu->setTitle(tr("Metadata"));

    m_pMetadataUpdateExternalCollectionsMenu = new QMenu(this);
    m_pMetadataUpdateExternalCollectionsMenu->setTitle(tr("Update external collections"));

    m_pBPMMenu = new QMenu(this);
    m_pBPMMenu->setTitle(tr("Change BPM"));

    m_pClearMetadataMenu = new QMenu(this);
    //: Reset metadata in right click track context menu in library
    m_pClearMetadataMenu->setTitle(tr("Reset"));

    m_pCoverMenu = new WCoverArtMenu(this);
    m_pCoverMenu->setTitle(tr("Cover Art"));

    connect(m_pCoverMenu, SIGNAL(coverInfoSelected(const CoverInfoRelative&)),
            this, SLOT(slotCoverInfoSelected(const CoverInfoRelative&)));
    connect(m_pCoverMenu, SIGNAL(reloadCoverArt()),
            this, SLOT(slotReloadCoverArt()));

    // Create all the context m_pMenu->actions (stuff that shows up when you
    // right-click)
    createActions();

    // Connect slots and signals to make the world go 'round.
    connect(this, SIGNAL(doubleClicked(const QModelIndex &)),
            this, SLOT(slotMouseDoubleClicked(const QModelIndex &)));

    connect(&m_playlistMapper, SIGNAL(mapped(int)),
            this, SLOT(addSelectionToPlaylist(int)));

    connect(&m_crateMapper, SIGNAL(mapped(QWidget *)),
            this, SLOT(updateSelectionCrates(QWidget *)));

    m_pCOTGuiTick = new ControlProxy("[Master]", "guiTick50ms", this);
    m_pCOTGuiTick->connectValueChanged(this, &WTrackTableView::slotGuiTick50ms);

    m_pKeyNotation = new ControlProxy("[Library]", "key_notation", this);
    m_pKeyNotation->connectValueChanged(this, &WTrackTableView::keyNotationChanged);

    m_pSortColumn = new ControlProxy("[Library]", "sort_column", this);
    m_pSortColumn->connectValueChanged(this, &WTrackTableView::applySortingIfVisible);
    m_pSortOrder = new ControlProxy("[Library]", "sort_order", this);
    m_pSortOrder->connectValueChanged(this, &WTrackTableView::applySortingIfVisible);

    connect(this, SIGNAL(scrollValueChanged(int)),
            this, SLOT(slotScrollValueChanged(int)));

    QShortcut *setFocusShortcut = new QShortcut(
        QKeySequence(tr("ESC", "Focus")), this);
    connect(setFocusShortcut, SIGNAL(activated()),
            this, SLOT(setFocus()));
}

WTrackTableView::~WTrackTableView() {
    WTrackTableViewHeader* pHeader =
            dynamic_cast<WTrackTableViewHeader*>(horizontalHeader());
    if (pHeader) {
        pHeader->saveHeaderState();
    }

    delete m_pImportMetadataFromFileAct;
    delete m_pImportMetadataFromMusicBrainzAct;
    delete m_pExportMetadataAct;
    delete m_pAddToPreviewDeck;
    delete m_pAutoDJBottomAct;
    delete m_pAutoDJTopAct;
    delete m_pAutoDJReplaceAct;
    delete m_pRemoveAct;
    delete m_pRemovePlaylistAct;
    delete m_pRemoveCrateAct;
    delete m_pHideAct;
    delete m_pUnhideAct;
    delete m_pPropertiesAct;
    delete m_pMenu;
    delete m_pLoadToMenu;
    delete m_pDeckMenu;
    delete m_pSamplerMenu;
    delete m_pPlaylistMenu;
    delete m_pCrateMenu;
    delete m_pMetadataMenu;
    delete m_pClearMetadataMenu;
    delete m_pCoverMenu;
    delete m_pBpmLockAction;
    delete m_pBpmUnlockAction;
    delete m_pBpmDoubleAction;
    delete m_pBpmHalveAction;
    delete m_pBpmTwoThirdsAction;
    delete m_pBpmThreeFourthsAction;
    delete m_pBpmFourThirdsAction;
    delete m_pBpmThreeHalvesAction;
    delete m_pBPMMenu;
    delete m_pClearBeatsAction;
    delete m_pClearPlayCountAction;
    delete m_pClearMainCueAction;
    delete m_pClearHotCuesAction;
    delete m_pClearIntroCueAction;
    delete m_pClearOutroCueAction;
    delete m_pClearLoopAction;
    delete m_pClearReplayGainAction;
    delete m_pClearWaveformAction;
    delete m_pClearAllMetadataAction;
    delete m_pPurgeAct;
    delete m_pFileBrowserAct;
}

void WTrackTableView::enableCachedOnly() {
    if (!m_loadCachedOnly) {
        // don't try to load and search covers, drawing only
        // covers which are already in the QPixmapCache.
        emit(onlyCachedCoverArt(true));
        m_loadCachedOnly = true;
    }
    m_lastUserAction = mixxx::Time::elapsed();
}

void WTrackTableView::slotScrollValueChanged(int /*unused*/) {
    enableCachedOnly();
}

void WTrackTableView::selectionChanged(const QItemSelection& selected,
                                       const QItemSelection& deselected) {
    m_selectionChangedSinceLastGuiTick = true;
    enableCachedOnly();
    QTableView::selectionChanged(selected, deselected);
}

void WTrackTableView::slotGuiTick50ms(double /*unused*/) {
    // if the user is stopped in the same row for more than 0.1 s,
    // we load un-cached cover arts as well.
    mixxx::Duration timeDelta = mixxx::Time::elapsed() - m_lastUserAction;
    if (m_loadCachedOnly && timeDelta > mixxx::Duration::fromMillis(100)) {

        // Show the currently selected track in the large cover art view and
        // highlights crate and playlists. Doing this in selectionChanged
        // slows down scrolling performance so we wait until the user has
        // stopped interacting first.
        if (m_selectionChangedSinceLastGuiTick) {
            const QModelIndexList indices = selectionModel()->selectedRows();
            if (indices.size() == 1 && indices.first().isValid()) {
                // A single track has been selected
                TrackModel* trackModel = getTrackModel();
                if (trackModel) {
                    TrackPointer pTrack = trackModel->getTrack(indices.first());
                    if (pTrack) {
                        emit(trackSelected(pTrack));
                    }
                }
            } else {
                // None or multiple tracks have been selected
                emit(trackSelected(TrackPointer()));
            }
            m_selectionChangedSinceLastGuiTick = false;
        }

        // This allows CoverArtDelegate to request that we load covers from disk
        // (as opposed to only serving them from cache).
        emit(onlyCachedCoverArt(false));
        m_loadCachedOnly = false;
    }
}

// slot
void WTrackTableView::loadTrackModel(QAbstractItemModel *model) {
    qDebug() << "WTrackTableView::loadTrackModel()" << model;

    TrackModel* trackModel = dynamic_cast<TrackModel*>(model);

    VERIFY_OR_DEBUG_ASSERT(model) {
        return;
    }
    VERIFY_OR_DEBUG_ASSERT(trackModel) {
        return;
    }

    TrackModel* newModel = 0;

    /* If the model has not changed
     * there's no need to exchange the headers
     * this will cause a small GUI freeze
     */
    if (getTrackModel() == trackModel) {
        // Re-sort the table even if the track model is the same. This triggers
        // a select() if the table is dirty.
        doSortByColumn(horizontalHeader()->sortIndicatorSection(), horizontalHeader()->sortIndicatorOrder());
        return;
    }else{
        newModel = trackModel;
        saveVScrollBarPos(getTrackModel());
        //saving current vertical bar position
        //using address of track model as key
    }

    // The "coverLocation" and "hash" column numbers are required very often
    // by slotLoadCoverArt(). As this value will not change when the model
    // still the same, we must avoid doing hundreds of "fieldIndex" calls
    // when it is completely unnecessary...
    m_iCoverSourceColumn = trackModel->fieldIndex(LIBRARYTABLE_COVERART_SOURCE);
    m_iCoverTypeColumn = trackModel->fieldIndex(LIBRARYTABLE_COVERART_TYPE);
    m_iCoverLocationColumn = trackModel->fieldIndex(LIBRARYTABLE_COVERART_LOCATION);
    m_iCoverHashColumn = trackModel->fieldIndex(LIBRARYTABLE_COVERART_HASH);
    m_iCoverColumn = trackModel->fieldIndex(LIBRARYTABLE_COVERART);
    m_iTrackLocationColumn = trackModel->fieldIndex(TRACKLOCATIONSTABLE_LOCATION);

    setVisible(false);

    // Save the previous track model's header state
    WTrackTableViewHeader* oldHeader =
            dynamic_cast<WTrackTableViewHeader*>(horizontalHeader());
    if (oldHeader) {
        oldHeader->saveHeaderState();
    }

    // rryan 12/2009 : Due to a bug in Qt, in order to switch to a model with
    // different columns than the old model, we have to create a new horizontal
    // header. Also, for some reason the WTrackTableView has to be hidden or
    // else problems occur. Since we parent the WtrackTableViewHeader's to the
    // WTrackTableView, they are automatically deleted.
    auto header = new WTrackTableViewHeader(Qt::Horizontal, this);

    // WTF(rryan) The following saves on unnecessary work on the part of
    // WTrackTableHeaderView. setHorizontalHeader() calls setModel() on the
    // current horizontal header. If this happens on the old
    // WTrackTableViewHeader, then it will save its old state, AND do the work
    // of initializing its menus on the new model. We create a new
    // WTrackTableViewHeader, so this is wasteful. Setting a temporary
    // QHeaderView here saves on setModel() calls. Since we parent the
    // QHeaderView to the WTrackTableView, it is automatically deleted.
    auto tempHeader = new QHeaderView(Qt::Horizontal, this);
    /* Tobias Rafreider: DO NOT SET SORTING TO TRUE during header replacement
     * Otherwise, setSortingEnabled(1) will immediately trigger sortByColumn()
     * For some reason this will cause 4 select statements in series
     * from which 3 are redundant --> expensive at all
     *
     * Sorting columns, however, is possible because we
     * enable clickable sorting indicators some lines below.
     * Furthermore, we connect signal 'sortIndicatorChanged'.
     *
     * Fixes Bug #672762
     */

    setSortingEnabled(false);
    setHorizontalHeader(tempHeader);

    setModel(model);
    setHorizontalHeader(header);
    header->setSectionsMovable(true);
    header->setSectionsClickable(true);
    header->setHighlightSections(true);
    header->setSortIndicatorShown(m_sorting);
    header->setDefaultAlignment(Qt::AlignLeft);

    // Initialize all column-specific things
    for (int i = 0; i < model->columnCount(); ++i) {
        // Setup delegates according to what the model tells us
        QAbstractItemDelegate* delegate = trackModel->delegateForColumn(i, this);
        // We need to delete the old delegates, since the docs say the view will
        // not take ownership of them.
        QAbstractItemDelegate* old_delegate = itemDelegateForColumn(i);
        // If delegate is NULL, it will unset the delegate for the column
        setItemDelegateForColumn(i, delegate);
        delete old_delegate;

        // Show or hide the column based on whether it should be shown or not.
        if (trackModel->isColumnInternal(i)) {
            //qDebug() << "Hiding column" << i;
            horizontalHeader()->hideSection(i);
        }
        /* If Mixxx starts the first time or the header states have been cleared
         * due to database schema evolution we gonna hide all columns that may
         * contain a potential large number of NULL values.  This will hide the
         * key column by default unless the user brings it to front
         */
        if (trackModel->isColumnHiddenByDefault(i) &&
            !header->hasPersistedHeaderState()) {
            //qDebug() << "Hiding column" << i;
            horizontalHeader()->hideSection(i);
        }
    }

    if (m_sorting) {
        // NOTE: Should be a UniqueConnection but that requires Qt 4.6
        connect(horizontalHeader(), SIGNAL(sortIndicatorChanged(int, Qt::SortOrder)),
                this, SLOT(slotSortingChanged(int, Qt::SortOrder)), Qt::AutoConnection);

        int sortColumn;
        Qt::SortOrder sortOrder;

        // Stupid hack that assumes column 0 is never visible, but this is a weak
        // proxy for "there was a saved column sort order"
        if (horizontalHeader()->sortIndicatorSection() > 0) {
            // Sort by the saved sort section and order.
            sortColumn = horizontalHeader()->sortIndicatorSection();
            sortOrder = horizontalHeader()->sortIndicatorOrder();
        } else {
            // No saved order is present. Use the TrackModel's default sort order.
            sortColumn = trackModel->defaultSortColumn();
            sortOrder = trackModel->defaultSortOrder();

            // If the TrackModel has an invalid or internal column as its default
            // sort, find the first non-internal column and sort by that.
            while (sortColumn < 0 || trackModel->isColumnInternal(sortColumn)) {
                sortColumn++;
            }
        }

        m_pSortColumn->set(trackModel->sortColumnIdFromColumnIndex(sortColumn));
        m_pSortOrder->set(sortOrder);
        applySorting();
    }

    // Set up drag and drop behavior according to whether or not the track
    // model says it supports it.

    // Defaults
    setAcceptDrops(true);
    setDragDropMode(QAbstractItemView::DragOnly);
    // Always enable drag for now (until we have a model that doesn't support
    // this.)
    setDragEnabled(true);

    if (modelHasCapabilities(TrackModel::TRACKMODELCAPS_RECEIVEDROPS)) {
        setDragDropMode(QAbstractItemView::DragDrop);
        setDropIndicatorShown(true);
        setAcceptDrops(true);
        //viewport()->setAcceptDrops(true);
    }

    // Possible giant fuckup alert - It looks like Qt has something like these
    // caps built-in, see http://doc.trolltech.com/4.5/qt.html#ItemFlag-enum and
    // the flags(...) function that we're already using in LibraryTableModel. I
    // haven't been able to get it to stop us from using a model as a drag
    // target though, so my hax above may not be completely unjustified.

    setVisible(true);

    restoreVScrollBarPos(newModel);
    // restoring scrollBar position using model pointer as key
    // scrollbar positions with respect to different models are backed by map
}

void WTrackTableView::createActions() {
    DEBUG_ASSERT(m_pMenu);
    DEBUG_ASSERT(m_pSamplerMenu);

    m_pRemoveAct = new QAction(tr("Remove"), this);
    connect(m_pRemoveAct, SIGNAL(triggered()), this, SLOT(slotRemove()));

    m_pRemovePlaylistAct = new QAction(tr("Remove from Playlist"), this);
    connect(m_pRemovePlaylistAct, SIGNAL(triggered()), this, SLOT(slotRemove()));

    m_pRemoveCrateAct = new QAction(tr("Remove from Crate"), this);
    connect(m_pRemoveCrateAct, SIGNAL(triggered()), this, SLOT(slotRemove()));

    m_pHideAct = new QAction(tr("Hide from Library"), this);
    connect(m_pHideAct, SIGNAL(triggered()), this, SLOT(slotHide()));

    m_pUnhideAct = new QAction(tr("Unhide from Library"), this);
    connect(m_pUnhideAct, SIGNAL(triggered()), this, SLOT(slotUnhide()));

    m_pPurgeAct = new QAction(tr("Purge from Library"), this);
    connect(m_pPurgeAct, SIGNAL(triggered()), this, SLOT(slotPurge()));

    m_pPropertiesAct = new QAction(tr("Properties"), this);
    connect(m_pPropertiesAct, SIGNAL(triggered()),
            this, SLOT(slotShowTrackInfo()));

    m_pFileBrowserAct = new QAction(tr("Open in File Browser"), this);
    connect(m_pFileBrowserAct, SIGNAL(triggered()),
            this, SLOT(slotOpenInFileBrowser()));

    m_pAutoDJBottomAct = new QAction(tr("Add to Auto DJ Queue (bottom)"), this);
    connect(m_pAutoDJBottomAct, SIGNAL(triggered()),
            this, SLOT(slotAddToAutoDJBottom()));

    m_pAutoDJTopAct = new QAction(tr("Add to Auto DJ Queue (top)"), this);
    connect(m_pAutoDJTopAct, SIGNAL(triggered()),
            this, SLOT(slotAddToAutoDJTop()));

    m_pAutoDJReplaceAct = new QAction(tr("Add to Auto DJ Queue (replace)"), this);
    connect(m_pAutoDJReplaceAct, SIGNAL(triggered()),
            this, SLOT(slotAddToAutoDJReplace()));

    m_pImportMetadataFromFileAct = new QAction(tr("Import From File Tags"), this);
    connect(m_pImportMetadataFromFileAct, SIGNAL(triggered()),
            this, SLOT(slotImportTrackMetadataFromFileTags()));

    m_pImportMetadataFromMusicBrainzAct = new QAction(tr("Import From MusicBrainz"),this);
    connect(m_pImportMetadataFromMusicBrainzAct, SIGNAL(triggered()),
            this, SLOT(slotShowDlgTagFetcher()));

    m_pExportMetadataAct = new QAction(tr("Export To File Tags"), this);
    connect(m_pExportMetadataAct, SIGNAL(triggered()),
            this, SLOT(slotExportTrackMetadataIntoFileTags()));

    for (const auto& externalTrackCollection : m_pTrackCollectionManager->externalCollections()) {
        if (!externalTrackCollection->isConnected()) {
            continue; // skip
        }
        UpdateExternalTrackCollection updateInExternalTrackCollection;
        updateInExternalTrackCollection.externalTrackCollection = externalTrackCollection;
        updateInExternalTrackCollection.action = new QAction(externalTrackCollection->name(), this);
        updateInExternalTrackCollection.action->setToolTip(externalTrackCollection->description());
        m_updateInExternalTrackCollections += updateInExternalTrackCollection;
        auto externalTrackCollectionPtr = updateInExternalTrackCollection.externalTrackCollection;
        connect(updateInExternalTrackCollection.action, &QAction::triggered,
                [=](){
                    slotUpdateExternalTrackCollection(externalTrackCollectionPtr);});
    }

    m_pAddToPreviewDeck = new QAction(tr("Preview Deck"), this);
    // currently there is only one preview deck so just map it here.
    QString previewDeckGroup = PlayerManager::groupForPreviewDeck(0);
    m_deckMapper.setMapping(m_pAddToPreviewDeck, previewDeckGroup);
    connect(m_pAddToPreviewDeck, SIGNAL(triggered()),
            &m_deckMapper, SLOT(map()));


    // Clear metadata actions
    m_pClearBeatsAction = new QAction(tr("BPM and Beatgrid"), this);
    connect(m_pClearBeatsAction, SIGNAL(triggered()),
            this, SLOT(slotClearBeats()));

    m_pClearPlayCountAction = new QAction(tr("Play Count"), this);
    connect(m_pClearPlayCountAction, SIGNAL(triggered()),
            this, SLOT(slotClearPlayCount()));

    m_pClearMainCueAction = new QAction(tr("Cue Point"), this);
    connect(m_pClearMainCueAction, SIGNAL(triggered()),
            this, SLOT(slotClearMainCue()));

    m_pClearHotCuesAction = new QAction(tr("Hotcues"), this);
    connect(m_pClearHotCuesAction, SIGNAL(triggered()),
            this, SLOT(slotClearHotCues()));

    m_pClearIntroCueAction = new QAction(tr("Intro"), this);
    connect(m_pClearIntroCueAction, SIGNAL(triggered()),
            this, SLOT(slotClearIntroCue()));

    m_pClearOutroCueAction = new QAction(tr("Outro"), this);
    connect(m_pClearOutroCueAction, SIGNAL(triggered()),
            this, SLOT(slotClearOutroCue()));

    m_pClearLoopAction = new QAction(tr("Loop"), this);
    connect(m_pClearLoopAction, SIGNAL(triggered()),
            this, SLOT(slotClearLoop()));

    m_pClearKeyAction = new QAction(tr("Key"), this);
    connect(m_pClearKeyAction, SIGNAL(triggered()),
            this, SLOT(slotClearKey()));

    m_pClearReplayGainAction = new QAction(tr("ReplayGain"), this);
    connect(m_pClearReplayGainAction, SIGNAL(triggered()),
            this, SLOT(slotClearReplayGain()));

    m_pClearWaveformAction = new QAction(tr("Waveform"), this);
    connect(m_pClearWaveformAction, SIGNAL(triggered()),
            this, SLOT(slotClearWaveform()));

    m_pClearAllMetadataAction = new QAction(tr("All"), this);
    connect(m_pClearAllMetadataAction, SIGNAL(triggered()),
            this, SLOT(slotClearAllMetadata()));


    m_pBpmLockAction = new QAction(tr("Lock BPM"), this);
    m_pBpmUnlockAction = new QAction(tr("Unlock BPM"), this);
    connect(m_pBpmLockAction, SIGNAL(triggered()),
            this, SLOT(slotLockBpm()));
    connect(m_pBpmUnlockAction, SIGNAL(triggered()),
            this, SLOT(slotUnlockBpm()));

    //BPM edit actions
    m_pBpmDoubleAction = new QAction(tr("Double BPM"), this);
    m_pBpmHalveAction = new QAction(tr("Halve BPM"), this);
    m_pBpmTwoThirdsAction = new QAction(tr("2/3 BPM"), this);
    m_pBpmThreeFourthsAction = new QAction(tr("3/4 BPM"), this);
    m_pBpmFourThirdsAction = new QAction(tr("4/3 BPM"), this);
    m_pBpmThreeHalvesAction = new QAction(tr("3/2 BPM"), this);

    m_BpmMapper.setMapping(m_pBpmDoubleAction, Beats::DOUBLE);
    m_BpmMapper.setMapping(m_pBpmHalveAction, Beats::HALVE);
    m_BpmMapper.setMapping(m_pBpmTwoThirdsAction, Beats::TWOTHIRDS);
    m_BpmMapper.setMapping(m_pBpmThreeFourthsAction, Beats::THREEFOURTHS);
    m_BpmMapper.setMapping(m_pBpmFourThirdsAction, Beats::FOURTHIRDS);
    m_BpmMapper.setMapping(m_pBpmThreeHalvesAction, Beats::THREEHALVES);

    connect(m_pBpmDoubleAction, SIGNAL(triggered()),
            &m_BpmMapper, SLOT(map()));
    connect(m_pBpmHalveAction, SIGNAL(triggered()),
            &m_BpmMapper, SLOT(map()));
    connect(m_pBpmTwoThirdsAction, SIGNAL(triggered()),
            &m_BpmMapper, SLOT(map()));
    connect(m_pBpmThreeFourthsAction, SIGNAL(triggered()),
            &m_BpmMapper, SLOT(map()));
    connect(m_pBpmFourThirdsAction, SIGNAL(triggered()),
            &m_BpmMapper, SLOT(map()));
    connect(m_pBpmThreeHalvesAction, SIGNAL(triggered()),
            &m_BpmMapper, SLOT(map()));
}

// slot
void WTrackTableView::slotMouseDoubleClicked(const QModelIndex &index) {
    // Read the current TrackLoadAction settings
    int doubleClickActionConfigValue = m_pConfig->getValue(
            ConfigKey("[Library]","TrackLoadAction"),
            static_cast<int>(DlgPrefLibrary::LOAD_TO_DECK));
    DlgPrefLibrary::TrackDoubleClickAction doubleClickAction =
            static_cast<DlgPrefLibrary::TrackDoubleClickAction>(doubleClickActionConfigValue);

    if (doubleClickAction == DlgPrefLibrary::LOAD_TO_DECK
        && modelHasCapabilities(TrackModel::TRACKMODELCAPS_LOADTODECK)) {
        TrackModel* trackModel = getTrackModel();
        VERIFY_OR_DEBUG_ASSERT(trackModel) {
            return;
        }

        TrackPointer pTrack = trackModel->getTrack(index);
        VERIFY_OR_DEBUG_ASSERT(pTrack) {
            return;
        }

        emit(loadTrack(pTrack));
    } else if (doubleClickAction == DlgPrefLibrary::ADD_TO_AUTODJ_BOTTOM
        && modelHasCapabilities(TrackModel::TRACKMODELCAPS_ADDTOAUTODJ)) {
        addToAutoDJ(PlaylistDAO::AutoDJSendLoc::BOTTOM);
    } else if (doubleClickAction == DlgPrefLibrary::ADD_TO_AUTODJ_TOP
        && modelHasCapabilities(TrackModel::TRACKMODELCAPS_ADDTOAUTODJ)) {
        addToAutoDJ(PlaylistDAO::AutoDJSendLoc::TOP);
    }
}

void WTrackTableView::loadSelectionToGroup(QString group, bool play) {
    QModelIndexList indices = selectionModel()->selectedRows();
    if (indices.size() > 0) {
        // If the track load override is disabled, check to see if a track is
        // playing before trying to load it
        if (!(m_pConfig->getValueString(
            ConfigKey("[Controls]","AllowTrackLoadToPlayingDeck")).toInt())) {
            // TODO(XXX): Check for other than just the first preview deck.
            if (group != "[PreviewDeck1]" &&
                    ControlObject::get(ConfigKey(group, "play")) > 0.0) {
                return;
            }
        }
        QModelIndex index = indices.at(0);
        TrackModel* trackModel = getTrackModel();
        TrackPointer pTrack;
        if (trackModel &&
                (pTrack = trackModel->getTrack(index))) {
            emit(loadTrackToPlayer(pTrack, group, play));
        }
    }
}

void WTrackTableView::slotRemove() {
    QModelIndexList indices = selectionModel()->selectedRows();
    if (indices.size() > 0) {
        TrackModel* trackModel = getTrackModel();
        if (trackModel) {
            trackModel->removeTracks(indices);
        }
    }
}

void WTrackTableView::slotPurge() {
    QModelIndexList indices = selectionModel()->selectedRows();
    if (indices.size() > 0) {
        TrackModel* trackModel = getTrackModel();
        if (trackModel) {
            trackModel->purgeTracks(indices);
        }
    }
}

void WTrackTableView::slotOpenInFileBrowser() {
    TrackModel* trackModel = getTrackModel();
    if (!trackModel) {
        return;
    }

    QModelIndexList indices = selectionModel()->selectedRows();

    QStringList locations;
    for (const QModelIndex& index : indices) {
        if (!index.isValid()) {
            continue;
        }
        locations << trackModel->getTrackLocation(index);
    }
    mixxx::DesktopHelper::openInFileBrowser(locations);
}

void WTrackTableView::slotHide() {
    QModelIndexList indices = selectionModel()->selectedRows();
    if (indices.size() > 0) {
        TrackModel* trackModel = getTrackModel();
        if (trackModel) {
            trackModel->hideTracks(indices);
        }
    }
}

void WTrackTableView::slotUnhide() {
    QModelIndexList indices = selectionModel()->selectedRows();

    if (indices.size() > 0) {
        TrackModel* trackModel = getTrackModel();
        if (trackModel) {
            trackModel->unhideTracks(indices);
        }
    }
}

void WTrackTableView::slotTrackInfoClosed() {
    DlgTrackInfo* pTrackInfo = m_pTrackInfo.take();
    // We are in a slot directly invoked from DlgTrackInfo. Delete it
    // later.
    if (pTrackInfo != nullptr) {
        pTrackInfo->deleteLater();
    }
}

void WTrackTableView::slotTagFetcherClosed() {
    DlgTagFetcher* pTagFetcher = m_pTagFetcher.take();
    // We are in a slot directly invoked from DlgTagFetcher. Delete it
    // later.
    if (pTagFetcher != nullptr) {
        pTagFetcher->deleteLater();
    }
}

void WTrackTableView::slotShowTrackInfo() {
    QModelIndexList indices = selectionModel()->selectedRows();

    if (indices.size() > 0) {
        showTrackInfo(indices[0]);
    }
}

void WTrackTableView::slotNextTrackInfo() {
    QModelIndex nextRow = currentTrackInfoIndex.sibling(
        currentTrackInfoIndex.row()+1, currentTrackInfoIndex.column());
    if (nextRow.isValid()) {
        showTrackInfo(nextRow);
        if (!m_pTagFetcher.isNull()) {
            showDlgTagFetcher(nextRow);
        }
    }
}

void WTrackTableView::slotPrevTrackInfo() {
    QModelIndex prevRow = currentTrackInfoIndex.sibling(
        currentTrackInfoIndex.row()-1, currentTrackInfoIndex.column());
    if (prevRow.isValid()) {
        showTrackInfo(prevRow);
        if (!m_pTagFetcher.isNull()) {
            showDlgTagFetcher(prevRow);
        }
    }
}

void WTrackTableView::showTrackInfo(QModelIndex index) {
    TrackModel* trackModel = getTrackModel();

    if (!trackModel) {
        return;
    }

    if (m_pTrackInfo.isNull()) {
        // Give a NULL parent because otherwise it inherits our style which can
        // make it unreadable. Bug #673411
        m_pTrackInfo.reset(new DlgTrackInfo(nullptr));

        connect(m_pTrackInfo.data(), SIGNAL(next()),
                this, SLOT(slotNextTrackInfo()));
        connect(m_pTrackInfo.data(), SIGNAL(previous()),
                this, SLOT(slotPrevTrackInfo()));
        connect(m_pTrackInfo.data(), SIGNAL(showTagFetcher(TrackPointer)),
                this, SLOT(slotShowTrackInTagFetcher(TrackPointer)));
        connect(m_pTrackInfo.data(), SIGNAL(finished(int)),
                this, SLOT(slotTrackInfoClosed()));
    }
    TrackPointer pTrack = trackModel->getTrack(index);
    m_pTrackInfo->loadTrack(pTrack); // NULL is fine.
    currentTrackInfoIndex = index;
    m_pTrackInfo->show();
}

void WTrackTableView::slotNextDlgTagFetcher() {
    QModelIndex nextRow = currentTrackInfoIndex.sibling(
        currentTrackInfoIndex.row()+1, currentTrackInfoIndex.column());
    if (nextRow.isValid()) {
        showDlgTagFetcher(nextRow);
        if (!m_pTrackInfo.isNull()) {
            showTrackInfo(nextRow);
        }
    }
}

void WTrackTableView::slotPrevDlgTagFetcher() {
    QModelIndex prevRow = currentTrackInfoIndex.sibling(
        currentTrackInfoIndex.row()-1, currentTrackInfoIndex.column());
    if (prevRow.isValid()) {
        showDlgTagFetcher(prevRow);
        if (!m_pTrackInfo.isNull()) {
            showTrackInfo(prevRow);
        }
    }
}

void WTrackTableView::showDlgTagFetcher(QModelIndex index) {
    TrackModel* trackModel = getTrackModel();

    if (!trackModel) {
        return;
    }

    TrackPointer pTrack = trackModel->getTrack(index);
    currentTrackInfoIndex = index;
    slotShowTrackInTagFetcher(pTrack);
}

void WTrackTableView::slotShowTrackInTagFetcher(TrackPointer pTrack) {
    if (m_pTagFetcher.isNull()) {
        m_pTagFetcher.reset(new DlgTagFetcher(nullptr));
        connect(m_pTagFetcher.data(), SIGNAL(next()),
                this, SLOT(slotNextDlgTagFetcher()));
        connect(m_pTagFetcher.data(), SIGNAL(previous()),
                this, SLOT(slotPrevDlgTagFetcher()));
        connect(m_pTagFetcher.data(), SIGNAL(finished(int)),
                this, SLOT(slotTagFetcherClosed()));
    }

    // NULL is fine
    m_pTagFetcher->loadTrack(pTrack);
    m_pTagFetcher->show();
}

void WTrackTableView::slotShowDlgTagFetcher() {
    QModelIndexList indices = selectionModel()->selectedRows();

    if (indices.size() > 0) {
        showDlgTagFetcher(indices[0]);
    }
}

void WTrackTableView::contextMenuEvent(QContextMenuEvent* event) {
    QModelIndexList indices = selectionModel()->selectedRows();

    // Gray out some stuff if multiple songs were selected.
    bool oneSongSelected = indices.size() == 1;
    TrackModel* trackModel = getTrackModel();

    m_pMenu->clear();

    if (modelHasCapabilities(TrackModel::TRACKMODELCAPS_ADDTOAUTODJ)) {
        m_pMenu->clear();
        m_pMenu->addAction(m_pAutoDJBottomAct);
        m_pMenu->addAction(m_pAutoDJTopAct);
        m_pMenu->addAction(m_pAutoDJReplaceAct);
        m_pMenu->addSeparator();
    }

    m_pLoadToMenu->clear();
    if (modelHasCapabilities(TrackModel::TRACKMODELCAPS_LOADTODECK)) {
        int iNumDecks = m_pNumDecks->get();
        m_pDeckMenu->clear();
        if (iNumDecks > 0) {
            for (int i = 1; i <= iNumDecks; ++i) {
                // PlayerManager::groupForDeck is 0-indexed.
                QString deckGroup = PlayerManager::groupForDeck(i - 1);
                bool deckPlaying = ControlObject::get(
                        ConfigKey(deckGroup, "play")) > 0.0;
                bool loadTrackIntoPlayingDeck = m_pConfig->getValue<bool>(
                        ConfigKey("[Controls]", "AllowTrackLoadToPlayingDeck"));
                bool deckEnabled = (!deckPlaying  || loadTrackIntoPlayingDeck)  && oneSongSelected;
                QAction* pAction = new QAction(tr("Deck %1").arg(i), m_pMenu);
                pAction->setEnabled(deckEnabled);
                m_pDeckMenu->addAction(pAction);
                m_deckMapper.setMapping(pAction, deckGroup);
                connect(pAction, SIGNAL(triggered()), &m_deckMapper, SLOT(map()));
            }
        }
        m_pLoadToMenu->addMenu(m_pDeckMenu);
    }

    if (modelHasCapabilities(TrackModel::TRACKMODELCAPS_LOADTOSAMPLER)) {
        int iNumSamplers = m_pNumSamplers->get();
        if (iNumSamplers > 0) {
          m_pSamplerMenu->clear();
            for (int i = 1; i <= iNumSamplers; ++i) {
                // PlayerManager::groupForSampler is 0-indexed.
                QString samplerGroup = PlayerManager::groupForSampler(i - 1);
                bool samplerPlaying = ControlObject::get(
                        ConfigKey(samplerGroup, "play")) > 0.0;
                bool samplerEnabled = !samplerPlaying && oneSongSelected;
                QAction* pAction = new QAction(tr("Sampler %1").arg(i), m_pSamplerMenu);
                pAction->setEnabled(samplerEnabled);
                m_pSamplerMenu->addAction(pAction);
                m_samplerMapper.setMapping(pAction, samplerGroup);
                connect(pAction, SIGNAL(triggered()), &m_samplerMapper, SLOT(map()));
            }
            m_pLoadToMenu->addMenu(m_pSamplerMenu);
        }
    }

    if (modelHasCapabilities(TrackModel::TRACKMODELCAPS_LOADTOPREVIEWDECK) &&
        m_pNumPreviewDecks->get() > 0.0) {
        m_pLoadToMenu->addAction(m_pAddToPreviewDeck);
    }

    m_pMenu->addMenu(m_pLoadToMenu);
    m_pMenu->addSeparator();

    if (modelHasCapabilities(TrackModel::TRACKMODELCAPS_ADDTOPLAYLIST)) {
        // Playlist menu is lazy loaded on hover by slotPopulatePlaylistMenu
        // to avoid unnecessary database queries
        m_bPlaylistMenuLoaded = false;
        m_pMenu->addMenu(m_pPlaylistMenu);
    }

    if (modelHasCapabilities(TrackModel::TRACKMODELCAPS_ADDTOCRATE)) {
        // Crate menu is lazy loaded on hover by slotPopulateCrateMenu
        // to avoid unnecessary database queries
        m_bCrateMenuLoaded = false;
        m_pMenu->addMenu(m_pCrateMenu);
    }

    // REMOVE and HIDE should not be at the first menu position to avoid accidental clicks
    bool locked = modelHasCapabilities(TrackModel::TRACKMODELCAPS_LOCKED);
    if (modelHasCapabilities(TrackModel::TRACKMODELCAPS_REMOVE)) {
        m_pRemoveAct->setEnabled(!locked);
        m_pMenu->addAction(m_pRemoveAct);
    }
    if (modelHasCapabilities(TrackModel::TRACKMODELCAPS_REMOVE_PLAYLIST)) {
        m_pRemovePlaylistAct->setEnabled(!locked);
        m_pMenu->addAction(m_pRemovePlaylistAct);
    }
    if (modelHasCapabilities(TrackModel::TRACKMODELCAPS_REMOVE_CRATE)) {
        m_pRemoveCrateAct->setEnabled(!locked);
        m_pMenu->addAction(m_pRemoveCrateAct);
    }

    m_pMenu->addSeparator();
    m_pMetadataMenu->clear();
    m_pMetadataUpdateExternalCollectionsMenu->clear();

    if (modelHasCapabilities(TrackModel::TRACKMODELCAPS_EDITMETADATA)) {
        m_pMetadataMenu->addAction(m_pImportMetadataFromFileAct);
        m_pImportMetadataFromMusicBrainzAct->setEnabled(oneSongSelected);
        m_pMetadataMenu->addAction(m_pImportMetadataFromMusicBrainzAct);
        m_pMetadataMenu->addAction(m_pExportMetadataAct);

        for (const auto& updateInExternalTrackCollection : m_updateInExternalTrackCollections) {
            ExternalTrackCollection* externalTrackCollection =
                    updateInExternalTrackCollection.externalTrackCollection;
            if (externalTrackCollection) {
                updateInExternalTrackCollection.action->setEnabled(
                        externalTrackCollection->isConnected());
                m_pMetadataUpdateExternalCollectionsMenu->addAction(
                        updateInExternalTrackCollection.action);
            }
        }
        if (!m_pMetadataUpdateExternalCollectionsMenu->isEmpty()) {
            m_pMetadataMenu->addMenu(m_pMetadataUpdateExternalCollectionsMenu);
        }

        for (const auto& updateInExternalTrackCollection : m_updateInExternalTrackCollections) {
            ExternalTrackCollection* externalTrackCollection =
                    updateInExternalTrackCollection.externalTrackCollection;
            if (externalTrackCollection) {
                updateInExternalTrackCollection.action->setEnabled(
                        externalTrackCollection->isConnected());
                m_pMetadataUpdateExternalCollectionsMenu->addAction(
                        updateInExternalTrackCollection.action);
            }
        }
        if (!m_pMetadataUpdateExternalCollectionsMenu->isEmpty()) {
            m_pMetadataMenu->addMenu(m_pMetadataUpdateExternalCollectionsMenu);
        }

        m_pClearMetadataMenu->clear();

        if (trackModel == nullptr) {
            return;
        }
        bool allowClear = true;
        int column = trackModel->fieldIndex("bpm_lock");
        for (int i = 0; i < indices.size() && allowClear; ++i) {
            int row = indices.at(i).row();
            QModelIndex index = indices.at(i).sibling(row,column);
            if (index.data().toBool()) {
                allowClear = false;
            }
        }
        m_pClearBeatsAction->setEnabled(allowClear);
        m_pClearMetadataMenu->addAction(m_pClearBeatsAction);
    }

    if (modelHasCapabilities(TrackModel::TRACKMODELCAPS_RESETPLAYED)) {
        m_pClearMetadataMenu->addAction(m_pClearPlayCountAction);
    }

    if (modelHasCapabilities(TrackModel::TRACKMODELCAPS_EDITMETADATA)) {
        // FIXME: Why is clearing the loop not working?
        m_pClearMetadataMenu->addAction(m_pClearMainCueAction);
        m_pClearMetadataMenu->addAction(m_pClearHotCuesAction);
        m_pClearMetadataMenu->addAction(m_pClearIntroCueAction);
        m_pClearMetadataMenu->addAction(m_pClearOutroCueAction);
        //m_pClearMetadataMenu->addAction(m_pClearLoopAction);
        m_pClearMetadataMenu->addAction(m_pClearKeyAction);
        m_pClearMetadataMenu->addAction(m_pClearReplayGainAction);
        m_pClearMetadataMenu->addAction(m_pClearWaveformAction);
        m_pClearMetadataMenu->addSeparator();
        m_pClearMetadataMenu->addAction(m_pClearAllMetadataAction);

        // Cover art menu only applies if at least one track is selected.
        if (indices.size()) {
            // We load a single track to get the necessary context for the cover (we use
            // last to be consistent with selectionChanged above).
            QModelIndex last = indices.last();
            CoverInfo info;
            info.source = static_cast<CoverInfo::Source>(
                last.sibling(last.row(), m_iCoverSourceColumn).data().toInt());
            info.type = static_cast<CoverInfo::Type>(
                last.sibling(last.row(), m_iCoverTypeColumn).data().toInt());
            info.hash = last.sibling(last.row(), m_iCoverHashColumn).data().toUInt();
            info.trackLocation = last.sibling(
                last.row(), m_iTrackLocationColumn).data().toString();
            info.coverLocation = last.sibling(
                last.row(), m_iCoverLocationColumn).data().toString();
            m_pCoverMenu->setCoverArt(info);
            m_pMetadataMenu->addMenu(m_pCoverMenu);
        }

        m_pMenu->addMenu(m_pMetadataMenu);
        m_pMenu->addMenu(m_pClearMetadataMenu);

        m_pBPMMenu->addAction(m_pBpmDoubleAction);
        m_pBPMMenu->addAction(m_pBpmHalveAction);
        m_pBPMMenu->addAction(m_pBpmTwoThirdsAction);
        m_pBPMMenu->addAction(m_pBpmThreeFourthsAction);
        m_pBPMMenu->addAction(m_pBpmFourThirdsAction);
        m_pBPMMenu->addAction(m_pBpmThreeHalvesAction);
        m_pBPMMenu->addSeparator();
        m_pBPMMenu->addAction(m_pBpmLockAction);
        m_pBPMMenu->addAction(m_pBpmUnlockAction);
        m_pBPMMenu->addSeparator();
        if (oneSongSelected) {
            if (trackModel == nullptr) {
                return;
            }
            int column = trackModel->fieldIndex("bpm_lock");
            QModelIndex index = indices.at(0).sibling(indices.at(0).row(),column);
            if (index.data().toBool()) { //BPM is locked
                m_pBpmUnlockAction->setEnabled(true);
                m_pBpmLockAction->setEnabled(false);
                m_pBpmDoubleAction->setEnabled(false);
                m_pBpmHalveAction->setEnabled(false);
                m_pBpmTwoThirdsAction->setEnabled(false);
                m_pBpmThreeFourthsAction->setEnabled(false);
                m_pBpmFourThirdsAction->setEnabled(false);
                m_pBpmThreeHalvesAction->setEnabled(false);
            } else { //BPM is not locked
                m_pBpmUnlockAction->setEnabled(false);
                m_pBpmLockAction->setEnabled(true);
                m_pBpmDoubleAction->setEnabled(true);
                m_pBpmHalveAction->setEnabled(true);
                m_pBpmTwoThirdsAction->setEnabled(true);
                m_pBpmThreeFourthsAction->setEnabled(true);
                m_pBpmFourThirdsAction->setEnabled(true);
                m_pBpmThreeHalvesAction->setEnabled(true);
            }
        } else {
            bool anyLocked = false; //true if any of the selected items are locked
            int column = trackModel->fieldIndex("bpm_lock");
            for (int i = 0; i < indices.size() && !anyLocked; ++i) {
                int row = indices.at(i).row();
                QModelIndex index = indices.at(i).sibling(row,column);
                if (index.data().toBool()) {
                    anyLocked = true;
                }
            }
            if (anyLocked) {
                m_pBpmLockAction->setEnabled(false);
                m_pBpmUnlockAction->setEnabled(true);
                m_pBpmDoubleAction->setEnabled(false);
                m_pBpmHalveAction->setEnabled(false);
                m_pBpmTwoThirdsAction->setEnabled(false);
                m_pBpmThreeFourthsAction->setEnabled(false);
                m_pBpmFourThirdsAction->setEnabled(false);
                m_pBpmThreeHalvesAction->setEnabled(false);
            } else {
                m_pBpmLockAction->setEnabled(true);
                m_pBpmUnlockAction->setEnabled(false);
                m_pBpmDoubleAction->setEnabled(true);
                m_pBpmHalveAction->setEnabled(true);
                m_pBpmTwoThirdsAction->setEnabled(true);
                m_pBpmThreeFourthsAction->setEnabled(true);
                m_pBpmFourThirdsAction->setEnabled(true);
                m_pBpmThreeHalvesAction->setEnabled(true);
            }
        }
        m_pMenu->addMenu(m_pBPMMenu);
    }

    m_pMenu->addSeparator();
    if (modelHasCapabilities(TrackModel::TRACKMODELCAPS_HIDE)) {
        m_pHideAct->setEnabled(!locked);
        m_pMenu->addAction(m_pHideAct);
    }
    if (modelHasCapabilities(TrackModel::TRACKMODELCAPS_UNHIDE)) {
        m_pUnhideAct->setEnabled(!locked);
        m_pMenu->addAction(m_pUnhideAct);
    }
    if (modelHasCapabilities(TrackModel::TRACKMODELCAPS_PURGE)) {
        m_pPurgeAct->setEnabled(!locked);
        m_pMenu->addAction(m_pPurgeAct);
    }
    m_pMenu->addAction(m_pFileBrowserAct);

    if (modelHasCapabilities(TrackModel::TRACKMODELCAPS_EDITMETADATA)) {
        m_pMenu->addSeparator();
        m_pPropertiesAct->setEnabled(oneSongSelected);
        m_pMenu->addAction(m_pPropertiesAct);
    }

    //Create the right-click menu
    m_pMenu->popup(event->globalPos());
}

void WTrackTableView::onSearch(const QString& text) {
    TrackModel* trackModel = getTrackModel();
    if (trackModel) {
        bool searchWasEmpty = false;
        if (trackModel->currentSearch().isEmpty()) {
            saveNoSearchVScrollBarPos();
            searchWasEmpty = true;
        }
        trackModel->search(text);
        if (!searchWasEmpty && text.isEmpty()) {
            restoreNoSearchVScrollBarPos();
        }
    }
}

void WTrackTableView::onShow() {
}

void WTrackTableView::mouseMoveEvent(QMouseEvent* pEvent) {
    // Only use this for drag and drop if the LeftButton is pressed we need to
    // check for this because mousetracking is activated and this function is
    // called everytime the mouse is moved -- kain88 May 2012
    if (pEvent->buttons() != Qt::LeftButton) {
        // Needed for mouse-tracking to fire entered() events. If we call this
        // outside of this if statement then we get 'ghost' drags. See Bug
        // #1008737
        WLibraryTableView::mouseMoveEvent(pEvent);
        return;
    }

    TrackModel* trackModel = getTrackModel();
    if (!trackModel) {
        return;
    }
    //qDebug() << "MouseMoveEvent";
    // Iterate over selected rows and append each item's location url to a list.
    QList<QString> locations;
    QModelIndexList indices = selectionModel()->selectedRows();

    for (const QModelIndex& index : indices) {
        if (!index.isValid()) {
            continue;
        }
        locations.append(trackModel->getTrackLocation(index));
    }
    DragAndDropHelper::dragTrackLocations(locations, this, "library");
}

// Drag enter event, happens when a dragged item hovers over the track table view
void WTrackTableView::dragEnterEvent(QDragEnterEvent * event) {
    //qDebug() << "dragEnterEvent" << event->mimeData()->formats();
    if (event->mimeData()->hasUrls()) {
        if (event->source() == this) {
            if (modelHasCapabilities(TrackModel::TRACKMODELCAPS_REORDER)) {
                event->acceptProposedAction();
                return;
            }
        } else if (DragAndDropHelper::dragEnterAccept(*event->mimeData(),
                                                      "library", true, true)) {
            event->acceptProposedAction();
            return;
        }
    }
    event->ignore();
}

// Drag move event, happens when a dragged item hovers over the track table view...
// It changes the drop handle to a "+" when the drag content is acceptable.
// Without it, the following drop is ignored.
void WTrackTableView::dragMoveEvent(QDragMoveEvent * event) {
    // Needed to allow auto-scrolling
    WLibraryTableView::dragMoveEvent(event);

    //qDebug() << "dragMoveEvent" << event->mimeData()->formats();
    if (event->mimeData()->hasUrls())
    {
        if (event->source() == this) {
            if (modelHasCapabilities(TrackModel::TRACKMODELCAPS_REORDER)) {
                event->acceptProposedAction();
            } else {
                event->ignore();
            }
        } else {
            event->acceptProposedAction();
        }
    } else {
        event->ignore();
    }
}

// Drag-and-drop "drop" event. Occurs when something is dropped onto the track table view
void WTrackTableView::dropEvent(QDropEvent * event) {
    TrackModel* trackModel = getTrackModel();

    // We only do things to the TrackModel in this method so if we don't have
    // one we should just bail.
    if (!trackModel) {
        return;
    }

    if (!event->mimeData()->hasUrls() || trackModel->isLocked()) {
        event->ignore();
        return;
    }

    // Save the vertical scrollbar position. Adding new tracks and moving tracks in
    // the SQL data models causes a select() (ie. generation of a new result set),
    // which causes view to reset itself. A view reset causes the widget to scroll back
    // up to the top, which is confusing when you're dragging and dropping. :)
    int vScrollBarPos = verticalScrollBar()->value();


    // Calculate the model index where the track or tracks are destined to go.
    // (the "drop" position in a drag-and-drop)
    // The user usually drops on the seam between two rows.
    // We take the row below the seam for reference.
    int dropRow = rowAt(event->pos().y());
    int height = rowHeight(dropRow);
    QPoint pointOfRowBelowSeam(event->pos().x(), event->pos().y() + height / 2);
    QModelIndex destIndex = indexAt(pointOfRowBelowSeam);

    //qDebug() << "destIndex.row() is" << destIndex.row();

    // Drag and drop within this widget (track reordering)
    if (event->source() == this && modelHasCapabilities(TrackModel::TRACKMODELCAPS_REORDER)) {
        // Note the above code hides an ambiguous case when a
        // playlist is empty. For that reason, we can't factor that
        // code out to be common for both internal reordering
        // and external drag-and-drop. With internal reordering,
        // you can't have an empty playlist. :)

        //qDebug() << "track reordering" << __FILE__ << __LINE__;

        // Save a list of row (just plain ints) so we don't get screwed over
        // when the QModelIndexes all become invalid (eg. after moveTrack()
        // or addTrack())
        QModelIndexList indices = selectionModel()->selectedRows();

        QList<int> selectedRows;
        for (const QModelIndex& idx : indices) {
            selectedRows.append(idx.row());
        }

        // Note: The biggest subtlety in the way I've done this track reordering code
        // is that as soon as we've moved ANY track, all of our QModelIndexes probably
        // get screwed up. The starting point for the logic below is to say screw it to
        // the QModelIndexes, and just keep a list of row numbers to work from. That
        // ends up making the logic simpler and the behavior totally predictable,
        // which lets us do nice things like "restore" the selection model.

        // The model indices are sorted so that we remove the tracks from the table
        // in ascending order. This is necessary because if track A is above track B in
        // the table, and you remove track A, the model index for track B will change.
        // Sorting the indices first means we don't have to worry about this.
        //std::sort(m_selectedIndices.begin(), m_selectedIndices.end(), std::greater<QModelIndex>());
        std::sort(selectedRows.begin(), selectedRows.end());
        int maxRow = 0;
        int minRow = 0;
        if (!selectedRows.isEmpty()) {
            maxRow = selectedRows.last();
            minRow = selectedRows.first();
        }

        // Destination row, if destIndex is invalid we set it to last row + 1
        int destRow = destIndex.row() < 0 ? model()->rowCount() : destIndex.row();

        int selectedRowCount = selectedRows.count();
        int selectionRestoreStartRow = destRow;

        // Adjust first row of new selection
        if (destRow >= minRow && destRow <= maxRow) {
            // If you drag a contiguous selection of multiple tracks and drop
            // them somewhere inside that same selection, do nothing.
            return;
        } else {
            if (destRow < minRow) {
                // If we're moving the tracks _up_,
                // then reverse the order of the row selection
                // to make the algorithm below work as it is
                std::sort(selectedRows.begin(),
                      selectedRows.end(),
                      std::greater<int>());
            } else {
               if (destRow > maxRow) {
                   // If we're moving the tracks _down_,
                   // adjust the first row to reselect
                   selectionRestoreStartRow =
                        selectionRestoreStartRow - selectedRowCount;
                }
            }
        }

        // For each row that needs to be moved...
        while (!selectedRows.isEmpty()) {
            int movedRow = selectedRows.takeFirst(); // Remember it's row index
            // Move it
            trackModel->moveTrack(model()->index(movedRow, 0), destIndex);

            // Move the row indices for rows that got bumped up
            // into the void we left, or down because of the new spot
            // we're taking.
            for (int i = 0; i < selectedRows.count(); i++) {
                if ((selectedRows[i] > movedRow) && (
                    (destRow > selectedRows[i]) )) {
                    selectedRows[i] = selectedRows[i] - 1;
                } else if ((selectedRows[i] < movedRow) &&
                            (destRow < selectedRows[i])) {
                    selectedRows[i] = selectedRows[i] + 1;
                }
            }
        }


        // Highlight the moved rows again (restoring the selection)
        //QModelIndex newSelectedIndex = destIndex;
        for (int i = 0; i < selectedRowCount; i++) {
            this->selectionModel()->select(model()->index(selectionRestoreStartRow + i, 0),
                                            QItemSelectionModel::Select | QItemSelectionModel::Rows);
        }
    } else { // Drag and drop inside Mixxx is only for few rows, bulks happen here
        // Reset the selected tracks (if you had any tracks highlighted, it
        // clears them)
        this->selectionModel()->clear();

        // Add all the dropped URLs/tracks to the track model (playlist/crate)
        QList<QFileInfo> fileList = DragAndDropHelper::supportedTracksFromUrls(
            event->mimeData()->urls(), false, true);

        QList<QString> fileLocationList;
        for (const QFileInfo& fileInfo : fileList) {
            fileLocationList.append(TrackFile(fileInfo).location());
        }

        // Drag-and-drop from an external application
        // eg. dragging a track from Windows Explorer onto the track table.
        int numNewRows = fileLocationList.count();

        // Have to do this here because the index is invalid after
        // addTrack
        int selectionStartRow = destIndex.row();

        // Make a new selection starting from where the first track was
        // dropped, and select all the dropped tracks

        // If the track was dropped into an empty playlist, start at row
        // 0 not -1 :)
        if ((destIndex.row() == -1) && (model()->rowCount() == 0)) {
            selectionStartRow = 0;
        } else if ((destIndex.row() == -1) && (model()->rowCount() > 0)) {
            // If the track was dropped beyond the end of a playlist, then
            // we need to fudge the destination a bit...
            //qDebug() << "Beyond end of playlist";
            //qDebug() << "rowcount is:" << model()->rowCount();
            selectionStartRow = model()->rowCount();
        }

        // calling the addTracks returns number of failed additions
        int tracksAdded = trackModel->addTracks(destIndex, fileLocationList);

        // Decrement # of rows to select if some were skipped
        numNewRows -= (fileLocationList.size() - tracksAdded);

        // Create the selection, but only if the track model supports
        // reordering. (eg. crates don't support reordering/indexes)
        if (modelHasCapabilities(TrackModel::TRACKMODELCAPS_REORDER)) {
            for (int i = selectionStartRow; i < selectionStartRow + numNewRows; i++) {
                this->selectionModel()->select(model()->index(i, 0),
                                               QItemSelectionModel::Select |
                                               QItemSelectionModel::Rows);
            }
        }
    }

    event->acceptProposedAction();
    updateGeometries();
    verticalScrollBar()->setValue(vScrollBarPos);
}

TrackModel* WTrackTableView::getTrackModel() const {
    TrackModel* trackModel = dynamic_cast<TrackModel*>(model());
    return trackModel;
}

bool WTrackTableView::modelHasCapabilities(TrackModel::CapabilitiesFlags capabilities) const {
    TrackModel* trackModel = getTrackModel();
    return trackModel &&
            (trackModel->getCapabilities() & capabilities) == capabilities;
}

void WTrackTableView::keyPressEvent(QKeyEvent* event) {
    if (event->key() == Qt::Key_Return) {
        // It is not a good idea if 'key_return'
        // causes a track to load since we allow in-line editing
        // of table items in general
        return;
    } else {
        QTableView::keyPressEvent(event);
    }
}

void WTrackTableView::loadSelectedTrack() {
    QModelIndexList indexes = selectionModel()->selectedRows();
    if (indexes.size() > 0) {
        slotMouseDoubleClicked(indexes.at(0));
    }
}

void WTrackTableView::loadSelectedTrackToGroup(QString group, bool play) {
    loadSelectionToGroup(group, play);
}

void WTrackTableView::slotAddToAutoDJBottom() {
    // append to auto DJ
    addToAutoDJ(PlaylistDAO::AutoDJSendLoc::BOTTOM);
}

void WTrackTableView::slotAddToAutoDJTop() {
    addToAutoDJ(PlaylistDAO::AutoDJSendLoc::TOP);
}

void WTrackTableView::slotAddToAutoDJReplace() {
    addToAutoDJ(PlaylistDAO::AutoDJSendLoc::REPLACE);
}

QList<TrackId> WTrackTableView::getSelectedTrackIds() const {
    QList<TrackId> trackIds;

    QItemSelectionModel* pSelectionModel = selectionModel();
    VERIFY_OR_DEBUG_ASSERT(pSelectionModel != nullptr) {
        qWarning() << "No selected tracks available";
        return trackIds;
    }

    TrackModel* pTrackModel = getTrackModel();
    VERIFY_OR_DEBUG_ASSERT(pTrackModel != nullptr) {
        qWarning() << "No selected tracks available";
        return trackIds;
    }

    const QModelIndexList rows = selectionModel()->selectedRows();
    trackIds.reserve(rows.size());
    for (const QModelIndex& row: rows) {
        const TrackId trackId = pTrackModel->getTrackId(row);
        if (trackId.isValid()) {
            trackIds.append(trackId);
        } else {
            // This happens in the browse view where only some tracks
            // have an id.
            qDebug() << "Skipping row" << row << "with invalid track id";
        }
    }

    return trackIds;
}

void WTrackTableView::setSelectedTracks(const QList<TrackId>& trackIds) {
    QItemSelectionModel* pSelectionModel = selectionModel();
    VERIFY_OR_DEBUG_ASSERT(pSelectionModel != nullptr) {
        qWarning() << "No selected tracks available";
        return;
    }

    TrackModel* pTrackModel = getTrackModel();
    VERIFY_OR_DEBUG_ASSERT(pTrackModel != nullptr) {
        qWarning() << "No selected tracks available";
        return;
    }

    for (const auto& trackId : trackIds) {
        const QLinkedList<int> gts = pTrackModel->getTrackRows(trackId);

        QLinkedList<int>::const_iterator i;
        for (i = gts.constBegin(); i != gts.constEnd(); ++i) {
            pSelectionModel->select(model()->index(*i, 0),
                                    QItemSelectionModel::Select | QItemSelectionModel::Rows);
        }
    }
}


void WTrackTableView::addToAutoDJ(PlaylistDAO::AutoDJSendLoc loc) {
    if (!modelHasCapabilities(TrackModel::TRACKMODELCAPS_ADDTOAUTODJ)) {
        return;
    }

    const QList<TrackId> trackIds = getSelectedTrackIds();
    if (trackIds.isEmpty()) {
        qWarning() << "No tracks selected for AutoDJ";
        return;
    }

    PlaylistDAO& playlistDao = m_pTrackCollectionManager->internalCollection()->getPlaylistDAO();

    // TODO(XXX): Care whether the append succeeded.
<<<<<<< HEAD
    m_pTrackCollection->unhideTracks(trackIds);
    playlistDao.addTracksToAutoDJQueue(trackIds, loc);
=======
    m_pTrackCollectionManager->unhideTracks(trackIds);
    playlistDao.sendToAutoDJ(trackIds, loc);
>>>>>>> da2e78f0
}

void WTrackTableView::slotImportTrackMetadataFromFileTags() {
    if (!modelHasCapabilities(TrackModel::TRACKMODELCAPS_EDITMETADATA)) {
        return;
    }

    QModelIndexList indices = selectionModel()->selectedRows();

    TrackModel* trackModel = getTrackModel();

    if (trackModel == nullptr) {
        return;
    }

    for (const QModelIndex& index : indices) {
        TrackPointer pTrack = trackModel->getTrack(index);
        if (pTrack) {
            // The user has explicitly requested to reload metadata from the file
            // to override the information within Mixxx! Custom cover art must be
            // reloaded separately.
            SoundSourceProxy(pTrack).updateTrackFromSource(
                    SoundSourceProxy::ImportTrackMetadataMode::Again);
        }
    }
}

void WTrackTableView::slotExportTrackMetadataIntoFileTags() {
    if (!modelHasCapabilities(TrackModel::TRACKMODELCAPS_EDITMETADATA)) {
        return;
    }

    TrackModel* pTrackModel = getTrackModel();
    if (!pTrackModel) {
        return;
    }

    QModelIndexList indices = selectionModel()->selectedRows();
    if (indices.isEmpty()) {
        return;
    }

    mixxx::DlgTrackMetadataExport::showMessageBoxOncePerSession();

    for (const QModelIndex& index : indices) {
        TrackPointer pTrack = pTrackModel->getTrack(index);
        if (pTrack) {
            // Export of metadata is deferred until all references to the
            // corresponding track object have been dropped. Otherwise
            // writing to files that are still used for playback might
            // cause crashes or at least audible glitches!
            mixxx::DlgTrackMetadataExport::showMessageBoxOncePerSession();
            pTrack->markForMetadataExport();
        }
    }
}

void WTrackTableView::slotUpdateExternalTrackCollection(
        ExternalTrackCollection* externalTrackCollection) {
    VERIFY_OR_DEBUG_ASSERT(externalTrackCollection) {
        return;
    }

    if (!modelHasCapabilities(TrackModel::TRACKMODELCAPS_EDITMETADATA)) {
        return;
    }

    TrackModel* pTrackModel = getTrackModel();
    if (!pTrackModel) {
        return;
    }

    const QModelIndexList indices = selectionModel()->selectedRows();
    if (indices.isEmpty()) {
        return;
    }

    QList<TrackRef> trackRefs;
    trackRefs.reserve(indices.size());
    for (const QModelIndex& index : indices) {
        trackRefs.append(
                TrackRef::fromFileInfo(
                        pTrackModel->getTrackLocation(index),
                        pTrackModel->getTrackId(index)));
    }

    externalTrackCollection->updateTracks(std::move(trackRefs));
}

//slot for reset played count, sets count to 0 of one or more tracks
void WTrackTableView::slotClearPlayCount() {
    QModelIndexList indices = selectionModel()->selectedRows();
    TrackModel* trackModel = getTrackModel();

    if (trackModel == nullptr) {
        return;
    }

    for (const QModelIndex& index : indices) {
        TrackPointer pTrack = trackModel->getTrack(index);
        if (pTrack) {
            pTrack->resetPlayCounter();
        }
    }
}

void WTrackTableView::slotPopulatePlaylistMenu() {
    // The user may open the Playlist submenu, move their cursor away, then
    // return to the Playlist submenu before exiting the track context menu.
    // Avoid querying the database multiple times in that case.
    if (m_bPlaylistMenuLoaded) {
        return;
    }
    m_pPlaylistMenu->clear();
    PlaylistDAO& playlistDao = m_pTrackCollectionManager->internalCollection()->getPlaylistDAO();
    QMap<QString,int> playlists;
    int numPlaylists = playlistDao.playlistCount();
    for (int i = 0; i < numPlaylists; ++i) {
        int iPlaylistId = playlistDao.getPlaylistId(i);
        playlists.insert(playlistDao.getPlaylistName(iPlaylistId), iPlaylistId);
    }
    QMapIterator<QString, int> it(playlists);
    while (it.hasNext()) {
        it.next();
        if (!playlistDao.isHidden(it.value())) {
            // No leak because making the menu the parent means they will be
            // auto-deleted
            auto pAction = new QAction(it.key(), m_pPlaylistMenu);
            bool locked = playlistDao.isPlaylistLocked(it.value());
            pAction->setEnabled(!locked);
            m_pPlaylistMenu->addAction(pAction);
            m_playlistMapper.setMapping(pAction, it.value());
            connect(pAction, SIGNAL(triggered()), &m_playlistMapper, SLOT(map()));
        }
    }
    m_pPlaylistMenu->addSeparator();
    QAction* newPlaylistAction = new QAction(tr("Create New Playlist"), m_pPlaylistMenu);
    m_pPlaylistMenu->addAction(newPlaylistAction);
    m_playlistMapper.setMapping(newPlaylistAction, -1);// -1 to signify new playlist
    connect(newPlaylistAction, SIGNAL(triggered()), &m_playlistMapper, SLOT(map()));
    m_bPlaylistMenuLoaded = true;
}

void WTrackTableView::addSelectionToPlaylist(int iPlaylistId) {
    const QList<TrackId> trackIds = getSelectedTrackIds();
    if (trackIds.isEmpty()) {
        qWarning() << "No tracks selected for playlist";
        return;
    }

    PlaylistDAO& playlistDao = m_pTrackCollectionManager->internalCollection()->getPlaylistDAO();

    if (iPlaylistId == -1) { // i.e. a new playlist is suppose to be created
        QString name;
        bool validNameGiven = false;

        do {
            bool ok = false;
            name = QInputDialog::getText(nullptr,
                    tr("Create New Playlist"),
                    tr("Enter name for new playlist:"),
                    QLineEdit::Normal,
                    tr("New Playlist"),
                    &ok).trimmed();
            if (!ok) {
                return;
            }
            if (playlistDao.getPlaylistIdFromName(name) != -1) {
                QMessageBox::warning(nullptr,
                        tr("Playlist Creation Failed"),
                        tr("A playlist by that name already exists."));
            } else if (name.isEmpty()) {
                QMessageBox::warning(nullptr,
                        tr("Playlist Creation Failed"),
                        tr("A playlist cannot have a blank name."));
            } else {
                validNameGiven = true;
            }
       } while (!validNameGiven);
       iPlaylistId = playlistDao.createPlaylist(name);//-1 is changed to the new playlist ID return from the DAO
       if (iPlaylistId == -1) {
           QMessageBox::warning(nullptr,
                                tr("Playlist Creation Failed"),
                                tr("An unknown error occurred while creating playlist: ")
                                 +name);
           return;
       }
    }

    // TODO(XXX): Care whether the append succeeded.
    m_pTrackCollectionManager->unhideTracks(trackIds);
    playlistDao.appendTracksToPlaylist(trackIds, iPlaylistId);
}

void WTrackTableView::slotPopulateCrateMenu() {
    // The user may open the Crate submenu, move their cursor away, then
    // return to the Crate submenu before exiting the track context menu.
    // Avoid querying the database multiple times in that case.
    if (m_bCrateMenuLoaded) {
        return;
    }
    m_pCrateMenu->clear();
    const QList<TrackId> trackIds = getSelectedTrackIds();

    CrateSummarySelectResult allCrates(m_pTrackCollectionManager->internalCollection()->crates().selectCratesWithTrackCount(trackIds));

    CrateSummary crate;
    while (allCrates.populateNext(&crate)) {
        auto pAction = make_parented<QWidgetAction>(m_pCrateMenu);
        auto pCheckBox = make_parented<QCheckBox>(m_pCrateMenu);

        pCheckBox->setText(crate.getName());
        pCheckBox->setProperty("crateId",
                                QVariant::fromValue(crate.getId()));
        pCheckBox->setEnabled(!crate.isLocked());
        // Strangely, the normal styling of QActions does not automatically
        // apply to QWidgetActions. The :selected pseudo-state unfortunately
        // does not work with QWidgetAction. :hover works for selecting items
        // with the mouse, but not with the keyboard. :focus works for the
        // keyboard but with the mouse, the last clicked item keeps the style
        // after the mouse cursor is moved to hover over another item.

        // ronso0 Disabling this stylesheet allows to override the OS style
        // of the :hover and :focus state.
//        pCheckBox->setStyleSheet(
//            QString("QCheckBox {color: %1;}").arg(
//                    pCheckBox->palette().text().color().name()) + "\n" +
//            QString("QCheckBox:hover {background-color: %1;}").arg(
//                    pCheckBox->palette().highlight().color().name()));
        pAction->setEnabled(!crate.isLocked());
        pAction->setDefaultWidget(pCheckBox.get());

        if (crate.getTrackCount() == 0) {
            pCheckBox->setChecked(false);
        } else if (crate.getTrackCount() == (uint)trackIds.length()) {
            pCheckBox->setChecked(true);
        } else {
            pCheckBox->setTristate(true);
            pCheckBox->setCheckState(Qt::PartiallyChecked);
        }

        m_crateMapper.setMapping(pAction.get(), pCheckBox.get());
        m_crateMapper.setMapping(pCheckBox.get(), pCheckBox.get());
        m_pCrateMenu->addAction(pAction.get());
        connect(pAction.get(), SIGNAL(triggered()),
                &m_crateMapper, SLOT(map()));
        connect(pCheckBox.get(), SIGNAL(stateChanged(int)),
                &m_crateMapper, SLOT(map()));

    }
    m_pCrateMenu->addSeparator();
    QAction* newCrateAction = new QAction(tr("Create New Crate"), m_pCrateMenu);
    m_pCrateMenu->addAction(newCrateAction);
    connect(newCrateAction, SIGNAL(triggered()), this, SLOT(addSelectionToNewCrate()));
    m_bCrateMenuLoaded = true;
}

void WTrackTableView::updateSelectionCrates(QWidget* pWidget) {
    auto pCheckBox = qobject_cast<QCheckBox*>(pWidget);
    VERIFY_OR_DEBUG_ASSERT(pCheckBox) {
        qWarning() << "crateId is not of CrateId type";
        return;
    }
    CrateId crateId = pCheckBox->property("crateId").value<CrateId>();

    const QList<TrackId> trackIds = getSelectedTrackIds();

    if (trackIds.isEmpty()) {
        qWarning() << "No tracks selected for crate";
        return;
    }

    // we need to disable tristate again as the mixed state will now be gone and can't be brought back
    pCheckBox->setTristate(false);
    if(!pCheckBox->isChecked()) {
        if (crateId.isValid()) {
            m_pTrackCollectionManager->internalCollection()->removeCrateTracks(crateId, trackIds);
        }
    } else {
        if (!crateId.isValid()) { // i.e. a new crate is suppose to be created
            crateId = CrateFeatureHelper(
                    m_pTrackCollectionManager->internalCollection(), m_pConfig).createEmptyCrate();
        }
        if (crateId.isValid()) {
            m_pTrackCollectionManager->unhideTracks(trackIds);
            m_pTrackCollectionManager->internalCollection()->addCrateTracks(crateId, trackIds);
        }
    }
}

void WTrackTableView::addSelectionToNewCrate() {
    const QList<TrackId> trackIds = getSelectedTrackIds();

    if (trackIds.isEmpty()) {
        qWarning() << "No tracks selected for crate";
        return;
    }

    CrateId crateId = CrateFeatureHelper(
            m_pTrackCollectionManager->internalCollection(), m_pConfig).createEmptyCrate();

    if (crateId.isValid()) {
        m_pTrackCollectionManager->hideTracks(trackIds);
        m_pTrackCollectionManager->internalCollection()->addCrateTracks(crateId, trackIds);
    }

}

void WTrackTableView::doSortByColumn(int headerSection, Qt::SortOrder sortOrder) {
    TrackModel* trackModel = getTrackModel();
    QAbstractItemModel* itemModel = model();

    if (trackModel == nullptr || itemModel == nullptr || !m_sorting) {
        return;
    }

    // Save the selection
    const QList<TrackId> selectedTrackIds = getSelectedTrackIds();
    int savedHScrollBarPos = horizontalScrollBar()->value();

    sortByColumn(headerSection, sortOrder);

    QItemSelectionModel* currentSelection = selectionModel();
    currentSelection->reset(); // remove current selection

    QMap<int,int> selectedRows;
    for (const auto& trackId : selectedTrackIds) {

        // TODO(rryan) slowly fixing the issues with BaseSqlTableModel. This
        // code is broken for playlists because it assumes each trackid is in
        // the table once. This will erroneously select all instances of the
        // track for playlists, but it works fine for every other view. The way
        // to fix this that we should do is to delegate the selection saving to
        // the TrackModel. This will allow the playlist table model to use the
        // table index as the unique id instead of this code stupidly using
        // trackid.
        QLinkedList<int> rows = trackModel->getTrackRows(trackId);
        for (int row : rows) {
            // Restore sort order by rows, so the following commands will act as expected
            selectedRows.insert(row, 0);
        }
    }

    QModelIndex first;
    QMapIterator<int,int> i(selectedRows);
    while (i.hasNext()) {
        i.next();
        QModelIndex tl = itemModel->index(i.key(), 0);
        currentSelection->select(tl, QItemSelectionModel::Rows | QItemSelectionModel::Select);

        if (!first.isValid()) {
            first = tl;
        }
    }

    scrollTo(first, QAbstractItemView::EnsureVisible);
    horizontalScrollBar()->setValue(savedHScrollBarPos);
}

void WTrackTableView::applySortingIfVisible() {
    // There are multiple instances of WTrackTableView, but we only want to
    // apply the sorting to the currently visible instance
    if (!isVisible()) {
        return;
    }

    applySorting();
}

void WTrackTableView::applySorting() {
    TrackModel* trackModel = getTrackModel();
    int sortColumnId = static_cast<int>(m_pSortColumn->get());
    if (sortColumnId < 0 || sortColumnId >= TrackModel::SortColumnId::NUM_SORTCOLUMNIDS) {
        return;
    }

    int sortColumn = trackModel->columnIndexFromSortColumnId(static_cast<TrackModel::SortColumnId>(sortColumnId));
    if (sortColumn < 0) {
        return;
    }

    Qt::SortOrder sortOrder = m_pSortOrder->get() ? Qt::DescendingOrder : Qt::AscendingOrder;

    // This line sorts the TrackModel
    horizontalHeader()->setSortIndicator(sortColumn, sortOrder);

    // in Qt5, we need to call it manually, which triggers finally the select()
    doSortByColumn(sortColumn, sortOrder);
}

void WTrackTableView::slotLockBpm() {
    lockBpm(true);
}

void WTrackTableView::slotUnlockBpm() {
    lockBpm(false);
}

void WTrackTableView::slotScaleBpm(int scale) {
    TrackModel* trackModel = getTrackModel();
    if (trackModel == nullptr) {
        return;
    }

    QModelIndexList selectedTrackIndices = selectionModel()->selectedRows();
    for (const auto& index : selectedTrackIndices) {
        TrackPointer track = trackModel->getTrack(index);
        if (!track->isBpmLocked()) { // bpm is not locked
            BeatsPointer beats = track->getBeats();
            if (beats != nullptr) {
                beats->scale(static_cast<Beats::BPMScale>(scale));
            } else {
                continue;
            }
        }
    }
}

void WTrackTableView::lockBpm(bool lock) {
    TrackModel* trackModel = getTrackModel();
    if (trackModel == nullptr) {
        return;
    }

    QModelIndexList selectedTrackIndices = selectionModel()->selectedRows();
    // TODO: This should be done in a thread for large selections
    for (const auto& index : selectedTrackIndices) {
        TrackPointer track = trackModel->getTrack(index);
        track->setBpmLocked(lock);
    }
}

void WTrackTableView::slotClearBeats() {
    TrackModel* trackModel = getTrackModel();
    if (trackModel == nullptr) {
        return;
    }

    QModelIndexList selectedTrackIndices = selectionModel()->selectedRows();
    // TODO: This should be done in a thread for large selections
    for (const auto& index : selectedTrackIndices) {
        TrackPointer track = trackModel->getTrack(index);
        if (!track->isBpmLocked()) {
            track->setBeats(BeatsPointer());
        }
    }
}

void WTrackTableView::slotClearMainCue() {
    QModelIndexList indices = selectionModel()->selectedRows();
    TrackModel* trackModel = getTrackModel();

    if (trackModel == nullptr) {
        return;
    }

    for (const QModelIndex& index : indices) {
        TrackPointer pTrack = trackModel->getTrack(index);
        if (pTrack) {
            pTrack->removeCuesOfType(Cue::Type::MainCue);
        }
    }
}

void WTrackTableView::slotClearHotCues() {
    QModelIndexList indices = selectionModel()->selectedRows();
    TrackModel* trackModel = getTrackModel();

    if (trackModel == nullptr) {
        return;
    }

    for (const QModelIndex& index : indices) {
        TrackPointer pTrack = trackModel->getTrack(index);
        if (pTrack) {
            pTrack->removeCuesOfType(Cue::Type::HotCue);
        }
    }
}

void WTrackTableView::slotClearIntroCue() {
    QModelIndexList indices = selectionModel()->selectedRows();
    TrackModel* trackModel = getTrackModel();

    if (trackModel == nullptr) {
        return;
    }

    for (const QModelIndex& index : indices) {
        TrackPointer pTrack = trackModel->getTrack(index);
        if (pTrack) {
            pTrack->removeCuesOfType(Cue::Type::Intro);
        }
    }
}

void WTrackTableView::slotClearOutroCue() {
    QModelIndexList indices = selectionModel()->selectedRows();
    TrackModel* trackModel = getTrackModel();

    if (trackModel == nullptr) {
        return;
    }

    for (const QModelIndex& index : indices) {
        TrackPointer pTrack = trackModel->getTrack(index);
        if (pTrack) {
            pTrack->removeCuesOfType(Cue::Type::Outro);
        }
    }
}

void WTrackTableView::slotClearLoop() {
    QModelIndexList indices = selectionModel()->selectedRows();
    TrackModel* trackModel = getTrackModel();

    if (trackModel == nullptr) {
        return;
    }

    for (const QModelIndex& index : indices) {
        TrackPointer pTrack = trackModel->getTrack(index);
        if (pTrack) {
            pTrack->removeCuesOfType(Cue::Type::Loop);
        }
    }
}

void WTrackTableView::slotClearKey() {
    QModelIndexList indices = selectionModel()->selectedRows();
    TrackModel* trackModel = getTrackModel();

    if (trackModel == nullptr) {
        return;
    }

    for (const QModelIndex& index : indices) {
        TrackPointer pTrack = trackModel->getTrack(index);
        if (pTrack) {
            pTrack->resetKeys();
        }
    }
}

void WTrackTableView::slotClearReplayGain() {
    QModelIndexList indices = selectionModel()->selectedRows();
    TrackModel* trackModel = getTrackModel();

    if (trackModel == nullptr) {
        return;
    }

    for (const QModelIndex& index : indices) {
        TrackPointer pTrack = trackModel->getTrack(index);
        if (pTrack) {
            pTrack->setReplayGain(mixxx::ReplayGain());
        }
    }
}

void WTrackTableView::slotClearWaveform() {
    TrackModel* trackModel = getTrackModel();
    if (trackModel == nullptr) {
        return;
    }

    AnalysisDao& analysisDao = m_pTrackCollectionManager->internalCollection()->getAnalysisDAO();
    QModelIndexList indices = selectionModel()->selectedRows();
    for (const QModelIndex& index : indices) {
        TrackPointer pTrack = trackModel->getTrack(index);
        if (!pTrack) {
            continue;
        }
        analysisDao.deleteAnalysesForTrack(pTrack->getId());
        pTrack->setWaveform(WaveformPointer());
        pTrack->setWaveformSummary(WaveformPointer());
    }
}

void WTrackTableView::slotClearAllMetadata() {
    slotClearBeats();
    slotClearMainCue();
    slotClearHotCues();
    slotClearIntroCue();
    slotClearOutroCue();
    slotClearLoop();
    slotClearKey();
    slotClearReplayGain();
    slotClearWaveform();
}

void WTrackTableView::slotCoverInfoSelected(const CoverInfoRelative& coverInfo) {
    TrackModel* trackModel = getTrackModel();
    if (trackModel == nullptr) {
        return;
    }
    QModelIndexList selection = selectionModel()->selectedRows();
    for (const QModelIndex& index : selection) {
        TrackPointer pTrack = trackModel->getTrack(index);
        if (pTrack) {
            pTrack->setCoverInfo(coverInfo);
        }
    }
}

void WTrackTableView::slotReloadCoverArt() {
    TrackModel* trackModel = getTrackModel();
    if (trackModel == nullptr) {
        return;
    }
    QList<TrackPointer> selectedTracks;
    QModelIndexList selection = selectionModel()->selectedRows();
    for (const QModelIndex& index : selection) {
        TrackPointer pTrack = trackModel->getTrack(index);
        if (pTrack) {
            selectedTracks.append(pTrack);
        }
    }
    CoverArtCache* pCache = CoverArtCache::instance();
    if (pCache) {
        pCache->requestGuessCovers(selectedTracks);
    }
}

void WTrackTableView::slotSortingChanged(int headerSection, Qt::SortOrder order) {

    double sortOrder = static_cast<double>(order);
    bool sortingChanged = false;

    TrackModel* trackModel = getTrackModel();
    TrackModel::SortColumnId sortColumnId = trackModel->sortColumnIdFromColumnIndex(headerSection);

    if (sortColumnId == TrackModel::SortColumnId::SORTCOLUMN_INVALID) {
        return;
    }

    if (sortColumnId != static_cast<int>(m_pSortColumn->get())) {
        m_pSortColumn->set(sortColumnId);
        sortingChanged = true;
    }
    if (sortOrder != m_pSortOrder->get()) {
        m_pSortOrder->set(sortOrder);
        sortingChanged = true;
    }

    if (sortingChanged) {
        applySortingIfVisible();
    }
}

bool WTrackTableView::hasFocus() const {
    return QWidget::hasFocus();
}

void WTrackTableView::saveCurrentVScrollBarPos()
{
    saveVScrollBarPos(getTrackModel());
}

void WTrackTableView::restoreCurrentVScrollBarPos()
{
    restoreVScrollBarPos(getTrackModel());
}

void WTrackTableView::keyNotationChanged()
{
    QWidget::update();
}<|MERGE_RESOLUTION|>--- conflicted
+++ resolved
@@ -1520,13 +1520,8 @@
     PlaylistDAO& playlistDao = m_pTrackCollectionManager->internalCollection()->getPlaylistDAO();
 
     // TODO(XXX): Care whether the append succeeded.
-<<<<<<< HEAD
-    m_pTrackCollection->unhideTracks(trackIds);
+    m_pTrackCollectionManager->unhideTracks(trackIds);
     playlistDao.addTracksToAutoDJQueue(trackIds, loc);
-=======
-    m_pTrackCollectionManager->unhideTracks(trackIds);
-    playlistDao.sendToAutoDJ(trackIds, loc);
->>>>>>> da2e78f0
 }
 
 void WTrackTableView::slotImportTrackMetadataFromFileTags() {
