--- conflicted
+++ resolved
@@ -1107,23 +1107,10 @@
                 }
             }
 
-<<<<<<< HEAD
             if (multipleTrackColors) {
                 m_pColorPickerAction->resetSelectedColor();
             } else {
                 m_pColorPickerAction->setSelectedColor(trackColor);
-=======
-            // Get the predefined color of the selected tracks. If they have
-            // different colors, do not preselect a color (by using nullptr
-            // instead).
-            PredefinedColorPointer predefinedTrackColor = nullptr;
-            if (trackColor) {
-                // All tracks have the same color
-                predefinedTrackColor = Color::kPredefinedColorsSet.predefinedColorFromRgbColor(trackColor);
-            } else if (!multipleTrackColors) {
-                // All tracks have no color
-                predefinedTrackColor = Color::kPredefinedColorsSet.noColor;
->>>>>>> 18a134fa
             }
             m_pColorMenu->addAction(m_pColorPickerAction);
             m_pMenu->addMenu(m_pColorMenu);
