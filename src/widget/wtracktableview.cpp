--- conflicted
+++ resolved
@@ -602,11 +602,6 @@
         if (pTrack) {
             emit loadTrack(pTrack);
         }
-<<<<<<< HEAD
-
-        emit loadTrack(pTrack);
-=======
->>>>>>> adb2c3c8
     } else if (doubleClickAction == DlgPrefLibrary::ADD_TO_AUTODJ_BOTTOM
         && modelHasCapabilities(TrackModel::TRACKMODELCAPS_ADDTOAUTODJ)) {
         addToAutoDJ(PlaylistDAO::AutoDJSendLoc::BOTTOM);
