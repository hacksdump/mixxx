#include <QModelIndex>
#include <QInputDialog>
#include <QDesktopServices>
#include <QUrl>
#include <QDrag>
#include <QShortcut>
#include <QWidgetAction>
#include <QCheckBox>
#include <QLinkedList>
#include <QScrollBar>

#include "widget/wtracktableview.h"

#include "widget/wcoverartmenu.h"
#include "widget/wskincolor.h"
#include "widget/wtracktableviewheader.h"
#include "widget/wwidget.h"
#include "library/coverartcache.h"
#include "library/dlgtrackinfo.h"
#include "library/librarytablemodel.h"
#include "library/crate/cratefeaturehelper.h"
#include "library/dao/trackschema.h"
#include "library/dlgtrackmetadataexport.h"
#include "control/controlobject.h"
#include "control/controlproxy.h"
#include "track/track.h"
#include "track/trackref.h"
#include "sources/soundsourceproxy.h"
#include "mixer/playermanager.h"
#include "preferences/dialog/dlgpreflibrary.h"
#include "waveform/guitick.h"
#include "util/dnd.h"
#include "util/time.h"
#include "util/assert.h"
#include "util/parented_ptr.h"

WTrackTableView::WTrackTableView(QWidget * parent,
                                 UserSettingsPointer pConfig,
                                 TrackCollection* pTrackCollection, bool sorting)
        : WLibraryTableView(parent, pConfig,
                            ConfigKey(LIBRARY_CONFIGVALUE,
                                      WTRACKTABLEVIEW_VSCROLLBARPOS_KEY)),
          m_pConfig(pConfig),
          m_pTrackCollection(pTrackCollection),
          m_sorting(sorting),
          m_iCoverSourceColumn(-1),
          m_iCoverTypeColumn(-1),
          m_iCoverLocationColumn(-1),
          m_iCoverHashColumn(-1),
          m_iCoverColumn(-1),
          m_selectionChangedSinceLastGuiTick(true),
          m_loadCachedOnly(false),
          m_bPlaylistMenuLoaded(false),
          m_bCrateMenuLoaded(false) {

    connect(&m_loadTrackMapper, SIGNAL(mapped(QString)),
            this, SLOT(loadSelectionToGroup(QString)));

    connect(&m_deckMapper, SIGNAL(mapped(QString)),
            this, SLOT(loadSelectionToGroup(QString)));
    connect(&m_samplerMapper, SIGNAL(mapped(QString)),
            this, SLOT(loadSelectionToGroup(QString)));
    connect(&m_BpmMapper, SIGNAL(mapped(int)),
            this, SLOT(slotScaleBpm(int)));

    m_pNumSamplers = new ControlProxy(
            "[Master]", "num_samplers", this);
    m_pNumDecks = new ControlProxy(
            "[Master]", "num_decks", this);
    m_pNumPreviewDecks = new ControlProxy(
            "[Master]", "num_preview_decks", this);

    m_pMenu = new QMenu(this);

    m_pLoadToMenu = new QMenu(this);
    m_pLoadToMenu->setTitle(tr("Load to"));
    m_pDeckMenu = new QMenu(this);
    m_pDeckMenu->setTitle(tr("Deck"));
    m_pSamplerMenu = new QMenu(this);
    m_pSamplerMenu->setTitle(tr("Sampler"));

    m_pPlaylistMenu = new QMenu(this);
    m_pPlaylistMenu->setTitle(tr("Add to Playlist"));
    connect(m_pPlaylistMenu, SIGNAL(aboutToShow()),
            this, SLOT(slotPopulatePlaylistMenu()));
    m_pCrateMenu = new QMenu(this);
    m_pCrateMenu->setTitle(tr("Crates"));
    connect(m_pCrateMenu, SIGNAL(aboutToShow()),
            this, SLOT(slotPopulateCrateMenu()));

    m_pMetadataMenu = new QMenu(this);
    m_pMetadataMenu->setTitle("Metadata");

    m_pBPMMenu = new QMenu(this);
    m_pBPMMenu->setTitle(tr("Change BPM"));

    m_pClearMetadataMenu = new QMenu(this);
    //: Reset metadata in right click track context menu in library
    m_pClearMetadataMenu->setTitle(tr("Reset"));

    m_pCoverMenu = new WCoverArtMenu(this);
    m_pCoverMenu->setTitle(tr("Cover Art"));

    connect(m_pCoverMenu, SIGNAL(coverInfoSelected(const CoverInfoRelative&)),
            this, SLOT(slotCoverInfoSelected(const CoverInfoRelative&)));
    connect(m_pCoverMenu, SIGNAL(reloadCoverArt()),
            this, SLOT(slotReloadCoverArt()));

    // Create all the context m_pMenu->actions (stuff that shows up when you
    // right-click)
    createActions();

    //Connect slots and signals to make the world go 'round.
    connect(this, SIGNAL(doubleClicked(const QModelIndex &)),
            this, SLOT(slotMouseDoubleClicked(const QModelIndex &)));

    connect(&m_playlistMapper, SIGNAL(mapped(int)),
            this, SLOT(addSelectionToPlaylist(int)));

    connect(&m_crateMapper, SIGNAL(mapped(QWidget *)),
            this, SLOT(updateSelectionCrates(QWidget *)));

    m_pCOTGuiTick = new ControlProxy("[Master]", "guiTick50ms", this);
    m_pCOTGuiTick->connectValueChanged(SLOT(slotGuiTick50ms(double)));

    connect(this, SIGNAL(scrollValueChanged(int)),
            this, SLOT(slotScrollValueChanged(int)));

    QShortcut *setFocusShortcut = new QShortcut(
        QKeySequence(tr("ESC", "Focus")), this);
    connect(setFocusShortcut, SIGNAL(activated()),
            this, SLOT(setFocus()));
}

WTrackTableView::~WTrackTableView() {
    WTrackTableViewHeader* pHeader =
            dynamic_cast<WTrackTableViewHeader*>(horizontalHeader());
    if (pHeader) {
        pHeader->saveHeaderState();
    }

    delete m_pImportMetadataFromFileAct;
    delete m_pImportMetadataFromMusicBrainzAct;
    delete m_pExportMetadataAct;
    delete m_pAddToPreviewDeck;
    delete m_pAutoDJBottomAct;
    delete m_pAutoDJTopAct;
    delete m_pAutoDJReplaceAct;
    delete m_pRemoveAct;
    delete m_pRemovePlaylistAct;
    delete m_pRemoveCrateAct;
    delete m_pHideAct;
    delete m_pUnhideAct;
    delete m_pPropertiesAct;
    delete m_pMenu;
    delete m_pLoadToMenu;
    delete m_pDeckMenu;
    delete m_pSamplerMenu;
    delete m_pPlaylistMenu;
    delete m_pCrateMenu;
    delete m_pMetadataMenu;
    delete m_pClearMetadataMenu;
    delete m_pCoverMenu;
    delete m_pBpmLockAction;
    delete m_pBpmUnlockAction;
    delete m_pBpmDoubleAction;
    delete m_pBpmHalveAction;
    delete m_pBpmTwoThirdsAction;
    delete m_pBpmThreeFourthsAction;
    delete m_pBpmFourThirdsAction;
    delete m_pBpmThreeHalvesAction;
    delete m_pBPMMenu;
    delete m_pClearBeatsAction;
    delete m_pClearPlayCountAction;
    delete m_pClearMainCueAction;
    delete m_pClearHotCuesAction;
    delete m_pClearLoopAction;
    delete m_pClearReplayGainAction;
    delete m_pClearWaveformAction;
    delete m_pClearAllMetadataAction;
    delete m_pPurgeAct;
    delete m_pFileBrowserAct;
}

void WTrackTableView::enableCachedOnly() {
    if (!m_loadCachedOnly) {
        // don't try to load and search covers, drawing only
        // covers which are already in the QPixmapCache.
        emit(onlyCachedCoverArt(true));
        m_loadCachedOnly = true;
    }
    m_lastUserAction = mixxx::Time::elapsed();
}

void WTrackTableView::slotScrollValueChanged(int /*unused*/) {
    enableCachedOnly();
}

void WTrackTableView::selectionChanged(const QItemSelection& selected,
                                       const QItemSelection& deselected) {
    m_selectionChangedSinceLastGuiTick = true;
    enableCachedOnly();
    QTableView::selectionChanged(selected, deselected);
}

void WTrackTableView::slotGuiTick50ms(double /*unused*/) {
    // if the user is stopped in the same row for more than 0.1 s,
    // we load un-cached cover arts as well.
    mixxx::Duration timeDelta = mixxx::Time::elapsed() - m_lastUserAction;
    if (m_loadCachedOnly && timeDelta > mixxx::Duration::fromMillis(100)) {

        // Show the currently selected track in the large cover art view. Doing
        // this in selectionChanged slows down scrolling performance so we wait
        // until the user has stopped interacting first.
        if (m_selectionChangedSinceLastGuiTick) {
            const QModelIndexList indices = selectionModel()->selectedRows();
            if (indices.size() > 0 && indices.last().isValid()) {
                TrackModel* trackModel = getTrackModel();
                if (trackModel) {
                    TrackPointer pTrack = trackModel->getTrack(indices.last());
                    if (pTrack) {
                        emit(trackSelected(pTrack));
                    }
                }
            } else {
                emit(trackSelected(TrackPointer()));
            }
            m_selectionChangedSinceLastGuiTick = false;
        }

        // This allows CoverArtDelegate to request that we load covers from disk
        // (as opposed to only serving them from cache).
        emit(onlyCachedCoverArt(false));
        m_loadCachedOnly = false;
    }
}

// slot
void WTrackTableView::loadTrackModel(QAbstractItemModel *model) {
    qDebug() << "WTrackTableView::loadTrackModel()" << model;

    TrackModel* trackModel = dynamic_cast<TrackModel*>(model);

    VERIFY_OR_DEBUG_ASSERT(model) {
        return;
    }
    VERIFY_OR_DEBUG_ASSERT(trackModel) {
        return;
    }

    TrackModel* newModel = 0;

    /* If the model has not changed
     * there's no need to exchange the headers
     * this will cause a small GUI freeze
     */
    if (getTrackModel() == trackModel) {
        // Re-sort the table even if the track model is the same. This triggers
        // a select() if the table is dirty.
        doSortByColumn(horizontalHeader()->sortIndicatorSection());
        return;
    }else{
        newModel = trackModel;
        saveVScrollBarPos(getTrackModel());
        //saving current vertical bar position
        //using address of track model as key
    }

    // The "coverLocation" and "hash" column numbers are required very often
    // by slotLoadCoverArt(). As this value will not change when the model
    // still the same, we must avoid doing hundreds of "fieldIndex" calls
    // when it is completely unnecessary...
    m_iCoverSourceColumn = trackModel->fieldIndex(LIBRARYTABLE_COVERART_SOURCE);
    m_iCoverTypeColumn = trackModel->fieldIndex(LIBRARYTABLE_COVERART_TYPE);
    m_iCoverLocationColumn = trackModel->fieldIndex(LIBRARYTABLE_COVERART_LOCATION);
    m_iCoverHashColumn = trackModel->fieldIndex(LIBRARYTABLE_COVERART_HASH);
    m_iCoverColumn = trackModel->fieldIndex(LIBRARYTABLE_COVERART);
    m_iTrackLocationColumn = trackModel->fieldIndex(TRACKLOCATIONSTABLE_LOCATION);

    setVisible(false);

    // Save the previous track model's header state
    WTrackTableViewHeader* oldHeader =
            dynamic_cast<WTrackTableViewHeader*>(horizontalHeader());
    if (oldHeader) {
        oldHeader->saveHeaderState();
    }

    // rryan 12/2009 : Due to a bug in Qt, in order to switch to a model with
    // different columns than the old model, we have to create a new horizontal
    // header. Also, for some reason the WTrackTableView has to be hidden or
    // else problems occur. Since we parent the WtrackTableViewHeader's to the
    // WTrackTableView, they are automatically deleted.
    auto header = new WTrackTableViewHeader(Qt::Horizontal, this);

    // WTF(rryan) The following saves on unnecessary work on the part of
    // WTrackTableHeaderView. setHorizontalHeader() calls setModel() on the
    // current horizontal header. If this happens on the old
    // WTrackTableViewHeader, then it will save its old state, AND do the work
    // of initializing its menus on the new model. We create a new
    // WTrackTableViewHeader, so this is wasteful. Setting a temporary
    // QHeaderView here saves on setModel() calls. Since we parent the
    // QHeaderView to the WTrackTableView, it is automatically deleted.
    auto tempHeader = new QHeaderView(Qt::Horizontal, this);
    /* Tobias Rafreider: DO NOT SET SORTING TO TRUE during header replacement
     * Otherwise, setSortingEnabled(1) will immediately trigger sortByColumn()
     * For some reason this will cause 4 select statements in series
     * from which 3 are redundant --> expensive at all
     *
     * Sorting columns, however, is possible because we
     * enable clickable sorting indicators some lines below.
     * Furthermore, we connect signal 'sortIndicatorChanged'.
     *
     * Fixes Bug #672762
     */

    setSortingEnabled(false);
    setHorizontalHeader(tempHeader);

    setModel(model);
    setHorizontalHeader(header);
    header->setMovable(true);
    header->setClickable(true);
    header->setHighlightSections(true);
    header->setSortIndicatorShown(m_sorting);
    header->setDefaultAlignment(Qt::AlignLeft);

    // Initialize all column-specific things
    for (int i = 0; i < model->columnCount(); ++i) {
        // Setup delegates according to what the model tells us
        QAbstractItemDelegate* delegate = trackModel->delegateForColumn(i, this);
        // We need to delete the old delegates, since the docs say the view will
        // not take ownership of them.
        QAbstractItemDelegate* old_delegate = itemDelegateForColumn(i);
        // If delegate is NULL, it will unset the delegate for the column
        setItemDelegateForColumn(i, delegate);
        delete old_delegate;

        // Show or hide the column based on whether it should be shown or not.
        if (trackModel->isColumnInternal(i)) {
            //qDebug() << "Hiding column" << i;
            horizontalHeader()->hideSection(i);
        }
        /* If Mixxx starts the first time or the header states have been cleared
         * due to database schema evolution we gonna hide all columns that may
         * contain a potential large number of NULL values.  This will hide the
         * key column by default unless the user brings it to front
         */
        if (trackModel->isColumnHiddenByDefault(i) &&
            !header->hasPersistedHeaderState()) {
            //qDebug() << "Hiding column" << i;
            horizontalHeader()->hideSection(i);
        }
    }

    if (m_sorting) {
        // NOTE: Should be a UniqueConnection but that requires Qt 4.6
        connect(horizontalHeader(), SIGNAL(sortIndicatorChanged(int, Qt::SortOrder)),
                this, SLOT(doSortByColumn(int)), Qt::AutoConnection);

        // Stupid hack that assumes column 0 is never visible, but this is a weak
        // proxy for "there was a saved column sort order"
        if (horizontalHeader()->sortIndicatorSection() > 0) {
            // Sort by the saved sort section and order.
            horizontalHeader()->setSortIndicator(horizontalHeader()->sortIndicatorSection(),
                                                 horizontalHeader()->sortIndicatorOrder());
#if QT_VERSION >= QT_VERSION_CHECK(5, 0, 0)
            // in Qt4, the line above emits sortIndicatorChanged
            // in Qt5, we need to call it manually, which triggers finally the select()
            doSortByColumn(horizontalHeader()->sortIndicatorSection());
#endif
        } else {
            // No saved order is present. Use the TrackModel's default sort order.
            int sortColumn = trackModel->defaultSortColumn();
            Qt::SortOrder sortOrder = trackModel->defaultSortOrder();

            // If the TrackModel has an invalid or internal column as its default
            // sort, find the first non-internal column and sort by that.
            while (sortColumn < 0 || trackModel->isColumnInternal(sortColumn)) {
                sortColumn++;
            }
            // This line sorts the TrackModel
            horizontalHeader()->setSortIndicator(sortColumn, sortOrder);
#if QT_VERSION >= QT_VERSION_CHECK(5, 0, 0)
            // in Qt4, the line above emits sortIndicatorChanged
            // in Qt5, we need to call it manually, which triggers finally the select()
            doSortByColumn(sortColumn);
#endif
        }
    }

    // Set up drag and drop behavior according to whether or not the track
    // model says it supports it.

    // Defaults
    setAcceptDrops(true);
    setDragDropMode(QAbstractItemView::DragOnly);
    // Always enable drag for now (until we have a model that doesn't support
    // this.)
    setDragEnabled(true);

    if (modelHasCapabilities(TrackModel::TRACKMODELCAPS_RECEIVEDROPS)) {
        setDragDropMode(QAbstractItemView::DragDrop);
        setDropIndicatorShown(true);
        setAcceptDrops(true);
        //viewport()->setAcceptDrops(true);
    }

    // Possible giant fuckup alert - It looks like Qt has something like these
    // caps built-in, see http://doc.trolltech.com/4.5/qt.html#ItemFlag-enum and
    // the flags(...) function that we're already using in LibraryTableModel. I
    // haven't been able to get it to stop us from using a model as a drag
    // target though, so my hax above may not be completely unjustified.

    setVisible(true);

    restoreVScrollBarPos(newModel);
    // restoring scrollBar position using model pointer as key
    // scrollbar positions with respect to different models are backed by map
}

void WTrackTableView::createActions() {
    DEBUG_ASSERT(m_pMenu);
    DEBUG_ASSERT(m_pSamplerMenu);

    m_pRemoveAct = new QAction(tr("Remove"), this);
    connect(m_pRemoveAct, SIGNAL(triggered()), this, SLOT(slotRemove()));

    m_pRemovePlaylistAct = new QAction(tr("Remove from Playlist"), this);
    connect(m_pRemovePlaylistAct, SIGNAL(triggered()), this, SLOT(slotRemove()));

    m_pRemoveCrateAct = new QAction(tr("Remove from Crate"), this);
    connect(m_pRemoveCrateAct, SIGNAL(triggered()), this, SLOT(slotRemove()));

    m_pHideAct = new QAction(tr("Hide from Library"), this);
    connect(m_pHideAct, SIGNAL(triggered()), this, SLOT(slotHide()));

    m_pUnhideAct = new QAction(tr("Unhide from Library"), this);
    connect(m_pUnhideAct, SIGNAL(triggered()), this, SLOT(slotUnhide()));

    m_pPurgeAct = new QAction(tr("Purge from Library"), this);
    connect(m_pPurgeAct, SIGNAL(triggered()), this, SLOT(slotPurge()));

    m_pPropertiesAct = new QAction(tr("Properties"), this);
    connect(m_pPropertiesAct, SIGNAL(triggered()),
            this, SLOT(slotShowTrackInfo()));

    m_pFileBrowserAct = new QAction(tr("Open in File Browser"), this);
    connect(m_pFileBrowserAct, SIGNAL(triggered()),
            this, SLOT(slotOpenInFileBrowser()));

    m_pAutoDJBottomAct = new QAction(tr("Add to Auto DJ Queue (Bottom)"), this);
    connect(m_pAutoDJBottomAct, SIGNAL(triggered()),
            this, SLOT(slotSendToAutoDJBottom()));

    m_pAutoDJTopAct = new QAction(tr("Add to Auto DJ Queue (Top)"), this);
    connect(m_pAutoDJTopAct, SIGNAL(triggered()),
            this, SLOT(slotSendToAutoDJTop()));

    m_pAutoDJReplaceAct = new QAction(tr("Add to Auto DJ Queue (Replace)"), this);
    connect(m_pAutoDJReplaceAct, SIGNAL(triggered()),
            this, SLOT(slotSendToAutoDJReplace()));

    m_pImportMetadataFromFileAct = new QAction(tr("Import From File Tags"), this);
    connect(m_pImportMetadataFromFileAct, SIGNAL(triggered()),
            this, SLOT(slotImportTrackMetadataFromFileTags()));

    m_pImportMetadataFromMusicBrainzAct = new QAction(tr("Import From MusicBrainz"),this);
    connect(m_pImportMetadataFromMusicBrainzAct, SIGNAL(triggered()),
            this, SLOT(slotShowDlgTagFetcher()));

    m_pExportMetadataAct = new QAction(tr("Export To File Tags"), this);
    connect(m_pExportMetadataAct, SIGNAL(triggered()),
            this, SLOT(slotExportTrackMetadataIntoFileTags()));

    m_pAddToPreviewDeck = new QAction(tr("Preview Deck"), this);
    // currently there is only one preview deck so just map it here.
    QString previewDeckGroup = PlayerManager::groupForPreviewDeck(0);
    m_deckMapper.setMapping(m_pAddToPreviewDeck, previewDeckGroup);
    connect(m_pAddToPreviewDeck, SIGNAL(triggered()),
            &m_deckMapper, SLOT(map()));


    // Clear metadata actions
    m_pClearBeatsAction = new QAction(tr("BPM and Beatgrid"), this);
    connect(m_pClearBeatsAction, SIGNAL(triggered()),
            this, SLOT(slotClearBeats()));

    m_pClearPlayCountAction = new QAction(tr("Play Count"), this);
    connect(m_pClearPlayCountAction, SIGNAL(triggered()),
            this, SLOT(slotClearPlayCount()));

    m_pClearMainCueAction = new QAction(tr("Cue Point"), this);
    connect(m_pClearMainCueAction, SIGNAL(triggered()),
            this, SLOT(slotClearMainCue()));

    m_pClearHotCuesAction = new QAction(tr("Hotcues"), this);
    connect(m_pClearHotCuesAction, SIGNAL(triggered()),
            this, SLOT(slotClearHotCues()));

    m_pClearLoopAction = new QAction(tr("Loop"), this);
    connect(m_pClearLoopAction, SIGNAL(triggered()),
            this, SLOT(slotClearLoop()));

    m_pClearReplayGainAction = new QAction(tr("ReplayGain"), this);
    connect(m_pClearReplayGainAction, SIGNAL(triggered()),
            this, SLOT(slotClearReplayGain()));

    m_pClearWaveformAction = new QAction(tr("Waveform"), this);
    connect(m_pClearWaveformAction, SIGNAL(triggered()),
            this, SLOT(slotClearWaveform()));

    m_pClearAllMetadataAction = new QAction(tr("All"), this);
    connect(m_pClearAllMetadataAction, SIGNAL(triggered()),
            this, SLOT(slotClearAllMetadata()));


    m_pBpmLockAction = new QAction(tr("Lock BPM"), this);
    m_pBpmUnlockAction = new QAction(tr("Unlock BPM"), this);
    connect(m_pBpmLockAction, SIGNAL(triggered()),
            this, SLOT(slotLockBpm()));
    connect(m_pBpmUnlockAction, SIGNAL(triggered()),
            this, SLOT(slotUnlockBpm()));

    //BPM edit actions
    m_pBpmDoubleAction = new QAction(tr("Double BPM"), this);
    m_pBpmHalveAction = new QAction(tr("Halve BPM"), this);
    m_pBpmTwoThirdsAction = new QAction(tr("2/3 BPM"), this);
    m_pBpmThreeFourthsAction = new QAction(tr("3/4 BPM"), this);
    m_pBpmFourThirdsAction = new QAction(tr("4/3 BPM"), this);
    m_pBpmThreeHalvesAction = new QAction(tr("3/2 BPM"), this);

    m_BpmMapper.setMapping(m_pBpmDoubleAction, Beats::DOUBLE);
    m_BpmMapper.setMapping(m_pBpmHalveAction, Beats::HALVE);
    m_BpmMapper.setMapping(m_pBpmTwoThirdsAction, Beats::TWOTHIRDS);
    m_BpmMapper.setMapping(m_pBpmThreeFourthsAction, Beats::THREEFOURTHS);
    m_BpmMapper.setMapping(m_pBpmFourThirdsAction, Beats::FOURTHIRDS);
    m_BpmMapper.setMapping(m_pBpmThreeHalvesAction, Beats::THREEHALVES);

    connect(m_pBpmDoubleAction, SIGNAL(triggered()),
            &m_BpmMapper, SLOT(map()));
    connect(m_pBpmHalveAction, SIGNAL(triggered()),
            &m_BpmMapper, SLOT(map()));
    connect(m_pBpmTwoThirdsAction, SIGNAL(triggered()),
            &m_BpmMapper, SLOT(map()));
    connect(m_pBpmThreeFourthsAction, SIGNAL(triggered()),
            &m_BpmMapper, SLOT(map()));
    connect(m_pBpmFourThirdsAction, SIGNAL(triggered()),
            &m_BpmMapper, SLOT(map()));
    connect(m_pBpmThreeHalvesAction, SIGNAL(triggered()),
            &m_BpmMapper, SLOT(map()));
}

// slot
void WTrackTableView::slotMouseDoubleClicked(const QModelIndex &index) {
    // Read the current TrackLoadAction settings
    int doubleClickActionConfigValue = m_pConfig->getValue(
            ConfigKey("[Library]","TrackLoadAction"),
            static_cast<int>(DlgPrefLibrary::LOAD_TO_DECK));
    DlgPrefLibrary::TrackDoubleClickAction doubleClickAction =
            static_cast<DlgPrefLibrary::TrackDoubleClickAction>(doubleClickActionConfigValue);

    if (doubleClickAction == DlgPrefLibrary::LOAD_TO_DECK
        && modelHasCapabilities(TrackModel::TRACKMODELCAPS_LOADTODECK)) {
        TrackModel* trackModel = getTrackModel();
        VERIFY_OR_DEBUG_ASSERT(trackModel) {
            return;
        }

        TrackPointer pTrack = trackModel->getTrack(index);
        VERIFY_OR_DEBUG_ASSERT(pTrack) {
            return;
        }

        emit(loadTrack(pTrack));
    } else if (doubleClickAction == DlgPrefLibrary::ADD_TO_AUTODJ_BOTTOM
        && modelHasCapabilities(TrackModel::TRACKMODELCAPS_ADDTOAUTODJ)) {
        sendToAutoDJ(PlaylistDAO::AutoDJSendLoc::BOTTOM);
    } else if (doubleClickAction == DlgPrefLibrary::ADD_TO_AUTODJ_TOP
        && modelHasCapabilities(TrackModel::TRACKMODELCAPS_ADDTOAUTODJ)) {
        sendToAutoDJ(PlaylistDAO::AutoDJSendLoc::TOP);
    }
}

void WTrackTableView::loadSelectionToGroup(QString group, bool play) {
    QModelIndexList indices = selectionModel()->selectedRows();
    if (indices.size() > 0) {
        // If the track load override is disabled, check to see if a track is
        // playing before trying to load it
        if (!(m_pConfig->getValueString(
            ConfigKey("[Controls]","AllowTrackLoadToPlayingDeck")).toInt())) {
            // TODO(XXX): Check for other than just the first preview deck.
            if (group != "[PreviewDeck1]" &&
                    ControlObject::get(ConfigKey(group, "play")) > 0.0) {
                return;
            }
        }
        QModelIndex index = indices.at(0);
        TrackModel* trackModel = getTrackModel();
        TrackPointer pTrack;
        if (trackModel &&
                (pTrack = trackModel->getTrack(index))) {
            emit(loadTrackToPlayer(pTrack, group, play));
        }
    }
}

void WTrackTableView::slotRemove() {
    QModelIndexList indices = selectionModel()->selectedRows();
    if (indices.size() > 0) {
        TrackModel* trackModel = getTrackModel();
        if (trackModel) {
            trackModel->removeTracks(indices);
        }
    }
}

void WTrackTableView::slotPurge() {
    QModelIndexList indices = selectionModel()->selectedRows();
    if (indices.size() > 0) {
        TrackModel* trackModel = getTrackModel();
        if (trackModel) {
            trackModel->purgeTracks(indices);
        }
    }
}

void WTrackTableView::slotOpenInFileBrowser() {
    TrackModel* trackModel = getTrackModel();
    if (!trackModel) {
        return;
    }

    QModelIndexList indices = selectionModel()->selectedRows();

    QSet<QString> sDirs;
    for (const QModelIndex& index : indices) {
        if (!index.isValid()) {
            continue;
        }

        QDir dir;
        QStringList splittedPath = trackModel->getTrackLocation(index).split("/");
        do {
            dir = QDir(splittedPath.join("/"));
            splittedPath.removeLast();
        } while (!dir.exists() && splittedPath.size());

        // This function does not work for a non-existent directory!
        // so it is essential that in the worst case it try opening
        // a valid directory, in this case, 'QDir::home()'.
        // Otherwise nothing would happen...
        if (!dir.exists()) {
            // it ensures a valid dir for any OS (Windows)
            dir = QDir::home();
        }

        // not open the same dir twice
        QString dirPath = dir.absolutePath();
        if (!sDirs.contains(dirPath)) {
            sDirs.insert(dirPath);
            QDesktopServices::openUrl(QUrl::fromLocalFile(dirPath));
        }
    }
}

void WTrackTableView::slotHide() {
    QModelIndexList indices = selectionModel()->selectedRows();
    if (indices.size() > 0) {
        TrackModel* trackModel = getTrackModel();
        if (trackModel) {
            trackModel->hideTracks(indices);
        }
    }
}

void WTrackTableView::slotUnhide() {
    QModelIndexList indices = selectionModel()->selectedRows();

    if (indices.size() > 0) {
        TrackModel* trackModel = getTrackModel();
        if (trackModel) {
            trackModel->unhideTracks(indices);
        }
    }
}

void WTrackTableView::slotTrackInfoClosed() {
    DlgTrackInfo* pTrackInfo = m_pTrackInfo.take();
    // We are in a slot directly invoked from DlgTrackInfo. Delete it
    // later.
    if (pTrackInfo != nullptr) {
        pTrackInfo->deleteLater();
    }
}

void WTrackTableView::slotTagFetcherClosed() {
    DlgTagFetcher* pTagFetcher = m_pTagFetcher.take();
    // We are in a slot directly invoked from DlgTagFetcher. Delete it
    // later.
    if (pTagFetcher != nullptr) {
        pTagFetcher->deleteLater();
    }
}

void WTrackTableView::slotShowTrackInfo() {
    QModelIndexList indices = selectionModel()->selectedRows();

    if (indices.size() > 0) {
        showTrackInfo(indices[0]);
    }
}

void WTrackTableView::slotNextTrackInfo() {
    QModelIndex nextRow = currentTrackInfoIndex.sibling(
        currentTrackInfoIndex.row()+1, currentTrackInfoIndex.column());
    if (nextRow.isValid()) {
        showTrackInfo(nextRow);
        if (!m_pTagFetcher.isNull()) {
            showDlgTagFetcher(nextRow);
        }
    }
}

void WTrackTableView::slotPrevTrackInfo() {
    QModelIndex prevRow = currentTrackInfoIndex.sibling(
        currentTrackInfoIndex.row()-1, currentTrackInfoIndex.column());
    if (prevRow.isValid()) {
        showTrackInfo(prevRow);
        if (!m_pTagFetcher.isNull()) {
            showDlgTagFetcher(prevRow);
        }
    }
}

void WTrackTableView::showTrackInfo(QModelIndex index) {
    TrackModel* trackModel = getTrackModel();

    if (!trackModel) {
        return;
    }

    if (m_pTrackInfo.isNull()) {
        // Give a NULL parent because otherwise it inherits our style which can
        // make it unreadable. Bug #673411
        m_pTrackInfo.reset(new DlgTrackInfo(nullptr));

        connect(m_pTrackInfo.data(), SIGNAL(next()),
                this, SLOT(slotNextTrackInfo()));
        connect(m_pTrackInfo.data(), SIGNAL(previous()),
                this, SLOT(slotPrevTrackInfo()));
        connect(m_pTrackInfo.data(), SIGNAL(showTagFetcher(TrackPointer)),
                this, SLOT(slotShowTrackInTagFetcher(TrackPointer)));
        connect(m_pTrackInfo.data(), SIGNAL(finished(int)),
                this, SLOT(slotTrackInfoClosed()));
    }
    TrackPointer pTrack = trackModel->getTrack(index);
    m_pTrackInfo->loadTrack(pTrack); // NULL is fine.
    currentTrackInfoIndex = index;
    m_pTrackInfo->show();
}

void WTrackTableView::slotNextDlgTagFetcher() {
    QModelIndex nextRow = currentTrackInfoIndex.sibling(
        currentTrackInfoIndex.row()+1, currentTrackInfoIndex.column());
    if (nextRow.isValid()) {
        showDlgTagFetcher(nextRow);
        if (!m_pTrackInfo.isNull()) {
            showTrackInfo(nextRow);
        }
    }
}

void WTrackTableView::slotPrevDlgTagFetcher() {
    QModelIndex prevRow = currentTrackInfoIndex.sibling(
        currentTrackInfoIndex.row()-1, currentTrackInfoIndex.column());
    if (prevRow.isValid()) {
        showDlgTagFetcher(prevRow);
        if (!m_pTrackInfo.isNull()) {
            showTrackInfo(prevRow);
        }
    }
}

void WTrackTableView::showDlgTagFetcher(QModelIndex index) {
    TrackModel* trackModel = getTrackModel();

    if (!trackModel) {
        return;
    }

    TrackPointer pTrack = trackModel->getTrack(index);
    currentTrackInfoIndex = index;
    slotShowTrackInTagFetcher(pTrack);
}

void WTrackTableView::slotShowTrackInTagFetcher(TrackPointer pTrack) {
    if (m_pTagFetcher.isNull()) {
        m_pTagFetcher.reset(new DlgTagFetcher(nullptr));
        connect(m_pTagFetcher.data(), SIGNAL(next()),
                this, SLOT(slotNextDlgTagFetcher()));
        connect(m_pTagFetcher.data(), SIGNAL(previous()),
                this, SLOT(slotPrevDlgTagFetcher()));
        connect(m_pTagFetcher.data(), SIGNAL(finished(int)),
                this, SLOT(slotTagFetcherClosed()));
    }

    // NULL is fine
    m_pTagFetcher->loadTrack(pTrack);
    m_pTagFetcher->show();
}

void WTrackTableView::slotShowDlgTagFetcher() {
    QModelIndexList indices = selectionModel()->selectedRows();

    if (indices.size() > 0) {
        showDlgTagFetcher(indices[0]);
    }
}

void WTrackTableView::contextMenuEvent(QContextMenuEvent* event) {
    QModelIndexList indices = selectionModel()->selectedRows();

    // Gray out some stuff if multiple songs were selected.
    bool oneSongSelected = indices.size() == 1;
    TrackModel* trackModel = getTrackModel();

    m_pMenu->clear();

    if (modelHasCapabilities(TrackModel::TRACKMODELCAPS_ADDTOAUTODJ)) {
        m_pMenu->clear();
        m_pMenu->addAction(m_pAutoDJBottomAct);
        m_pMenu->addAction(m_pAutoDJTopAct);
        m_pMenu->addAction(m_pAutoDJReplaceAct);
        m_pMenu->addSeparator();
    }

    m_pLoadToMenu->clear();
    if (modelHasCapabilities(TrackModel::TRACKMODELCAPS_LOADTODECK)) {
        int iNumDecks = m_pNumDecks->get();
        m_pDeckMenu->clear();
        if (iNumDecks > 0) {
            for (int i = 1; i <= iNumDecks; ++i) {
                // PlayerManager::groupForDeck is 0-indexed.
                QString deckGroup = PlayerManager::groupForDeck(i - 1);
                bool deckPlaying = ControlObject::get(
                        ConfigKey(deckGroup, "play")) > 0.0;
                bool loadTrackIntoPlayingDeck = m_pConfig->getValue<bool>(
                        ConfigKey("[Controls]", "AllowTrackLoadToPlayingDeck"));
                bool deckEnabled = (!deckPlaying  || loadTrackIntoPlayingDeck)  && oneSongSelected;
                QAction* pAction = new QAction(tr("Deck %1").arg(i), m_pMenu);
                pAction->setEnabled(deckEnabled);
                m_pDeckMenu->addAction(pAction);
                m_deckMapper.setMapping(pAction, deckGroup);
                connect(pAction, SIGNAL(triggered()), &m_deckMapper, SLOT(map()));
            }
        }
        m_pLoadToMenu->addMenu(m_pDeckMenu);
    }

    if (modelHasCapabilities(TrackModel::TRACKMODELCAPS_LOADTOSAMPLER)) {
        int iNumSamplers = m_pNumSamplers->get();
        if (iNumSamplers > 0) {
          m_pSamplerMenu->clear();
            for (int i = 1; i <= iNumSamplers; ++i) {
                // PlayerManager::groupForSampler is 0-indexed.
                QString samplerGroup = PlayerManager::groupForSampler(i - 1);
                bool samplerPlaying = ControlObject::get(
                        ConfigKey(samplerGroup, "play")) > 0.0;
                bool samplerEnabled = !samplerPlaying && oneSongSelected;
                QAction* pAction = new QAction(tr("Sampler %1").arg(i), m_pSamplerMenu);
                pAction->setEnabled(samplerEnabled);
                m_pSamplerMenu->addAction(pAction);
                m_samplerMapper.setMapping(pAction, samplerGroup);
                connect(pAction, SIGNAL(triggered()), &m_samplerMapper, SLOT(map()));
            }
            m_pLoadToMenu->addMenu(m_pSamplerMenu);
        }
    }

    if (modelHasCapabilities(TrackModel::TRACKMODELCAPS_LOADTOPREVIEWDECK) &&
        m_pNumPreviewDecks->get() > 0.0) {
        m_pLoadToMenu->addAction(m_pAddToPreviewDeck);
    }

    m_pMenu->addMenu(m_pLoadToMenu);
    m_pMenu->addSeparator();

    if (modelHasCapabilities(TrackModel::TRACKMODELCAPS_ADDTOPLAYLIST)) {
        // Playlist menu is lazy loaded on hover by slotPopulatePlaylistMenu
        // to avoid unnecessary database queries
        m_bPlaylistMenuLoaded = false;
        m_pMenu->addMenu(m_pPlaylistMenu);
    }

    if (modelHasCapabilities(TrackModel::TRACKMODELCAPS_ADDTOCRATE)) {
        // Crate menu is lazy loaded on hover by slotPopulateCrateMenu
        // to avoid unnecessary database queries
        m_bCrateMenuLoaded = false;
        m_pMenu->addMenu(m_pCrateMenu);
    }

    // REMOVE and HIDE should not be at the first menu position to avoid accidental clicks
    bool locked = modelHasCapabilities(TrackModel::TRACKMODELCAPS_LOCKED);
    if (modelHasCapabilities(TrackModel::TRACKMODELCAPS_REMOVE)) {
        m_pRemoveAct->setEnabled(!locked);
        m_pMenu->addAction(m_pRemoveAct);
    }
    if (modelHasCapabilities(TrackModel::TRACKMODELCAPS_REMOVE_PLAYLIST)) {
        m_pRemovePlaylistAct->setEnabled(!locked);
        m_pMenu->addAction(m_pRemovePlaylistAct);
    }
    if (modelHasCapabilities(TrackModel::TRACKMODELCAPS_REMOVE_CRATE)) {
        m_pRemoveCrateAct->setEnabled(!locked);
        m_pMenu->addAction(m_pRemoveCrateAct);
    }

    m_pMenu->addSeparator();
    m_pMetadataMenu->clear();

    if (modelHasCapabilities(TrackModel::TRACKMODELCAPS_EDITMETADATA)) {
        m_pMetadataMenu->addAction(m_pImportMetadataFromFileAct);
        m_pImportMetadataFromMusicBrainzAct->setEnabled(oneSongSelected);
        m_pMetadataMenu->addAction(m_pImportMetadataFromMusicBrainzAct);
        m_pMetadataMenu->addAction(m_pExportMetadataAct);

        m_pClearMetadataMenu->clear();

        if (trackModel == nullptr) {
            return;
        }
        bool allowClear = true;
        int column = trackModel->fieldIndex("bpm_lock");
        for (int i = 0; i < indices.size() && allowClear; ++i) {
            int row = indices.at(i).row();
            QModelIndex index = indices.at(i).sibling(row,column);
            if (index.data().toBool()) {
                allowClear = false;
            }
        }
        m_pClearBeatsAction->setEnabled(allowClear);
        m_pClearMetadataMenu->addAction(m_pClearBeatsAction);
    }

    if (modelHasCapabilities(TrackModel::TRACKMODELCAPS_RESETPLAYED)) {
        m_pClearMetadataMenu->addAction(m_pClearPlayCountAction);
    }

    if (modelHasCapabilities(TrackModel::TRACKMODELCAPS_EDITMETADATA)) {
        // FIXME: Why are clearning the main cue and loop not working?
        //m_pClearMetadataMenu->addAction(m_pClearMainCueAction);
        m_pClearMetadataMenu->addAction(m_pClearHotCuesAction);
        //m_pClearMetadataMenu->addAction(m_pClearLoopAction);
        m_pClearMetadataMenu->addAction(m_pClearReplayGainAction);
        m_pClearMetadataMenu->addAction(m_pClearWaveformAction);
        m_pClearMetadataMenu->addSeparator();
        m_pClearMetadataMenu->addAction(m_pClearAllMetadataAction);

        // Cover art menu only applies if at least one track is selected.
        if (indices.size()) {
            // We load a single track to get the necessary context for the cover (we use
            // last to be consistent with selectionChanged above).
            QModelIndex last = indices.last();
            CoverInfo info;
            info.source = static_cast<CoverInfo::Source>(
                last.sibling(last.row(), m_iCoverSourceColumn).data().toInt());
            info.type = static_cast<CoverInfo::Type>(
                last.sibling(last.row(), m_iCoverTypeColumn).data().toInt());
            info.hash = last.sibling(last.row(), m_iCoverHashColumn).data().toUInt();
            info.trackLocation = last.sibling(
                last.row(), m_iTrackLocationColumn).data().toString();
            info.coverLocation = last.sibling(
                last.row(), m_iCoverLocationColumn).data().toString();
            m_pCoverMenu->setCoverArt(info);
            m_pMetadataMenu->addMenu(m_pCoverMenu);
        }

        m_pMenu->addMenu(m_pMetadataMenu);
        m_pMenu->addMenu(m_pClearMetadataMenu);

        m_pBPMMenu->addAction(m_pBpmDoubleAction);
        m_pBPMMenu->addAction(m_pBpmHalveAction);
        m_pBPMMenu->addAction(m_pBpmTwoThirdsAction);
        m_pBPMMenu->addAction(m_pBpmThreeFourthsAction);
        m_pBPMMenu->addAction(m_pBpmFourThirdsAction);
        m_pBPMMenu->addAction(m_pBpmThreeHalvesAction);
        m_pBPMMenu->addSeparator();
        m_pBPMMenu->addAction(m_pBpmLockAction);
        m_pBPMMenu->addAction(m_pBpmUnlockAction);
        m_pBPMMenu->addSeparator();
        if (oneSongSelected) {
            if (trackModel == nullptr) {
                return;
            }
            int column = trackModel->fieldIndex("bpm_lock");
            QModelIndex index = indices.at(0).sibling(indices.at(0).row(),column);
            if (index.data().toBool()) { //BPM is locked
                m_pBpmUnlockAction->setEnabled(true);
                m_pBpmLockAction->setEnabled(false);
                m_pBpmDoubleAction->setEnabled(false);
                m_pBpmHalveAction->setEnabled(false);
                m_pBpmTwoThirdsAction->setEnabled(false);
                m_pBpmThreeFourthsAction->setEnabled(false);
                m_pBpmFourThirdsAction->setEnabled(false);
                m_pBpmThreeHalvesAction->setEnabled(false);
            } else { //BPM is not locked
                m_pBpmUnlockAction->setEnabled(false);
                m_pBpmLockAction->setEnabled(true);
                m_pBpmDoubleAction->setEnabled(true);
                m_pBpmHalveAction->setEnabled(true);
                m_pBpmTwoThirdsAction->setEnabled(true);
                m_pBpmThreeFourthsAction->setEnabled(true);
                m_pBpmFourThirdsAction->setEnabled(true);
                m_pBpmThreeHalvesAction->setEnabled(true);
            }
        } else {
            bool anyLocked = false; //true if any of the selected items are locked
            int column = trackModel->fieldIndex("bpm_lock");
            for (int i = 0; i < indices.size() && !anyLocked; ++i) {
                int row = indices.at(i).row();
                QModelIndex index = indices.at(i).sibling(row,column);
                if (index.data().toBool()) {
                    anyLocked = true;
                }
            }
            if (anyLocked) {
                m_pBpmLockAction->setEnabled(false);
                m_pBpmUnlockAction->setEnabled(true);
                m_pBpmDoubleAction->setEnabled(false);
                m_pBpmHalveAction->setEnabled(false);
                m_pBpmTwoThirdsAction->setEnabled(false);
                m_pBpmThreeFourthsAction->setEnabled(false);
                m_pBpmFourThirdsAction->setEnabled(false);
                m_pBpmThreeHalvesAction->setEnabled(false);
            } else {
                m_pBpmLockAction->setEnabled(true);
                m_pBpmUnlockAction->setEnabled(false);
                m_pBpmDoubleAction->setEnabled(true);
                m_pBpmHalveAction->setEnabled(true);
                m_pBpmTwoThirdsAction->setEnabled(true);
                m_pBpmThreeFourthsAction->setEnabled(true);
                m_pBpmFourThirdsAction->setEnabled(true);
                m_pBpmThreeHalvesAction->setEnabled(true);
            }
        }
        m_pMenu->addMenu(m_pBPMMenu);
    }

    m_pMenu->addSeparator();
    if (modelHasCapabilities(TrackModel::TRACKMODELCAPS_HIDE)) {
        m_pHideAct->setEnabled(!locked);
        m_pMenu->addAction(m_pHideAct);
    }
    if (modelHasCapabilities(TrackModel::TRACKMODELCAPS_UNHIDE)) {
        m_pUnhideAct->setEnabled(!locked);
        m_pMenu->addAction(m_pUnhideAct);
    }
    if (modelHasCapabilities(TrackModel::TRACKMODELCAPS_PURGE)) {
        m_pPurgeAct->setEnabled(!locked);
        m_pMenu->addAction(m_pPurgeAct);
    }
    m_pMenu->addAction(m_pFileBrowserAct);
<<<<<<< HEAD
    m_pPropertiesAct->setEnabled(oneSongSelected);
    m_pMenu->addAction(m_pPropertiesAct);
=======

    if (modelHasCapabilities(TrackModel::TRACKMODELCAPS_EDITMETADATA)) {
        m_pMenu->addSeparator();
        m_pPropertiesAct->setEnabled(oneSongSelected);
        m_pMenu->addAction(m_pPropertiesAct);
    }
>>>>>>> 0f5e3b9f

    //Create the right-click menu
    m_pMenu->popup(event->globalPos());
}

void WTrackTableView::onSearch(const QString& text) {
    TrackModel* trackModel = getTrackModel();
    if (trackModel) {
        trackModel->search(text);
    }
}

void WTrackTableView::onSearchStarting() {
    saveVScrollBarPos();
}

void WTrackTableView::onSearchCleared() {
    restoreVScrollBarPos();
    TrackModel* trackModel = getTrackModel();
    if (trackModel) {
        trackModel->search("");
    }
}

void WTrackTableView::onShow() {
    restoreVScrollBarPos();
}

void WTrackTableView::mouseMoveEvent(QMouseEvent* pEvent) {
    // Only use this for drag and drop if the LeftButton is pressed we need to
    // check for this because mousetracking is activated and this function is
    // called everytime the mouse is moved -- kain88 May 2012
    if (pEvent->buttons() != Qt::LeftButton) {
        // Needed for mouse-tracking to fire entered() events. If we call this
        // outside of this if statement then we get 'ghost' drags. See Bug
        // #1008737
        WLibraryTableView::mouseMoveEvent(pEvent);
        return;
    }

    TrackModel* trackModel = getTrackModel();
    if (!trackModel) {
        return;
    }
    //qDebug() << "MouseMoveEvent";
    // Iterate over selected rows and append each item's location url to a list.
    QList<QString> locations;
    QModelIndexList indices = selectionModel()->selectedRows();

    for (const QModelIndex& index : indices) {
        if (!index.isValid()) {
            continue;
        }
        locations.append(trackModel->getTrackLocation(index));
    }
    DragAndDropHelper::dragTrackLocations(locations, this, "library");
}

// Drag enter event, happens when a dragged item hovers over the track table view
void WTrackTableView::dragEnterEvent(QDragEnterEvent * event) {
    //qDebug() << "dragEnterEvent" << event->mimeData()->formats();
    if (event->mimeData()->hasUrls()) {
        if (event->source() == this) {
            if (modelHasCapabilities(TrackModel::TRACKMODELCAPS_REORDER)) {
                event->acceptProposedAction();
                return;
            }
        } else if (DragAndDropHelper::dragEnterAccept(*event->mimeData(),
                                                      "library", true, true)) {
            event->acceptProposedAction();
            return;
        }
    }
    event->ignore();
}

// Drag move event, happens when a dragged item hovers over the track table view...
// It changes the drop handle to a "+" when the drag content is acceptable.
// Without it, the following drop is ignored.
void WTrackTableView::dragMoveEvent(QDragMoveEvent * event) {
    // Needed to allow auto-scrolling
    WLibraryTableView::dragMoveEvent(event);

    //qDebug() << "dragMoveEvent" << event->mimeData()->formats();
    if (event->mimeData()->hasUrls())
    {
        if (event->source() == this) {
            if (modelHasCapabilities(TrackModel::TRACKMODELCAPS_REORDER)) {
                event->acceptProposedAction();
            } else {
                event->ignore();
            }
        } else {
            event->acceptProposedAction();
        }
    } else {
        event->ignore();
    }
}

// Drag-and-drop "drop" event. Occurs when something is dropped onto the track table view
void WTrackTableView::dropEvent(QDropEvent * event) {
    TrackModel* trackModel = getTrackModel();

    // We only do things to the TrackModel in this method so if we don't have
    // one we should just bail.
    if (!trackModel) {
        return;
    }

    if (!event->mimeData()->hasUrls() || trackModel->isLocked()) {
        event->ignore();
        return;
    }

    // Save the vertical scrollbar position. Adding new tracks and moving tracks in
    // the SQL data models causes a select() (ie. generation of a new result set),
    // which causes view to reset itself. A view reset causes the widget to scroll back
    // up to the top, which is confusing when you're dragging and dropping. :)
    saveVScrollBarPos();


    // Calculate the model index where the track or tracks are destined to go.
    // (the "drop" position in a drag-and-drop)
    // The user usually drops on the seam between two rows.
    // We take the row below the seam for reference.
    int dropRow = rowAt(event->pos().y());
    int height = rowHeight(dropRow);
    QPoint pointOfRowBelowSeam(event->pos().x(), event->pos().y() + height / 2);
    QModelIndex destIndex = indexAt(pointOfRowBelowSeam);

    //qDebug() << "destIndex.row() is" << destIndex.row();

    // Drag and drop within this widget (track reordering)
    if (event->source() == this && modelHasCapabilities(TrackModel::TRACKMODELCAPS_REORDER)) {
        // Note the above code hides an ambiguous case when a
        // playlist is empty. For that reason, we can't factor that
        // code out to be common for both internal reordering
        // and external drag-and-drop. With internal reordering,
        // you can't have an empty playlist. :)

        //qDebug() << "track reordering" << __FILE__ << __LINE__;

        // Save a list of row (just plain ints) so we don't get screwed over
        // when the QModelIndexes all become invalid (eg. after moveTrack()
        // or addTrack())
        QModelIndexList indices = selectionModel()->selectedRows();

        QList<int> selectedRows;
        for (const QModelIndex& idx : indices) {
            selectedRows.append(idx.row());
        }

        // Note: The biggest subtlety in the way I've done this track reordering code
        // is that as soon as we've moved ANY track, all of our QModelIndexes probably
        // get screwed up. The starting point for the logic below is to say screw it to
        // the QModelIndexes, and just keep a list of row numbers to work from. That
        // ends up making the logic simpler and the behavior totally predictable,
        // which lets us do nice things like "restore" the selection model.

        // The model indices are sorted so that we remove the tracks from the table
        // in ascending order. This is necessary because if track A is above track B in
        // the table, and you remove track A, the model index for track B will change.
        // Sorting the indices first means we don't have to worry about this.
        //qSort(m_selectedIndices);
        //qSort(m_selectedIndices.begin(), m_selectedIndices.end(), qGreater<QModelIndex>());
        qSort(selectedRows);
        int maxRow = 0;
        int minRow = 0;
        if (!selectedRows.isEmpty()) {
            maxRow = selectedRows.last();
            minRow = selectedRows.first();
        }

        // Destination row, if destIndex is invalid we set it to last row + 1
        int destRow = destIndex.row() < 0 ? model()->rowCount() : destIndex.row();

        int selectedRowCount = selectedRows.count();
        int selectionRestoreStartRow = destRow;

        // Adjust first row of new selection
        if (destRow >= minRow && destRow <= maxRow) {
            // If you drag a contiguous selection of multiple tracks and drop
            // them somewhere inside that same selection, do nothing.
            return;
        } else {
            if (destRow < minRow) {
                // If we're moving the tracks _up_,
                // then reverse the order of the row selection
                // to make the algorithm below work as it is
                qSort(selectedRows.begin(),
                      selectedRows.end(),
                      qGreater<int>());
            } else {
               if (destRow > maxRow) {
                   // If we're moving the tracks _down_,
                   // adjust the first row to reselect
                   selectionRestoreStartRow =
                        selectionRestoreStartRow - selectedRowCount;
                }
            }
        }

        // For each row that needs to be moved...
        while (!selectedRows.isEmpty()) {
            int movedRow = selectedRows.takeFirst(); // Remember it's row index
            // Move it
            trackModel->moveTrack(model()->index(movedRow, 0), destIndex);

            // Move the row indices for rows that got bumped up
            // into the void we left, or down because of the new spot
            // we're taking.
            for (int i = 0; i < selectedRows.count(); i++) {
                if ((selectedRows[i] > movedRow) && (
                    (destRow > selectedRows[i]) )) {
                    selectedRows[i] = selectedRows[i] - 1;
                } else if ((selectedRows[i] < movedRow) &&
                            (destRow < selectedRows[i])) {
                    selectedRows[i] = selectedRows[i] + 1;
                }
            }
        }


        // Highlight the moved rows again (restoring the selection)
        //QModelIndex newSelectedIndex = destIndex;
        for (int i = 0; i < selectedRowCount; i++) {
            this->selectionModel()->select(model()->index(selectionRestoreStartRow + i, 0),
                                            QItemSelectionModel::Select | QItemSelectionModel::Rows);
        }
    } else { // Drag and drop inside Mixxx is only for few rows, bulks happen here
        // Reset the selected tracks (if you had any tracks highlighted, it
        // clears them)
        this->selectionModel()->clear();

        // Add all the dropped URLs/tracks to the track model (playlist/crate)
        QList<QFileInfo> fileList = DragAndDropHelper::supportedTracksFromUrls(
            event->mimeData()->urls(), false, true);

        QList<QString> fileLocationList;
        for (const QFileInfo& fileInfo : fileList) {
            fileLocationList.append(TrackRef::location(fileInfo));
        }

        // Drag-and-drop from an external application
        // eg. dragging a track from Windows Explorer onto the track table.
        int numNewRows = fileLocationList.count();

        // Have to do this here because the index is invalid after
        // addTrack
        int selectionStartRow = destIndex.row();

        // Make a new selection starting from where the first track was
        // dropped, and select all the dropped tracks

        // If the track was dropped into an empty playlist, start at row
        // 0 not -1 :)
        if ((destIndex.row() == -1) && (model()->rowCount() == 0)) {
            selectionStartRow = 0;
        } else if ((destIndex.row() == -1) && (model()->rowCount() > 0)) {
            // If the track was dropped beyond the end of a playlist, then
            // we need to fudge the destination a bit...
            //qDebug() << "Beyond end of playlist";
            //qDebug() << "rowcount is:" << model()->rowCount();
            selectionStartRow = model()->rowCount();
        }

        // calling the addTracks returns number of failed additions
        int tracksAdded = trackModel->addTracks(destIndex, fileLocationList);

        // Decrement # of rows to select if some were skipped
        numNewRows -= (fileLocationList.size() - tracksAdded);

        // Create the selection, but only if the track model supports
        // reordering. (eg. crates don't support reordering/indexes)
        if (modelHasCapabilities(TrackModel::TRACKMODELCAPS_REORDER)) {
            for (int i = selectionStartRow; i < selectionStartRow + numNewRows; i++) {
                this->selectionModel()->select(model()->index(i, 0),
                                               QItemSelectionModel::Select |
                                               QItemSelectionModel::Rows);
            }
        }
    }

    event->acceptProposedAction();
    restoreVScrollBarPos();
}

TrackModel* WTrackTableView::getTrackModel() const {
    TrackModel* trackModel = dynamic_cast<TrackModel*>(model());
    return trackModel;
}

bool WTrackTableView::modelHasCapabilities(TrackModel::CapabilitiesFlags capabilities) const {
    TrackModel* trackModel = getTrackModel();
    return trackModel &&
            (trackModel->getCapabilities() & capabilities) == capabilities;
}

void WTrackTableView::keyPressEvent(QKeyEvent* event) {
    if (event->key() == Qt::Key_Return) {
        // It is not a good idea if 'key_return'
        // causes a track to load since we allow in-line editing
        // of table items in general
        return;
    } else {
        QTableView::keyPressEvent(event);
    }
}

void WTrackTableView::loadSelectedTrack() {
    QModelIndexList indexes = selectionModel()->selectedRows();
    if (indexes.size() > 0) {
        slotMouseDoubleClicked(indexes.at(0));
    }
}

void WTrackTableView::loadSelectedTrackToGroup(QString group, bool play) {
    loadSelectionToGroup(group, play);
}

void WTrackTableView::slotSendToAutoDJBottom() {
    // append to auto DJ
    sendToAutoDJ(PlaylistDAO::AutoDJSendLoc::BOTTOM);
}

void WTrackTableView::slotSendToAutoDJTop() {
    sendToAutoDJ(PlaylistDAO::AutoDJSendLoc::TOP);
}

void WTrackTableView::slotSendToAutoDJReplace() {
    sendToAutoDJ(PlaylistDAO::AutoDJSendLoc::REPLACE);
}

QList<TrackId> WTrackTableView::getSelectedTrackIds() const {
    QList<TrackId> trackIds;

    QItemSelectionModel* pSelectionModel = selectionModel();
    VERIFY_OR_DEBUG_ASSERT(pSelectionModel != nullptr) {
        qWarning() << "No selected tracks available";
        return trackIds;
    }

    TrackModel* pTrackModel = getTrackModel();
    VERIFY_OR_DEBUG_ASSERT(pTrackModel != nullptr) {
        qWarning() << "No selected tracks available";
        return trackIds;
    }

    const QModelIndexList rows = selectionModel()->selectedRows();
    trackIds.reserve(rows.size());
    for (const QModelIndex& row: rows) {
        const TrackId trackId = pTrackModel->getTrackId(row);
        if (trackId.isValid()) {
            trackIds.append(trackId);
        } else {
            // This happens in the browse view where only some tracks
            // have an id.
            qDebug() << "Skipping row" << row << "with invalid track id";
        }
    }

    return trackIds;
}

void WTrackTableView::setSelectedTracks(const QList<TrackId>& trackIds) {
    QItemSelectionModel* pSelectionModel = selectionModel();
    VERIFY_OR_DEBUG_ASSERT(pSelectionModel != nullptr) {
        qWarning() << "No selected tracks available";
        return;
    }

    TrackModel* pTrackModel = getTrackModel();
    VERIFY_OR_DEBUG_ASSERT(pTrackModel != nullptr) {
        qWarning() << "No selected tracks available";
        return;
    }

    for (const auto& trackId : trackIds) {
        const QLinkedList<int> gts = pTrackModel->getTrackRows(trackId);

        QLinkedList<int>::const_iterator i;
        for (i = gts.constBegin(); i != gts.constEnd(); ++i) {
            pSelectionModel->select(model()->index(*i, 0),
                                    QItemSelectionModel::Select | QItemSelectionModel::Rows);
        }
    }
}


void WTrackTableView::sendToAutoDJ(PlaylistDAO::AutoDJSendLoc loc) {
    if (!modelHasCapabilities(TrackModel::TRACKMODELCAPS_ADDTOAUTODJ)) {
        return;
    }

    const QList<TrackId> trackIds = getSelectedTrackIds();
    if (trackIds.isEmpty()) {
        qWarning() << "No tracks selected for AutoDJ";
        return;
    }

    PlaylistDAO& playlistDao = m_pTrackCollection->getPlaylistDAO();

    // TODO(XXX): Care whether the append succeeded.
    m_pTrackCollection->unhideTracks(trackIds);
    playlistDao.sendToAutoDJ(trackIds, loc);
}

void WTrackTableView::slotImportTrackMetadataFromFileTags() {
    if (!modelHasCapabilities(TrackModel::TRACKMODELCAPS_EDITMETADATA)) {
        return;
    }

    QModelIndexList indices = selectionModel()->selectedRows();

    TrackModel* trackModel = getTrackModel();

    if (trackModel == nullptr) {
        return;
    }

    for (const QModelIndex& index : indices) {
        TrackPointer pTrack = trackModel->getTrack(index);
        if (pTrack) {
            // The user has explicitly requested to reload metadata from the file
            // to override the information within Mixxx! Custom cover art must be
            // reloaded separately.
            SoundSourceProxy(pTrack).updateTrackFromSource(
                    SoundSourceProxy::ImportTrackMetadataMode::Again);
        }
    }
}

void WTrackTableView::slotExportTrackMetadataIntoFileTags() {
    if (!modelHasCapabilities(TrackModel::TRACKMODELCAPS_EDITMETADATA)) {
        return;
    }

    TrackModel* pTrackModel = getTrackModel();
    if (!pTrackModel) {
        return;
    }

    QModelIndexList indices = selectionModel()->selectedRows();
    if (indices.isEmpty()) {
        return;
    }

    mixxx::DlgTrackMetadataExport::showMessageBoxOncePerSession();

    for (const QModelIndex& index : indices) {
        TrackPointer pTrack = pTrackModel->getTrack(index);
        if (pTrack) {
            // Export of metadata is deferred until all references to the
            // corresponding track object have been dropped. Otherwise
            // writing to files that are still used for playback might
            // cause crashes or at least audible glitches!
            mixxx::DlgTrackMetadataExport::showMessageBoxOncePerSession();
            pTrack->markForMetadataExport();
        }
    }
}

//slot for reset played count, sets count to 0 of one or more tracks
void WTrackTableView::slotClearPlayCount() {
    QModelIndexList indices = selectionModel()->selectedRows();
    TrackModel* trackModel = getTrackModel();

    if (trackModel == nullptr) {
        return;
    }

    for (const QModelIndex& index : indices) {
        TrackPointer pTrack = trackModel->getTrack(index);
        if (pTrack) {
            pTrack->resetPlayCounter();
        }
    }
}

void WTrackTableView::slotPopulatePlaylistMenu() {
    // The user may open the Playlist submenu, move their cursor away, then
    // return to the Playlist submenu before exiting the track context menu.
    // Avoid querying the database multiple times in that case.
    if (m_bPlaylistMenuLoaded) {
        return;
    }
    m_pPlaylistMenu->clear();
    PlaylistDAO& playlistDao = m_pTrackCollection->getPlaylistDAO();
    QMap<QString,int> playlists;
    int numPlaylists = playlistDao.playlistCount();
    for (int i = 0; i < numPlaylists; ++i) {
        int iPlaylistId = playlistDao.getPlaylistId(i);
        playlists.insert(playlistDao.getPlaylistName(iPlaylistId), iPlaylistId);
    }
    QMapIterator<QString, int> it(playlists);
    while (it.hasNext()) {
        it.next();
        if (!playlistDao.isHidden(it.value())) {
            // No leak because making the menu the parent means they will be
            // auto-deleted
            auto pAction = new QAction(it.key(), m_pPlaylistMenu);
            bool locked = playlistDao.isPlaylistLocked(it.value());
            pAction->setEnabled(!locked);
            m_pPlaylistMenu->addAction(pAction);
            m_playlistMapper.setMapping(pAction, it.value());
            connect(pAction, SIGNAL(triggered()), &m_playlistMapper, SLOT(map()));
        }
    }
    m_pPlaylistMenu->addSeparator();
    QAction* newPlaylistAction = new QAction(tr("Create New Playlist"), m_pPlaylistMenu);
    m_pPlaylistMenu->addAction(newPlaylistAction);
    m_playlistMapper.setMapping(newPlaylistAction, -1);// -1 to signify new playlist
    connect(newPlaylistAction, SIGNAL(triggered()), &m_playlistMapper, SLOT(map()));
    m_bPlaylistMenuLoaded = true;
}

void WTrackTableView::addSelectionToPlaylist(int iPlaylistId) {
    const QList<TrackId> trackIds = getSelectedTrackIds();
    if (trackIds.isEmpty()) {
        qWarning() << "No tracks selected for playlist";
        return;
    }

    PlaylistDAO& playlistDao = m_pTrackCollection->getPlaylistDAO();

    if (iPlaylistId == -1) { // i.e. a new playlist is suppose to be created
        QString name;
        bool validNameGiven = false;

        do {
            bool ok = false;
            name = QInputDialog::getText(nullptr,
                    tr("Create New Playlist"),
                    tr("Enter name for new playlist:"),
                    QLineEdit::Normal,
                    tr("New Playlist"),
                    &ok).trimmed();
            if (!ok) {
                return;
            }
            if (playlistDao.getPlaylistIdFromName(name) != -1) {
                QMessageBox::warning(nullptr,
                        tr("Playlist Creation Failed"),
                        tr("A playlist by that name already exists."));
            } else if (name.isEmpty()) {
                QMessageBox::warning(nullptr,
                        tr("Playlist Creation Failed"),
                        tr("A playlist cannot have a blank name."));
            } else {
                validNameGiven = true;
            }
       } while (!validNameGiven);
       iPlaylistId = playlistDao.createPlaylist(name);//-1 is changed to the new playlist ID return from the DAO
       if (iPlaylistId == -1) {
           QMessageBox::warning(nullptr,
                                tr("Playlist Creation Failed"),
                                tr("An unknown error occurred while creating playlist: ")
                                 +name);
           return;
       }
    }

    // TODO(XXX): Care whether the append succeeded.
    m_pTrackCollection->unhideTracks(trackIds);
    playlistDao.appendTracksToPlaylist(trackIds, iPlaylistId);
}

void WTrackTableView::slotPopulateCrateMenu() {
    // The user may open the Crate submenu, move their cursor away, then
    // return to the Crate submenu before exiting the track context menu.
    // Avoid querying the database multiple times in that case.
    if (m_bCrateMenuLoaded) {
        return;
    }
    m_pCrateMenu->clear();
    const QList<TrackId> trackIds = getSelectedTrackIds();

    CrateSummarySelectResult allCrates(m_pTrackCollection->crates().selectCratesWithTrackCount(trackIds));

    CrateSummary crate;
    while (allCrates.populateNext(&crate)) {
        auto pAction = make_parented<QWidgetAction>(m_pCrateMenu);
        auto pCheckBox = make_parented<QCheckBox>(m_pCrateMenu);

        pCheckBox->setText(crate.getName());
        pCheckBox->setProperty("crateId",
                                QVariant::fromValue(crate.getId()));
        pCheckBox->setEnabled(!crate.isLocked());
        // Strangely, the normal styling of QActions does not automatically
        // apply to QWidgetActions. The :selected pseudo-state unfortunately
        // does not work with QWidgetAction. :hover works for selecting items
        // with the mouse, but not with the keyboard. :focus works for the
        // keyboard but with the mouse, the last clicked item keeps the style
        // after the mouse cursor is moved to hover over another item.
        pCheckBox->setStyleSheet(
            QString("QCheckBox {color: %1;}").arg(
                    pCheckBox->palette().text().color().name()) + "\n" +
            QString("QCheckBox:hover {background-color: %1;}").arg(
                    pCheckBox->palette().highlight().color().name()));
        pAction->setEnabled(!crate.isLocked());
        pAction->setDefaultWidget(pCheckBox.get());

        if (crate.getTrackCount() == 0) {
            pCheckBox->setChecked(false);
        } else if (crate.getTrackCount() == (uint)trackIds.length()) {
            pCheckBox->setChecked(true);
        } else {
            pCheckBox->setTristate(true);
            pCheckBox->setCheckState(Qt::PartiallyChecked);
        }

        m_crateMapper.setMapping(pAction.get(), pCheckBox.get());
        m_crateMapper.setMapping(pCheckBox.get(), pCheckBox.get());
        m_pCrateMenu->addAction(pAction.get());
        connect(pAction.get(), SIGNAL(triggered()),
                &m_crateMapper, SLOT(map()));
        connect(pCheckBox.get(), SIGNAL(stateChanged(int)),
                &m_crateMapper, SLOT(map()));

    }
    m_pCrateMenu->addSeparator();
    QAction* newCrateAction = new QAction(tr("Create New Crate"), m_pCrateMenu);
    m_pCrateMenu->addAction(newCrateAction);
    connect(newCrateAction, SIGNAL(triggered()), this, SLOT(addSelectionToNewCrate()));
    m_bCrateMenuLoaded = true;
}

void WTrackTableView::updateSelectionCrates(QWidget* pWidget) {
    auto pCheckBox = qobject_cast<QCheckBox*>(pWidget);
    VERIFY_OR_DEBUG_ASSERT(pCheckBox) {
        qWarning() << "crateId is not of CrateId type";
        return;
    }
    CrateId crateId = pCheckBox->property("crateId").value<CrateId>();

    const QList<TrackId> trackIds = getSelectedTrackIds();

    if (trackIds.isEmpty()) {
        qWarning() << "No tracks selected for crate";
        return;
    }

    // we need to disable tristate again as the mixed state will now be gone and can't be brought back
    pCheckBox->setTristate(false);
    if(!pCheckBox->isChecked()) {
        if (crateId.isValid()) {
            m_pTrackCollection->removeCrateTracks(crateId, trackIds);
        }
    } else {
        if (!crateId.isValid()) { // i.e. a new crate is suppose to be created
            crateId = CrateFeatureHelper(
                    m_pTrackCollection, m_pConfig).createEmptyCrate();
        }
        if (crateId.isValid()) {
            m_pTrackCollection->unhideTracks(trackIds);
            m_pTrackCollection->addCrateTracks(crateId, trackIds);
        }
    }
}

void WTrackTableView::addSelectionToNewCrate() {
    const QList<TrackId> trackIds = getSelectedTrackIds();

    if (trackIds.isEmpty()) {
        qWarning() << "No tracks selected for crate";
        return;
    }

    CrateId crateId = CrateFeatureHelper(
            m_pTrackCollection, m_pConfig).createEmptyCrate();

    if (crateId.isValid()) {
        m_pTrackCollection->unhideTracks(trackIds);
        m_pTrackCollection->addCrateTracks(crateId, trackIds);
    }

}

void WTrackTableView::doSortByColumn(int headerSection) {
    TrackModel* trackModel = getTrackModel();
    QAbstractItemModel* itemModel = model();

    if (trackModel == nullptr || itemModel == nullptr || !m_sorting) {
        return;
    }

    // Save the selection
    const QList<TrackId> selectedTrackIds = getSelectedTrackIds();
    int savedHScrollBarPos = horizontalScrollBar()->value();

    sortByColumn(headerSection);

    QItemSelectionModel* currentSelection = selectionModel();
    currentSelection->reset(); // remove current selection

    QMap<int,int> selectedRows;
    for (const auto& trackId : selectedTrackIds) {

        // TODO(rryan) slowly fixing the issues with BaseSqlTableModel. This
        // code is broken for playlists because it assumes each trackid is in
        // the table once. This will erroneously select all instances of the
        // track for playlists, but it works fine for every other view. The way
        // to fix this that we should do is to delegate the selection saving to
        // the TrackModel. This will allow the playlist table model to use the
        // table index as the unique id instead of this code stupidly using
        // trackid.
        QLinkedList<int> rows = trackModel->getTrackRows(trackId);
        for (int row : rows) {
            // Restore sort order by rows, so the following commands will act as expected
            selectedRows.insert(row, 0);
        }
    }

    QModelIndex first;
    QMapIterator<int,int> i(selectedRows);
    while (i.hasNext()) {
        i.next();
        QModelIndex tl = itemModel->index(i.key(), 0);
        currentSelection->select(tl, QItemSelectionModel::Rows | QItemSelectionModel::Select);

        if (!first.isValid()) {
            first = tl;
        }
    }

    scrollTo(first, QAbstractItemView::EnsureVisible);
    horizontalScrollBar()->setValue(savedHScrollBarPos);
}

void WTrackTableView::slotLockBpm() {
    lockBpm(true);
}

void WTrackTableView::slotUnlockBpm() {
    lockBpm(false);
}

void WTrackTableView::slotScaleBpm(int scale) {
    TrackModel* trackModel = getTrackModel();
    if (trackModel == nullptr) {
        return;
    }

    QModelIndexList selectedTrackIndices = selectionModel()->selectedRows();
    for (const auto& index : selectedTrackIndices) {
        TrackPointer track = trackModel->getTrack(index);
        if (!track->isBpmLocked()) { // bpm is not locked
            BeatsPointer beats = track->getBeats();
            if (beats != nullptr) {
                beats->scale(static_cast<Beats::BPMScale>(scale));
            } else {
                continue;
            }
        }
    }
}

void WTrackTableView::lockBpm(bool lock) {
    TrackModel* trackModel = getTrackModel();
    if (trackModel == nullptr) {
        return;
    }

    QModelIndexList selectedTrackIndices = selectionModel()->selectedRows();
    // TODO: This should be done in a thread for large selections
    for (const auto& index : selectedTrackIndices) {
        TrackPointer track = trackModel->getTrack(index);
        track->setBpmLocked(lock);
    }
}

void WTrackTableView::slotClearBeats() {
    TrackModel* trackModel = getTrackModel();
    if (trackModel == nullptr) {
        return;
    }

    QModelIndexList selectedTrackIndices = selectionModel()->selectedRows();
    // TODO: This should be done in a thread for large selections
    for (const auto& index : selectedTrackIndices) {
        TrackPointer track = trackModel->getTrack(index);
        if (!track->isBpmLocked()) {
            track->setBeats(BeatsPointer());
        }
    }
}

void WTrackTableView::slotClearMainCue() {
    QModelIndexList indices = selectionModel()->selectedRows();
    TrackModel* trackModel = getTrackModel();

    if (trackModel == nullptr) {
        return;
    }

    for (const QModelIndex& index : indices) {
        TrackPointer pTrack = trackModel->getTrack(index);
        if (pTrack) {
            pTrack->removeCuesOfType(Cue::LOAD);
        }
    }
}

void WTrackTableView::slotClearHotCues() {
    QModelIndexList indices = selectionModel()->selectedRows();
    TrackModel* trackModel = getTrackModel();

    if (trackModel == nullptr) {
        return;
    }

    for (const QModelIndex& index : indices) {
        TrackPointer pTrack = trackModel->getTrack(index);
        if (pTrack) {
            pTrack->removeCuesOfType(Cue::CUE);
        }
    }
}

void WTrackTableView::slotClearLoop() {
    QModelIndexList indices = selectionModel()->selectedRows();
    TrackModel* trackModel = getTrackModel();

    if (trackModel == nullptr) {
        return;
    }

    for (const QModelIndex& index : indices) {
        TrackPointer pTrack = trackModel->getTrack(index);
        if (pTrack) {
            pTrack->removeCuesOfType(Cue::LOOP);
        }
    }
}

void WTrackTableView::slotClearReplayGain() {
    QModelIndexList indices = selectionModel()->selectedRows();
    TrackModel* trackModel = getTrackModel();

    if (trackModel == nullptr) {
        return;
    }

    for (const QModelIndex& index : indices) {
        TrackPointer pTrack = trackModel->getTrack(index);
        if (pTrack) {
            pTrack->setReplayGain(mixxx::ReplayGain());
        }
    }
}

void WTrackTableView::slotClearWaveform() {
    TrackModel* trackModel = getTrackModel();
    if (trackModel == nullptr) {
        return;
    }

    AnalysisDao& analysisDao = m_pTrackCollection->getAnalysisDAO();
    QModelIndexList indices = selectionModel()->selectedRows();
    for (const QModelIndex& index : indices) {
        TrackPointer pTrack = trackModel->getTrack(index);
        if (!pTrack) {
            continue;
        }
        analysisDao.deleteAnalysesForTrack(pTrack->getId());
        pTrack->setWaveform(WaveformPointer());
        pTrack->setWaveformSummary(WaveformPointer());
    }
}

void WTrackTableView::slotClearAllMetadata() {
    slotClearBeats();
    slotClearMainCue();
    slotClearHotCues();
    slotClearLoop();
    slotClearReplayGain();
    slotClearWaveform();
}

void WTrackTableView::slotCoverInfoSelected(const CoverInfoRelative& coverInfo) {
    TrackModel* trackModel = getTrackModel();
    if (trackModel == nullptr) {
        return;
    }
    QModelIndexList selection = selectionModel()->selectedRows();
    for (const QModelIndex& index : selection) {
        TrackPointer pTrack = trackModel->getTrack(index);
        if (pTrack) {
            pTrack->setCoverInfo(coverInfo);
        }
    }
}

void WTrackTableView::slotReloadCoverArt() {
    TrackModel* trackModel = getTrackModel();
    if (trackModel == nullptr) {
        return;
    }
    QList<TrackPointer> selectedTracks;
    QModelIndexList selection = selectionModel()->selectedRows();
    for (const QModelIndex& index : selection) {
        TrackPointer pTrack = trackModel->getTrack(index);
        if (pTrack) {
            selectedTracks.append(pTrack);
        }
    }
    CoverArtCache* pCache = CoverArtCache::instance();
    if (pCache) {
        pCache->requestGuessCovers(selectedTracks);
    }
}

bool WTrackTableView::hasFocus() const {
    return QWidget::hasFocus();
}

void WTrackTableView::saveCurrentVScrollBarPos()
{
    saveVScrollBarPos(getTrackModel());
}

void WTrackTableView::restoreCurrentVScrollBarPos()
{
    restoreVScrollBarPos(getTrackModel());
}<|MERGE_RESOLUTION|>--- conflicted
+++ resolved
@@ -1060,17 +1060,12 @@
         m_pMenu->addAction(m_pPurgeAct);
     }
     m_pMenu->addAction(m_pFileBrowserAct);
-<<<<<<< HEAD
-    m_pPropertiesAct->setEnabled(oneSongSelected);
-    m_pMenu->addAction(m_pPropertiesAct);
-=======
 
     if (modelHasCapabilities(TrackModel::TRACKMODELCAPS_EDITMETADATA)) {
         m_pMenu->addSeparator();
         m_pPropertiesAct->setEnabled(oneSongSelected);
         m_pMenu->addAction(m_pPropertiesAct);
     }
->>>>>>> 0f5e3b9f
 
     //Create the right-click menu
     m_pMenu->popup(event->globalPos());
