/***************************************************************************
                          wslidercomposed.h  -  description
                             -------------------
    begin                : Tue Jun 25 2002
    copyright            : (C) 2002 by Tue & Ken Haste Andersen
    email                : haste@diku.dk
 ***************************************************************************/

/***************************************************************************
 *                                                                         *
 *   This program is free software; you can redistribute it and/or modify  *
 *   it under the terms of the GNU General Public License as published by  *
 *   the Free Software Foundation; either version 2 of the License, or     *
 *   (at your option) any later version.                                   *
 *                                                                         *
 ***************************************************************************/

#ifndef WSLIDERCOMPOSED_H
#define WSLIDERCOMPOSED_H

#include <QString>
#include <QWidget>
#include <QDomNode>
#include <QWheelEvent>
#include <QPaintEvent>
#include <QMouseEvent>
#include <QResizeEvent>

#include "skin/skincontext.h"
#include "util/widgetrendertimer.h"
#include "widget/slidereventhandler.h"
#include "widget/wwidget.h"
#include "widget/wpixmapstore.h"

/**
  * A widget for a slider composed of a background pixmap and a handle.
  *
  *@author Tue & Ken Haste Andersen
  */

class WSliderComposed : public WWidget  {
    Q_OBJECT
  public:
    explicit WSliderComposed(QWidget* parent = nullptr);
    ~WSliderComposed() override;

    void setup(const QDomNode& node, const SkinContext& context);
    void setSliderPixmap(
            PixmapSource sourceSlider,
            Paintable::DrawMode drawMode,
            double scaleFactor);
    void setHandlePixmap(
            bool bHorizontal,
            PixmapSource sourceHandle,
            Paintable::DrawMode mode,
            double scaleFactor);
    inline bool isHorizontal() const { return m_bHorizontal; };
<<<<<<< HEAD
    virtual WidgetTooltipWatcher* createTooltipWatcher(QList<ConfigKey> configKeys) override;
=======
    void inputActivity();
>>>>>>> 0be1a702

  public slots:
    void onConnectedControlChanged(double dParameter, double dValue) override;
    void fillDebugTooltip(QStringList* debug) override;

  protected:
    void mouseMoveEvent(QMouseEvent* e) override;
    void mouseReleaseEvent(QMouseEvent* e) override;
    void mousePressEvent(QMouseEvent* e) override;
    void paintEvent(QPaintEvent* e) override;
    void wheelEvent(QWheelEvent* e) override;
    void resizeEvent(QResizeEvent* pEvent) override;

  private:
    double calculateHandleLength();
    void unsetPixmaps();

    // True if right mouse button is pressed.
    bool m_bRightButtonPressed;
    // Length of handle in pixels
    double m_dHandleLength;
    // Length of the slider in pixels.
    double m_dSliderLength;
    // True if it's a horizontal slider
    bool m_bHorizontal;
    // Pointer to pixmap of the slider
    PaintablePointer m_pSlider;
    // Pointer to pixmap of the handle
    PaintablePointer m_pHandle;
    SliderEventHandler<WSliderComposed> m_handler;
    WidgetRenderTimer m_renderTimer;

    friend class SliderEventHandler<WSliderComposed>;
};

#endif<|MERGE_RESOLUTION|>--- conflicted
+++ resolved
@@ -55,11 +55,8 @@
             Paintable::DrawMode mode,
             double scaleFactor);
     inline bool isHorizontal() const { return m_bHorizontal; };
-<<<<<<< HEAD
     virtual WidgetTooltipWatcher* createTooltipWatcher(QList<ConfigKey> configKeys) override;
-=======
     void inputActivity();
->>>>>>> 0be1a702
 
   public slots:
     void onConnectedControlChanged(double dParameter, double dValue) override;
