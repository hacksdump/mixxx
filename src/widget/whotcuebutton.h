--- conflicted
+++ resolved
@@ -17,14 +17,9 @@
 
     void setup(const QDomNode& node, const SkinContext& context) override;
 
-<<<<<<< HEAD
-    Q_PROPERTY(bool light MEMBER m_isCueColorLight);
-    Q_PROPERTY(bool dark MEMBER m_isCueColorDark);
-    Q_PROPERTY(QString type MEMBER m_type);
-=======
     Q_PROPERTY(bool light MEMBER m_bCueColorIsLight);
     Q_PROPERTY(bool dark MEMBER m_bCueColorIsDark);
->>>>>>> ca87f6a1
+    Q_PROPERTY(QString type MEMBER m_type);
 
   protected:
     void mousePressEvent(QMouseEvent* e) override;
@@ -44,15 +39,9 @@
     parented_ptr<ControlProxy> m_pCoColor;
     parented_ptr<ControlProxy> m_pCoType;
     parented_ptr<WCueMenuPopup> m_pCueMenuPopup;
-<<<<<<< HEAD
-    bool m_cueColorDimmed;
-    bool m_isCueColorLight;
-    bool m_isCueColorDark;
-    QString m_type;
-=======
     int m_cueColorDimThreshold;
     bool m_bCueColorDimmed;
     bool m_bCueColorIsLight;
     bool m_bCueColorIsDark;
->>>>>>> ca87f6a1
+    QString m_type;
 };