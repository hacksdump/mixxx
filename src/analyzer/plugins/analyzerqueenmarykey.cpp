#include <dsp/keydetection/GetKeyMode.h>

// Class header comes after library includes here since our preprocessor
// definitions interfere with qm-dsp's headers.
#include "analyzer/plugins/analyzerqueenmarykey.h"

#include "analyzer/constants.h"
#include "util/assert.h"
#include "util/math.h"

using mixxx::track::io::key::ChromaticKey;
using mixxx::track::io::key::ChromaticKey_IsValid;

namespace mixxx {
namespace {

// Tuning frequency of concert A in Hertz. Default value from VAMP plugin.
constexpr int kTuningFrequencyHertz = 440;

} // namespace

AnalyzerQueenMaryKey::AnalyzerQueenMaryKey()
        : m_currentFrame(0),
          m_prevKey(mixxx::track::io::key::INVALID) {
}

AnalyzerQueenMaryKey::~AnalyzerQueenMaryKey() {
}

bool AnalyzerQueenMaryKey::initialize(int samplerate) {
    m_prevKey = mixxx::track::io::key::INVALID;
    m_resultKeys.clear();
    m_currentFrame = 0;

    struct Config {
        double sampleRate;
        float tuningFrequency;
        double hpcpAverage;
        double medianAverage;
        int frameOverlapFactor; // 1 = none (default, fast, but means
                                // we skip a fair bit of input data);
                                // 8 = normal chroma overlap
        int decimationFactor;

        Config(double _sampleRate, float _tuningFrequency) :
            sampleRate(_sampleRate),
            tuningFrequency(_tuningFrequency),
            hpcpAverage(10),
            medianAverage(10),
            frameOverlapFactor(1),
            decimationFactor(8) {
        }
    };

    GetKeyMode::Config config(samplerate, kTuningFrequencyHertz);
    m_pKeyMode = std::make_unique<GetKeyMode>(config);
    size_t windowSize = m_pKeyMode->getBlockSize();
    size_t stepSize = m_pKeyMode->getHopSize();

    return m_helper.initialize(
            windowSize, stepSize, [this](double* pWindow, size_t) {
                int iKey = m_pKeyMode->process(pWindow);

                VERIFY_OR_DEBUG_ASSERT(ChromaticKey_IsValid(iKey)) {
                    qWarning() << "No valid key detected in analyzed window:" << iKey;
                    return false;
                }
                const auto key = static_cast<ChromaticKey>(iKey);
                if (key != m_prevKey) {
                    // TODO(rryan) reserve?
                    m_resultKeys.push_back(qMakePair(
                            key, static_cast<double>(m_currentFrame)));
                    m_prevKey = key;
                }
                return true;
            });
}

bool AnalyzerQueenMaryKey::processSamples(const CSAMPLE* pIn, const int iLen) {
    DEBUG_ASSERT(iLen % kAnalysisChannels == 0);
    if (!m_pKeyMode) {
        return false;
    }

    const size_t numInputFrames = iLen / kAnalysisChannels;
    m_currentFrame += numInputFrames;
    return m_helper.processStereoSamples(pIn, iLen);
}

bool AnalyzerQueenMaryKey::finalize() {
<<<<<<< HEAD
    QMutexLocker locked(&s_mutex);
=======
    // TODO(rryan) do we need a flush?
>>>>>>> 9b3c3019
    m_helper.finalize();
    m_pKeyMode.reset();
    return true;
}

} // namespace mixxx<|MERGE_RESOLUTION|>--- conflicted
+++ resolved
@@ -88,11 +88,6 @@
 }
 
 bool AnalyzerQueenMaryKey::finalize() {
-<<<<<<< HEAD
-    QMutexLocker locked(&s_mutex);
-=======
-    // TODO(rryan) do we need a flush?
->>>>>>> 9b3c3019
     m_helper.finalize();
     m_pKeyMode.reset();
     return true;
