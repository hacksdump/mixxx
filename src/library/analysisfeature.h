--- conflicted
+++ resolved
@@ -13,7 +13,6 @@
 #include <QList>
 
 #include "library/libraryfeature.h"
-#include "preferences/beatdetectionsettings.h"
 #include "library/dlganalysis.h"
 #include "library/treeitemmodel.h"
 #include "analyzer/trackanalysisscheduler.h"
@@ -69,18 +68,8 @@
     Library* m_library;
 
     UserSettingsPointer m_pConfig;
-<<<<<<< HEAD
-    BeatDetectionSettings m_bpmSettings;
-    Library* m_pLibrary;
-    mixxx::DbConnectionPoolPtr m_pDbConnectionPool;
-    TrackCollection* m_pTrackCollection;
-    AnalyzerQueue* m_pAnalyzerQueue;
-    // Used to temporarily enable BPM detection in the prefs before we analyse
-    bool m_bOldBpmEnabled;
-=======
     TrackAnalysisScheduler::Pointer m_pTrackAnalysisScheduler;
 
->>>>>>> b9c9b7f3
     // The title returned by title()
     QVariant m_Title;
     TreeItemModel m_childModel;
