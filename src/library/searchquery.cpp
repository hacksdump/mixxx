#include <QtDebug>

#include "library/searchquery.h"

#include "library/queryutil.h"
#include "track/keyutils.h"
#include "library/dao/trackschema.h"
#include "library/crate/crateschema.h"
#include "util/db/sqllikewildcards.h"


QVariant getTrackValueForColumn(const TrackPointer& pTrack, const QString& column) {
    if (column == LIBRARYTABLE_ARTIST) {
        return pTrack->getArtist();
    } else if (column == LIBRARYTABLE_TITLE) {
        return pTrack->getTitle();
    } else if (column == LIBRARYTABLE_ALBUM) {
        return pTrack->getAlbum();
    } else if (column == LIBRARYTABLE_ALBUMARTIST) {
        return pTrack->getAlbumArtist();
    } else if (column == LIBRARYTABLE_YEAR) {
        return pTrack->getYear();
    } else if (column == LIBRARYTABLE_DATETIMEADDED) {
        return pTrack->getDateAdded();
    } else if (column == LIBRARYTABLE_GENRE) {
        return pTrack->getGenre();
    } else if (column == LIBRARYTABLE_COMPOSER) {
        return pTrack->getComposer();
    } else if (column == LIBRARYTABLE_GROUPING) {
        return pTrack->getGrouping();
    } else if (column == LIBRARYTABLE_FILETYPE) {
        return pTrack->getType();
    } else if (column == LIBRARYTABLE_TRACKNUMBER) {
        return pTrack->getTrackNumber();
    } else if (column == LIBRARYTABLE_LOCATION) {
        return QDir::toNativeSeparators(pTrack->getLocation());
    } else if (column == LIBRARYTABLE_COMMENT) {
        return pTrack->getComment();
    } else if (column == LIBRARYTABLE_DURATION) {
        return pTrack->getDuration();
    } else if (column == LIBRARYTABLE_BITRATE) {
        return pTrack->getBitrate();
    } else if (column == LIBRARYTABLE_BPM) {
        return pTrack->getBpm();
    } else if (column == LIBRARYTABLE_PLAYED) {
        return pTrack->getPlayCounter().isPlayed();
    } else if (column == LIBRARYTABLE_TIMESPLAYED) {
        return pTrack->getPlayCounter().getTimesPlayed();
    } else if (column == LIBRARYTABLE_RATING) {
        return pTrack->getRating();
    } else if (column == LIBRARYTABLE_KEY) {
        return pTrack->getKeyText();
    } else if (column == LIBRARYTABLE_KEY_ID) {
        return static_cast<int>(pTrack->getKey());
    } else if (column == LIBRARYTABLE_BPM_LOCK) {
        return pTrack->isBpmLocked();
    }

    return QVariant();
}

//static
QString QueryNode::concatSqlClauses(
        const QStringList& sqlClauses, const QString& sqlConcatOp) {
    switch (sqlClauses.size()) {
    case 0:
        return QString();
    case 1:
        return sqlClauses.front();
    default:
        // The component terms need to be wrapped into parentheses,
        // but the whole expression does not. The composite node is
        // always responsible for proper wrapping into parentheses!
        return "(" % sqlClauses.join(") " % sqlConcatOp % " (") % ")";
    }
}

bool AndNode::match(const TrackPointer& pTrack) const {
    for (const auto& pNode: m_nodes) {
        if (!pNode->match(pTrack)) {
            return false;
        }
    }
    // An empty AND node always evaluates to true! This
    // is consistent with the generated SQL query.
    return true;
}

QString AndNode::toSql() const {
    QStringList queryFragments;
    queryFragments.reserve(m_nodes.size());
    for (const auto& pNode: m_nodes) {
        QString sql = pNode->toSql();
        if (!sql.isEmpty()) {
            queryFragments << sql;
        }
    }
    return concatSqlClauses(queryFragments, "AND");
}

bool OrNode::match(const TrackPointer& pTrack) const {
    // An empty OR node would always evaluate to false
    // which is inconsistent with the generated SQL query!
    VERIFY_OR_DEBUG_ASSERT(!m_nodes.empty()) {
        // Evaluate to true even if the correct choice would
        // be false to keep the evaluation consistent with
        // the generated SQL query.
        return true;
    }
    for (const auto& pNode: m_nodes) {
        if (pNode->match(pTrack)) {
            return true;
        }
    }
    return false;
}

QString OrNode::toSql() const {
    QStringList queryFragments;
    queryFragments.reserve(m_nodes.size());
    for (const auto& pNode: m_nodes) {
        QString sql = pNode->toSql();
        if (!sql.isEmpty()) {
            queryFragments << sql;
        }
    }
    return concatSqlClauses(queryFragments, "OR");
}

bool NotNode::match(const TrackPointer& pTrack) const {
    return !m_pNode->match(pTrack);
}

QString NotNode::toSql() const {
    QString sql(m_pNode->toSql());
    if (sql.isEmpty()) {
        return QString();
    } else {
        // The component term needs to be wrapped into parentheses,
        // but the whole expression does not. The composite node is
        // always responsible for proper wrapping into parentheses!
        return "NOT (" % sql % ")";
    }
}

bool TextFilterNode::match(const TrackPointer& pTrack) const {
    for (const auto& sqlColumn: m_sqlColumns) {
        QVariant value = getTrackValueForColumn(pTrack, sqlColumn);
        if (!value.isValid() || !value.canConvert(QMetaType::QString)) {
            continue;
        }

        if (value.toString().contains(m_argument, Qt::CaseInsensitive)) {
            return true;
        }
    }
    return false;
}

QString TextFilterNode::toSql() const {
    FieldEscaper escaper(m_database);
    QString escapedArgument = escaper.escapeString(kSqlLikeMatchAll + m_argument + kSqlLikeMatchAll);

    QStringList searchClauses;
    for (const auto& sqlColumn: m_sqlColumns) {
        searchClauses << QString("%1 LIKE %2").arg(sqlColumn, escapedArgument);
    }
    return concatSqlClauses(searchClauses, "OR");
}

bool NullOrEmptyTextFilterNode::match(const TrackPointer& pTrack) const {
    if (!m_sqlColumns.isEmpty()) {
        // only use the major column
        QVariant value = getTrackValueForColumn(pTrack, m_sqlColumns.first());
        if (!value.isValid() || !qVariantCanConvert<QString>(value)) {
            return true;
        }
        return value.toString().isEmpty();
    }
    return false;
}

QString NullOrEmptyTextFilterNode::toSql() const {
    if (!m_sqlColumns.isEmpty()) {
        // only use the major column
        return QString("%1 IS NULL OR %1 IS ''").arg(m_sqlColumns.first());
    }
    return QString();
}

CrateFilterNode::CrateFilterNode(const CrateStorage* pCrateStorage,
                                 const QString& crateNameLike)
    : m_pCrateStorage(pCrateStorage),
      m_crateNameLike(crateNameLike),
      m_matchInitialized(false) {
}

bool CrateFilterNode::match(const TrackPointer& pTrack) const {
    if (!m_matchInitialized) {
        CrateTrackSelectResult crateTracks(
             m_pCrateStorage->selectTracksSortedByCrateNameLike(m_crateNameLike));

        while (crateTracks.next()) {
            m_matchingTrackIds.push_back(crateTracks.trackId());
        }

        m_matchInitialized = true;
    }

    return std::binary_search(m_matchingTrackIds.begin(), m_matchingTrackIds.end(), pTrack->getId());
}

QString CrateFilterNode::toSql() const {
    return QString("id IN (%1)").arg(
            m_pCrateStorage->formatQueryForTrackIdsByCrateNameLike(m_crateNameLike));
}


NoCrateFilterNode::NoCrateFilterNode(const CrateStorage* pCrateStorage)
    : m_pCrateStorage(pCrateStorage),
      m_matchInitialized(false) {
}

bool NoCrateFilterNode::match(const TrackPointer& pTrack) const {
    if (!m_matchInitialized) {
        TrackSelectResult tracks(
                m_pCrateStorage->selectAllTracksSorted());

        while (tracks.next()) {
            m_matchingTrackIds.push_back(tracks.trackId());
        }

        m_matchInitialized = true;
    }

    return !std::binary_search(m_matchingTrackIds.begin(), m_matchingTrackIds.end(), pTrack->getId());
}

QString NoCrateFilterNode::toSql() const {
    return QString("%1 NOT IN (%2)").arg(
            CRATETABLE_ID,
            CrateStorage::formatQueryForTrackIdsWithCrate());
}

NumericFilterNode::NumericFilterNode(const QStringList& sqlColumns)
        : m_sqlColumns(sqlColumns),
          m_bOperatorQuery(false),
          m_bNullQuery(false),
          m_operator("="),
          m_dOperatorArgument(0.0),
          m_bRangeQuery(false),
          m_dRangeLow(0.0),
          m_dRangeHigh(0.0) {
}

NumericFilterNode::NumericFilterNode(
        const QStringList& sqlColumns, const QString& argument)
        : NumericFilterNode(sqlColumns) {
    init(argument);
}

void NumericFilterNode::init(QString argument) {
    if (argument == kMissingFieldSearchTerm) {
        m_bNullQuery = true;
        return;
    }

    QRegExp operatorMatcher("^(>|>=|=|<|<=)(.*)$");
    if (operatorMatcher.indexIn(argument) != -1) {
        m_operator = operatorMatcher.cap(1);
        argument = operatorMatcher.cap(2);
    }

    bool parsed = false;
    // Try to convert to see if it parses.
    m_dOperatorArgument = parse(argument, &parsed);
    if (parsed) {
        m_bOperatorQuery = true;
    }

    QStringList rangeArgs = argument.split("-");
    if (rangeArgs.length() == 2) {
        bool lowOk = false;
        m_dRangeLow = parse(rangeArgs[0], &lowOk);
        bool highOk = false;
        m_dRangeHigh = parse(rangeArgs[1], &highOk);

        if (lowOk && highOk && m_dRangeLow <= m_dRangeHigh) {
            m_bRangeQuery = true;
        }
    }
}

double NumericFilterNode::parse(const QString& arg, bool *ok) {
    return arg.toDouble(ok);
}

bool NumericFilterNode::match(const TrackPointer& pTrack) const {
    for (const auto& sqlColumn: m_sqlColumns) {
        QVariant value = getTrackValueForColumn(pTrack, sqlColumn);
<<<<<<< HEAD
        if (!value.isValid() || !qVariantCanConvert<double>(value)) {
            if (m_bNullQuery) {
                return true;
            }
=======
        if (!value.isValid() || !value.canConvert(QMetaType::Double)) {
>>>>>>> e15e8766
            continue;
        }

        double dValue = value.toDouble();
        if (m_bOperatorQuery) {
            if ((m_operator == "=" && dValue == m_dOperatorArgument) ||
                (m_operator == "<" && dValue < m_dOperatorArgument) ||
                (m_operator == ">" && dValue > m_dOperatorArgument) ||
                (m_operator == "<=" && dValue <= m_dOperatorArgument) ||
                (m_operator == ">=" && dValue >= m_dOperatorArgument)) {
                return true;
            }
        } else if (m_bRangeQuery && dValue >= m_dRangeLow &&
                   dValue <= m_dRangeHigh) {
            return true;
        }
    }
    return false;
}

QString NumericFilterNode::toSql() const {
    if (m_bNullQuery) {
        for (const auto& sqlColumn: m_sqlColumns) {
            // only use the major column
            return QString("%1 IS NULL").arg(sqlColumn);
        }
        return QString();
    }

    if (m_bOperatorQuery) {
        QStringList searchClauses;
        for (const auto& sqlColumn: m_sqlColumns) {
            searchClauses << QString("%1 %2 %3").arg(
                sqlColumn, m_operator, QString::number(m_dOperatorArgument));
        }
        return concatSqlClauses(searchClauses, "OR");
    }

    if (m_bRangeQuery) {
        QStringList searchClauses;
        for (const auto& sqlColumn: m_sqlColumns) {
            QStringList rangeClauses;
            rangeClauses << QString("%1 >= %2").arg(
                    sqlColumn, QString::number(m_dRangeLow));
            rangeClauses << QString("%1 <= %2").arg(
                    sqlColumn, QString::number(m_dRangeHigh));
            searchClauses << concatSqlClauses(rangeClauses, "AND");
        }
        return concatSqlClauses(searchClauses, "OR");
    }

    return QString();
}

DurationFilterNode::DurationFilterNode(
        const QStringList& sqlColumns, const QString& argument)
        : NumericFilterNode(sqlColumns) {
    // init() has to be called from this class directly to invoke
    // the implementation of this and not that of the base class!
    init(argument);
}

double DurationFilterNode::parse(const QString& arg, bool* ok) {
    QRegExp regex("^(\\d*)(m|:)?([0-6]?\\d)?s?$");
    if (regex.indexIn(arg) == -1) {
        *ok = false;
        return 0;
    }

    // You can check that the minutes are parsed to entry 2 of the list and the
    // seconds are in the 4th entry. If you don't believe me or this doesn't
    // work anymore because we changed our Qt version just have a look at caps.
    // -- (kain88, Aug 2014)
    QStringList caps = regex.capturedTexts();
    double m = 0;
    double s = 0;
    // if only a number is entered parse as seconds
    if (caps.at(3).isEmpty() && caps.at(2).isEmpty()) {
        s = caps.at(1).toDouble(ok);
    } else {
        m = caps.at(1).toDouble(ok);
        s = caps.at(3).toDouble();
    }

    if (!*ok) {
        return 0;
    }

    *ok = true;
    return 60 * m + s;
}

KeyFilterNode::KeyFilterNode(mixxx::track::io::key::ChromaticKey key,
                             bool fuzzy) {
    if (fuzzy) {
        m_matchKeys = KeyUtils::getCompatibleKeys(key);
    } else {
        m_matchKeys.push_back(key);
    }
}

bool KeyFilterNode::match(const TrackPointer& pTrack) const {
    return m_matchKeys.contains(pTrack->getKey());
}

QString KeyFilterNode::toSql() const {
    QStringList searchClauses;
    for (const auto& matchKey: m_matchKeys) {
        searchClauses << QString("key_id IS %1").arg(QString::number(matchKey));
    }
    return concatSqlClauses(searchClauses, "OR");
}<|MERGE_RESOLUTION|>--- conflicted
+++ resolved
@@ -298,14 +298,10 @@
 bool NumericFilterNode::match(const TrackPointer& pTrack) const {
     for (const auto& sqlColumn: m_sqlColumns) {
         QVariant value = getTrackValueForColumn(pTrack, sqlColumn);
-<<<<<<< HEAD
-        if (!value.isValid() || !qVariantCanConvert<double>(value)) {
+        if (!value.isValid() || !value.canConvert(QMetaType::Double)) {
             if (m_bNullQuery) {
                 return true;
             }
-=======
-        if (!value.isValid() || !value.canConvert(QMetaType::Double)) {
->>>>>>> e15e8766
             continue;
         }
 
