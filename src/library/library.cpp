--- conflicted
+++ resolved
@@ -217,15 +217,6 @@
 void Library::onSkinLoadFinished() {
     // Enable the default selection when a new skin is loaded.
     m_pSidebarModel->activateDefaultSelection();
-<<<<<<< HEAD
-}
-
-QList<TrackPointer> Library::getTracksToAutoLoad() {
-#ifdef __PROMO__
-    if (m_pPromoTracksFeature)
-        return m_pPromoTracksFeature->getTracksToAutoLoad();
-#endif
-    return QList<TrackPointer>();
 }
 
 void Library::slotRequestAddDir(QString dir) {
@@ -280,6 +271,4 @@
 
 QStringList Library::getDirs(){
     return m_pTrackCollection->getDirectoryDAO().getDirs();
-=======
->>>>>>> 481c43d1
 }