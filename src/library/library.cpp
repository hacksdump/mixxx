// library.cpp
// Created 8/23/2009 by RJ Ryan (rryan@mit.edu)

#include <QDebug>
#include <QDir>
#include <QItemSelectionModel>
#include <QMessageBox>
#include <QTranslator>

#include "controllers/keyboard/keyboardeventfilter.h"

#include "library/features/analysis/analysisfeature.h"
#include "library/features/autodj/autodjfeature.h"
#include "library/features/banshee/bansheefeature.h"
#include "library/features/browse/browsefeature.h"
#include "library/features/crates/cratefeature.h"
#include "library/features/history/historyfeature.h"
#include "library/features/itunes/itunesfeature.h"
#include "library/features/maintenance/maintenancefeature.h"
#include "library/features/mixxxlibrary/mixxxlibraryfeature.h"
#include "library/features/playlist/playlistfeature.h"
#include "library/features/recording/recordingfeature.h"
#include "library/features/rhythmbox/rhythmboxfeature.h"
#include "library/features/traktor/traktorfeature.h"

#include "library/library_preferences.h"
#include "library/librarycontrol.h"
#include "library/libraryfeature.h"
#include "library/librarypanemanager.h"
#include "library/librarysidebarexpandedmanager.h"
#include "library/librarytablemodel.h"
#include "library/trackcollection.h"
#include "library/trackmodel.h"
#include "library/queryutil.h"
#include "mixer/playermanager.h"
#include "util/assert.h"
#include "util/sandbox.h"

#include "widget/wbuttonbar.h"
#include "widget/wfeatureclickbutton.h"

#include "library/library.h"

// The default row height of the library.
const int Library::kDefaultRowHeightPx = 20;

Library::Library(UserSettingsPointer pConfig,
                 PlayerManagerInterface* pPlayerManager,
                 RecordingManager* pRecordingManager) :
        m_pConfig(pConfig),
        m_pTrackCollection(new TrackCollection(pConfig)),
        m_pLibraryControl(new LibraryControl(this)),
        m_pRecordingManager(pRecordingManager),
        m_scanner(m_pTrackCollection, pConfig),
        m_pSidebarExpanded(nullptr),
        m_hoveredFeature(nullptr),
        m_focusedFeature(nullptr),
        m_focusedPaneId(-1),
        m_preselectedPane(-1),
        m_previewPreselectedPane(-1) {
    qRegisterMetaType<Library::RemovalType>("Library::RemovalType");

    m_pKeyNotation.reset(new ControlObject(ConfigKey("[Library]", "key_notation")));

    connect(&m_scanner, SIGNAL(scanStarted()),
            this, SIGNAL(scanStarted()));
    connect(&m_scanner, SIGNAL(scanFinished()),
            this, SIGNAL(scanFinished()));
    // Refresh the library models when the library (re)scan is finished.
    connect(&m_scanner, SIGNAL(scanFinished()),
            this, SLOT(slotRefreshLibraryModels()));
<<<<<<< HEAD
    
    createTrackCache();
    createFeatures(pConfig, pPlayerManager);
=======

    // TODO(rryan) -- turn this construction / adding of features into a static
    // method or something -- CreateDefaultLibrary
    m_pMixxxLibraryFeature = new MixxxLibraryFeature(this, m_pTrackCollection,m_pConfig);
    addFeature(m_pMixxxLibraryFeature);

    addFeature(new AutoDJFeature(this, pConfig, pPlayerManager, m_pTrackCollection));
    m_pPlaylistFeature = new PlaylistFeature(this, m_pTrackCollection, m_pConfig);
    addFeature(m_pPlaylistFeature);
    m_pCrateFeature = new CrateFeature(this, m_pTrackCollection, m_pConfig);
    addFeature(m_pCrateFeature);
    BrowseFeature* browseFeature = new BrowseFeature(
        this, pConfig, m_pTrackCollection, m_pRecordingManager);
    connect(browseFeature, SIGNAL(scanLibrary()),
            &m_scanner, SLOT(scan()));
    connect(&m_scanner, SIGNAL(scanStarted()),
            browseFeature, SLOT(slotLibraryScanStarted()));
    connect(&m_scanner, SIGNAL(scanFinished()),
            browseFeature, SLOT(slotLibraryScanFinished()));

    addFeature(browseFeature);
    addFeature(new RecordingFeature(this, pConfig, m_pTrackCollection, m_pRecordingManager));
    addFeature(new SetlogFeature(this, pConfig, m_pTrackCollection));
    m_pAnalysisFeature = new AnalysisFeature(this, pConfig, m_pTrackCollection);
    connect(m_pPlaylistFeature, SIGNAL(analyzeTracks(QList<TrackId>)),
            m_pAnalysisFeature, SLOT(analyzeTracks(QList<TrackId>)));
    connect(m_pCrateFeature, SIGNAL(analyzeTracks(QList<TrackId>)),
            m_pAnalysisFeature, SLOT(analyzeTracks(QList<TrackId>)));
    addFeature(m_pAnalysisFeature);
    //iTunes and Rhythmbox should be last until we no longer have an obnoxious
    //messagebox popup when you select them. (This forces you to reach for your
    //mouse or keyboard if you're using MIDI control and you scroll through them...)
    if (RhythmboxFeature::isSupported() &&
        pConfig->getValue(ConfigKey("[Library]","ShowRhythmboxLibrary"), true)) {
        addFeature(new RhythmboxFeature(this, m_pTrackCollection));
    }
    if (pConfig->getValue(ConfigKey("[Library]","ShowBansheeLibrary"), true)) {
        BansheeFeature::prepareDbPath(pConfig);
        if (BansheeFeature::isSupported()) {
            addFeature(new BansheeFeature(this, m_pTrackCollection, pConfig));
        }
    }
    if (ITunesFeature::isSupported() &&
        pConfig->getValue(ConfigKey("[Library]","ShowITunesLibrary"), true)) {
        addFeature(new ITunesFeature(this, m_pTrackCollection));
    }
    if (TraktorFeature::isSupported() &&
        pConfig->getValue(ConfigKey("[Library]","ShowTraktorLibrary"), true)) {
        addFeature(new TraktorFeature(this, m_pTrackCollection));
    }
>>>>>>> 2055c37b

    // On startup we need to check if all of the user's library folders are
    // accessible to us. If the user is using a database from <1.12.0 with
    // sandboxing then we will need them to give us permission.
    QStringList directories = m_pTrackCollection->getDirectoryDAO().getDirs();

    qDebug() << "Checking for access to user's library directories:";
    foreach (QString directoryPath, directories) {
        QFileInfo directory(directoryPath);
        bool hasAccess = Sandbox::askForAccess(directory.canonicalFilePath());
        qDebug() << "Checking for access to" << directoryPath << ":" << hasAccess;
    }

    m_iTrackTableRowHeight = m_pConfig->getValue(
            ConfigKey("[Library]", "RowHeight"), kDefaultRowHeightPx);
    QString fontStr = m_pConfig->getValueString(ConfigKey("[Library]", "Font"));
    if (!fontStr.isEmpty()) {
        m_trackTableFont.fromString(fontStr);
    } else {
        m_trackTableFont = QApplication::font();
    }
}

Library::~Library() {
    qDeleteAll(m_features);
    m_features.clear();

    delete m_pLibraryControl;
    //IMPORTANT: m_pTrackCollection gets destroyed via the QObject hierarchy somehow.
    //           Qt does it for us due to the way RJ wrote all this stuff.
    //Update:  - OR NOT! As of Dec 8, 2009, this pointer must be destroyed manually otherwise
    // we never see the TrackCollection's destructor being called... - Albert
    // Has to be deleted at last because the features holds references of it.
    delete m_pTrackCollection;
}

void Library::bindSearchBar(WSearchLineEdit* searchLine, int id) {
    // Get the value once to avoid searching again in the hash
    LibraryPaneManager* pPane = getOrCreatePane(id);
    searchLine->setTrackCollection(m_pTrackCollection);
    pPane->bindSearchBar(searchLine);
}

void Library::bindSidebarButtons(WButtonBar* sidebar) {    
    for (LibraryFeature* f : m_features) {
        WFeatureClickButton* button = sidebar->addButton(f);
        
        connect(button, SIGNAL(clicked(LibraryFeature*)),
                this, SLOT(slotActivateFeature(LibraryFeature*)));
        connect(button, SIGNAL(hoverShow(LibraryFeature*)),
                this, SLOT(slotHoverFeature(LibraryFeature*)));
        connect(button, SIGNAL(rightClicked(const QPoint&)),
                f, SLOT(onRightClick(const QPoint&)));
        connect(button, SIGNAL(hovered(LibraryFeature*)),
                this, SLOT(slotSetHoveredFeature(LibraryFeature*)));
        connect(button, SIGNAL(leaved(LibraryFeature*)),
                this, SLOT(slotResetHoveredFeature(LibraryFeature*)));
        connect(button, SIGNAL(focusIn(LibraryFeature*)),
                this, SLOT(slotSetFocusedFeature(LibraryFeature*)));
        connect(button, SIGNAL(focusOut(LibraryFeature*)),
                this, SLOT(slotResetFocusedFeature(LibraryFeature*)));
    }
}

void Library::bindPaneWidget(WLibraryPane* pPaneWidget,
                             KeyboardEventFilter* pKeyboard, int paneId) {
    
    // Get the value once to avoid searching again in the hash
    LibraryPaneManager* pPane = getOrCreatePane(paneId);
    if (pPane == nullptr) {
        return;
    }
    pPane->bindPaneWidget(pPaneWidget, pKeyboard); 
    
    // Set the current font and row height on all the WTrackTableViews that were
    // just connected to us.
    emit(setTrackTableFont(m_trackTableFont));
    emit(setTrackTableRowHeight(m_iTrackTableRowHeight));
}

void Library::bindSidebarExpanded(WBaseLibrary* expandedPane,
                                  KeyboardEventFilter* pKeyboard) {
    //qDebug() << "Library::bindSidebarExpanded";
    m_pSidebarExpanded = new LibrarySidebarExpandedManager(this);
    m_pSidebarExpanded->addFeatures(m_features);    
    m_pSidebarExpanded->bindPaneWidget(expandedPane, pKeyboard);
}

void Library::bindBreadCrumb(WLibraryBreadCrumb* pBreadCrumb, int paneId) {
    // Get the value once to avoid searching again in the hash
    LibraryPaneManager* pPane = getOrCreatePane(paneId);
    pPane->setBreadCrumb(pBreadCrumb);
}

void Library::destroyInterface() {
    m_pSidebarExpanded->deleteLater();
    m_pSidebarExpanded = nullptr;
    
    for (LibraryPaneManager* p : m_panes) {
        p->deleteLater();
    }
    
    for (LibraryFeature* f : m_features) {
        f->setFeaturePaneId(-1);
    }
    m_panes.clear();
}

LibraryView* Library::getActiveView() {
    LibraryPaneManager* pPane = m_panes.value(m_focusedPaneId);
    DEBUG_ASSERT_AND_HANDLE(pPane) {
        return nullptr;
    }
    WBaseLibrary* pPaneWidget = pPane->getPaneWidget();
    WLibraryPane* pLibrary = qobject_cast<WLibraryPane*>(pPaneWidget);
    DEBUG_ASSERT_AND_HANDLE(pLibrary) {
        return nullptr;
    }
    return pLibrary->getActiveView();
}


void Library::addFeature(LibraryFeature* feature) {
    DEBUG_ASSERT_AND_HANDLE(feature) {
        return;
    }
    m_features.append(feature);

    connect(feature, SIGNAL(loadTrack(TrackPointer)),
            this, SLOT(slotLoadTrack(TrackPointer)));
    connect(feature, SIGNAL(loadTrackToPlayer(TrackPointer, QString, bool)),
            this, SLOT(slotLoadTrackToPlayer(TrackPointer, QString, bool)));
    connect(feature, SIGNAL(enableCoverArtDisplay(bool)),
            this, SIGNAL(enableCoverArtDisplay(bool)));
    connect(feature, SIGNAL(trackSelected(TrackPointer)),
            this, SIGNAL(trackSelected(TrackPointer)));

    connect(feature, SIGNAL(hovered(LibraryFeature*)),
            this, SLOT(slotSetHoveredFeature(LibraryFeature*)));
    connect(feature, SIGNAL(leaved(LibraryFeature*)),
            this, SLOT(slotResetHoveredFeature(LibraryFeature*)));
    connect(feature, SIGNAL(focusIn(LibraryFeature*)),
            this, SLOT(slotSetFocusedFeature(LibraryFeature*)));
    connect(feature, SIGNAL(focusOut(LibraryFeature*)),
            this, SLOT(slotResetFocusedFeature(LibraryFeature*)));
}

void Library::switchToFeature(LibraryFeature* pFeature) {
    if (m_pSidebarExpanded) {
        m_pSidebarExpanded->switchToFeature(pFeature);
    }
    
    LibraryPaneManager* pPane = getPreselectedPane();
    if (pPane == nullptr) {
        // No pane is preselected so we are handling an activateChild() method
        // or similar. We only change the input focus to the feature one.
        m_focusedPaneId = pFeature->getFeaturePaneId();
        handleFocus();
        pPane = getFocusedPane();
    }
    
    pPane->switchToFeature(pFeature);
    m_preselectedPane = -1;
    handlePreselection();
}

void Library::showBreadCrumb(int paneId, TreeItem *pTree) {
    LibraryPaneManager* pPane = getOrCreatePane(paneId);
    DEBUG_ASSERT_AND_HANDLE(pPane) {
        return;
    }
    
    pPane->showBreadCrumb(pTree);
}

void Library::showBreadCrumb(int paneId, const QString &text, const QIcon &icon) {
    LibraryPaneManager* pPane = getOrCreatePane(paneId);
    DEBUG_ASSERT_AND_HANDLE(pPane) {
        return;
    }
    
    pPane->showBreadCrumb(text, icon);
}

void Library::slotLoadTrack(TrackPointer pTrack) {
    emit(loadTrack(pTrack));
}

void Library::slotLoadLocationToPlayer(QString location, QString group) {
    TrackPointer pTrack = m_pTrackCollection->getTrackDAO()
            .getOrAddTrack(location, true, NULL);
    if (pTrack) {
        emit(loadTrackToPlayer(pTrack, group));
    }
}

void Library::slotLoadTrackToPlayer(TrackPointer pTrack, QString group, bool play) {
    emit(loadTrackToPlayer(pTrack, group, play));
}

void Library::restoreSearch(int paneId, const QString& text) {
    LibraryPaneManager* pPane = getOrCreatePane(paneId);
    DEBUG_ASSERT_AND_HANDLE(pPane) {
        return;
    }
    pPane->restoreSearch(text);
}


void Library::restoreSaveButton(int paneId) {
    LibraryPaneManager* pPane = getOrCreatePane(paneId);
    DEBUG_ASSERT_AND_HANDLE(pPane) {
        return;
    }
    pPane->restoreSaveButton();
}

void Library::paneFocused(LibraryPaneManager* pPane) {
    DEBUG_ASSERT_AND_HANDLE(pPane) {
        return;
    }
    
    if (pPane != m_pSidebarExpanded) {
        m_focusedPaneId = pPane->getPaneId();
        pPane->getCurrentFeature()->setFeaturePaneId(m_focusedPaneId);
        DEBUG_ASSERT_AND_HANDLE(m_focusedPaneId != -1) {
            return;
        }
        handleFocus();
    }
    
    //qDebug() << "Library::slotPaneFocused" << m_focusedPane;
}

void Library::panePreselected(LibraryPaneManager* pPane, bool value) {
    // Since only one pane can be preselected, set the other panes as not
    // preselected
    if (value) {
        m_preselectedPane = pPane->getPaneId();
    } else if (m_preselectedPane == pPane->getPaneId()) {
        m_preselectedPane = -1;
    }
    handlePreselection();
}

int Library::getFocusedPaneId() {
    return m_focusedPaneId;
}

int Library::getPreselectedPaneId() {
    return m_preselectedPane;
}

void Library::slotRefreshLibraryModels() {
   m_pMixxxLibraryFeature->refreshLibraryModels();
   m_pAnalysisFeature->refreshLibraryModels();
}

void Library::slotCreatePlaylist() {
    m_pPlaylistFeature->slotCreatePlaylist();
}

void Library::slotCreateCrate() {
    m_pCrateFeature->slotCreateCrate();
}

void Library::onSkinLoadFinished() {
    // Enable the default selection when a new skin is loaded.
    //m_pSidebarModel->activateDefaultSelection();
    if (m_panes.size() > 0) {
        
        auto itF = m_features.begin();
        auto itP = m_panes.begin();
        bool first = true;
        
        // Assign a feature to show on each pane unless there are more panes
        // than features
        while (itP != m_panes.end() && itF != m_features.end()) {
            m_preselectedPane = itP.key();
            if (first) {
                first = false;
                // Set the first pane as saved pane to all features
                for (LibraryFeature* pFeature : m_features) {
                    pFeature->setFeaturePaneId(m_preselectedPane);
                }
            }
            
            m_savedFeatures[m_preselectedPane] = *itF;
            (*itP)->setCurrentFeature(*itF);
            
            (*itF)->setFeaturePaneId(m_preselectedPane);
            (*itF)->activate();
            
            ++itP;
            ++itF;
        }
        
        // The first pane always shows the Mixxx Library feature on start
        m_preselectedPane = m_focusedPaneId = m_panes.begin().key();
        handleFocus();
        (*m_features.begin())->setFeaturePaneId(m_preselectedPane);
        slotActivateFeature(*m_features.begin());
    }
    else {
        qDebug() << "Library::onSkinLoadFinished No Panes loaded!";
    }
}

void Library::slotRequestAddDir(QString dir) {
    // We only call this method if the user has picked a new directory via a
    // file dialog. This means the system sandboxer (if we are sandboxed) has
    // granted us permission to this folder. Create a security bookmark while we
    // have permission so that we can access the folder on future runs. We need
    // to canonicalize the path so we first wrap the directory string with a
    // QDir.
    QDir directory(dir);
    Sandbox::createSecurityToken(directory);

    if (!m_pTrackCollection->getDirectoryDAO().addDirectory(dir)) {
        QMessageBox::information(0, tr("Add Directory to Library"),
                tr("Could not add the directory to your library. Either this "
                    "directory is already in your library or you are currently "
                    "rescanning your library."));
    }
    // set at least one directory in the config file so that it will be possible
    // to downgrade from 1.12
    if (m_pConfig->getValueString(PREF_LEGACY_LIBRARY_DIR).length() < 1) {
        m_pConfig->set(PREF_LEGACY_LIBRARY_DIR, dir);
    }
}

void Library::slotRequestRemoveDir(QString dir, RemovalType removalType) {
    switch (removalType) {
        case Library::HideTracks:
            // Mark all tracks in this directory as deleted but DON'T purge them
            // in case the user re-adds them manually.
            m_pTrackCollection->getTrackDAO().markTracksAsMixxxDeleted(dir);
            break;
        case Library::PurgeTracks:
            // The user requested that we purge all metadata.
            m_pTrackCollection->getTrackDAO().purgeTracks(dir);
            break;
        case Library::LeaveTracksUnchanged:
        default:
            break;

    }

    // Remove the directory from the directory list.
    m_pTrackCollection->getDirectoryDAO().removeDirectory(dir);

    // Also update the config file if necessary so that downgrading is still
    // possible.
    QString confDir = m_pConfig->getValueString(PREF_LEGACY_LIBRARY_DIR);

    if (QDir(dir) == QDir(confDir)) {
        QStringList dirList = m_pTrackCollection->getDirectoryDAO().getDirs();
        if (!dirList.isEmpty()) {
            m_pConfig->set(PREF_LEGACY_LIBRARY_DIR, dirList.first());
        } else {
            // Save empty string so that an old version of mixxx knows it has to
            // ask for a new directory.
            m_pConfig->set(PREF_LEGACY_LIBRARY_DIR, QString());
        }
    }
}

void Library::slotRequestRelocateDir(QString oldDir, QString newDir) {
    m_pTrackCollection->relocateDirectory(oldDir, newDir);

    // also update the config file if necessary so that downgrading is still
    // possible
    QString conDir = m_pConfig->getValueString(PREF_LEGACY_LIBRARY_DIR);
    if (oldDir == conDir) {
        m_pConfig->set(PREF_LEGACY_LIBRARY_DIR, newDir);
    }
}

QStringList Library::getDirs() {
    return m_pTrackCollection->getDirectoryDAO().getDirs();
}

void Library::paneCollapsed(int paneId) {
    m_collapsedPanes.insert(paneId);
    
    // Automatically switch the focus to a non collapsed pane
    LibraryPaneManager* pPane = m_panes.value(paneId);
    if (pPane) {
        pPane->setFocused(false);
    }

    
    bool focused = false;
    for (LibraryPaneManager* pPane : m_panes) {
        int auxId = pPane->getPaneId();
        if (!m_collapsedPanes.contains(auxId) && !focused) {
            m_focusedPaneId = pPane->getPaneId();
            pPane->setFocused(true);
            focused = true;
        }
        
        // Save the current feature from all panes
        m_savedFeatures[auxId] = pPane->getCurrentFeature();
    }
}

void Library::paneUncollapsed(int paneId) {
    m_collapsedPanes.remove(paneId);
    
    // If the current shown feature in some pane is the same as the uncollapsed
    // pane feature, switch the feature from one pane to the other and set
    // instead the saved feature
    LibraryPaneManager* pPane = m_panes.value(paneId);
    if (pPane == nullptr) {
        return;
    }
    LibraryFeature* pFeature = pPane->getCurrentFeature();
    if (pFeature == nullptr) {
        return;
    }
    pFeature->setFeaturePaneId(pPane->getPaneId());
    
    for (LibraryPaneManager* pPane : m_panes) {
        int auxId = pPane->getPaneId();
        if (auxId != paneId && pFeature == pPane->getCurrentFeature()) {
            LibraryFeature* pSaved = m_savedFeatures[auxId];
            pPane->switchToFeature(pSaved);
            pSaved->setFeaturePaneId(auxId);
            pSaved->activate();
        }
    }    
}

void Library::slotActivateFeature(LibraryFeature* pFeature) {
    int selectedPane = m_preselectedPane;
    if (selectedPane  < 0) {
        // No pane is preselected, use the saved pane instead
        selectedPane  = pFeature->getFeaturePaneId();
    }
    
    bool featureActivated = false;
    LibraryPaneManager* pSelectedPane = m_panes.value(selectedPane);
    if (pSelectedPane) {
        pFeature->setFeaturePaneId(selectedPane);

        if (pSelectedPane->getCurrentFeature() != pFeature) {
            pSelectedPane->setCurrentFeature(pFeature);
            pFeature->activate();
            featureActivated = true;
        }
    }
    
    if (!featureActivated) {
        // Feature already in a pane, we need only switch the SidebarExpanded
        if (m_pSidebarExpanded) {
            m_pSidebarExpanded->switchToFeature(pFeature);
        }
    }
    m_preselectedPane = -1;
    handlePreselection();
}

void Library::slotHoverFeature(LibraryFeature *pFeature) {
    // This function only changes the sidebar expanded to allow dropping items
    // directly in some features sidebar panes
    if (m_pSidebarExpanded) {
        m_pSidebarExpanded->switchToFeature(pFeature);
    }
}

void Library::slotSetTrackTableFont(const QFont& font) {
    m_trackTableFont = font;
    emit(setTrackTableFont(font));
}

void Library::slotSetTrackTableRowHeight(int rowHeight) {
    m_iTrackTableRowHeight = rowHeight;
    emit(setTrackTableRowHeight(rowHeight));
}

void Library::slotSetHoveredFeature(LibraryFeature* pFeature) {
    m_hoveredFeature = pFeature;
    m_previewPreselectedPane = pFeature->getFeaturePaneId();
    handlePreselection();
}

void Library::slotResetHoveredFeature(LibraryFeature* pFeature) {
    if (pFeature == m_hoveredFeature) {
        if (m_focusedFeature) {
            m_previewPreselectedPane = m_focusedFeature->getFeaturePaneId();
        } else {
            m_previewPreselectedPane = -1;
        }
        m_hoveredFeature = nullptr;
    }
    handlePreselection();
}

void Library::slotSetFocusedFeature(LibraryFeature* pFeature) {
    m_focusedFeature = pFeature;
    m_previewPreselectedPane = pFeature->getFeaturePaneId();
    handlePreselection();
}

void Library::slotResetFocusedFeature(LibraryFeature* pFeature) {
    if (pFeature == m_focusedFeature) {
        if (m_hoveredFeature) {
            m_previewPreselectedPane = m_hoveredFeature->getFeaturePaneId();
        } else {
            m_previewPreselectedPane = -1;
        }
        m_hoveredFeature = nullptr;
    }
    handlePreselection();
}

LibraryPaneManager* Library::getOrCreatePane(int paneId) {
    //qDebug() << "Library::createPane" << id;
    // Get the value once to avoid searching again in the hash
    LibraryPaneManager* pPane = m_panes.value(paneId);
    if (pPane) {
        return pPane;
    }
    
    // The paneId must be non negative
    DEBUG_ASSERT_AND_HANDLE(paneId >= 0) {
        return nullptr;
    }
    
    // Create a new pane only if there are more features than panes
    if (m_panes.size() >= m_features.size()) {
        qWarning() << "Library: there are more panes declared than features";
        return nullptr;
    }
    
    pPane = new LibraryPaneManager(paneId, this);
    pPane->addFeatures(m_features);
    m_panes.insert(paneId, pPane);
    
    m_focusedPaneId = paneId;
    return pPane;
}

LibraryPaneManager* Library::getFocusedPane() {
    //qDebug() << "Focused" << m_focusedPane;
    return m_panes.value(m_focusedPaneId);
}

LibraryPaneManager* Library::getPreselectedPane() {
    return m_panes.value(m_preselectedPane);
}

void Library::createTrackCache() {
    QStringList columns;
    columns << "library." + LIBRARYTABLE_ID
            << "library." + LIBRARYTABLE_PLAYED
            << "library." + LIBRARYTABLE_TIMESPLAYED
            //has to be up here otherwise Played and TimesPlayed are not show
            << "library." + LIBRARYTABLE_ALBUMARTIST
            << "library." + LIBRARYTABLE_ALBUM
            << "library." + LIBRARYTABLE_ARTIST
            << "library." + LIBRARYTABLE_TITLE
            << "library." + LIBRARYTABLE_YEAR
            << "library." + LIBRARYTABLE_RATING
            << "library." + LIBRARYTABLE_GENRE
            << "library." + LIBRARYTABLE_COMPOSER
            << "library." + LIBRARYTABLE_GROUPING
            << "library." + LIBRARYTABLE_TRACKNUMBER
            << "library." + LIBRARYTABLE_KEY
            << "library." + LIBRARYTABLE_KEY_ID
            << "library." + LIBRARYTABLE_BPM
            << "library." + LIBRARYTABLE_BPM_LOCK
            << "library." + LIBRARYTABLE_DURATION
            << "library." + LIBRARYTABLE_BITRATE
            << "library." + LIBRARYTABLE_REPLAYGAIN
            << "library." + LIBRARYTABLE_FILETYPE
            << "library." + LIBRARYTABLE_DATETIMEADDED
            << "track_locations.location"
            << "track_locations.fs_deleted"
            << "track_locations.directory"
            << "library." + LIBRARYTABLE_COMMENT
            << "library." + LIBRARYTABLE_MIXXXDELETED
            << "library." + LIBRARYTABLE_COVERART_SOURCE
            << "library." + LIBRARYTABLE_COVERART_TYPE
            << "library." + LIBRARYTABLE_COVERART_LOCATION
            << "library." + LIBRARYTABLE_COVERART_HASH;

    QSqlQuery query(m_pTrackCollection->getDatabase());
    QString tableName = "library_cache_view";
    QString queryString = QString(
        "CREATE TEMPORARY VIEW IF NOT EXISTS %1 AS "
        "SELECT %2 FROM library "
        "INNER JOIN track_locations ON library.location = track_locations.id")
            .arg(tableName, columns.join(","));
    qDebug() << queryString;
    query.prepare(queryString);
    if (!query.exec()) {
        LOG_FAILED_QUERY(query);
    }

    // Strip out library. and track_locations.
    for (QStringList::iterator it = columns.begin();
         it != columns.end(); ++it) {
        if (it->startsWith("library.")) {
            *it = it->replace("library.", "");
        } else if (it->startsWith("track_locations.")) {
            *it = it->replace("track_locations.", "");
        }
    }

    QSharedPointer<BaseTrackCache> pBaseTrackCache(new BaseTrackCache(
			m_pTrackCollection, tableName, LIBRARYTABLE_ID, columns, true));

    m_pTrackCollection->setTrackSource(pBaseTrackCache);
}



void Library::createFeatures(UserSettingsPointer pConfig,
                             PlayerManagerInterface* pPlayerManager) {
    m_pMixxxLibraryFeature = new MixxxLibraryFeature(
            pConfig, this, this, m_pTrackCollection);
    addFeature(m_pMixxxLibraryFeature);

    addFeature(new AutoDJFeature(
            pConfig, this, this, pPlayerManager, m_pTrackCollection));
    
    m_pPlaylistFeature = new PlaylistFeature(
            pConfig, this, this, m_pTrackCollection);
    addFeature(m_pPlaylistFeature);
    
    m_pCrateFeature = new CrateFeature(
            pConfig, this, this, m_pTrackCollection);
    addFeature(m_pCrateFeature);
    
    BrowseFeature* browseFeature = new BrowseFeature(
			pConfig, this, this, m_pTrackCollection, m_pRecordingManager);
    connect(browseFeature, SIGNAL(scanLibrary()),
            &m_scanner, SLOT(scan()));
    connect(&m_scanner, SIGNAL(scanStarted()),
            browseFeature, SLOT(slotLibraryScanStarted()));
    connect(&m_scanner, SIGNAL(scanFinished()),
            browseFeature, SLOT(slotLibraryScanFinished()));
    addFeature(browseFeature);

    addFeature(new RecordingFeature(
			pConfig, this, this, m_pTrackCollection, m_pRecordingManager));
    
    addFeature(new HistoryFeature(pConfig, this, this, m_pTrackCollection));
    
    m_pAnalysisFeature = new AnalysisFeature(
			pConfig, this, m_pTrackCollection, this);
    connect(m_pPlaylistFeature, SIGNAL(analyzeTracks(QList<TrackId>)),
            m_pAnalysisFeature, SLOT(analyzeTracks(QList<TrackId>)));
    connect(m_pCrateFeature, SIGNAL(analyzeTracks(QList<TrackId>)),
            m_pAnalysisFeature, SLOT(analyzeTracks(QList<TrackId>)));
    addFeature(m_pAnalysisFeature);
    
    //iTunes and Rhythmbox should be last until we no longer have an obnoxious
    //messagebox popup when you select them. (This forces you to reach for your
    //mouse or keyboard if you're using MIDI control and you scroll through them...)
    if (RhythmboxFeature::isSupported() &&
        pConfig->getValueString(ConfigKey("[Library]","ShowRhythmboxLibrary"),"1").toInt()) {
        addFeature(new RhythmboxFeature(pConfig, this, this, m_pTrackCollection));
    }

    if (pConfig->getValueString(ConfigKey("[Library]","ShowBansheeLibrary"),"1").toInt()) {
        BansheeFeature::prepareDbPath(pConfig);
        if (BansheeFeature::isSupported()) {
            addFeature(new BansheeFeature(pConfig, this, this, m_pTrackCollection));
        }
    }
    if (ITunesFeature::isSupported() &&
        pConfig->getValueString(ConfigKey("[Library]","ShowITunesLibrary"),"1").toInt()) {
        addFeature(new ITunesFeature(pConfig, this, this, m_pTrackCollection));
    }
    if (TraktorFeature::isSupported() &&
        pConfig->getValueString(ConfigKey("[Library]","ShowTraktorLibrary"),"1").toInt()) {
        addFeature(new TraktorFeature(pConfig, this, this, m_pTrackCollection));
    }
    
    addFeature(new MaintenanceFeature(pConfig, this, this, m_pTrackCollection));
}

void Library::handleFocus() {
    // Changes the visual focus effect, removes the existing one and adds the
    // new focus
    for (LibraryPaneManager* pPane : m_panes) {
        pPane->setFocused(false);
    }
    LibraryPaneManager* pFocusPane = m_panes.value(m_focusedPaneId);
    if (pFocusPane) {
        pFocusPane->setFocused(true);
    }
}

void Library::handlePreselection() {
    for (LibraryPaneManager* pPane : m_panes) {
        pPane->setPreselected(false);
        pPane->setPreviewed(false);
    }
    LibraryPaneManager* pSelectedPane = m_panes.value(m_preselectedPane);
    if (pSelectedPane) {
        pSelectedPane->setPreselected(true);
    } else {
        pSelectedPane = m_panes.value(m_previewPreselectedPane);
        if (pSelectedPane) {
            pSelectedPane->setPreviewed(true);
        }
    }
}

void Library::focusSearch() {
    LibraryPaneManager* pFocusPane = m_panes.value(m_focusedPaneId);
    if (pFocusPane == nullptr) return;
    bool ok = pFocusPane->focusSearch();
    if (ok) return;
    for (LibraryPaneManager* pPane : m_panes) {
        if (pPane == nullptr) continue;
        ok = pPane->focusSearch();
        if (ok) break;
    }
}
<|MERGE_RESOLUTION|>--- conflicted
+++ resolved
@@ -69,62 +69,9 @@
     // Refresh the library models when the library (re)scan is finished.
     connect(&m_scanner, SIGNAL(scanFinished()),
             this, SLOT(slotRefreshLibraryModels()));
-<<<<<<< HEAD
     
     createTrackCache();
     createFeatures(pConfig, pPlayerManager);
-=======
-
-    // TODO(rryan) -- turn this construction / adding of features into a static
-    // method or something -- CreateDefaultLibrary
-    m_pMixxxLibraryFeature = new MixxxLibraryFeature(this, m_pTrackCollection,m_pConfig);
-    addFeature(m_pMixxxLibraryFeature);
-
-    addFeature(new AutoDJFeature(this, pConfig, pPlayerManager, m_pTrackCollection));
-    m_pPlaylistFeature = new PlaylistFeature(this, m_pTrackCollection, m_pConfig);
-    addFeature(m_pPlaylistFeature);
-    m_pCrateFeature = new CrateFeature(this, m_pTrackCollection, m_pConfig);
-    addFeature(m_pCrateFeature);
-    BrowseFeature* browseFeature = new BrowseFeature(
-        this, pConfig, m_pTrackCollection, m_pRecordingManager);
-    connect(browseFeature, SIGNAL(scanLibrary()),
-            &m_scanner, SLOT(scan()));
-    connect(&m_scanner, SIGNAL(scanStarted()),
-            browseFeature, SLOT(slotLibraryScanStarted()));
-    connect(&m_scanner, SIGNAL(scanFinished()),
-            browseFeature, SLOT(slotLibraryScanFinished()));
-
-    addFeature(browseFeature);
-    addFeature(new RecordingFeature(this, pConfig, m_pTrackCollection, m_pRecordingManager));
-    addFeature(new SetlogFeature(this, pConfig, m_pTrackCollection));
-    m_pAnalysisFeature = new AnalysisFeature(this, pConfig, m_pTrackCollection);
-    connect(m_pPlaylistFeature, SIGNAL(analyzeTracks(QList<TrackId>)),
-            m_pAnalysisFeature, SLOT(analyzeTracks(QList<TrackId>)));
-    connect(m_pCrateFeature, SIGNAL(analyzeTracks(QList<TrackId>)),
-            m_pAnalysisFeature, SLOT(analyzeTracks(QList<TrackId>)));
-    addFeature(m_pAnalysisFeature);
-    //iTunes and Rhythmbox should be last until we no longer have an obnoxious
-    //messagebox popup when you select them. (This forces you to reach for your
-    //mouse or keyboard if you're using MIDI control and you scroll through them...)
-    if (RhythmboxFeature::isSupported() &&
-        pConfig->getValue(ConfigKey("[Library]","ShowRhythmboxLibrary"), true)) {
-        addFeature(new RhythmboxFeature(this, m_pTrackCollection));
-    }
-    if (pConfig->getValue(ConfigKey("[Library]","ShowBansheeLibrary"), true)) {
-        BansheeFeature::prepareDbPath(pConfig);
-        if (BansheeFeature::isSupported()) {
-            addFeature(new BansheeFeature(this, m_pTrackCollection, pConfig));
-        }
-    }
-    if (ITunesFeature::isSupported() &&
-        pConfig->getValue(ConfigKey("[Library]","ShowITunesLibrary"), true)) {
-        addFeature(new ITunesFeature(this, m_pTrackCollection));
-    }
-    if (TraktorFeature::isSupported() &&
-        pConfig->getValue(ConfigKey("[Library]","ShowTraktorLibrary"), true)) {
-        addFeature(new TraktorFeature(this, m_pTrackCollection));
-    }
->>>>>>> 2055c37b
 
     // On startup we need to check if all of the user's library folders are
     // accessible to us. If the user is using a database from <1.12.0 with
@@ -787,22 +734,22 @@
     //messagebox popup when you select them. (This forces you to reach for your
     //mouse or keyboard if you're using MIDI control and you scroll through them...)
     if (RhythmboxFeature::isSupported() &&
-        pConfig->getValueString(ConfigKey("[Library]","ShowRhythmboxLibrary"),"1").toInt()) {
+        pConfig->getValue(ConfigKey("[Library]","ShowRhythmboxLibrary"), true)) {
         addFeature(new RhythmboxFeature(pConfig, this, this, m_pTrackCollection));
     }
 
-    if (pConfig->getValueString(ConfigKey("[Library]","ShowBansheeLibrary"),"1").toInt()) {
+    if (pConfig->getValue(ConfigKey("[Library]","ShowBansheeLibrary"), true)) {
         BansheeFeature::prepareDbPath(pConfig);
         if (BansheeFeature::isSupported()) {
             addFeature(new BansheeFeature(pConfig, this, this, m_pTrackCollection));
         }
     }
     if (ITunesFeature::isSupported() &&
-        pConfig->getValueString(ConfigKey("[Library]","ShowITunesLibrary"),"1").toInt()) {
+        pConfig->getValue(ConfigKey("[Library]","ShowITunesLibrary"), true)) {
         addFeature(new ITunesFeature(pConfig, this, this, m_pTrackCollection));
     }
     if (TraktorFeature::isSupported() &&
-        pConfig->getValueString(ConfigKey("[Library]","ShowTraktorLibrary"),"1").toInt()) {
+        pConfig->getValue(ConfigKey("[Library]","ShowTraktorLibrary"), true)) {
         addFeature(new TraktorFeature(pConfig, this, this, m_pTrackCollection));
     }
     
