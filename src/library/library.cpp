--- conflicted
+++ resolved
@@ -182,12 +182,12 @@
 
 LibraryView* Library::getActiveView() {
     LibraryPaneManager* pPane = m_panes.value(m_focusedPaneId);
-    DEBUG_ASSERT_AND_HANDLE(pPane) {
+    VERIFY_OR_DEBUG_ASSERT(pPane) {
         return nullptr;
     }
     WBaseLibrary* pPaneWidget = pPane->getPaneWidget();
     WLibraryPane* pLibrary = qobject_cast<WLibraryPane*>(pPaneWidget);
-    DEBUG_ASSERT_AND_HANDLE(pLibrary) {
+    VERIFY_OR_DEBUG_ASSERT(pLibrary) {
         return nullptr;
     }
     return pLibrary->getActiveView();
@@ -219,7 +219,6 @@
             this, SLOT(slotResetFocusedFeature(LibraryFeature*)));
 }
 
-<<<<<<< HEAD
 void Library::switchToFeature(LibraryFeature* pFeature) {
     if (m_pSidebarExpanded) {
         m_pSidebarExpanded->switchToFeature(pFeature);
@@ -241,13 +240,7 @@
 
 void Library::showBreadCrumb(int paneId, TreeItem *pTree) {
     LibraryPaneManager* pPane = getOrCreatePane(paneId);
-    DEBUG_ASSERT_AND_HANDLE(pPane) {
-=======
-void Library::slotShowTrackModel(QAbstractItemModel* model) {
-    //qDebug() << "Library::slotShowTrackModel" << model;
-    TrackModel* trackModel = dynamic_cast<TrackModel*>(model);
-    VERIFY_OR_DEBUG_ASSERT(trackModel) {
->>>>>>> 2b26c469
+    VERIFY_OR_DEBUG_ASSERT(pPane) {
         return;
     }
     
@@ -256,7 +249,7 @@
 
 void Library::showBreadCrumb(int paneId, const QString &text, const QIcon &icon) {
     LibraryPaneManager* pPane = getOrCreatePane(paneId);
-    DEBUG_ASSERT_AND_HANDLE(pPane) {
+    VERIFY_OR_DEBUG_ASSERT(pPane) {
         return;
     }
     
@@ -281,7 +274,7 @@
 
 void Library::restoreSearch(int paneId, const QString& text) {
     LibraryPaneManager* pPane = getOrCreatePane(paneId);
-    DEBUG_ASSERT_AND_HANDLE(pPane) {
+    VERIFY_OR_DEBUG_ASSERT(pPane) {
         return;
     }
     pPane->restoreSearch(text);
@@ -290,21 +283,21 @@
 
 void Library::restoreSaveButton(int paneId) {
     LibraryPaneManager* pPane = getOrCreatePane(paneId);
-    DEBUG_ASSERT_AND_HANDLE(pPane) {
+    VERIFY_OR_DEBUG_ASSERT(pPane) {
         return;
     }
     pPane->restoreSaveButton();
 }
 
 void Library::paneFocused(LibraryPaneManager* pPane) {
-    DEBUG_ASSERT_AND_HANDLE(pPane) {
+    VERIFY_OR_DEBUG_ASSERT(pPane) {
         return;
     }
     
     if (pPane != m_pSidebarExpanded) {
         m_focusedPaneId = pPane->getPaneId();
         pPane->getCurrentFeature()->setFeaturePaneId(m_focusedPaneId);
-        DEBUG_ASSERT_AND_HANDLE(m_focusedPaneId != -1) {
+        VERIFY_OR_DEBUG_ASSERT(m_focusedPaneId != -1) {
             return;
         }
         handleFocus();
@@ -604,7 +597,7 @@
     }
     
     // The paneId must be non negative
-    DEBUG_ASSERT_AND_HANDLE(paneId >= 0) {
+    VERIFY_OR_DEBUG_ASSERT(paneId >= 0) {
         return nullptr;
     }
     
