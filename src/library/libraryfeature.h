// libraryfeature.h
// Created 8/17/2009 by RJ Ryan (rryan@mit.edu)

#ifndef LIBRARYFEATURE_H
#define LIBRARYFEATURE_H

#include <QtDebug>
#include <QIcon>
#include <QList>
#include <QModelIndex>
#include <QObject>
#include <QString>
#include <QVariant>
#include <QAbstractItemModel>
#include <QUrl>
#include <QDesktopServices>
#include <QFileDialog>

#include "track/track.h"
#include "library/treeitemmodel.h"
#include "library/coverartcache.h"
#include "library/dao/trackdao.h"

class KeyboardEventFilter;
class Library;
class TrackModel;
class WLibrary;
class WLibrarySidebar;

// pure virtual (abstract) class to provide an interface for libraryfeatures
class LibraryFeature : public QObject {
  Q_OBJECT
  public:
    LibraryFeature(
            Library* pLibrary,
            UserSettingsPointer pConfig);
    ~LibraryFeature() override = default;

    virtual QVariant title() = 0;
    virtual QIcon getIcon() = 0;

    virtual bool dropAccept(QList<QUrl> urls, QObject* pSource) {
        Q_UNUSED(urls);
        Q_UNUSED(pSource);
        return false;
    }
    virtual bool dropAcceptChild(const QModelIndex& index,
                                 QList<QUrl> urls, QObject* pSource) {
        Q_UNUSED(index);
        Q_UNUSED(urls);
        Q_UNUSED(pSource);
        return false;
    }
    virtual bool dragMoveAccept(QUrl url) {
        Q_UNUSED(url);
        return false;
    }
    virtual bool dragMoveAcceptChild(const QModelIndex& index, QUrl url) {
        Q_UNUSED(index);
        Q_UNUSED(url);
        return false;
    }

    // Reimplement this to register custom views with the library widget.
    virtual void bindLibraryWidget(WLibrary* /* libraryWidget */,
                            KeyboardEventFilter* /* keyboard */) {}
    virtual void bindSidebarWidget(WLibrarySidebar* /* sidebar widget */) {}
    virtual TreeItemModel* getChildModel() = 0;

    virtual bool hasTrackTable() {
        return false;
    }

  protected:
    QStringList getPlaylistFiles() const {
        return getPlaylistFiles(QFileDialog::ExistingFiles);
    }
    QString getPlaylistFile() const {
        const QStringList playListFiles = getPlaylistFiles();
        if (playListFiles.isEmpty()) {
            return QString(); // no file chosen
        } else {
            return playListFiles.first();
        }
    }

    Library* const m_pLibrary;

    const UserSettingsPointer m_pConfig;

  public slots:
    // called when you single click on the root item
    virtual void activate() = 0;
    // called when you single click on a child item, e.g., a concrete playlist or crate
    virtual void activateChild(const QModelIndex& index) {
        Q_UNUSED(index);
    }
    // called when you right click on the root item
    virtual void onRightClick(const QPoint& globalPos) {
        Q_UNUSED(globalPos);
    }
    // called when you right click on a child item, e.g., a concrete playlist or crate
    virtual void onRightClickChild(const QPoint& globalPos, QModelIndex index) {
        Q_UNUSED(globalPos);
        Q_UNUSED(index);
    }
    // Only implement this, if using incremental or lazy childmodels, see BrowseFeature.
    // This method is executed whenever you **double** click child items
    virtual void onLazyChildExpandation(const QModelIndex& index) {
        Q_UNUSED(index);
    }
  signals:
    void showTrackModel(QAbstractItemModel* model);
    void switchToView(const QString& view);
    void loadTrack(TrackPointer pTrack);
    void loadTrackToPlayer(TrackPointer pTrack, QString group, bool play = false);
    void restoreSearch(const QString&);
    void disableSearch();
    // emit this signal before you parse a large music collection, e.g., iTunes, Traktor.
    // The second arg indicates if the feature should be "selected" when loading starts
    void featureIsLoading(LibraryFeature*, bool selectFeature);
    // emit this signal if the foreign music collection has been imported/parsed.
    void featureLoadingFinished(LibraryFeature*s);
    // emit this signal to select pFeature
    void featureSelect(LibraryFeature* pFeature, const QModelIndex& index);
    // emit this signal to enable/disable the cover art widget
    void enableCoverArtDisplay(bool);
    void trackSelected(TrackPointer pTrack);

<<<<<<< HEAD
=======
  protected:
    // TODO: Move common crate/playlist functions into
    // a separate base class
    static bool exportPlaylistItemsIntoFile(
            QString playlistFilePath,
            const QList<QString>& playlistItemLocations,
            bool useRelativePath);

>>>>>>> cf755a24
  private:
    QStringList getPlaylistFiles(QFileDialog::FileMode mode) const;
};

#endif /* LIBRARYFEATURE_H */<|MERGE_RESOLUTION|>--- conflicted
+++ resolved
@@ -127,8 +127,6 @@
     void enableCoverArtDisplay(bool);
     void trackSelected(TrackPointer pTrack);
 
-<<<<<<< HEAD
-=======
   protected:
     // TODO: Move common crate/playlist functions into
     // a separate base class
@@ -137,7 +135,6 @@
             const QList<QString>& playlistItemLocations,
             bool useRelativePath);
 
->>>>>>> cf755a24
   private:
     QStringList getPlaylistFiles(QFileDialog::FileMode mode) const;
 };
