#include "library/banshee/bansheeplaylistmodel.h"

#include <QtDebug>

#include "library/banshee/bansheedbconnection.h"
#include "library/queryutil.h"
#include "library/starrating.h"
#include "library/trackcollectionmanager.h"
#include "mixer/playermanager.h"
#include "track/beatfactory.h"
#include "track/beats.h"

#define BANSHEE_TABLE "banshee"
#define CLM_TRACK_ID "track_id"
#define CLM_VIEW_ORDER "position"
#define CLM_ARTIST "artist"
#define CLM_TITLE "title"
#define CLM_DURATION "duration"
#define CLM_URI "location"
#define CLM_ALBUM "album"
#define CLM_ALBUM_ARTIST "album_artist"
#define CLM_YEAR "year"
#define CLM_RATING "rating"
#define CLM_GENRE "genre"
#define CLM_GROUPING "grouping"
#define CLM_TRACKNUMBER "tracknumber"
#define CLM_DATEADDED "datetime_added"
#define CLM_BPM "bpm"
#define CLM_BITRATE "bitrate"
#define CLM_COMMENT "comment"
#define CLM_PLAYCOUNT "timesplayed"
#define CLM_COMPOSER "composer"
#define CLM_PREVIEW "preview"

namespace {

QAtomicInt sTableNumber;

}

BansheePlaylistModel::BansheePlaylistModel(QObject* pParent, TrackCollectionManager* pTrackCollectionManager, BansheeDbConnection* pConnection)
        : BaseSqlTableModel(pParent, pTrackCollectionManager, "mixxx.db.model.banshee_playlist"),
          m_pConnection(pConnection),
          m_playlistId(-1) {
    m_tempTableName = BANSHEE_TABLE + QString::number(sTableNumber.fetchAndAddAcquire(1));
}

BansheePlaylistModel::~BansheePlaylistModel() {
    dropTempTable();
}

void BansheePlaylistModel::dropTempTable() {
    if (m_playlistId >= 0) {
        // Clear old playlist
        m_playlistId = -1;
        QSqlQuery query(m_database);
        QString strQuery("DROP TABLE IF EXISTS %1");
        if (!query.exec(strQuery.arg(m_tempTableName))) {
            LOG_FAILED_QUERY(query);
        }
    }
}

void BansheePlaylistModel::setTableModel(int playlistId) {
    //qDebug() << "BansheePlaylistModel::setTableModel" << this << playlistId;
    if (m_playlistId == playlistId) {
        qDebug() << "Already focused on playlist " << playlistId;
        return;
    }

    dropTempTable();

    if (playlistId >= 0) {
        // setup new playlist
        m_playlistId = playlistId;

        QSqlQuery query(m_database);
        if (!query.exec(QStringLiteral(
                    "CREATE TEMP TABLE IF NOT EXISTS %1 (" //
                    CLM_TRACK_ID " INTEGER, "              //
                    CLM_VIEW_ORDER " INTEGER, "            //
                    CLM_ARTIST " TEXT, "                   //
                    CLM_TITLE " TEXT, "                    //
                    CLM_DURATION " INTEGER, "              //
                    CLM_URI " TEXT, "                      //
                    CLM_ALBUM " TEXT, "                    //
                    CLM_ALBUM_ARTIST " TEXT, "             //
                    CLM_YEAR " INTEGER, "                  //
                    CLM_RATING " INTEGER, "                //
                    CLM_GENRE " TEXT, "                    //
                    CLM_GROUPING " TEXT, "                 //
                    CLM_TRACKNUMBER " INTEGER, "           //
                    CLM_DATEADDED " INTEGER, "             //
                    CLM_BPM " INTEGER, "                   //
                    CLM_BITRATE " INTEGER, "               //
                    CLM_COMMENT " TEXT, "                  //
                    CLM_PLAYCOUNT " INTEGER, "             //
                    CLM_COMPOSER " TEXT, "                 //
                    CLM_PREVIEW " TEXT)")
                                .arg(m_tempTableName))) {
            LOG_FAILED_QUERY(query);
        }

        QStringList insertColumns;
        insertColumns
                << CLM_TRACK_ID
                << CLM_VIEW_ORDER
                << CLM_ARTIST
                << CLM_TITLE
                << CLM_DURATION
                << CLM_URI
                << CLM_ALBUM
                << CLM_ALBUM_ARTIST
                << CLM_YEAR
                << CLM_RATING
                << CLM_GENRE
                << CLM_GROUPING
                << CLM_TRACKNUMBER
                << CLM_DATEADDED
                << CLM_BPM
                << CLM_BITRATE
                << CLM_COMMENT
                << CLM_PLAYCOUNT
                << CLM_COMPOSER;
        query.prepare(
                QStringLiteral("INSERT INTO %1 (%2) VALUES (:%3)")
                        .arg(m_tempTableName, insertColumns.join(", "), insertColumns.join(", :")));

        QList<struct BansheeDbConnection::PlaylistEntry> list =
                m_pConnection->getPlaylistEntries(playlistId);

        if (!list.isEmpty()) {
            beginInsertRows(QModelIndex(), 0, list.size() - 1);

            foreach (struct BansheeDbConnection::PlaylistEntry entry, list) {
                query.bindValue(":" CLM_TRACK_ID, entry.trackId);
                // Note: entry.viewOrder is 0 for all tracks if they have
                // never been sorted by the user
                query.bindValue(":" CLM_VIEW_ORDER, entry.viewOrder + 1);
                query.bindValue(":" CLM_ARTIST, entry.pArtist->name);
                query.bindValue(":" CLM_TITLE, entry.pTrack->title);
                query.bindValue(":" CLM_DURATION, entry.pTrack->duration / 1000);
                query.bindValue(":" CLM_URI, entry.pTrack->uri);
                query.bindValue(":" CLM_ALBUM, entry.pAlbum->title);
                query.bindValue(":" CLM_ALBUM_ARTIST, entry.pAlbumArtist->name);
                query.bindValue(":" CLM_YEAR, entry.pTrack->year);
                query.bindValue(":" CLM_RATING, entry.pTrack->rating);
                query.bindValue(":" CLM_GENRE, entry.pTrack->genre);
                query.bindValue(":" CLM_GROUPING, entry.pTrack->grouping);
                query.bindValue(":" CLM_TRACKNUMBER, entry.pTrack->tracknumber);
                QDateTime timeAdded;
                timeAdded.setTime_t(entry.pTrack->dateadded);
                query.bindValue(":" CLM_DATEADDED, timeAdded.toString(Qt::ISODate));
                query.bindValue(":" CLM_BPM, entry.pTrack->bpm);
                query.bindValue(":" CLM_BITRATE, entry.pTrack->bitrate);
                query.bindValue(":" CLM_COMMENT, entry.pTrack->comment);
                query.bindValue(":" CLM_PLAYCOUNT, entry.pTrack->playcount);
                query.bindValue(":" CLM_COMPOSER, entry.pTrack->composer);

                if (!query.exec()) {
                    LOG_FAILED_QUERY(query);
                }
                // qDebug() << "-----" << entry.pTrack->title << query.executedQuery();
            }

            endInsertRows();
        }
    }

    QStringList tableColumns;
    tableColumns
            << CLM_TRACK_ID // 0
            << CLM_VIEW_ORDER
            << CLM_PREVIEW; // 3

    QStringList trackSourceColumns;
    trackSourceColumns
            << CLM_TRACK_ID // 0
            << CLM_ARTIST
            << CLM_TITLE
            << CLM_DURATION
            << CLM_URI
            << CLM_ALBUM
            << CLM_ALBUM_ARTIST
            << CLM_YEAR
            << CLM_RATING
            << CLM_GENRE
            << CLM_GROUPING
            << CLM_TRACKNUMBER
            << CLM_DATEADDED
            << CLM_BPM
            << CLM_BITRATE
            << CLM_COMMENT
            << CLM_PLAYCOUNT
            << CLM_COMPOSER;

    QSharedPointer<BaseTrackCache> trackSource(
            new BaseTrackCache(m_pTrackCollectionManager->internalCollection(),
                    m_tempTableName,
                    CLM_TRACK_ID,
                    trackSourceColumns,
                    false));

    setTable(m_tempTableName, CLM_TRACK_ID, tableColumns, trackSource);
    setSearch("");
    setDefaultSort(fieldIndex(PLAYLISTTRACKSTABLE_POSITION), Qt::AscendingOrder);
    setSort(defaultSortColumn(), defaultSortOrder());
}

TrackModel::CapabilitiesFlags BansheePlaylistModel::getCapabilities() const {
    return TRACKMODELCAPS_ADDTOPLAYLIST |
            TRACKMODELCAPS_ADDTOCRATE |
            TRACKMODELCAPS_ADDTOAUTODJ |
            TRACKMODELCAPS_LOADTODECK |
            TRACKMODELCAPS_LOADTOSAMPLER;
}

Qt::ItemFlags BansheePlaylistModel::flags(const QModelIndex& index) const {
    return readOnlyFlags(index);
}

void BansheePlaylistModel::tracksChanged(QSet<TrackId> trackIds) {
    Q_UNUSED(trackIds);
}

TrackId BansheePlaylistModel::doGetTrackId(const TrackPointer& pTrack) const {
    if (pTrack) {
        for (int row = 0; row < rowCount(); ++row) {
            const QUrl rowUrl(getFieldString(index(row, 0), CLM_URI));
            if (TrackFile::fromUrl(rowUrl) == pTrack->getFileInfo()) {
                return TrackId(getFieldVariant(index(row, 0), CLM_VIEW_ORDER));
            }
        }
    }
    return TrackId();
}

QVariant BansheePlaylistModel::getFieldVariant(const QModelIndex& index,
        const QString& fieldName) const {
    return index.sibling(index.row(), fieldIndex(fieldName)).data();
}

QString BansheePlaylistModel::getFieldString(const QModelIndex& index,
        const QString& fieldName) const {
    return getFieldVariant(index, fieldName).toString();
}

TrackPointer BansheePlaylistModel::getTrack(const QModelIndex& index) const {
    QString location = getTrackLocation(index);

    if (location.isEmpty()) {
        // Track is lost
        return TrackPointer();
    }

    bool track_already_in_library = false;
    TrackPointer pTrack = m_pTrackCollectionManager->getOrAddTrack(
            TrackRef::fromFileInfo(location),
            &track_already_in_library);

    // If this track was not in the Mixxx library it is now added and will be
    // saved with the metadata from Banshee. If it was already in the library
    // then we do not touch it so that we do not over-write the user's metadata.
    if (pTrack && !track_already_in_library) {
        pTrack->setArtist(getFieldString(index, CLM_ARTIST));
        pTrack->setTitle(getFieldString(index, CLM_TITLE));
        pTrack->setDuration(getFieldString(index, CLM_DURATION).toDouble());
        pTrack->setAlbum(getFieldString(index, CLM_ALBUM));
        pTrack->setAlbumArtist(getFieldString(index, CLM_ALBUM_ARTIST));
        pTrack->setYear(getFieldString(index, CLM_YEAR));
        pTrack->setGenre(getFieldString(index, CLM_GENRE));
        pTrack->setGrouping(getFieldString(index, CLM_GROUPING));
        pTrack->setRating(getFieldString(index, CLM_RATING).toInt());
        pTrack->setTrackNumber(getFieldString(index, CLM_TRACKNUMBER));
        double bpm = getFieldString(index, CLM_BPM).toDouble();
        bpm = pTrack->setBpm(bpm);
        pTrack->setBitrate(getFieldString(index, CLM_BITRATE).toInt());
        pTrack->setComment(getFieldString(index, CLM_COMMENT));
        pTrack->setComposer(getFieldString(index, CLM_COMPOSER));
        // If the track has a BPM, then give it a static beatgrid.
        if (bpm > 0) {
<<<<<<< HEAD
            mixxx::BeatsPointer pBeats = std::make_shared<mixxx::Beats>(mixxx::Beats(pTrack.get()));
            pBeats->setGrid(bpm);
=======
            mixxx::BeatsPointer pBeats = BeatFactory::makeBeatGrid(*pTrack, bpm, 0.0);
>>>>>>> 18e6e1ed
            pTrack->setBeats(pBeats);
        }
    }
    return pTrack;
}

TrackId BansheePlaylistModel::getTrackId(const QModelIndex& index) const {
    const auto track = getTrack(index);
    if (track) {
        return track->getId();
    } else {
        return TrackId();
    }
}

// Gets the on-disk location of the track at the given location.
QString BansheePlaylistModel::getTrackLocation(const QModelIndex& index) const {
    if (!index.isValid()) {
        return "";
    }
    QUrl url(getFieldString(index, CLM_URI));

    QString location = TrackFile::fromUrl(url).location();
    qDebug() << location << " = " << url;
    if (!location.isEmpty()) {
        return location;
    }

    // Try to convert a smb path location = url.toLocalFile();
    QString temp_location = url.toString();

    if (temp_location.startsWith("smb://")) {
        // Hack for samba mounts works only on German GNOME Linux
        // smb://daniel-desktop/volume/Musik/Lastfm/Limp Bizkit/Chocolate Starfish And The Hot Dog Flavored Water/06 - Rollin' (Air Raid Vehicle).mp3"
        // TODO(xxx): use gio instead

        location = QDir::homePath() + "/.gvfs/";
        location += temp_location.section('/', 3, 3);
        location += " auf ";
        location += temp_location.section('/', 2, 2);
        location += "/";
        location += temp_location.section('/', 4);

        return location;
    }

    return QString();
}

bool BansheePlaylistModel::isColumnInternal(int column) {
    return (column == fieldIndex(ColumnCache::COLUMN_PLAYLISTTRACKSTABLE_TRACKID) ||
            (PlayerManager::numPreviewDecks() == 0 &&
                    column == fieldIndex(ColumnCache::COLUMN_LIBRARYTABLE_PREVIEW)));
}<|MERGE_RESOLUTION|>--- conflicted
+++ resolved
@@ -279,12 +279,8 @@
         pTrack->setComposer(getFieldString(index, CLM_COMPOSER));
         // If the track has a BPM, then give it a static beatgrid.
         if (bpm > 0) {
-<<<<<<< HEAD
             mixxx::BeatsPointer pBeats = std::make_shared<mixxx::Beats>(mixxx::Beats(pTrack.get()));
             pBeats->setGrid(bpm);
-=======
-            mixxx::BeatsPointer pBeats = BeatFactory::makeBeatGrid(*pTrack, bpm, 0.0);
->>>>>>> 18e6e1ed
             pTrack->setBeats(pBeats);
         }
     }
