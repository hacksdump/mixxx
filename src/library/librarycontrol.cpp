--- conflicted
+++ resolved
@@ -562,13 +562,6 @@
 }
 
 void LibraryControl::setLibraryFocus() {
-<<<<<<< HEAD
-    // XXX: Set the focus of the library panel directly instead of sending tab from sidebar
-    VERIFY_OR_DEBUG_ASSERT(m_pSidebarWidget) {
-        return;
-    }
-    m_pSidebarWidget->setFocus();
-=======
     // TODO: Set the focus of the library panel directly instead of sending tab from sidebar
     VERIFY_OR_DEBUG_ASSERT(m_pSidebarWidget) {
         return;
@@ -583,7 +576,6 @@
     // Send Tab to move focus to the Tracks table.
     // Obviously only works as desired if the skin widgets are arranged
     // accordingly.
->>>>>>> 90615111
     QKeyEvent event(QEvent::KeyPress, Qt::Key_Tab, Qt::NoModifier);
     QApplication::sendEvent(m_pSidebarWidget, &event);
 }
@@ -651,7 +643,6 @@
             slotToggleSelectedSidebarItem(v);
         }
     }
-<<<<<<< HEAD
 
     // Load current track if a LibraryView object has focus
     if (m_pLibraryWidget->hasFocus()) {
@@ -661,8 +652,6 @@
     // Clear the search if the searchbox has focus
     emit clearSearchIfClearButtonHasFocus();
 
-=======
->>>>>>> 90615111
     // TODO(xxx) instead of remote control the widgets individual, we should
     // translate this into Alt+Return and handle it at each library widget
     // individual https://bugs.launchpad.net/mixxx/+bug/1758618
