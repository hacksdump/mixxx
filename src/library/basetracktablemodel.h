--- conflicted
+++ resolved
@@ -89,12 +89,6 @@
     TrackPointer getTrackByRef(
             const TrackRef& trackRef) const override;
 
-<<<<<<< HEAD
-    bool hasCapabilities(
-            TrackModel::Capabilities caps) const final;
-
-=======
->>>>>>> ada301b2
   protected:
     static constexpr int defaultColumnWidth() {
         return 50;
