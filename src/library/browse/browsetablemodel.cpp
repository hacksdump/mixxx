--- conflicted
+++ resolved
@@ -11,11 +11,7 @@
 #include "playerinfo.h"
 #include "controlobject.h"
 #include "library/dao/trackdao.h"
-<<<<<<< HEAD
-#include "metadata/audiotagger.h"
-=======
 #include "track/trackmetadatataglib.h"
->>>>>>> 65922f0b
 #include "util/dnd.h"
 
 BrowseTableModel::BrowseTableModel(QObject* parent,
@@ -349,11 +345,7 @@
     trackMetadata.setTitle(this->index(row, COLUMN_TITLE).data().toString());
     trackMetadata.setAlbum(this->index(row, COLUMN_ALBUM).data().toString());
     trackMetadata.setKey(this->index(row, COLUMN_KEY).data().toString());
-<<<<<<< HEAD
-    trackMetadata.setBpm(this->index(row, COLUMN_BPM).data().toDouble());
-=======
     trackMetadata.setBpm(Mixxx::Bpm(this->index(row, COLUMN_BPM).data().toDouble()));
->>>>>>> 65922f0b
     trackMetadata.setComment(this->index(row, COLUMN_COMMENT).data().toString());
     trackMetadata.setTrackNumber(this->index(row, COLUMN_TRACK_NUMBER).data().toString());
     trackMetadata.setYear(this->index(row, COLUMN_YEAR).data().toString());
@@ -370,11 +362,7 @@
     } else if (col == COLUMN_ALBUM) {
         trackMetadata.setAlbum(value.toString());
     } else if (col == COLUMN_BPM) {
-<<<<<<< HEAD
-        trackMetadata.setBpm(value.toDouble());
-=======
         trackMetadata.setBpm(Mixxx::Bpm(value.toDouble()));
->>>>>>> 65922f0b
     } else if (col == COLUMN_KEY) {
         trackMetadata.setKey(value.toString());
     } else if (col == COLUMN_TRACK_NUMBER) {
@@ -397,14 +385,8 @@
     }
 
     QStandardItem* item = itemFromIndex(index);
-<<<<<<< HEAD
-    QString track_location = getTrackLocation(index);
-    AudioTagger tagger(track_location, m_current_directory.token());
-    if (OK == tagger.save(trackMetadata)) {
-=======
     QString track_location(getTrackLocation(index));
     if (OK == writeTrackMetadataIntoFile(trackMetadata, track_location)) {
->>>>>>> 65922f0b
         // Modify underlying interalPointer object
         item->setText(value.toString());
         item->setToolTip(item->text());
