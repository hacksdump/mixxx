#ifndef TRACKCOLLECTION_H
#define TRACKCOLLECTION_H

#include <QList>
#include <QSharedPointer>
#include <QSqlDatabase>

#include "preferences/usersettings.h"
#include "library/basetrackcache.h"
#include "library/crate/cratestorage.h"
#include "library/dao/trackdao.h"
#include "library/dao/cuedao.h"
#include "library/dao/playlistdao.h"
#include "library/dao/analysisdao.h"
#include "library/dao/directorydao.h"
#include "library/dao/libraryhashdao.h"


// forward declaration(s)
class Track;

// Manages everything around tracks.
class TrackCollection : public QObject,
    public virtual /*implements*/ SqlStorage {
    Q_OBJECT

  public:
    explicit TrackCollection(
            const UserSettingsPointer& pConfig);
    ~TrackCollection() override;

    void repairDatabase(
            QSqlDatabase database) override;

    void connectDatabase(
            QSqlDatabase database) override;
    void disconnectDatabase() override;

    QSqlDatabase database() const {
        return m_database;
    }

    const CrateStorage& crates() const {
        return m_crates;
    }

    TrackDAO& getTrackDAO() {
        return m_trackDao;
    }
    PlaylistDAO& getPlaylistDAO() {
        return m_playlistDao;
    }
    DirectoryDAO& getDirectoryDAO() {
        return m_directoryDao;
    }
    AnalysisDao& getAnalysisDAO() {
        return m_analysisDao;
    }

    QSharedPointer<BaseTrackCache> getTrackSource() const {
        return m_pTrackSource;
    }
    void setTrackSource(QSharedPointer<BaseTrackCache> pTrackSource);

    void cancelLibraryScan();

<<<<<<< HEAD
=======
    void relocateDirectory(QString oldDir, QString newDir);

    // This function returns a track ID of all file in the list not already visible,
    // it adds and unhides the tracks as well.
    QList<TrackId> resolveTrackIds(const QList<QFileInfo> &files,
            TrackDAO::ResolveTrackIdFlags flags);
    QList<TrackId> resolveTrackIdsFromUrls(const QList<QUrl>& urls,
            bool addMissing);
    QList<TrackId> resolveTrackIdsFromLocations(
            const QList<QString>& locations);

>>>>>>> cb9abf28
    bool hideTracks(const QList<TrackId>& trackIds);
    bool unhideTracks(const QList<TrackId>& trackIds);

    bool insertCrate(const Crate& crate, CrateId* pCrateId = nullptr);
    bool updateCrate(const Crate& crate);
    bool deleteCrate(CrateId crateId);
    bool addCrateTracks(CrateId crateId, const QList<TrackId>& trackIds);
    bool removeCrateTracks(CrateId crateId, const QList<TrackId>& trackIds);

    bool updateAutoDjCrate(CrateId crateId, bool isAutoDjSource);

    // Might be called from any thread
    void exportTrackMetadata(Track* pTrack) const;

    // Must be called from the main thread
    void saveTrack(Track* pTrack);

  signals:
    void crateInserted(CrateId id);
    void crateUpdated(CrateId id);
    void crateDeleted(CrateId id);

    void crateTracksChanged(
            CrateId crate,
            const QList<TrackId>& tracksAdded,
            const QList<TrackId>& tracksRemoved);
    void crateSummaryChanged(
            const QSet<CrateId>& crates);

  private:
    friend class Library;
    friend class Upgrade;
    bool purgeTracks(const QList<TrackId>& trackIds);
    bool purgeAllTracks(const QDir& rootDir);
    bool addDirectory(const QString& dir);
    void relocateDirectory(QString oldDir, QString newDir);

    UserSettingsPointer m_pConfig;

    QSqlDatabase m_database;

    PlaylistDAO m_playlistDao;
    CrateStorage m_crates;
    CueDAO m_cueDao;
    DirectoryDAO m_directoryDao;
    AnalysisDao m_analysisDao;
    LibraryHashDAO m_libraryHashDao;
    TrackDAO m_trackDao;

    QSharedPointer<BaseTrackCache> m_pTrackSource;
};

#endif // TRACKCOLLECTION_H<|MERGE_RESOLUTION|>--- conflicted
+++ resolved
@@ -64,10 +64,6 @@
 
     void cancelLibraryScan();
 
-<<<<<<< HEAD
-=======
-    void relocateDirectory(QString oldDir, QString newDir);
-
     // This function returns a track ID of all file in the list not already visible,
     // it adds and unhides the tracks as well.
     QList<TrackId> resolveTrackIds(const QList<QFileInfo> &files,
@@ -77,7 +73,6 @@
     QList<TrackId> resolveTrackIdsFromLocations(
             const QList<QString>& locations);
 
->>>>>>> cb9abf28
     bool hideTracks(const QList<TrackId>& trackIds);
     bool unhideTracks(const QList<TrackId>& trackIds);
 
