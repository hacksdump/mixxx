#pragma once

#include <QDialog>
#include <QModelIndex>
#include <memory>

#include "library/coverart.h"
#include "library/ui_dlgtrackinfo.h"
#include "track/track.h"
#include "util/parented_ptr.h"
#include "util/tapfilter.h"

class TrackModel;
class DlgTagFetcher;
class WCoverArtLabel;
class WStarRating;

/// A dialog box to display and edit track properties.
/// Use TrackPointer to load a track into the dialog or
/// QModelIndex along with TrackModel to enable previous and next buttons
/// to switch tracks within the context of the TrackModel.
class DlgTrackInfo : public QDialog, public Ui::DlgTrackInfo {
    Q_OBJECT
  public:
    // TODO: Remove dependency on TrackModel
    explicit DlgTrackInfo(
            const TrackModel* trackModel = nullptr);
    ~DlgTrackInfo() override;

  public slots:
    // Not thread safe. Only invoke via AutoConnection or QueuedConnection, not
    // directly!
    void loadTrack(TrackPointer pTrack);
    void loadTrack(QModelIndex index);

  signals:
    void next();
    void previous();

  private slots:
    void slotNextButton();
    void slotPrevButton();
    void slotNextDlgTagFetcher();
    void slotPrevDlgTagFetcher();
    void slotOk();
    void slotApply();
    void slotCancel();

    void trackUpdated();

    void slotBpmDouble();
    void slotBpmHalve();
    void slotBpmTwoThirds();
    void slotBpmThreeFourth();
    void slotBpmFourThirds();
    void slotBpmThreeHalves();
    void slotBpmClear();
    void slotBpmConstChanged(int state);
    void slotBpmTap(double averageLength, int numSamples);
    void slotSpinBpmValueChanged(double value);

    void slotKeyTextChanged();

    void slotImportMetadataFromFile();
    void slotImportMetadataFromMusicBrainz();

    void slotTrackChanged(TrackId trackId);
    void slotOpenInFileBrowser();

    void slotCoverFound(
            const QObject* pRequestor,
            const CoverInfo& info,
            const QPixmap& pixmap,
            mixxx::cache_key_t requestedCacheKey,
            bool coverInfoUpdated);
    void slotCoverInfoSelected(const CoverInfoRelative& coverInfo);
    void slotReloadCoverArt();

  private:
    void loadNextTrack();
    void loadPrevTrack();
    void loadTrackInternal(const TrackPointer& pTrack);
    void populateFields(const Track& track);
    void reloadTrackBeats(const Track& track);
    void saveTrack();
    void unloadTrack(bool save);
    void clear();
    void init();

    const TrackModel* const m_pTrackModel;

    TrackPointer m_pLoadedTrack;
<<<<<<< HEAD
    mixxx::BeatsInternal m_beatsClone;
=======

    QModelIndex m_currentTrackIndex;

    mixxx::BeatsPointer m_pBeatsClone;
>>>>>>> 92573b82
    Keys m_keysClone;
    bool m_bpmIsConst;

    TapFilter m_tapFilter;
    double m_dLastTapedBpm;

    CoverInfo m_loadedCoverInfo;

    parented_ptr<WCoverArtLabel> m_pWCoverArtLabel;
    parented_ptr<WStarRating> m_pWStarRating;

    std::unique_ptr<DlgTagFetcher> m_pDlgTagFetcher;
};<|MERGE_RESOLUTION|>--- conflicted
+++ resolved
@@ -23,8 +23,7 @@
     Q_OBJECT
   public:
     // TODO: Remove dependency on TrackModel
-    explicit DlgTrackInfo(
-            const TrackModel* trackModel = nullptr);
+    explicit DlgTrackInfo(UserSettingsPointer pConfig, const TrackModel* trackModel = nullptr);
     ~DlgTrackInfo() override;
 
   public slots:
@@ -90,14 +89,9 @@
     const TrackModel* const m_pTrackModel;
 
     TrackPointer m_pLoadedTrack;
-<<<<<<< HEAD
     mixxx::BeatsInternal m_beatsClone;
-=======
-
     QModelIndex m_currentTrackIndex;
-
     mixxx::BeatsPointer m_pBeatsClone;
->>>>>>> 92573b82
     Keys m_keysClone;
     bool m_bpmIsConst;
 
@@ -108,6 +102,7 @@
 
     parented_ptr<WCoverArtLabel> m_pWCoverArtLabel;
     parented_ptr<WStarRating> m_pWStarRating;
+    UserSettingsPointer m_pConfig;
 
     std::unique_ptr<DlgTagFetcher> m_pDlgTagFetcher;
 };