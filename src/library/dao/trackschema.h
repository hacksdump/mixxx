#pragma once

#include <QString>
#include <QStringList>

#define LIBRARY_TABLE "library"
#define TRACKLOCATIONS_TABLE "track_locations"

const QString LIBRARYTABLE_ID = QStringLiteral("id");
const QString LIBRARYTABLE_ARTIST = QStringLiteral("artist");
const QString LIBRARYTABLE_TITLE = QStringLiteral("title");
const QString LIBRARYTABLE_ALBUM = QStringLiteral("album");
const QString LIBRARYTABLE_ALBUMARTIST = QStringLiteral("album_artist");
const QString LIBRARYTABLE_YEAR = QStringLiteral("year");
const QString LIBRARYTABLE_GENRE = QStringLiteral("genre");
const QString LIBRARYTABLE_COMPOSER = QStringLiteral("composer");
const QString LIBRARYTABLE_GROUPING = QStringLiteral("grouping");
const QString LIBRARYTABLE_TRACKNUMBER = QStringLiteral("tracknumber");
const QString LIBRARYTABLE_FILETYPE = QStringLiteral("filetype");
const QString LIBRARYTABLE_LOCATION = QStringLiteral("location");
const QString LIBRARYTABLE_COMMENT = QStringLiteral("comment");
const QString LIBRARYTABLE_DURATION = QStringLiteral("duration");
const QString LIBRARYTABLE_BITRATE = QStringLiteral("bitrate");
const QString LIBRARYTABLE_BPM = QStringLiteral("bpm");
const QString LIBRARYTABLE_REPLAYGAIN = QStringLiteral("replaygain");
const QString LIBRARYTABLE_CUEPOINT = QStringLiteral("cuepoint");
const QString LIBRARYTABLE_URL = QStringLiteral("url");
const QString LIBRARYTABLE_SAMPLERATE = QStringLiteral("samplerate");
const QString LIBRARYTABLE_WAVESUMMARYHEX = QStringLiteral("wavesummaryhex");
const QString LIBRARYTABLE_CHANNELS = QStringLiteral("channels");
const QString LIBRARYTABLE_MIXXXDELETED = QStringLiteral("mixxx_deleted");
const QString LIBRARYTABLE_DATETIMEADDED = QStringLiteral("datetime_added");
const QString LIBRARYTABLE_HEADERPARSED = QStringLiteral("header_parsed");
const QString LIBRARYTABLE_TIMESPLAYED = QStringLiteral("timesplayed");
const QString LIBRARYTABLE_LAST_PLAYED_AT = QStringLiteral("last_played_at");
const QString LIBRARYTABLE_PLAYED = QStringLiteral("played");
const QString LIBRARYTABLE_RATING = QStringLiteral("rating");
const QString LIBRARYTABLE_KEY = QStringLiteral("key");
const QString LIBRARYTABLE_KEY_ID = QStringLiteral("key_id");
const QString LIBRARYTABLE_BPM_LOCK = QStringLiteral("bpm_lock");
const QString LIBRARYTABLE_PREVIEW = QStringLiteral("preview");
const QString LIBRARYTABLE_COLOR = QStringLiteral("color");
const QString LIBRARYTABLE_COVERART = QStringLiteral("coverart");
const QString LIBRARYTABLE_COVERART_SOURCE = QStringLiteral("coverart_source");
const QString LIBRARYTABLE_COVERART_TYPE = QStringLiteral("coverart_type");
const QString LIBRARYTABLE_COVERART_LOCATION = QStringLiteral("coverart_location");
const QString LIBRARYTABLE_COVERART_COLOR = QStringLiteral("coverart_color");
const QString LIBRARYTABLE_COVERART_DIGEST = QStringLiteral("coverart_digest");
const QString LIBRARYTABLE_COVERART_HASH = QStringLiteral("coverart_hash");

const QString TRACKLOCATIONSTABLE_ID = QStringLiteral("id");
const QString TRACKLOCATIONSTABLE_LOCATION = QStringLiteral("location");
const QString TRACKLOCATIONSTABLE_FILENAME = QStringLiteral("filename");
const QString TRACKLOCATIONSTABLE_DIRECTORY = QStringLiteral("directory");
const QString TRACKLOCATIONSTABLE_FILESIZE = QStringLiteral("filesize");
const QString TRACKLOCATIONSTABLE_FSDELETED = QStringLiteral("fs_deleted");
const QString TRACKLOCATIONSTABLE_NEEDSVERIFICATION = QStringLiteral("needs_verification");

<<<<<<< HEAD
const QString REKORDBOX_ANALYZE_PATH = "analyze_path";
=======
const QString REKORDBOX_ANALYZE_PATH = "analyze_path";

const QStringList DEFAULT_COLUMNS = {
        LIBRARYTABLE_ID,
        LIBRARYTABLE_PLAYED,
        LIBRARYTABLE_TIMESPLAYED,
        //has to be up here otherwise Played and TimesPlayed are not shown
        LIBRARYTABLE_ALBUMARTIST,
        LIBRARYTABLE_ALBUM,
        LIBRARYTABLE_ARTIST,
        LIBRARYTABLE_TITLE,
        LIBRARYTABLE_YEAR,
        LIBRARYTABLE_RATING,
        LIBRARYTABLE_GENRE,
        LIBRARYTABLE_COMPOSER,
        LIBRARYTABLE_GROUPING,
        LIBRARYTABLE_TRACKNUMBER,
        LIBRARYTABLE_KEY,
        LIBRARYTABLE_KEY_ID,
        LIBRARYTABLE_BPM,
        LIBRARYTABLE_BPM_LOCK,
        LIBRARYTABLE_DURATION,
        LIBRARYTABLE_BITRATE,
        LIBRARYTABLE_REPLAYGAIN,
        LIBRARYTABLE_FILETYPE,
        LIBRARYTABLE_DATETIMEADDED,
        TRACKLOCATIONSTABLE_LOCATION,
        TRACKLOCATIONSTABLE_FSDELETED,
        LIBRARYTABLE_COMMENT,
        LIBRARYTABLE_MIXXXDELETED,
        LIBRARYTABLE_COLOR,
        LIBRARYTABLE_COVERART_SOURCE,
        LIBRARYTABLE_COVERART_TYPE,
        LIBRARYTABLE_COVERART_LOCATION,
        LIBRARYTABLE_COVERART_HASH};

namespace mixxx {
namespace trackschema {
// TableForColumn returns the name of the table that contains the named column.
QString tableForColumn(const QString& columnName);
} // namespace trackschema
} // namespace mixxx

#endif //MIXXX_TRACKSCHEMA_H
>>>>>>> 8aa8c90f
<|MERGE_RESOLUTION|>--- conflicted
+++ resolved
@@ -56,9 +56,6 @@
 const QString TRACKLOCATIONSTABLE_FSDELETED = QStringLiteral("fs_deleted");
 const QString TRACKLOCATIONSTABLE_NEEDSVERIFICATION = QStringLiteral("needs_verification");
 
-<<<<<<< HEAD
-const QString REKORDBOX_ANALYZE_PATH = "analyze_path";
-=======
 const QString REKORDBOX_ANALYZE_PATH = "analyze_path";
 
 const QStringList DEFAULT_COLUMNS = {
@@ -93,6 +90,7 @@
         LIBRARYTABLE_COVERART_SOURCE,
         LIBRARYTABLE_COVERART_TYPE,
         LIBRARYTABLE_COVERART_LOCATION,
+        LIBRARYTABLE_COVERART_DIGEST,
         LIBRARYTABLE_COVERART_HASH};
 
 namespace mixxx {
@@ -100,7 +98,4 @@
 // TableForColumn returns the name of the table that contains the named column.
 QString tableForColumn(const QString& columnName);
 } // namespace trackschema
-} // namespace mixxx
-
-#endif //MIXXX_TRACKSCHEMA_H
->>>>>>> 8aa8c90f
+} // namespace mixxx