// cratedao.h
// Created 10/22/2009 by RJ Ryan (rryan@mit.edu)

#ifndef CRATEDAO_H
#define CRATEDAO_H

#include <QObject>
#include <QMap>
#include <QSqlDatabase>

#include "library/dao/dao.h"
#include "util.h"

#define CRATE_TABLE "crates"
#define CRATE_TRACKS_TABLE "crate_tracks"

const QString CRATETABLE_ID = "id";
const QString CRATETABLE_NAME = "name";
const QString CRATETABLE_COUNT = "count";
const QString CRATETABLE_SHOW = "show";
const QString CRATETABLE_LOCKED = "locked";
const QString CRATETABLE_AUTODJ = "autodj";

const QString CRATETRACKSTABLE_TRACKID = "track_id";
const QString CRATETRACKSTABLE_CRATEID = "crate_id";

class CrateDAO : public QObject, public virtual DAO {
    Q_OBJECT
  public:
    CrateDAO(QSqlDatabase& database);
    virtual ~CrateDAO();

    void setDatabase(QSqlDatabase& database) { m_database = database; };

    // Initialize this DAO, create the tables it relies on, etc.
    void initialize();

    unsigned int crateCount();
    int createCrate(const QString& name);
<<<<<<< HEAD
    bool deleteCrate(int crateId);
    bool renameCrate(int crateId, const QString& newName);
    bool setCrateLocked(int crateId, bool locked);
    bool isCrateLocked(int crateId);
    #ifdef __AUTODJCRATES__
    bool setCrateInAutoDj(int a_iCrateId, bool a_bIn);
    bool isCrateInAutoDj(int a_iCrateId);
    QList<int> getCrateTracks(int a_iCrateId);
	void getAutoDjCrates(QMap<QString,int> &ao_rCrateMap, bool a_bIn);
    #endif // __AUTODJCRATES__
=======
    bool deleteCrate(const int crateId);
    bool renameCrate(const int crateId, const QString& newName);
    bool setCrateLocked(const int crateId, const bool locked);
    bool isCrateLocked(const int crateId);
>>>>>>> 3a852833
    int getCrateIdByName(const QString& name);
    int getCrateId(const int position);
    QString crateName(const int crateId);
    unsigned int crateSize(const int crateId);
    bool addTrackToCrate(const int trackId, const int crateId);
    // This method takes a list of track ids to be added to crate and returns
    // the number of successful insertions.
    int addTracksToCrate(const int crateId, QList<int>* trackIdList);
    void copyCrateTracks(const int sourceCrateId, const int tragetCrateId);
    bool removeTrackFromCrate(const int trackId, const int crateId);
    bool removeTracksFromCrate(const QList<int>& ids, const int crateId);
    // remove tracks from all crates
    void removeTracksFromCrates(const QList<int>& ids);

  signals:
    void added(int crateId);
    void renamed(int crateId, QString a_strName);
    void deleted(int crateId);
    void changed(int crateId);
    void trackAdded(int crateId, int trackId);
    void trackRemoved(int crateId, int trackId);
    void lockChanged(int crateId);
    void autoDjChanged(int a_iCrateId, bool a_bIn);

  private:
    QSqlDatabase& m_database;
    DISALLOW_COPY_AND_ASSIGN(CrateDAO);
};

#endif /* CRATEDAO_H */<|MERGE_RESOLUTION|>--- conflicted
+++ resolved
@@ -37,23 +37,16 @@
 
     unsigned int crateCount();
     int createCrate(const QString& name);
-<<<<<<< HEAD
-    bool deleteCrate(int crateId);
-    bool renameCrate(int crateId, const QString& newName);
-    bool setCrateLocked(int crateId, bool locked);
-    bool isCrateLocked(int crateId);
+    bool deleteCrate(const int crateId);
+    bool renameCrate(const int crateId, const QString& newName);
+    bool setCrateLocked(const int crateId, const bool locked);
+    bool isCrateLocked(const int crateId);
     #ifdef __AUTODJCRATES__
     bool setCrateInAutoDj(int a_iCrateId, bool a_bIn);
     bool isCrateInAutoDj(int a_iCrateId);
     QList<int> getCrateTracks(int a_iCrateId);
 	void getAutoDjCrates(QMap<QString,int> &ao_rCrateMap, bool a_bIn);
     #endif // __AUTODJCRATES__
-=======
-    bool deleteCrate(const int crateId);
-    bool renameCrate(const int crateId, const QString& newName);
-    bool setCrateLocked(const int crateId, const bool locked);
-    bool isCrateLocked(const int crateId);
->>>>>>> 3a852833
     int getCrateIdByName(const QString& name);
     int getCrateId(const int position);
     QString crateName(const int crateId);
