#include "library/dao/playlistdao.h"

<<<<<<< HEAD
=======
#if (QT_VERSION >= QT_VERSION_CHECK(5, 10, 0))
#include <QRandomGenerator>
#endif
>>>>>>> c010fffc
#include <QtDebug>
#include <QtSql>

#include "library/autodj/autodjprocessor.h"
#include "library/queryutil.h"
#include "library/trackcollection.h"
#include "track/track.h"
#include "util/compatibility.h"
#include "util/math.h"

PlaylistDAO::PlaylistDAO()
        : m_pAutoDJProcessor(nullptr) {
}

void PlaylistDAO::initialize(const QSqlDatabase& database) {
    m_database = database;
    populatePlaylistMembershipCache();
}

void PlaylistDAO::populatePlaylistMembershipCache() {
    // Minor optimization: reserve space in m_playlistsTrackIsIn.
    QSqlQuery query(m_database);
    query.prepare(QStringLiteral("SELECT COUNT(*) from " PLAYLIST_TRACKS_TABLE));
    if (query.exec() && query.next()) {
        m_playlistsTrackIsIn.reserve(query.value(0).toInt());
    } else {
        LOG_FAILED_QUERY(query);
    }

    // now fetch all Tracks from all playlists and insert them into the hashmap
    query.prepare(QStringLiteral(
            "SELECT track_id, playlist_id from " PLAYLIST_TRACKS_TABLE));
    if (!query.exec()) {
        LOG_FAILED_QUERY(query);
    }

    const int trackIdColumn = query.record().indexOf(PLAYLISTTRACKSTABLE_TRACKID);
    const int playlistIdColumn = query.record().indexOf(PLAYLISTTRACKSTABLE_PLAYLISTID);
    while (query.next()) {
        m_playlistsTrackIsIn.insert(TrackId(query.value(trackIdColumn)),
                query.value(playlistIdColumn).toInt());
    }
}

int PlaylistDAO::createPlaylist(const QString& name, const HiddenType hidden) {
    //qDebug() << "PlaylistDAO::createPlaylist"
    //         << QThread::currentThread()
    //         << m_database.connectionName();
    // Start the transaction
    ScopedTransaction transaction(m_database);

    // Find out the highest position for the existing playlists so we know what
    // position this playlist should have.
    QSqlQuery query(m_database);
    query.prepare(QStringLiteral(
            "SELECT max(position) as posmax FROM Playlists"));

    if (!query.exec()) {
        LOG_FAILED_QUERY(query);
        return -1;
    }

    //Get the id of the last playlist.
    int position = 0;
    if (query.next()) {
        position = query.value(query.record().indexOf("posmax")).toInt();
        position++; // Append after the last playlist.
    }

    //qDebug() << "Inserting playlist" << name << "at position" << position;

    query.prepare(QStringLiteral(
            "INSERT INTO Playlists (name, position, hidden, date_created, date_modified) "
            "VALUES (:name, :position, :hidden,  CURRENT_TIMESTAMP, CURRENT_TIMESTAMP)"));
    query.bindValue(":name", name);
    query.bindValue(":position", position);
    query.bindValue(":hidden", static_cast<int>(hidden));

    if (!query.exec()) {
        LOG_FAILED_QUERY(query);
        return -1;
    }

    int playlistId = query.lastInsertId().toInt();
    // Commit the transaction
    transaction.commit();
    emit added(playlistId);
    return playlistId;
}

int PlaylistDAO::createUniquePlaylist(QString* pName, const HiddenType hidden) {
    int playlistId = getPlaylistIdFromName(*pName);
    int i = 1;

    if (playlistId != -1) {
        // Calculate a unique name
        *pName += "(%1)";
        while (playlistId != -1) {
            i++;
            playlistId = getPlaylistIdFromName(pName->arg(i));
        }
        *pName = pName->arg(i);
    }
    return createPlaylist(*pName, hidden);
}

QString PlaylistDAO::getPlaylistName(const int playlistId) const {
    //qDebug() << "PlaylistDAO::getPlaylistName" << QThread::currentThread() << m_database.connectionName();

    QSqlQuery query(m_database);
    query.prepare(QStringLiteral(
            "SELECT name FROM Playlists WHERE id= :id"));
    query.bindValue(":id", playlistId);

    if (!query.exec()) {
        LOG_FAILED_QUERY(query);
        return "";
    }

    // Get the name field
    QString name = "";
    const int nameColumn = query.record().indexOf("name");
    if (query.next()) {
        name = query.value(nameColumn).toString();
    }
    return name;
}

QList<TrackId> PlaylistDAO::getTrackIds(const int playlistId) const {
    QList<TrackId> trackIds;

    QSqlQuery query(m_database);
    query.prepare(QStringLiteral(
            "SELECT DISTINCT track_id FROM PlaylistTracks "
            "WHERE playlist_id = :id"));
    query.bindValue(":id", playlistId);
    if (!query.exec()) {
        LOG_FAILED_QUERY(query);
        return trackIds;
    }

    const int trackIdColumn = query.record().indexOf("track_id");
    while (query.next()) {
        trackIds.append(TrackId(query.value(trackIdColumn)));
    }
    return trackIds;
}

int PlaylistDAO::getPlaylistIdFromName(const QString& name) const {
    //qDebug() << "PlaylistDAO::getPlaylistIdFromName" << QThread::currentThread() << m_database.connectionName();

    QSqlQuery query(m_database);
    query.prepare(QStringLiteral(
            "SELECT id FROM Playlists WHERE name = :name"));
    query.bindValue(":name", name);
    if (query.exec()) {
        if (query.next()) {
            return query.value(query.record().indexOf("id")).toInt();
        }
    } else {
        LOG_FAILED_QUERY(query);
    }
    return -1;
}

void PlaylistDAO::deletePlaylist(const int playlistId) {
    //qDebug() << "PlaylistDAO::deletePlaylist" << QThread::currentThread() << m_database.connectionName();
    ScopedTransaction transaction(m_database);

    // Get the playlist id for this
    QSqlQuery query(m_database);

    // Delete the row in the Playlists table.
    query.prepare(QStringLiteral(
            "DELETE FROM Playlists WHERE id= :id"));
    query.bindValue(":id", playlistId);
    if (!query.exec()) {
        LOG_FAILED_QUERY(query);
        return;
    }

    // Delete the tracks in this playlist from the PlaylistTracks table.
    query.prepare(QStringLiteral(
            "DELETE FROM PlaylistTracks WHERE playlist_id = :id"));
    query.bindValue(":id", playlistId);
    if (!query.exec()) {
        LOG_FAILED_QUERY(query);
        return;
    }

    transaction.commit();
    //TODO: Crap, we need to shuffle the positions of all the playlists?

    for (QMultiHash<TrackId, int>::iterator it = m_playlistsTrackIsIn.begin();
            it != m_playlistsTrackIsIn.end();) {
        if (it.value() == playlistId) {
            it = m_playlistsTrackIsIn.erase(it);
        } else {
            ++it;
        }
    }

    emit deleted(playlistId);
}

void PlaylistDAO::renamePlaylist(const int playlistId, const QString& newName) {
    QSqlQuery query(m_database);
    query.prepare(QStringLiteral(
            "UPDATE Playlists SET name = :name WHERE id = :id"));
    query.bindValue(":name", newName);
    query.bindValue(":id", playlistId);
    if (!query.exec()) {
        LOG_FAILED_QUERY(query);
        return;
    }
    emit renamed(playlistId, newName);
}

bool PlaylistDAO::setPlaylistLocked(const int playlistId, const bool locked) {
    QSqlQuery query(m_database);
    query.prepare(QStringLiteral(
            "UPDATE Playlists SET locked = :lock WHERE id = :id"));
    // SQLite3 doesn't support boolean value. Using integer instead.
    int lock = locked ? 1 : 0;
    query.bindValue(":lock", lock);
    query.bindValue(":id", playlistId);

    if (!query.exec()) {
        LOG_FAILED_QUERY(query);
        return false;
    }
    emit lockChanged(playlistId);
    return true;
}

bool PlaylistDAO::isPlaylistLocked(const int playlistId) const {
    QSqlQuery query(m_database);
    query.prepare(QStringLiteral(
            "SELECT locked FROM Playlists WHERE id = :id"));
    query.bindValue(":id", playlistId);

    if (query.exec()) {
        if (query.next()) {
            int lockValue = query.value(0).toInt();
            return lockValue == 1;
        }
    } else {
        LOG_FAILED_QUERY(query);
    }
    return false;
}

bool PlaylistDAO::removeTracksFromPlaylist(int playlistId, int startIndex) {
    // Retain the first track if it is loaded in a deck
    ScopedTransaction transaction(m_database);
    QSqlQuery query(m_database);
    query.prepare(QStringLiteral(
            "DELETE FROM PlaylistTracks "
            "WHERE playlist_id=:id AND position>=:pos"));
    query.bindValue(":id", playlistId);
    query.bindValue(":pos", startIndex);
    if (!query.exec()) {
        LOG_FAILED_QUERY(query);
        return false;
    }
    transaction.commit();
    emit tracksChanged(QSet<int>{playlistId});
    return true;
}

bool PlaylistDAO::appendTracksToPlaylist(const QList<TrackId>& trackIds, const int playlistId) {
    // qDebug() << "PlaylistDAO::appendTracksToPlaylist"
    //          << QThread::currentThread() << m_database.connectionName();

    // Start the transaction
    ScopedTransaction transaction(m_database);

    int position = getMaxPosition(playlistId);

    // Append after the last song. If no songs or a failed query then 0 becomes 1.
    ++position;

    //Insert the song into the PlaylistTracks table
    QSqlQuery query(m_database);
    query.prepare(QStringLiteral(
            "INSERT INTO PlaylistTracks (playlist_id, track_id, position, pl_datetime_added)"
            "VALUES (:playlist_id, :track_id, :position, CURRENT_TIMESTAMP)"));
    query.bindValue(":playlist_id", playlistId);

    int insertPosition = position;
    for (const auto& trackId : trackIds) {
        query.bindValue(":track_id", trackId.toVariant());
        query.bindValue(":position", insertPosition++);
        if (!query.exec()) {
            LOG_FAILED_QUERY(query);
            return false;
        }
    }

    // Commit the transaction
    transaction.commit();

    insertPosition = position;
    for (const auto& trackId : trackIds) {
        m_playlistsTrackIsIn.insert(trackId, playlistId);
        // TODO(XXX) don't emit if the track didn't add successfully.
        emit trackAdded(playlistId, trackId, insertPosition++);
    }
    emit tracksChanged(QSet<int>{playlistId});
    return true;
}

bool PlaylistDAO::appendTrackToPlaylist(TrackId trackId, const int playlistId) {
    QList<TrackId> trackIds;
    trackIds.append(trackId);
    return appendTracksToPlaylist(trackIds, playlistId);
}

/** Find out how many playlists exist. */
unsigned int PlaylistDAO::playlistCount() const {
    // qDebug() << "PlaylistDAO::playlistCount" << QThread::currentThread() << m_database.connectionName();
    QSqlQuery query(m_database);
    query.prepare(QStringLiteral(
            "SELECT count(*) as count FROM Playlists"));
    if (!query.exec()) {
        LOG_FAILED_QUERY(query);
    }

    int numRecords = 0;
    if (query.next()) {
        numRecords = query.value(query.record().indexOf("count")).toInt();
    }
    return numRecords;
}

int PlaylistDAO::getPlaylistId(const int index) const {
    //qDebug() << "PlaylistDAO::getPlaylistId"
    //         << QThread::currentThread() << m_database.connectionName();

    QSqlQuery query(m_database);
    query.prepare(QStringLiteral(
            "SELECT id FROM Playlists"));

    if (!query.exec()) {
        LOG_FAILED_QUERY(query);
        return -1;
    }

    int currentRow = 0;
    while (query.next()) {
        if (currentRow++ == index) {
            int id = query.value(0).toInt();
            return id;
        }
    }
    return -1;
}

PlaylistDAO::HiddenType PlaylistDAO::getHiddenType(const int playlistId) const {
    // qDebug() << "PlaylistDAO::getHiddenType"
    //          << QThread::currentThread() << m_database.connectionName();

    QSqlQuery query(m_database);
    query.prepare(QStringLiteral(
            "SELECT hidden FROM Playlists WHERE id = :id"));
    query.bindValue(":id", playlistId);

    if (query.exec()) {
        if (query.next()) {
            return static_cast<HiddenType>(query.value(0).toInt());
        }
    } else {
        LOG_FAILED_QUERY(query);
    }
    qDebug() << "PlaylistDAO::getHiddenType returns PLHT_UNKNOWN for playlistId "
             << playlistId;
    return PLHT_UNKNOWN;
}

bool PlaylistDAO::isHidden(const int playlistId) const {
    // qDebug() << "PlaylistDAO::isHidden"
    //          << QThread::currentThread() << m_database.connectionName();

    HiddenType ht = getHiddenType(playlistId);
    if (ht == PLHT_NOT_HIDDEN) {
        return false;
    }
    return true;
}

void PlaylistDAO::removeHiddenTracks(const int playlistId) {
    ScopedTransaction transaction(m_database);
    // This query deletes all tracks marked as deleted and all
    // phantom track_ids with no match in the library table
    QString queryString =
            QStringLiteral(
                    "SELECT position FROM PlaylistTracks "
                    "WHERE PlaylistTracks.id NOT IN ("
                    "SELECT PlaylistTracks.id FROM PlaylistTracks "
                    "INNER JOIN library ON library.id = PlaylistTracks.track_id "
                    "WHERE PlaylistTracks.playlist_id = %1 "
                    "AND library.mixxx_deleted = 0 ) "
                    "AND PlaylistTracks.playlist_id = %1")
                    .arg(playlistId);

    QSqlQuery query(m_database);
    if (!query.prepare(queryString)) {
        LOG_FAILED_QUERY(query);
        return;
    }

    query.setForwardOnly(true);
    if (!query.exec()) {
        LOG_FAILED_QUERY(query);
        return;
    }

    while (query.next()) {
        int position = query.value(query.record().indexOf("position")).toInt();
        removeTracksFromPlaylistInner(playlistId, position);
    }

    transaction.commit();
    emit tracksChanged(QSet<int>{playlistId});
}

void PlaylistDAO::removeTracksFromPlaylistById(int playlistId, TrackId trackId) {
    ScopedTransaction transaction(m_database);
    removeTracksFromPlaylistByIdInner(playlistId, trackId);
    transaction.commit();
    emit tracksChanged(QSet<int>{playlistId});
}

void PlaylistDAO::removeTracksFromPlaylistByIdInner(int playlistId, TrackId trackId) {
    QSqlQuery query(m_database);
    query.prepare(QStringLiteral(
            "SELECT position FROM PlaylistTracks "
            "WHERE playlist_id=:id AND track_id=:track_id"));
    query.bindValue(":id", playlistId);
    query.bindValue(":track_id", trackId.toVariant());

    query.setForwardOnly(true);
    if (!query.exec()) {
        LOG_FAILED_QUERY(query);
        return;
    }

    while (query.next()) {
        int position = query.value(query.record().indexOf("position")).toInt();
        removeTracksFromPlaylistInner(playlistId, position);
    }
}

void PlaylistDAO::removeTrackFromPlaylist(int playlistId, int position) {
    // qDebug() << "PlaylistDAO::removeTrackFromPlaylist"
    //          << QThread::currentThread() << m_database.connectionName();
    ScopedTransaction transaction(m_database);
    removeTracksFromPlaylistInner(playlistId, position);
    transaction.commit();
    emit tracksChanged(QSet<int>{playlistId});
}

void PlaylistDAO::removeTracksFromPlaylist(int playlistId, QList<int> positions) {
    // get positions in reversed order
    std::sort(positions.begin(), positions.end(), std::greater<int>());

    //qDebug() << "PlaylistDAO::removeTrackFromPlaylist"
    //         << QThread::currentThread() << m_database.connectionName();
    ScopedTransaction transaction(m_database);
    for (const auto position : qAsConst(positions)) {
        removeTracksFromPlaylistInner(playlistId, position);
    }
    transaction.commit();
    emit tracksChanged(QSet<int>{playlistId});
}

void PlaylistDAO::removeTracksFromPlaylistInner(int playlistId, int position) {
    QSqlQuery query(m_database);
    query.prepare(QStringLiteral(
            "SELECT track_id FROM PlaylistTracks "
            "WHERE playlist_id=:id AND position=:position"));
    query.bindValue(":id", playlistId);
    query.bindValue(":position", position);

    if (!query.exec()) {
        LOG_FAILED_QUERY(query);
        return;
    }

    if (!query.next()) {
        qDebug() << "removeTrackFromPlaylist no track exists at position:"
                 << position << "in playlist:" << playlistId;
        return;
    }
    TrackId trackId(query.value(query.record().indexOf("track_id")));

    // Delete the track from the playlist.
    query.prepare(QStringLiteral(
            "DELETE FROM PlaylistTracks "
            "WHERE playlist_id=:id AND position= :position"));
    query.bindValue(":id", playlistId);
    query.bindValue(":position", position);

    if (!query.exec()) {
        LOG_FAILED_QUERY(query);
        return;
    }

    QString queryString =
            QStringLiteral(
                    "UPDATE PlaylistTracks SET position=position-1 "
                    "WHERE position>=%1 AND playlist_id=%2")
                    .arg(position, playlistId);
    if (!query.exec(queryString)) {
        LOG_FAILED_QUERY(query);
    }

    m_playlistsTrackIsIn.remove(trackId, playlistId);
    emit trackRemoved(playlistId, trackId, position);
}

bool PlaylistDAO::insertTrackIntoPlaylist(TrackId trackId, const int playlistId, int position) {
    if (playlistId < 0 || !trackId.isValid() || position < 0)
        return false;

    ScopedTransaction transaction(m_database);

    int max_position = getMaxPosition(playlistId) + 1;

    if (position > max_position) {
        position = max_position;
    }

    // Move all the tracks in the playlist up by one
    QString queryString =
            QStringLiteral(
                    "UPDATE PlaylistTracks SET position=position+1 "
                    "WHERE position>=%1 AND playlist_id=%2")
                    .arg(position, playlistId);

    QSqlQuery query(m_database);
    if (!query.exec(queryString)) {
        LOG_FAILED_QUERY(query);
        return false;
    }

    //Insert the song into the PlaylistTracks table
    query.prepare(QStringLiteral(
            "INSERT INTO PlaylistTracks (playlist_id, track_id, position, pl_datetime_added)"
            "VALUES (:playlist_id, :track_id, :position, CURRENT_TIMESTAMP)"));
    query.bindValue(":playlist_id", playlistId);
    query.bindValue(":track_id", trackId.toVariant());
    query.bindValue(":position", position);

    if (!query.exec()) {
        LOG_FAILED_QUERY(query);
        return false;
    }
    transaction.commit();

    m_playlistsTrackIsIn.insert(trackId, playlistId);
    emit trackAdded(playlistId, trackId, position);
    emit tracksChanged(QSet<int>{playlistId});
    return true;
}

int PlaylistDAO::insertTracksIntoPlaylist(const QList<TrackId>& trackIds,
        const int playlistId,
        int position) {
    if (playlistId < 0 || position < 0) {
        return 0;
    }

    int tracksAdded = 0;
    ScopedTransaction transaction(m_database);

    int max_position = getMaxPosition(playlistId) + 1;

    if (position > max_position) {
        position = max_position;
    }

    QSqlQuery insertQuery(m_database);
    insertQuery.prepare(QStringLiteral(
            "INSERT INTO PlaylistTracks (playlist_id, track_id, position)"
            "VALUES (:playlist_id, :track_id, :position)"));
    QSqlQuery query(m_database);
    int insertPositon = position;
    for (const auto& trackId : trackIds) {
        if (!trackId.isValid()) {
            continue;
        }
        // Move all tracks in playlist up by 1.
        // TODO(XXX) We could do this in one query before the for loop.
        query.prepare(QStringLiteral(
                "UPDATE PlaylistTracks SET position=position+1 "
                "WHERE position>=%1 AND "
                "playlist_id=%2")
                              .arg(insertPositon, playlistId));

        if (!query.exec()) {
            LOG_FAILED_QUERY(query);
            continue;
        }

        // Insert the track at the given position
        insertQuery.bindValue(":playlist_id", playlistId);
        insertQuery.bindValue(":track_id", trackId.toVariant());
        insertQuery.bindValue(":position", insertPositon);
        if (!insertQuery.exec()) {
            LOG_FAILED_QUERY(insertQuery);
            continue;
        }

        // Increment the insert position for the track.
        ++insertPositon;
        ++tracksAdded;
    }

    transaction.commit();

    insertPositon = position;
    for (const auto& trackId : trackIds) {
        m_playlistsTrackIsIn.insert(trackId, playlistId);
        // TODO(XXX) The position is wrong if any track failed to insert.
        emit trackAdded(playlistId, trackId, insertPositon++);
    }
    emit tracksChanged(QSet<int>{playlistId});
    return tracksAdded;
}

void PlaylistDAO::addPlaylistToAutoDJQueue(const int playlistId, AutoDJSendLoc loc) {
    //qDebug() << "Adding tracks from playlist " << playlistId << " to the Auto-DJ Queue";

    // Query the PlaylistTracks database to locate tracks in the selected
    // playlist. Tracks are automatically sorted by position.
    QSqlQuery query(m_database);
    query.prepare(QStringLiteral(
            "SELECT track_id FROM PlaylistTracks "
            "WHERE playlist_id = :plid ORDER BY position ASC"));
    query.bindValue(":plid", playlistId);
    if (!query.exec()) {
        LOG_FAILED_QUERY(query);
        return;
    }

    // Loop through the tracks, adding them to the Auto-DJ Queue. Start at
    // position 2 because position 1 was already loaded to the deck.
    QList<TrackId> trackIds;
    while (query.next()) {
        trackIds.append(TrackId(query.value(0)));
    }
    addTracksToAutoDJQueue(trackIds, loc);
}

int PlaylistDAO::getPreviousPlaylist(const int currentPlaylistId, HiddenType hidden) const {
    // Find out the highest position existing in the playlist so we know what
    // position this track should have.
    QSqlQuery query(m_database);
    query.prepare(QStringLiteral(
            "SELECT max(id) as id FROM Playlists "
            "WHERE id < :id AND hidden = :hidden"));
    query.bindValue(":id", currentPlaylistId);
    query.bindValue(":hidden", hidden);

    if (!query.exec()) {
        LOG_FAILED_QUERY(query);
        return -1;
    }

    // Get the id of the highest playlist
    int previousPlaylistId = -1;
    if (query.next()) {
        previousPlaylistId = query.value(query.record().indexOf("id")).toInt();
    }
    return previousPlaylistId;
}

bool PlaylistDAO::copyPlaylistTracks(const int sourcePlaylistID, const int targetPlaylistID) {
    // Start the transaction
    ScopedTransaction transaction(m_database);

    // Copy the new tracks after the last track in the target playlist.
    int positionOffset = getMaxPosition(targetPlaylistID);

    // Copy the tracks from one playlist to another, adjusting the position of
    // each copied track, and preserving the date/time added.
    // INSERT INTO PlaylistTracks (playlist_id, track_id, position, pl_datetime_added) SELECT :target_plid, track_id, position + :position_offset, pl_datetime_added FROM PlaylistTracks WHERE playlist_id = :source_plid;
    QSqlQuery query(m_database);
    query.prepare(
            QStringLiteral(
                    "INSERT INTO " PLAYLIST_TRACKS_TABLE
                    " (%1, %2, %3, %4) SELECT :target_plid, %2, "
                    "%3 + :position_offset, %4 FROM " PLAYLIST_TRACKS_TABLE
                    " WHERE %1 = :source_plid")
                    .arg(
                            PLAYLISTTRACKSTABLE_PLAYLISTID,
                            PLAYLISTTRACKSTABLE_TRACKID,
                            PLAYLISTTRACKSTABLE_POSITION,
                            PLAYLISTTRACKSTABLE_DATETIMEADDED));
    query.bindValue(":position_offset", positionOffset);
    query.bindValue(":source_plid", sourcePlaylistID);
    query.bindValue(":target_plid", targetPlaylistID);

    if (!query.exec()) {
        LOG_FAILED_QUERY(query);
        return false;
    }

    // Query each added track and its new position.
    // SELECT track_id, position FROM PlaylistTracks WHERE playlist_id = :target_plid AND position > :position_offset;
    query.prepare(
            QStringLiteral(
                    "SELECT %2, %3 FROM " PLAYLIST_TRACKS_TABLE
                    " WHERE %1 = :target_plid AND %3 > :position_offset")
                    .arg(
                            PLAYLISTTRACKSTABLE_PLAYLISTID,
                            PLAYLISTTRACKSTABLE_TRACKID,
                            PLAYLISTTRACKSTABLE_POSITION));
    query.bindValue(":target_plid", targetPlaylistID);
    query.bindValue(":position_offset", positionOffset);
    if (!query.exec()) {
        LOG_FAILED_QUERY(query);
        return false;
    }

    // Commit the transaction
    transaction.commit();

    // Let subscribers know about each added track.
    while (query.next()) {
        TrackId copiedTrackId(query.value(0));
        int copiedPosition = query.value(1).toInt();
        m_playlistsTrackIsIn.insert(copiedTrackId, targetPlaylistID);
        emit trackAdded(targetPlaylistID, copiedTrackId, copiedPosition);
    }
    emit tracksChanged(QSet<int>{targetPlaylistID});
    return true;
}

int PlaylistDAO::getMaxPosition(const int playlistId) const {
    // Find out the highest position existing in the playlist so we know what
    // position this track should have.
    QSqlQuery query(m_database);
    query.prepare(QStringLiteral(
            "SELECT max(position) as position FROM PlaylistTracks "
            "WHERE playlist_id = :id"));
    query.bindValue(":id", playlistId);
    if (!query.exec()) {
        LOG_FAILED_QUERY(query);
    }

    // Get the position of the highest track in the playlist.
    int position = 0;
    if (query.next()) {
        position = query.value(query.record().indexOf("position")).toInt();
    }
    return position;
}

void PlaylistDAO::removeTracksFromPlaylists(const QList<TrackId>& trackIds) {
    // copy the hash, because there is no guarantee that "it" is valid after remove
    QMultiHash<TrackId, int> playlistsTrackIsInCopy = m_playlistsTrackIsIn;
    QSet<int> playlistIds;

    ScopedTransaction transaction(m_database);
    for (const auto& trackId : trackIds) {
        for (auto it = playlistsTrackIsInCopy.constBegin();
                it != playlistsTrackIsInCopy.constEnd();
                ++it) {
            if (it.key() == trackId) {
                const auto playlistId = it.value();
                removeTracksFromPlaylistByIdInner(playlistId, trackId);
                playlistIds.insert(playlistId);
            }
        }
    }
    transaction.commit();

    emit tracksChanged(playlistIds);
}

int PlaylistDAO::tracksInPlaylist(const int playlistId) const {
    QSqlQuery query(m_database);
    query.prepare(QStringLiteral(
            "SELECT COUNT(id) AS count FROM PlaylistTracks "
            "WHERE playlist_id = :playlist_id"));
    query.bindValue(":playlist_id", playlistId);
    if (!query.exec()) {
        LOG_FAILED_QUERY(query) << "Couldn't get the number of tracks in playlist"
                                << playlistId;
        return -1;
    }
    int count = -1;
    const int countColumn = query.record().indexOf("count");
    while (query.next()) {
        count = query.value(countColumn).toInt();
    }
    return count;
}

void PlaylistDAO::moveTrack(const int playlistId, const int oldPosition, const int newPosition) {
    ScopedTransaction transaction(m_database);
    QSqlQuery query(m_database);

    // Algorithm for code below
    // Case 1: destination < source (newPositon < oldPosition)
    //    1) Set position = -1 where pos=source -- Gives that track a dummy index to keep stuff simple.
    //    2) Decrement position where pos >= dest AND pos < source
    //    3) Set position = dest where pos=-1 -- Move track from dummy pos to final destination.

    // Case 2: destination > source (newPos > oldPos)
    //   1) Set position=-1 where pos=source -- Give track a dummy index again.
    //   2) Decrement position where pos > source AND pos <= dest
    //   3) Set position=dest where pos=-1 -- Move that track from dummy pos to final destination

    QString queryString;

    // Move moved track to dummy position -1
    queryString = QStringLiteral(
            "UPDATE PlaylistTracks SET position=-1 "
            "WHERE position=%1 AND "
            "playlist_id=%2")
                          .arg(oldPosition, playlistId);
    query.exec(queryString);

    if (newPosition < oldPosition) {
        queryString = QStringLiteral(
                "UPDATE PlaylistTracks SET position=position+1 "
                "WHERE position >= %1 AND position < %2 AND "
                "playlist_id=%3")
                              .arg(newPosition, oldPosition, playlistId);
    } else {
        queryString = QStringLiteral(
                "UPDATE PlaylistTracks SET position=position-1 "
                "WHERE position>%1 AND position<=%2 AND "
                "playlist_id=%3")
                              .arg(oldPosition, newPosition, playlistId);
    }
    query.exec(queryString);

    query.exec(QStringLiteral(
            "UPDATE PlaylistTracks SET position = %1 "
            "WHERE position=-1 AND "
            "playlist_id=%2")
                       .arg(newPosition, playlistId));

    transaction.commit();

    // Print out any SQL error, if there was one.
    if (query.lastError().isValid()) {
        qDebug() << query.lastError();
    }

    emit tracksChanged(QSet<int>{playlistId});
}

void PlaylistDAO::searchForDuplicateTrack(const int fromPosition,
        const int toPosition,
        TrackId trackID,
        const int excludePosition,
        const int otherTrackPosition,
        const QHash<int, TrackId>* pTrackPositionIds,
        int* pTrackDistance) {
    //qDebug() << "        Searching from " << fromPosition << " to " << toPosition;
    for (int pos = fromPosition; pos <= toPosition; pos++) {
        if (pTrackPositionIds->value(pos) == trackID &&
                pos != excludePosition) {
            int tempTrackDistance =
                    (otherTrackPosition - pos) * (otherTrackPosition - pos);
            if (tempTrackDistance < *pTrackDistance || *pTrackDistance == -1)
                *pTrackDistance = tempTrackDistance;
        }
    }
}

void PlaylistDAO::shuffleTracks(const int playlistId,
        const QList<int>& positions,
        const QHash<int, TrackId>& allIds) {
    ScopedTransaction transaction(m_database);
    QSqlQuery query(m_database);

<<<<<<< HEAD
    int seed = QDateTime::currentDateTimeUtc().toTime_t();
    qsrand(seed);
    QHash<int, TrackId> trackPositionIds = allIds;
=======
#if (QT_VERSION >= QT_VERSION_CHECK(5, 10, 0))
    // Seed the randomness generator
    qsrand(QDateTime::currentDateTimeUtc().toTime_t());
#endif
    QHash<int,TrackId> trackPositionIds = allIds;
>>>>>>> c010fffc
    QList<int> newPositions = positions;
    const int searchDistance = math_max(trackPositionIds.count() / 4, 1);

    qDebug() << "Shuffling Tracks";
    qDebug() << "*** Search Distance: " << searchDistance;
    //for (int z = 0; z < positions.count(); z++) {
    //qDebug() << "*** Position: " << positions[z] << " | ID: " << allIds.value(positions[z]);
    //}

    // This is a modified Fisher-Yates shuffling algorithm.
    //
    // Description of the algorithm below:
    //
    // Loop through the set of tracks to be shuffled:
    //     1) Set Track A as the current point in the shuffle set
    //     2) Repeat a maximum of 10 times or until a good place (1/4 of the
    //        playlist away from a conflict) is reached:
    //         a) Pick a random track within the shuffle set (Track B)
    //         b) Check 1/4 of the playlist up and down (wrapped at the
    //            beginning and end) from Track B's position for Track A
    //         c) Check 1/4 of the playlist up and down (wrapped at the
    //            beginning and end) from Track A's position for Track B
    //         d) If there was a conflict, store the position if it was better
    //            than the already stored best position. The position is deemed
    //            "better" if the distance (square of the difference) of
    //            the closest conflict (Track B near Track A's position and vv)
    //            is larger than previous iterations.
    //     3) If no good place was found, use the stored best position
    //     4) Swap Track A and Track B

    for (int i = 0; i < newPositions.count(); i++) {
        bool conflictFound = true;
        int trackAPosition = newPositions.at(i);
        TrackId trackAId = trackPositionIds.value(trackAPosition);
        int trackBPosition = -1;
        TrackId trackBId;
        int bestTrackDistance = -1;
        int bestTrackBPosition = -1;

        //qDebug() << "Track A:";
        //qDebug() << "Position: " << trackAPosition << " | Id: " << trackAId;

        for (int limit = 10; limit > 0 && conflictFound; limit--) {
            int randomShuffleSetIndex = static_cast<int>(
#if (QT_VERSION >= QT_VERSION_CHECK(5, 10, 0))
                    QRandomGenerator::global()->generateDouble() *
#else
                    (qrand() / (RAND_MAX + 1.0)) *
#endif
                    newPositions.count());

            trackBPosition = positions.at(randomShuffleSetIndex);
            trackBId = trackPositionIds.value(trackBPosition);
            conflictFound = false;
            int trackDistance = -1;
            int playlistEnd = trackPositionIds.count();

            //qDebug() << "    Trying new Track B:";
            //qDebug() << "        Position: " << trackBPosition << " | Id: " <<trackBId;

            // Search around Track B for Track A
            searchForDuplicateTrack(
                    math_clamp(trackBPosition - searchDistance, 0, playlistEnd),
                    math_clamp(trackBPosition + searchDistance, 0, playlistEnd),
                    trackAId,
                    trackAPosition,
                    trackBPosition,
                    &trackPositionIds,
                    &trackDistance);
            // Wrap search if needed
            if (trackBPosition - searchDistance < 1) {
                searchForDuplicateTrack(
                        playlistEnd + (trackBPosition - searchDistance),
                        playlistEnd,
                        trackAId,
                        trackAPosition,
                        trackBPosition,
                        &trackPositionIds,
                        &trackDistance);
            }
            if (trackBPosition + searchDistance > playlistEnd) {
                searchForDuplicateTrack(
                        1,
                        (trackBPosition + searchDistance) - playlistEnd,
                        trackAId,
                        trackAPosition,
                        trackBPosition,
                        &trackPositionIds,
                        &trackDistance);
            }
            // Search around Track A for Track B
            searchForDuplicateTrack(
                    math_clamp(trackAPosition - searchDistance, 0, playlistEnd),
                    math_clamp(trackAPosition + searchDistance, 0, playlistEnd),
                    trackBId,
                    trackBPosition,
                    trackAPosition,
                    &trackPositionIds,
                    &trackDistance);
            // Wrap search if needed
            if (trackAPosition - searchDistance < 1) {
                searchForDuplicateTrack(
                        playlistEnd + (trackAPosition - searchDistance),
                        playlistEnd,
                        trackBId,
                        trackBPosition,
                        trackAPosition,
                        &trackPositionIds,
                        &trackDistance);
            }
            if (trackAPosition + searchDistance > playlistEnd) {
                searchForDuplicateTrack(
                        1,
                        (trackAPosition + searchDistance) - playlistEnd,
                        trackBId,
                        trackBPosition,
                        trackAPosition,
                        &trackPositionIds,
                        &trackDistance);
            }

            conflictFound = trackDistance != -1;
            //qDebug() << "            Conflict found? " << conflictFound;
            if (bestTrackDistance < trackDistance) {
                bestTrackDistance = trackDistance;
                bestTrackBPosition = trackBPosition;
            }
            //qDebug() << "        Current Best Position: " << bestTrackBPosition << " | Distance: " << bestTrackDistance;
        }

        if (conflictFound) {
            if (bestTrackBPosition > -1) {
                trackBPosition = bestTrackBPosition;
                trackBId = trackPositionIds.value(trackBPosition);
            }
        }

        //qDebug() << "Swapping tracks " << trackAPosition << " and " << trackBPosition;
        trackPositionIds.insert(trackAPosition, trackBId);
        trackPositionIds.insert(trackBPosition, trackAId);

// TODO: The following use of QList<T>::swap(int, int) is deprecated
// and should be replaced with QList<T>::swapItemsAt(int, int)
// However, the proposed alternative has just been introduced in Qt
// 5.13. Until the minimum required Qt version of Mixx is increased,
// we need a version check here.
#if (QT_VERSION < QT_VERSION_CHECK(5, 13, 0))
        newPositions.swap(newPositions.indexOf(trackAPosition),
                newPositions.indexOf(trackBPosition));
#else
        newPositions.swapItemsAt(newPositions.indexOf(trackAPosition),
                newPositions.indexOf(trackBPosition));
#endif

        QString swapQuery = QStringLiteral(
                "UPDATE PlaylistTracks SET position=%1 "
                "WHERE position=%2 AND playlist_id=%3");
        query.exec(swapQuery.arg(-1, trackAPosition, playlistId));
        query.exec(swapQuery.arg(trackAPosition, trackBPosition, playlistId));
        query.exec(swapQuery.arg(trackBPosition, -1, playlistId));

        if (query.lastError().isValid())
            qDebug() << query.lastError();
    }

    transaction.commit();
    emit tracksChanged(QSet<int>{playlistId});
}

bool PlaylistDAO::isTrackInPlaylist(TrackId trackId, const int playlistId) const {
    return m_playlistsTrackIsIn.contains(trackId, playlistId);
}

void PlaylistDAO::getPlaylistsTrackIsIn(TrackId trackId,
        QSet<int>* playlistSet) const {
    playlistSet->clear();
    for (auto it = m_playlistsTrackIsIn.constFind(trackId);
            it != m_playlistsTrackIsIn.constEnd() && it.key() == trackId;
            ++it) {
        playlistSet->insert(it.value());
    }
}

void PlaylistDAO::setAutoDJProcessor(AutoDJProcessor* pAutoDJProcessor) {
    m_pAutoDJProcessor = pAutoDJProcessor;
}

void PlaylistDAO::addTracksToAutoDJQueue(const QList<TrackId>& trackIds, AutoDJSendLoc loc) {
    int iAutoDJPlaylistId = getPlaylistIdFromName(AUTODJ_TABLE);
    if (iAutoDJPlaylistId == -1) {
        return;
    }

    // If the first track is already loaded to the player,
    // alter the playlist only below the first track
    int position =
            (m_pAutoDJProcessor && m_pAutoDJProcessor->nextTrackLoaded()) ? 2 : 1;

    switch (loc) {
    case AutoDJSendLoc::TOP:
        insertTracksIntoPlaylist(trackIds, iAutoDJPlaylistId, position);
        break;
    case AutoDJSendLoc::BOTTOM:
        appendTracksToPlaylist(trackIds, iAutoDJPlaylistId);
        break;
    case AutoDJSendLoc::REPLACE:
        if (removeTracksFromPlaylist(iAutoDJPlaylistId, position)) {
            appendTracksToPlaylist(trackIds, iAutoDJPlaylistId);
        }
        break;
    }
}<|MERGE_RESOLUTION|>--- conflicted
+++ resolved
@@ -1,11 +1,8 @@
 #include "library/dao/playlistdao.h"
 
-<<<<<<< HEAD
-=======
 #if (QT_VERSION >= QT_VERSION_CHECK(5, 10, 0))
 #include <QRandomGenerator>
 #endif
->>>>>>> c010fffc
 #include <QtDebug>
 #include <QtSql>
 
@@ -888,17 +885,11 @@
     ScopedTransaction transaction(m_database);
     QSqlQuery query(m_database);
 
-<<<<<<< HEAD
-    int seed = QDateTime::currentDateTimeUtc().toTime_t();
-    qsrand(seed);
-    QHash<int, TrackId> trackPositionIds = allIds;
-=======
 #if (QT_VERSION >= QT_VERSION_CHECK(5, 10, 0))
     // Seed the randomness generator
     qsrand(QDateTime::currentDateTimeUtc().toTime_t());
 #endif
-    QHash<int,TrackId> trackPositionIds = allIds;
->>>>>>> c010fffc
+    QHash<int, TrackId> trackPositionIds = allIds;
     QList<int> newPositions = positions;
     const int searchDistance = math_max(trackPositionIds.count() / 4, 1);
 
