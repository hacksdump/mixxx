--- conflicted
+++ resolved
@@ -197,11 +197,7 @@
         if (it.value() == playlistId) {
             it = m_playlistsTrackIsIn.erase(it);
         } else {
-<<<<<<< HEAD
-            it++;
-=======
             ++it;
->>>>>>> 613244a4
         }
     }
 
