#include <QtDebug>
#include <QDir>
#include <QDirIterator>
#include <QFileInfo>
#include <QtSql>
#include <QImage>
#include <QRegExp>
#include <QCoreApplication>
#include <QChar>

#include "library/dao/trackdao.h"

#include "metadata/audiotagger.h"
#include "library/queryutil.h"
#include "soundsourceproxy.h"
#include "track/beatfactory.h"
#include "track/beats.h"
#include "track/keyfactory.h"
#include "track/keyutils.h"
#include "trackinfoobject.h"
#include "library/coverart.h"
#include "library/coverartutils.h"
#include "library/dao/cratedao.h"
#include "library/dao/cuedao.h"
#include "library/dao/playlistdao.h"
#include "library/dao/analysisdao.h"
#include "library/dao/libraryhashdao.h"
#include "library/coverartcache.h"
#include "util/assert.h"
#include "util/file.h"
#include "util/timer.h"
#include "util/math.h"

QHash<TrackId, TrackWeakPointer> TrackDAO::m_sTracks;
QMutex TrackDAO::m_sTracksMutex;

enum { UndefinedRecordIndex = -2 };

TrackCacheItem::TrackCacheItem(TrackPointer pTrack)
        : m_pTrack(pTrack) {
    DEBUG_ASSERT(m_pTrack);
}

TrackCacheItem::~TrackCacheItem() {
    DEBUG_ASSERT_AND_HANDLE(!m_pTrack.isNull()) {
        return;
    }
    // qDebug() << "~TrackCacheItem" << m_pTrack << "ID"
    //          << m_pTrack->getId() << m_pTrack->getInfo();

    // Signal to TrackDAO::saveTrack(TrackPointer) to save the track if it is
    // dirty. Does not drop the strong reference to the track until saveTrack
    // completes.
    if (m_pTrack->isDirty()) {
        emit(saveTrack(m_pTrack));
    }
}

// The number of recently used tracks to cache strong references to at
// once. Once the n+1'th track is created, the TrackDAO's QCache deletes its
// TrackCacheItem which signals to TrackDAO::saveTrack(TrackPointer) to save the
// track and drop the strong reference. The recent tracks cache basically
// functions to prevent repeated getTrack() calls for the same track from
// repeatedly deserializing / serializing a track to the database since this is
// expensive.
const int kRecentTracksCacheSize = 5;

TrackDAO::TrackDAO(QSqlDatabase& database,
                   CueDAO& cueDao,
                   PlaylistDAO& playlistDao,
                   CrateDAO& crateDao,
                   AnalysisDao& analysisDao,
                   LibraryHashDAO& libraryHashDao,
                   ConfigObject<ConfigValue> * pConfig)
        : m_database(database),
          m_cueDao(cueDao),
          m_playlistDao(playlistDao),
          m_crateDao(crateDao),
          m_analysisDao(analysisDao),
          m_libraryHashDao(libraryHashDao),
          m_pConfig(pConfig),
          m_recentTracksCache(kRecentTracksCacheSize),
          m_pQueryTrackLocationInsert(NULL),
          m_pQueryTrackLocationSelect(NULL),
          m_pQueryLibraryInsert(NULL),
          m_pQueryLibraryUpdate(NULL),
          m_pQueryLibrarySelect(NULL),
          m_pTransaction(NULL),
          m_trackLocationIdColumn(UndefinedRecordIndex),
          m_queryLibraryIdColumn(UndefinedRecordIndex),
          m_queryLibraryMixxxDeletedColumn(UndefinedRecordIndex) {
}

TrackDAO::~TrackDAO() {
    qDebug() << "~TrackDAO()";
    //clear all leftover Transactions and rollback the db
    addTracksFinish(true);
}

void TrackDAO::finish() {
    // Save all tracks that haven't been saved yet.
    QMutexLocker locker(&m_sTracksMutex);
    QHashIterator<TrackId, TrackWeakPointer> it(m_sTracks);
    while (it.hasNext()) {
        it.next();
        // Cast from TrackWeakPointer to TrackPointer. If the track still exists
        // then pTrack will be non-NULL. If the track is dirty then save it.
        TrackPointer pTrack = it.value();
        if (!pTrack.isNull()) {
            if (pTrack->isDirty()) {
                saveTrack(pTrack);
            }

            // When this reference expires, tell the track to delete itself
            // rather than signalling to TrackDAO.
            pTrack->setDeleteOnReferenceExpiration(true);
        }
    }
    m_sTracks.clear();
    locker.unlock();

    // Clear cache, so all cached tracks without other references are deleted.
    // Will queue a bunch of saveTrack calls for every TrackCacheItem in
    // m_recentTracksCache. The event loop is already stopped at this point so
    // the queued signals won't be processed.
    clearCache();

    // Clearing the cache should queue a bunch of save events for tracks still
    // in the recent tracks cache. Deliver those events manually since we don't
    // have an event loop running anymore.
    QCoreApplication::sendPostedEvents(this, 0);

    // clear out played information on exit
    // crash prevention: if mixxx crashes, played information will be maintained
    qDebug() << "Clearing played information for this session";
    QSqlQuery query(m_database);
    if (!query.exec("UPDATE library SET played=0 where played>0")) {
	// Note: whithout where, this call updates every row which takes long
	LOG_FAILED_QUERY(query)
                << "Error clearing played value";
    }

    // Do housekeeping on the LibraryHashes/track_locations tables.
    qDebug() << "Cleaning LibraryHashes/track_locations tables.";
    ScopedTransaction transaction(m_database);
    QStringList deletedHashDirs = m_libraryHashDao.getDeletedDirectories();

    // Delete any LibraryHashes directories that have been marked as deleted.
    m_libraryHashDao.removeDeletedDirectoryHashes();

    // And mark the corresponding tracks in track_locations in the deleted
    // directories as deleted.
    // TODO(XXX) This doesn't handle sub-directories of deleted directories.
    foreach (QString dir, deletedHashDirs) {
        markTrackLocationsAsDeleted(dir);
    }
    transaction.commit();
}

void TrackDAO::initialize() {
    qDebug() << "TrackDAO::initialize" << QThread::currentThread() << m_database.connectionName();
}

/** Retrieve the track id for the track that's located at "location" on disk.
    @return the track id for the track located at location, or -1 if the track
            is not in the database.
*/
TrackId TrackDAO::getTrackId(const QString& absoluteFilePath) {

    TrackId trackId;

    QSqlQuery query(m_database);
    query.prepare("SELECT library.id FROM library INNER JOIN track_locations ON library.location = track_locations.id WHERE track_locations.location=:location");
    query.bindValue(":location", absoluteFilePath);
    if (query.exec()) {
        if (query.next()) {
            trackId = TrackId(query.value(query.record().indexOf("id")));
        }
    } else {
        LOG_FAILED_QUERY(query);
        return TrackId();
    }

    return trackId;
}

QList<TrackId> TrackDAO::getTrackIds(const QList<QFileInfo>& files) {

    QList<TrackId> trackIds;

    QStringList pathList;
    FieldEscaper escaper(m_database);
    for (const auto& file: files) {
        pathList << escaper.escapeString(file.absoluteFilePath());
    }
    QSqlQuery query(m_database);
    query.prepare(QString("SELECT library.id FROM library INNER JOIN "
                          "track_locations ON library.location = track_locations.id "
                          "WHERE track_locations.location in (%1)").arg(pathList.join(",")));
    if (query.exec()) {
        const int idColumn = query.record().indexOf("id");
        while (query.next()) {
            trackIds.append(TrackId(query.value(idColumn)));
        }
    } else {
        LOG_FAILED_QUERY(query);
    }

    return trackIds;
}

QSet<QString> TrackDAO::getTrackLocations() {
    QSet<QString> locations;
    QSqlQuery query(m_database);
    query.prepare("SELECT track_locations.location FROM track_locations "
                  "INNER JOIN library on library.location = track_locations.id");
    if (!query.exec()) {
        LOG_FAILED_QUERY(query);
    }

    int locationColumn = query.record().indexOf("location");
    while (query.next()) {
        locations.insert(query.value(locationColumn).toString());
    }
    return locations;
}

// Some code (eg. drag and drop) needs to just get a track's location, and it's
// not worth retrieving a whole TrackInfoObject.
QString TrackDAO::getTrackLocation(TrackId trackId) {
    qDebug() << "TrackDAO::getTrackLocation"
             << QThread::currentThread() << m_database.connectionName();
    QSqlQuery query(m_database);
    QString trackLocation = "";
    query.prepare("SELECT track_locations.location FROM track_locations "
                  "INNER JOIN library ON library.location = track_locations.id "
                  "WHERE library.id=:id");
    query.bindValue(":id", trackId.toVariant());
    if (!query.exec()) {
        LOG_FAILED_QUERY(query);
        return "";
    }
    const int locationColumn = query.record().indexOf("location");
    while (query.next()) {
        trackLocation = query.value(locationColumn).toString();
    }

    return trackLocation;
}

/** Check if a track exists in the library table already.
    @param file_location The full path to the track on disk, including the filename.
    @return true if the track is found in the library table, false otherwise.
*/
bool TrackDAO::trackExistsInDatabase(const QString& absoluteFilePath) {
    return getTrackId(absoluteFilePath).isValid();
}

void TrackDAO::saveTrack(TrackPointer track) {
    if (track) {
        saveTrack(track.data());
    }
}

void TrackDAO::saveTrack(TrackInfoObject* pTrack) {
    DEBUG_ASSERT_AND_HANDLE(pTrack != NULL) {
        return;
    }
    //qDebug() << "TrackDAO::saveTrack" << pTrack->getId() << pTrack->getInfo();
    TrackId trackId(pTrack->getId());
    if (trackId.isValid()) {
        // Track has already been stored in database
        if (pTrack->isDirty()) {
            //qDebug() << this << "Dirty tracks before clean save:" << m_dirtyTracks.size();
            //qDebug() << "TrackDAO::saveTrack. Dirty. Calling update";
            updateTrack(pTrack);

            // Write audio meta data, if enabled in the preferences
            // TODO(DSC) Only wite tag if file Metatdata is dirty
            writeMetadataToFile(pTrack);

            //qDebug() << this << "Dirty tracks remaining after clean save:" << m_dirtyTracks.size();
        } else {
            //qDebug() << "TrackDAO::saveTrack. Not Dirty";
            //qDebug() << this << "Dirty tracks remaining:" << m_dirtyTracks.size();
            //qDebug() << "Skipping track update for track" << pTrack->getId();
        }
    } else {
        // Track has not been added to database
        //qDebug() << "TrackDAO::saveTrack. Adding track";
        addTrack(pTrack, false);
    }
}

void TrackDAO::slotTrackDirty(TrackInfoObject* pTrack) {
    // Should not be possible.
    DEBUG_ASSERT_AND_HANDLE(pTrack != NULL) {
        return;
    }

    // qDebug() << "TrackDAO::slotTrackDirty" << pTrack << "ID"
    //          << pTrack->getId() << pTrack->getInfo();
    // This is a private slot that is connected to TIO's created by this
    // TrackDAO. It is a way for the track to notify us that it has been
    // dirtied. It is invoked via a DirectConnection so we are sure that the
    // TrackInfoObject* has not been deleted when this is invoked. The flip side
    // of this is that this method runs in whatever thread the track was dirtied
    // from.
    TrackId trackId(pTrack->getId());
    if (trackId.isValid()) {
        emit(trackDirty(trackId));
    }
}

void TrackDAO::slotTrackClean(TrackInfoObject* pTrack) {
    // Should not be possible.
    DEBUG_ASSERT_AND_HANDLE(pTrack != NULL) {
        return;
    }

    // qDebug() << "TrackDAO::slotTrackClean" << pTrack << "ID"
    //          << pTrack->getId() << pTrack->getInfo();
    // This is a private slot that is connected to TIO's created by this
    // TrackDAO. It is a way for the track to notify us that it has been cleaned
    // (typically after it has been saved to the database). It is invoked via a
    // DirectConnection so we are sure that the TrackInfoObject* has not been
    // deleted when this is invoked. The flip side of this is that this method
    // runs in whatever thread the track was cleaned from.
    TrackId trackId(pTrack->getId());
    if (trackId.isValid()) {
        emit(trackClean(trackId));
    }
}

void TrackDAO::databaseTrackAdded(TrackPointer pTrack) {
    emit(dbTrackAdded(pTrack));
}

void TrackDAO::databaseTracksMoved(QSet<TrackId> tracksMovedSetOld, QSet<TrackId> tracksMovedSetNew) {
    emit(tracksRemoved(tracksMovedSetNew));
    // results in a call of BaseTrackCache::updateTracksInIndex(trackIds);
    emit(tracksAdded(tracksMovedSetOld));
}

void TrackDAO::databaseTracksChanged(QSet<TrackId> tracksChanged) {
    // results in a call of BaseTrackCache::updateTracksInIndex(trackIds);
    emit(tracksAdded(tracksChanged));
}

void TrackDAO::slotTrackChanged(TrackInfoObject* pTrack) {
    // Should not be possible.
    DEBUG_ASSERT_AND_HANDLE(pTrack != NULL) {
        return;
    }

    // qDebug() << "TrackDAO::slotTrackChanged" << pTrack << "ID"
    //          << pTrack->getId() << pTrack->getInfo();
    // This is a private slot that is connected to TIO's created by this
    // TrackDAO. It is a way for the track to notify us that it changed.  It is
    // invoked via a DirectConnection so we are sure that the TrackInfoObject*
    // has not been deleted when this is invoked. The flip side of this is that
    // this method runs in whatever thread the track was changed from.
    TrackId trackId(pTrack->getId());
    if (trackId.isValid()) {
        emit(trackChanged(trackId));
    }
}

// No need to check here if the querys exist, this is already done in
// addTracksAdd, which is the only function that calls this
void TrackDAO::bindTrackToTrackLocationsInsert(TrackInfoObject* pTrack) {
    // gets called only in addTracksAdd
    m_pQueryTrackLocationInsert->bindValue(":location", pTrack->getLocation());
    m_pQueryTrackLocationInsert->bindValue(":directory", pTrack->getDirectory());
    m_pQueryTrackLocationInsert->bindValue(":filename", pTrack->getFileName());
    m_pQueryTrackLocationInsert->bindValue(":filesize", pTrack->getFileSize());
    // Should this check pTrack->exists()?
    m_pQueryTrackLocationInsert->bindValue(":fs_deleted", 0);
    m_pQueryTrackLocationInsert->bindValue(":needs_verification", 0);
}

// No need to check here if the querys exist, this is already done in
// addTracksAdd, which is the only function that calls this
void TrackDAO::bindTrackToLibraryInsert(TrackInfoObject* pTrack, int trackLocationId) {
    // gets called only in addTracksAdd
    m_pQueryLibraryInsert->bindValue(":artist", pTrack->getArtist());
    m_pQueryLibraryInsert->bindValue(":title", pTrack->getTitle());
    m_pQueryLibraryInsert->bindValue(":album", pTrack->getAlbum());
    m_pQueryLibraryInsert->bindValue(":album_artist", pTrack->getAlbumArtist());
    m_pQueryLibraryInsert->bindValue(":year", pTrack->getYear());
    m_pQueryLibraryInsert->bindValue(":genre", pTrack->getGenre());
    m_pQueryLibraryInsert->bindValue(":composer", pTrack->getComposer());
    m_pQueryLibraryInsert->bindValue(":grouping", pTrack->getGrouping());
    m_pQueryLibraryInsert->bindValue(":tracknumber", pTrack->getTrackNumber());
    m_pQueryLibraryInsert->bindValue(":filetype", pTrack->getType());
    m_pQueryLibraryInsert->bindValue(":location", trackLocationId);
    m_pQueryLibraryInsert->bindValue(":comment", pTrack->getComment());
    m_pQueryLibraryInsert->bindValue(":url", pTrack->getURL());
    m_pQueryLibraryInsert->bindValue(":duration", pTrack->getDuration());
    m_pQueryLibraryInsert->bindValue(":rating", pTrack->getRating());
    m_pQueryLibraryInsert->bindValue(":bitrate", pTrack->getBitrate());
    m_pQueryLibraryInsert->bindValue(":samplerate", pTrack->getSampleRate());
    m_pQueryLibraryInsert->bindValue(":cuepoint", pTrack->getCuePoint());
    m_pQueryLibraryInsert->bindValue(":bpm_lock", pTrack->hasBpmLock()? 1 : 0);
    m_pQueryLibraryInsert->bindValue(":replaygain", pTrack->getReplayGain());

    // We no longer store the wavesummary in the library table.
    m_pQueryLibraryInsert->bindValue(":wavesummaryhex", QVariant(QVariant::ByteArray));

    m_pQueryLibraryInsert->bindValue(":timesplayed", pTrack->getTimesPlayed());
    //query.bindValue(":datetime_added", pTrack->getDateAdded());
    m_pQueryLibraryInsert->bindValue(":channels", pTrack->getChannels());
    m_pQueryLibraryInsert->bindValue(":mixxx_deleted", 0);
    m_pQueryLibraryInsert->bindValue(":header_parsed", pTrack->getHeaderParsed() ? 1 : 0);

    CoverInfo coverInfo = pTrack->getCoverInfo();
    m_pQueryLibraryInsert->bindValue(":coverart_source", coverInfo.source);
    m_pQueryLibraryInsert->bindValue(":coverart_type", coverInfo.type);
    m_pQueryLibraryInsert->bindValue(":coverart_location", coverInfo.coverLocation);
    m_pQueryLibraryInsert->bindValue(":coverart_hash", coverInfo.hash);

    const QByteArray* pBeatsBlob = NULL;
    QString beatsVersion = "";
    QString beatsSubVersion = "";
    BeatsPointer pBeats = pTrack->getBeats();
    // Fall back on cached BPM
    double dBpm = pTrack->getBpm();

    if (pBeats) {
        pBeatsBlob = pBeats->toByteArray();
        beatsVersion = pBeats->getVersion();
        beatsSubVersion = pBeats->getSubVersion();
        dBpm = pBeats->getBpm();
    }

    m_pQueryLibraryInsert->bindValue(":bpm", dBpm);
    m_pQueryLibraryInsert->bindValue(":beats_version", beatsVersion);
    m_pQueryLibraryInsert->bindValue(":beats_sub_version", beatsSubVersion);
    m_pQueryLibraryInsert->bindValue(":beats", pBeatsBlob ? *pBeatsBlob : QVariant(QVariant::ByteArray));
    delete pBeatsBlob;

    const Keys& keys = pTrack->getKeys();
    QByteArray* pKeysBlob = NULL;
    QString keysVersion = "";
    QString keysSubVersion = "";
    QString keyText = "";
    mixxx::track::io::key::ChromaticKey key = mixxx::track::io::key::INVALID;

    if (keys.isValid()) {
        pKeysBlob = keys.toByteArray();
        keysVersion = keys.getVersion();
        keysSubVersion = keys.getSubVersion();
        key = keys.getGlobalKey();
        keyText = KeyUtils::getGlobalKeyText(keys);
    }

    m_pQueryLibraryInsert->bindValue(
        ":keys", pKeysBlob ? *pKeysBlob : QVariant(QVariant::ByteArray));
    m_pQueryLibraryInsert->bindValue(":keys_version", keysVersion);
    m_pQueryLibraryInsert->bindValue(":keys_sub_version", keysSubVersion);
    m_pQueryLibraryInsert->bindValue(":key", keyText);
    m_pQueryLibraryInsert->bindValue(":key_id", static_cast<int>(key));
    delete pKeysBlob;
}

void TrackDAO::addTracksPrepare() {
        if (m_pQueryLibraryInsert || m_pQueryTrackLocationInsert ||
                m_pQueryLibrarySelect || m_pQueryTrackLocationSelect ||
                m_pTransaction) {
            qDebug() << "TrackDAO::addTracksPrepare: PROGRAMMING ERROR"
                 << "old queries have been left open, rolling back.";
        // true == do a db rollback
        addTracksFinish(true);
    }
    // Start the transaction
    m_pTransaction = new ScopedTransaction(m_database);

    m_pQueryTrackLocationInsert = new QSqlQuery(m_database);
    m_pQueryTrackLocationSelect = new QSqlQuery(m_database);
    m_pQueryLibraryInsert = new QSqlQuery(m_database);
    m_pQueryLibraryUpdate = new QSqlQuery(m_database);
    m_pQueryLibrarySelect = new QSqlQuery(m_database);

    m_pQueryTrackLocationInsert->prepare("INSERT INTO track_locations "
            "(location, directory, filename, filesize, fs_deleted, needs_verification) "
            "VALUES (:location, :directory, :filename, :filesize, :fs_deleted, :needs_verification)");

    m_pQueryTrackLocationSelect->prepare("SELECT id FROM track_locations WHERE location=:location");

    m_pQueryLibraryInsert->prepare("INSERT INTO library "
            "(artist, title, album, album_artist, year, genre, tracknumber, composer, "
            "grouping, filetype, location, comment, url, duration, rating, key, key_id, "
            "bitrate, samplerate, cuepoint, bpm, replaygain, wavesummaryhex, "
            "timesplayed, channels, mixxx_deleted, header_parsed, "
            "beats_version, beats_sub_version, beats, bpm_lock, "
            "keys_version, keys_sub_version, keys, "
            "coverart_source, coverart_type, coverart_location, coverart_hash ) "
            "VALUES ("
            ":artist, :title, :album, :album_artist, :year, :genre, :tracknumber, :composer, :grouping, "
            ":filetype, :location, :comment, :url, :duration, :rating, :key, :key_id, "
            ":bitrate, :samplerate, :cuepoint, :bpm, :replaygain, :wavesummaryhex, "
            ":timesplayed, :channels, :mixxx_deleted, :header_parsed, "
            ":beats_version, :beats_sub_version, :beats, :bpm_lock, "
            ":keys_version, :keys_sub_version, :keys, "
            ":coverart_source, :coverart_type, :coverart_location, :coverart_hash "
            ")");

    m_pQueryLibraryUpdate->prepare("UPDATE library SET mixxx_deleted = 0 "
            "WHERE id = :id");

    m_pQueryLibrarySelect->prepare("SELECT location, id, mixxx_deleted from library "
            "WHERE location = :location");
}

void TrackDAO::addTracksFinish(bool rollback) {
    if (m_pTransaction) {
        if (rollback) {
            m_pTransaction->rollback();
            m_tracksAddedSet.clear();
        } else {
            m_pTransaction->commit();
        }
    }
    delete m_pQueryTrackLocationInsert;
    delete m_pQueryTrackLocationSelect;
    delete m_pQueryLibraryInsert;
    delete m_pQueryLibrarySelect;
    delete m_pTransaction;
    m_pQueryTrackLocationInsert = NULL;
    m_pQueryTrackLocationSelect = NULL;
    m_pQueryLibraryInsert = NULL;
    m_pQueryLibrarySelect = NULL;
    m_pTransaction = NULL;

    emit(tracksAdded(m_tracksAddedSet));
    m_tracksAddedSet.clear();
}

bool TrackDAO::addTracksAdd(TrackInfoObject* pTrack, bool unremove) {

    if (!m_pQueryLibraryInsert || !m_pQueryTrackLocationInsert ||
        !m_pQueryLibrarySelect || !m_pQueryTrackLocationSelect) {
        qDebug() << "TrackDAO::addTracksAdd: needed SqlQuerys have not "
                    "been prepared. Adding no tracks";
        return false;
    }

    int trackLocationId = -1;
    TrackId trackId;

    // Insert the track location into the corresponding table. This will fail
    // silently if the location is already in the table because it has a UNIQUE
    // constraint.
    bindTrackToTrackLocationsInsert(pTrack);

    if (!m_pQueryTrackLocationInsert->exec()) {
        LOG_FAILED_QUERY(*m_pQueryTrackLocationInsert)
            << "Location " << pTrack->getLocation() << " is already in the DB";
        // Inserting into track_locations failed, so the file already
        // exists. Query for its trackLocationId.

        m_pQueryTrackLocationSelect->bindValue(":location", pTrack->getLocation());

        if (!m_pQueryTrackLocationSelect->exec()) {
            // We can't even select this, something is wrong.
            LOG_FAILED_QUERY(*m_pQueryTrackLocationSelect)
                        << "Can't find track location ID after failing to insert. Something is wrong.";
            return false;
        }
        if (m_trackLocationIdColumn == UndefinedRecordIndex) {
            m_trackLocationIdColumn = m_pQueryTrackLocationSelect->record().indexOf("id");
        }
        while (m_pQueryTrackLocationSelect->next()) {
            trackLocationId = m_pQueryTrackLocationSelect->value(m_trackLocationIdColumn).toInt();
        }

        m_pQueryLibrarySelect->bindValue(":location", trackLocationId);
        if (!m_pQueryLibrarySelect->exec()) {
             LOG_FAILED_QUERY(*m_pQueryLibrarySelect)
                     << "Failed to query existing track: "
                     << pTrack->getLocation();
        } else {
            bool mixxx_deleted = false;
            if (m_queryLibraryIdColumn == UndefinedRecordIndex) {
                QSqlRecord queryLibraryRecord = m_pQueryLibrarySelect->record();
                m_queryLibraryIdColumn = queryLibraryRecord.indexOf("id");
                m_queryLibraryMixxxDeletedColumn =
                        queryLibraryRecord.indexOf("mixxx_deleted");
            }

            while (m_pQueryLibrarySelect->next()) {
                trackId = TrackId(m_pQueryLibrarySelect->value(m_queryLibraryIdColumn));
                mixxx_deleted = m_pQueryLibrarySelect->value(m_queryLibraryMixxxDeletedColumn).toBool();
            }
            if (unremove && mixxx_deleted) {
                // Set mixxx_deleted back to 0
                m_pQueryLibraryUpdate->bindValue(":id", trackId.toVariant());
                if (!m_pQueryLibraryUpdate->exec()) {
                    LOG_FAILED_QUERY(*m_pQueryLibraryUpdate)
                            << "Failed to unremove existing track: "
                            << pTrack->getLocation();
                }
            }
            // Regardless of whether we unremoved this track or not -- it's
            // already in the library and so we need to skip it. Set the track's
            // trackId so the caller can know it. TODO(XXX) this is a little
            // weird because the track has whatever metadata the caller supplied
            // and that metadata may differ from what is already in the
            // database. I'm ignoring this corner case. rryan 10/2011
            pTrack->setId(trackId);
        }
        return false;
    } else {
        // Inserting succeeded, so just get the last rowid.
        QVariant lastInsert = m_pQueryTrackLocationInsert->lastInsertId();
        trackLocationId = lastInsert.toInt();

        // Failure of this assert indicates that we were unable to insert the
        // track location into the table AND we could not retrieve the id of
        // that track location from the same table. "It shouldn't
        // happen"... unless I screwed up - Albert :)
        DEBUG_ASSERT_AND_HANDLE(trackLocationId >= 0) {
            return false;
        }

        bindTrackToLibraryInsert(pTrack, trackLocationId);

        if (!m_pQueryLibraryInsert->exec()) {
            // We failed to insert the track. Maybe it is already in the library
            // but marked deleted? Skip this track.
            LOG_FAILED_QUERY(*m_pQueryLibraryInsert)
                    << "Failed to INSERT new track into library:"
                    << pTrack->getLocation();
            return false;
        }
        trackId = TrackId(m_pQueryLibraryInsert->lastInsertId());
        pTrack->setId(trackId);
        m_analysisDao.saveTrackAnalyses(pTrack);
        m_cueDao.saveTrackCues(trackId, pTrack);
        pTrack->setDirty(false);
    }
    m_tracksAddedSet.insert(trackId);
    return true;
}

TrackId TrackDAO::addTrack(const QFileInfo& fileInfo, bool unremove) {
    TrackId trackId;
    TrackInfoObject * pTrack = new TrackInfoObject(fileInfo);
    if (pTrack) {
        // Add the song to the database.
        addTrack(pTrack, unremove);
        trackId = pTrack->getId();
        delete pTrack;
    }
    return trackId;
}

void TrackDAO::addTrack(TrackInfoObject* pTrack, bool unremove) {
    //qDebug() << "TrackDAO::addTrack" << QThread::currentThread() << m_database.connectionName();
    //qDebug() << "TrackCollection::addTrack(), inserting into DB";
    // Why you be giving me NULL pTracks
    DEBUG_ASSERT_AND_HANDLE(pTrack) {
        return;
    }

    // Check that track is a supported extension.
    if (!SoundSourceProxy::isFileSupported(pTrack->getFileInfo())) {
        // TODO(XXX) provide some kind of error code on a per-track basis.
        return;
    }

    addTracksPrepare();
    addTracksAdd(pTrack, unremove);
    addTracksFinish(false);
}

QList<TrackId> TrackDAO::addTracks(const QList<QFileInfo>& fileInfoList,
                                   bool unremove) {
    QList<TrackId> trackIds;

    // Prepare to add tracks to the database.
    // This also begins an SQL transaction.
    addTracksPrepare();

    // Create a temporary database of the paths of all the imported tracks.
    QSqlQuery query(m_database);
    query.prepare("CREATE TEMP TABLE playlist_import "
                  "(add_index INTEGER PRIMARY KEY, location varchar (512))");
    if (!query.exec()) {
        LOG_FAILED_QUERY(query);
        addTracksFinish(true);
        return trackIds;
    }

    // All all the track paths to this database.
    query.prepare("INSERT INTO playlist_import (add_index, location) "
                  "VALUES (:add_index, :location)");
    int index = 0;
    foreach (const QFileInfo& rFileInfo, fileInfoList) {
        query.bindValue(":add_index", index);
        query.bindValue(":location", rFileInfo.absoluteFilePath());
        if (!query.exec()) {
            LOG_FAILED_QUERY(query);
        }
        index++;
    }

    query.prepare("SELECT library.id FROM playlist_import, "
                  "track_locations, library WHERE library.location = track_locations.id "
                  "AND playlist_import.location = track_locations.location");
    if (!query.exec()) {
        LOG_FAILED_QUERY(query);
    }
    int idColumn = query.record().indexOf("id");
    while (query.next()) {
        TrackId trackId(query.value(idColumn));
        trackIds.append(trackId);
    }

    // If imported-playlist tracks are to be unremoved, do that for all playlist
    // tracks that were already in the database.
    if (unremove) {
        QStringList idStringList;
        for (auto const& trackId: trackIds) {
            idStringList.append(trackId.toString());
        }
        query.prepare(QString("UPDATE library SET mixxx_deleted=0 "
                              "WHERE id in (%1) AND mixxx_deleted=1")
                      .arg(idStringList.join(",")));
        if (!query.exec()) {
            LOG_FAILED_QUERY(query);
        }
    }

    // Any tracks not already in the database need to be added.
    query.prepare("SELECT add_index, location FROM playlist_import "
                  "WHERE NOT EXISTS (SELECT location FROM track_locations "
                  "WHERE playlist_import.location = track_locations.location)");
    if (!query.exec()) {
        LOG_FAILED_QUERY(query);
    }
    const int addIndexColumn = query.record().indexOf("add_index");
    const int locationColumn = query.record().indexOf("location");
    while (query.next()) {
        int addIndex = query.value(addIndexColumn).toInt();
        QString filePath = query.value(locationColumn).toString();
        const QFileInfo& fileInfo = fileInfoList.at(addIndex);
        TrackInfoObject* pTrack = new TrackInfoObject(fileInfo);
        addTracksAdd(pTrack, unremove);
        TrackId trackId = pTrack->getId();
        if (trackId.isValid()) {
            trackIds.append(trackId);
        }
        delete pTrack;
    }

    // Now that we have imported any tracks that were not already in the
    // library, clear trackIDs and re-select ordering by
    // playlist_import.add_index to return the list of track ids in the order
    // that they were requested to be added.
    trackIds.clear();
    query.prepare("SELECT library.id FROM playlist_import, "
                  "track_locations, library WHERE library.location = track_locations.id "
                  "AND playlist_import.location = track_locations.location "
                  "ORDER BY playlist_import.add_index");
    if (!query.exec()) {
        LOG_FAILED_QUERY(query);
    }
    idColumn = query.record().indexOf("id");
    while (query.next()) {
        TrackId trackId(query.value(idColumn));
        trackIds.append(trackId);
    }

    // Drop the temporary playlist-import table.
    query.prepare("DROP TABLE IF EXISTS playlist_import");
    if (!query.exec()) {
        LOG_FAILED_QUERY(query);
    }

    // Finish adding tracks to the database.
    addTracksFinish();

    // Return the list of track IDs added to the database.
    return trackIds;
}

void TrackDAO::hideTracks(const QList<TrackId>& trackIds) {
    QStringList idList;
    for (const auto& trackId: trackIds) {
        idList.append(trackId.toString());
    }

    QSqlQuery query(m_database);
    query.prepare(QString("UPDATE library SET mixxx_deleted=1 WHERE id in (%1)")
                  .arg(idList.join(",")));
    if (!query.exec()) {
        LOG_FAILED_QUERY(query);
    }

    // This signal is received by basetrackcache to remove the tracks from cache
    QSet<TrackId> tracksRemovedSet = QSet<TrackId>::fromList(trackIds);
    emit(tracksRemoved(tracksRemovedSet));
}

// If a track has been manually "hidden" from Mixxx's library by the user via
// Mixxx's interface, this lets you add it back. When a track is hidden,
// mixxx_deleted in the DB gets set to 1. This clears that, and makes it show
// up in the library views again.
// This function should get called if you drag-and-drop a file that's been
// "hidden" from Mixxx back into the library view.
void TrackDAO::unhideTracks(const QList<TrackId>& trackIds) {
    QStringList idList;
    for (const auto& trackId: trackIds) {
        idList.append(trackId.toString());
    }

    QSqlQuery query(m_database);
    query.prepare(QString("UPDATE library SET mixxx_deleted=0 "
                  "WHERE id in (%1)").arg(idList.join(",")));
    if (!query.exec()) {
        LOG_FAILED_QUERY(query);
    }
    QSet<TrackId> tracksAddedSet = QSet<TrackId>::fromList(trackIds);
    emit(tracksAdded(tracksAddedSet));
}

void TrackDAO::purgeTracks(const QString& dir) {
    QSqlQuery query(m_database);
    FieldEscaper escaper(m_database);
    // Capture entries that start with the directory prefix dir.
    // dir needs to end in a slash otherwise we might match other
    // directories.
    QString likeClause = escaper.escapeStringForLike(QDir(dir).absolutePath() + "/", '%') + "%";

    query.prepare(QString("SELECT library.id FROM library INNER JOIN track_locations "
                          "ON library.location = track_locations.id "
                          "WHERE track_locations.location LIKE %1 ESCAPE '%'")
                  .arg(escaper.escapeString(likeClause)));

    if (!query.exec()) {
        LOG_FAILED_QUERY(query) << "could not get tracks within directory:" << dir;
    }

    QList<TrackId> trackIds;
    const int idColumn = query.record().indexOf("id");
    while (query.next()) {
        trackIds.append(TrackId(query.value(idColumn)));
    }
    purgeTracks(trackIds);
}

// Warning, purge cannot be undone check before if there is no reference to this
// track id's on other library tables
void TrackDAO::purgeTracks(const QList<TrackId>& trackIds) {
    if (trackIds.empty()) {
        return;
    }

    QStringList idList;
    for (const auto& trackId: trackIds) {
        idList.append(trackId.toString());
    }
    QString idListJoined = idList.join(",");

    ScopedTransaction transaction(m_database);

    QSqlQuery query(m_database);
    query.prepare(QString("SELECT track_locations.location, track_locations.directory FROM "
                          "track_locations INNER JOIN library ON library.location = "
                          "track_locations.id WHERE library.id in (%1)").arg(idListJoined));
    if (!query.exec()) {
        LOG_FAILED_QUERY(query);
    }

    FieldEscaper escaper(m_database);
    QStringList locationList;
    QSet<QString> dirs;
    QSqlRecord queryRecord = query.record();
    const int locationColumn = queryRecord.indexOf("location");
    const int directoryColumn = queryRecord.indexOf("directory");
    while (query.next()) {
        QString filePath = query.value(locationColumn).toString();
        locationList << escaper.escapeString(filePath);
        QString directory = query.value(directoryColumn).toString();
        dirs << escaper.escapeString(directory);
    }

    if (locationList.empty()) {
        LOG_FAILED_QUERY(query);
    }

    // Remove location from track_locations table
    query.prepare(QString("DELETE FROM track_locations "
                          "WHERE location in (%1)").arg(locationList.join(",")));
    if (!query.exec()) {
        LOG_FAILED_QUERY(query);
    }

    // Remove Track from library table
    query.prepare(QString("DELETE FROM library "
                          "WHERE id in (%1)").arg(idListJoined));
    if (!query.exec()) {
        LOG_FAILED_QUERY(query);
    }

    // mark LibraryHash with needs_verification and invalidate the hash
    // in case the file was not deleted to detect it on a rescan
    // TODO(XXX) delegate to libraryHashDAO
    QStringList dirList = QStringList::fromSet(dirs);
    query.prepare(QString("UPDATE LibraryHashes SET needs_verification=1, "
                          "hash=-1 WHERE directory_path in (%1)").arg(dirList.join(",")));
    if (!query.exec()) {
        LOG_FAILED_QUERY(query);
    }

    // TODO(XXX) Not sure if we should check any of these for errors or just not
    // care if there were errors and commit anyway.
    if (query.lastError().isValid()) {
        return;
    }
    transaction.commit();

    // also need to clean playlists, crates, cues and track_analyses

    m_cueDao.deleteCuesForTracks(trackIds);
    m_playlistDao.removeTracksFromPlaylists(trackIds);
    m_crateDao.removeTracksFromCrates(trackIds);
    m_analysisDao.deleteAnalyses(trackIds);

    QSet<TrackId> tracksRemovedSet = QSet<TrackId>::fromList(trackIds);
    emit(tracksRemoved(tracksRemovedSet));
    // notify trackmodels that they should update their cache as well.
    emit(forceModelUpdate());
}

void TrackDAO::slotTrackReferenceExpired(TrackInfoObject* pTrack) {
    // Should not be possible.
    DEBUG_ASSERT_AND_HANDLE(pTrack != NULL) {
        return;
    }

    // qDebug() << "TrackDAO::slotTrackReferenceExpired" << pTrack << "ID"
    //          << pTrack->getId() << pTrack->getInfo();
    // This is a private slot that is connected to TIO's created by this
    // TrackDAO. It is a way for the track to notify us once its reference count
    // has dropped to zero. This is invoked via a QueuedConnection so even
    // though the track reference count can drop to zero in any thread this
    // handler runs in the main thread.

    // Save the track if it is dirty.
    if (pTrack->isDirty()) {
        saveTrack(pTrack);
    }

    // Delete Track from weak reference cache
    m_sTracksMutex.lock();
    m_sTracks.remove(pTrack->getId());
    m_sTracksMutex.unlock();

    delete pTrack;
}

namespace {
typedef bool (*TrackPopulatorFn)(const QSqlRecord& record,
                                 const int column,
                                 TrackPointer pTrack);

bool setTrackArtist(const QSqlRecord& record, const int column,
                    TrackPointer pTrack) {
    pTrack->setArtist(record.value(column).toString());
    return false;
}

bool setTrackTitle(const QSqlRecord& record, const int column,
                   TrackPointer pTrack) {
    pTrack->setTitle(record.value(column).toString());
    return false;
}

bool setTrackAlbum(const QSqlRecord& record, const int column,
                   TrackPointer pTrack) {
    pTrack->setAlbum(record.value(column).toString());
    return false;
}

bool setTrackAlbumArtist(const QSqlRecord& record, const int column,
                         TrackPointer pTrack) {
    pTrack->setAlbumArtist(record.value(column).toString());
    return false;
}

bool setTrackYear(const QSqlRecord& record, const int column,
                  TrackPointer pTrack) {
    pTrack->setYear(record.value(column).toString());
    return false;
}

bool setTrackGenre(const QSqlRecord& record, const int column,
                   TrackPointer pTrack) {
    pTrack->setGenre(record.value(column).toString());
    return false;
}

bool setTrackComposer(const QSqlRecord& record, const int column,
                      TrackPointer pTrack) {
    pTrack->setComposer(record.value(column).toString());
    return false;
}

bool setTrackGrouping(const QSqlRecord& record, const int column,
                      TrackPointer pTrack) {
    pTrack->setGrouping(record.value(column).toString());
    return false;
}

bool setTrackNumber(const QSqlRecord& record, const int column,
                    TrackPointer pTrack) {
    pTrack->setTrackNumber(record.value(column).toString());
    return false;
}

bool setTrackComment(const QSqlRecord& record, const int column,
                     TrackPointer pTrack) {
    pTrack->setComment(record.value(column).toString());
    return false;
}

bool setTrackUrl(const QSqlRecord& record, const int column,
                 TrackPointer pTrack) {
    pTrack->setURL(record.value(column).toString());
    return false;
}

bool setTrackDuration(const QSqlRecord& record, const int column,
                      TrackPointer pTrack) {
    pTrack->setDuration(record.value(column).toInt());
    return false;
}

bool setTrackBitrate(const QSqlRecord& record, const int column,
                     TrackPointer pTrack) {
    pTrack->setBitrate(record.value(column).toInt());
    return false;
}

bool setTrackRating(const QSqlRecord& record, const int column,
                    TrackPointer pTrack) {
    pTrack->setRating(record.value(column).toInt());
    return false;
}

bool setTrackSampleRate(const QSqlRecord& record, const int column,
                        TrackPointer pTrack) {
    pTrack->setSampleRate(record.value(column).toInt());
    return false;
}

bool setTrackCuePoint(const QSqlRecord& record, const int column,
                      TrackPointer pTrack) {
    pTrack->setCuePoint(record.value(column).toInt());
    return false;
}

bool setTrackReplayGain(const QSqlRecord& record, const int column,
                        TrackPointer pTrack) {
    pTrack->setReplayGain(record.value(column).toDouble());
    return false;
}

bool setTrackTimesPlayed(const QSqlRecord& record, const int column,
                         TrackPointer pTrack) {
    pTrack->setTimesPlayed(record.value(column).toInt());
    return false;
}

bool setTrackPlayed(const QSqlRecord& record, const int column,
                    TrackPointer pTrack) {
    pTrack->setPlayed(record.value(column).toBool());
    return false;
}

bool setTrackChannels(const QSqlRecord& record, const int column,
                      TrackPointer pTrack) {
    pTrack->setChannels(record.value(column).toInt());
    return false;
}

bool setTrackDateAdded(const QSqlRecord& record, const int column,
                       TrackPointer pTrack) {
    pTrack->setDateAdded(record.value(column).toDateTime());
    return false;
}

bool setTrackFiletype(const QSqlRecord& record, const int column,
                      TrackPointer pTrack) {
    pTrack->setType(record.value(column).toString());
    return false;
}

bool setTrackHeaderParsed(const QSqlRecord& record, const int column,
                          TrackPointer pTrack) {
    pTrack->setHeaderParsed(record.value(column).toBool());
    return false;
}

bool setTrackBeats(const QSqlRecord& record, const int column,
                   TrackPointer pTrack) {
    double bpm = record.value(column).toDouble();
    QString beatsVersion = record.value(column + 1).toString();
    QString beatsSubVersion = record.value(column + 2).toString();
    QByteArray beatsBlob = record.value(column + 3).toByteArray();
    bool bpmLocked = record.value(column + 4).toBool();
    BeatsPointer pBeats = BeatFactory::loadBeatsFromByteArray(
            pTrack, beatsVersion, beatsSubVersion, &beatsBlob);
    if (pBeats) {
        pTrack->setBeats(pBeats);
    } else {
        pTrack->setBpm(bpm);
    }
    pTrack->setBpmLock(bpmLocked);
    return false;
}

bool setTrackKey(const QSqlRecord& record, const int column,
                 TrackPointer pTrack) {
    QString keyText = record.value(column).toString();
    QString keysVersion = record.value(column + 1).toString();
    QString keysSubVersion = record.value(column + 2).toString();
    QByteArray keysBlob = record.value(column + 3).toByteArray();
    Keys keys = KeyFactory::loadKeysFromByteArray(
            keysVersion, keysSubVersion, &keysBlob);

    if (keys.isValid()) {
        pTrack->setKeys(keys);
    } else if (keyText.size() > 0) {
        // Typically this happens if we are upgrading from an older (<1.12.0)
        // version of Mixxx that didn't support Keys. We treat all legacy data
        // as user-generated because that way it will be treated sensitively.
        pTrack->setKeyText(keyText, mixxx::track::io::key::USER);
        // The in-database data would change because of this. Mark the track
        // dirty so we save it when it is deleted.
        return true;
    }
    return false;
}

bool setTrackCoverInfo(const QSqlRecord& record, const int column,
                       TrackPointer pTrack) {
    CoverInfo coverInfo;
    bool ok = false;
    coverInfo.source = static_cast<CoverInfo::Source>(
            record.value(column).toInt(&ok));
    if (!ok) coverInfo.source = CoverInfo::UNKNOWN;
    coverInfo.type = static_cast<CoverInfo::Type>(
            record.value(column + 1).toInt(&ok));
    if (!ok) coverInfo.type = CoverInfo::NONE;
    coverInfo.coverLocation = record.value(column + 2).toString();
    coverInfo.hash = record.value(column + 3).toUInt();
    pTrack->setCoverInfo(coverInfo);
    return false;
}

struct ColumnPopulator {
    const char* name;
    TrackPopulatorFn populator;
};

}  // namespace

#define ARRAYLENGTH(x) (sizeof(x) / sizeof(*x))

TrackPointer TrackDAO::getTrackFromDB(TrackId trackId) const {
    ScopedTimer t("TrackDAO::getTrackFromDB");
    QSqlQuery query(m_database);

    ColumnPopulator columns[] = {
        // Location must be first.
        { "track_locations.location", NULL },
        { "artist", setTrackArtist },
        { "title", setTrackTitle },
        { "album", setTrackAlbum },
        { "album_artist", setTrackAlbumArtist },
        { "year", setTrackYear },
        { "genre", setTrackGenre },
        { "composer", setTrackComposer },
        { "grouping", setTrackGrouping },
        { "tracknumber", setTrackNumber },
        { "filetype", setTrackFiletype },
        { "rating", setTrackRating },
        { "comment", setTrackComment },
        { "url", setTrackUrl },
        { "duration", setTrackDuration },
        { "bitrate", setTrackBitrate },
        { "samplerate", setTrackSampleRate },
        { "cuepoint", setTrackCuePoint },
        { "replaygain", setTrackReplayGain },
        { "channels", setTrackChannels },
        { "timesplayed", setTrackTimesPlayed },
        { "played", setTrackPlayed },
        { "datetime_added", setTrackDateAdded },
        { "header_parsed", setTrackHeaderParsed },

        // Beat detection columns are handled by setTrackBeats. Do not change
        // the ordering of these columns or put other columns in between them!
        { "bpm", setTrackBeats },
        { "beats_version", NULL },
        { "beats_sub_version", NULL },
        { "beats", NULL },
        { "bpm_lock", NULL },

        // Beat detection columns are handled by setTrackKey. Do not change the
        // ordering of these columns or put other columns in between them!
        { "key", setTrackKey },
        { "keys_version", NULL },
        { "keys_sub_version", NULL },
        { "keys", NULL },

        // Cover art columns are handled by setTrackCoverInfo. Do not change the
        // ordering of these columns or put other columns in between them!
        { "coverart_source", setTrackCoverInfo },
        { "coverart_type", NULL },
        { "coverart_location", NULL },
        { "coverart_hash", NULL }
    };

    QString columnsStr;
    int columnsSize = 0;
    const int columnsCount = ARRAYLENGTH(columns);
    for (int i = 0; i < columnsCount; ++i) {
        columnsSize += qstrlen(columns[i].name) + 1;
    }
    columnsStr.reserve(columnsSize);
    for (int i = 0; i < columnsCount; ++i) {
        if (i > 0) {
            columnsStr.append(QChar(','));
        }
        columnsStr.append(columns[i].name);
    }

    query.prepare(QString(
            "SELECT %1 FROM Library "
            "INNER JOIN track_locations ON library.location = track_locations.id "
            "WHERE library.id = %2").arg(columnsStr, trackId.toString()));

    if (!query.exec() || !query.next()) {
        LOG_FAILED_QUERY(query)
                << QString("getTrack(%1)").arg(trackId.toString());
        return TrackPointer();
    }

    QSqlRecord queryRecord = query.record();
    int recordCount = queryRecord.count();
    DEBUG_ASSERT_AND_HANDLE(recordCount == columnsCount) {
        recordCount = math_min(recordCount, columnsCount);
    }

    // Location is the first column.
    QString location = queryRecord.value(0).toString();

    TrackPointer pTrack = TrackPointer(
            new TrackInfoObject(location, SecurityTokenPointer(),
                                false),
            TrackInfoObject::onTrackReferenceExpired);
    pTrack->setId(trackId);

    // TIO already stats the file to see if it exists, what its length is,
    // etc. So don't bother setting it.

    // For every column run its populator to fill the track in with the data.
    bool shouldDirty = false;
    for (int i = 0; i < recordCount; ++i) {
        TrackPopulatorFn populator = columns[i].populator;
        if (populator != NULL) {
            // If any populator says the track should be dirty then we dirty it.
            shouldDirty = (*populator)(queryRecord, i, pTrack) || shouldDirty;
        }
    }

    // Populate track cues from the cues table.
    pTrack->setCuePoints(m_cueDao.getCuesForTrack(trackId));

    // Normally we will set the track as clean but sometimes when loading from
    // the database we need to perform upkeep that ought to be written back to
    // the database when the track is deleted.
    pTrack->setDirty(shouldDirty);

    // Listen to dirty and changed signals
    connect(pTrack.data(), SIGNAL(dirty(TrackInfoObject*)),
            this, SLOT(slotTrackDirty(TrackInfoObject*)),
            Qt::DirectConnection);
    connect(pTrack.data(), SIGNAL(clean(TrackInfoObject*)),
            this, SLOT(slotTrackClean(TrackInfoObject*)),
            Qt::DirectConnection);
    connect(pTrack.data(), SIGNAL(changed(TrackInfoObject*)),
            this, SLOT(slotTrackChanged(TrackInfoObject*)),
            Qt::DirectConnection);
    // Queued connection. We are not in a rush to process reference
    // count expirations and it can produce dangerous signal loops.
    // See: https://bugs.launchpad.net/mixxx/+bug/1365708
    connect(pTrack.data(), SIGNAL(referenceExpired(TrackInfoObject*)),
            this, SLOT(slotTrackReferenceExpired(TrackInfoObject*)),
            Qt::QueuedConnection);

    m_sTracksMutex.lock();
    // Automatic conversion to a weak pointer
    m_sTracks[trackId] = pTrack;
    //int trackCount = m_sTracks.count();
    m_sTracksMutex.unlock();
    //qDebug() << "TrackDAO::m_sTracks.count() =" << trackCount;

    TrackCacheItem* pCacheItem = new TrackCacheItem(pTrack);

    // Queued connection. We are not in a rush to process cache
    // expirations and it can produce dangerous signal loops.
    // See: https://bugs.launchpad.net/mixxx/+bug/1365708
    connect(pCacheItem, SIGNAL(saveTrack(TrackPointer)),
            this, SLOT(saveTrack(TrackPointer)),
            Qt::QueuedConnection);

    m_recentTracksCache.insert(trackId, pCacheItem);

    // If the track is dirty send dirty notifications after we inserted
    // it in the cache. BaseTrackCache cares about dirty notifications
    // and the setDirty call above happens before we connect to the
    // track's signals.
    if (shouldDirty) {
        emit(trackDirty(trackId));
    }

    // If the header hasn't been parsed, parse it but only after we set the
    // track clean and hooked it up to the track cache, because this will
    // dirty it.
    if (!pTrack->getHeaderParsed()) {
         pTrack->parse(false);
    }

    return pTrack;
}

TrackPointer TrackDAO::getTrack(TrackId trackId, const bool cacheOnly) const {
    //qDebug() << "TrackDAO::getTrack" << QThread::currentThread() << m_database.connectionName();
    TrackPointer pTrack;

    // If the track cache contains the track ID, use it to get a strong
    // reference to the track. We do this first so that the QCache keeps track
    // of the least-recently-used track so that it expires them intelligently.
    TrackCacheItem* pTrackCacheItem = m_recentTracksCache.object(trackId);
    if (pTrackCacheItem != NULL) {
        pTrack = pTrackCacheItem->getTrack();
        // If the strong reference is still valid (it should be), then return
        // it.
        DEBUG_ASSERT(pTrack);
        if (pTrack) {
            return pTrack;
        }
    }

    // Next, check the weak-reference cache to see if the track still has a
    // strong reference somewhere. It's possible that something is currently
    // using this track so its reference count is non-zero despite it not being
    // present in the track cache.
    QMutexLocker locker(&m_sTracksMutex);
    QHash<TrackId, TrackWeakPointer>::iterator it = m_sTracks.find(trackId);
    if (it != m_sTracks.end()) {
        //qDebug() << "Returning cached TIO for track" << id;
        pTrack = it.value();
    }

    // Unlock the track cache mutex. Otherwise we can deadlock.
    locker.unlock();

    // If we were able to convert a weak reference to a strong reference then
    // re-insert it into the recent tracks cache so that its least-recently-used
    // tracking is accurate.
    if (pTrack) {
        // NOTE: Never call QCache::insert() while holding the weak-reference
        // hash mutex. It may trigger a cache delete and trigger a deadlock.
        TrackCacheItem* pCacheItem = new TrackCacheItem(pTrack);

        // Queued connection. We are not in a rush to process cache
        // expirations and it can produce dangerous signal loops.
        // See: https://bugs.launchpad.net/mixxx/+bug/1365708
        connect(pCacheItem, SIGNAL(saveTrack(TrackPointer)),
                this, SLOT(saveTrack(TrackPointer)),
                Qt::QueuedConnection);

        m_recentTracksCache.insert(trackId, pCacheItem);
        return pTrack;
    } else if (cacheOnly) {
        // The caller only wanted the track if it was cached.
        //qDebug() << "TrackDAO::getTrack()" << id << "Caller wanted track but only if it was cached. Returning null.";
        return TrackPointer();
    }

    // Otherwise, deserialize the track from the database.
    return getTrackFromDB(trackId);
}

// Saves a track's info back to the database
void TrackDAO::updateTrack(TrackInfoObject* pTrack) {
    DEBUG_ASSERT_AND_HANDLE(pTrack) {
        return;
    }

    ScopedTransaction transaction(m_database);
    // QTime time;
    // time.start();
    //qDebug() << "TrackDAO::updateTrackInDatabase" << QThread::currentThread() << m_database.connectionName();

    //qDebug() << "Updating track" << pTrack->getInfo() << "in database...";

    TrackId trackId(pTrack->getId());
    DEBUG_ASSERT_AND_HANDLE(trackId.isValid()) {
        return;
    }

    QSqlQuery query(m_database);

    // Update everything but "location", since that's what we identify the track by.
    query.prepare("UPDATE library "
                  "SET artist=:artist, "
                  "title=:title, album=:album, "
                  "album_artist=:album_artist, "
                  "year=:year, genre=:genre, composer=:composer, "
                  "grouping=:grouping, filetype=:filetype, "
                  "tracknumber=:tracknumber, comment=:comment, url=:url, "
                  "duration=:duration, rating=:rating, "
                  "key=:key, key_id=:key_id, "
                  "bitrate=:bitrate, samplerate=:samplerate, cuepoint=:cuepoint, "
                  "bpm=:bpm, replaygain=:replaygain, "
                  "timesplayed=:timesplayed, played=:played, "
                  "channels=:channels, header_parsed=:header_parsed, "
                  "beats_version=:beats_version, beats_sub_version=:beats_sub_version, beats=:beats, "
                  "bpm_lock=:bpm_lock, "
                  "keys_version=:keys_version, keys_sub_version=:keys_sub_version, keys=:keys, "
                  "coverart_source=:coverart_source, coverart_type=:coverart_type, "
                  "coverart_location=:coverart_location, coverart_hash=:coverart_hash "
                  "WHERE id=:track_id");
    query.bindValue(":artist", pTrack->getArtist());
    query.bindValue(":title", pTrack->getTitle());
    query.bindValue(":album", pTrack->getAlbum());
    query.bindValue(":album_artist", pTrack->getAlbumArtist());
    query.bindValue(":year", pTrack->getYear());
    query.bindValue(":genre", pTrack->getGenre());
    query.bindValue(":composer", pTrack->getComposer());
    query.bindValue(":grouping", pTrack->getGrouping());
    query.bindValue(":filetype", pTrack->getType());
    query.bindValue(":tracknumber", pTrack->getTrackNumber());
    query.bindValue(":comment", pTrack->getComment());
    query.bindValue(":url", pTrack->getURL());
    query.bindValue(":duration", pTrack->getDuration());
    query.bindValue(":bitrate", pTrack->getBitrate());
    query.bindValue(":samplerate", pTrack->getSampleRate());
    query.bindValue(":cuepoint", pTrack->getCuePoint());

    query.bindValue(":replaygain", pTrack->getReplayGain());
    query.bindValue(":rating", pTrack->getRating());
    query.bindValue(":timesplayed", pTrack->getTimesPlayed());
    query.bindValue(":played", pTrack->getPlayed() ? 1 : 0);
    query.bindValue(":channels", pTrack->getChannels());
    query.bindValue(":header_parsed", pTrack->getHeaderParsed() ? 1 : 0);
    //query.bindValue(":location", pTrack->getLocation());
    query.bindValue(":track_id", trackId.toVariant());

    query.bindValue(":bpm_lock", pTrack->hasBpmLock() ? 1 : 0);

    BeatsPointer pBeats = pTrack->getBeats();
    QByteArray* pBeatsBlob = NULL;
    QString beatsVersion = "";
    QString beatsSubVersion = "";
    double dBpm = pTrack->getBpm();

    if (pBeats) {
        pBeatsBlob = pBeats->toByteArray();
        beatsVersion = pBeats->getVersion();
        beatsSubVersion = pBeats->getSubVersion();
        dBpm = pBeats->getBpm();
    }
    query.bindValue(":beats", pBeatsBlob ? *pBeatsBlob : QVariant(QVariant::ByteArray));
    query.bindValue(":beats_version", beatsVersion);
    query.bindValue(":beats_sub_version", beatsSubVersion);
    query.bindValue(":bpm", dBpm);
    delete pBeatsBlob;

    const Keys& keys = pTrack->getKeys();
    QByteArray* pKeysBlob = NULL;
    QString keysVersion = "";
    QString keysSubVersion = "";
    QString keyText = "";
    mixxx::track::io::key::ChromaticKey key = mixxx::track::io::key::INVALID;

    if (keys.isValid()) {
        pKeysBlob = keys.toByteArray();
        keysVersion = keys.getVersion();
        keysSubVersion = keys.getSubVersion();
        key = keys.getGlobalKey();
        keyText = KeyUtils::getGlobalKeyText(keys);
    }

    query.bindValue(":keys", pKeysBlob ? *pKeysBlob : QVariant(QVariant::ByteArray));
    query.bindValue(":keys_version", keysVersion);
    query.bindValue(":keys_sub_version", keysSubVersion);
    query.bindValue(":key", keyText);
    query.bindValue(":key_id", static_cast<int>(key));
    delete pKeysBlob;

    CoverInfo coverInfo = pTrack->getCoverInfo();
    query.bindValue(":coverart_source", coverInfo.source);
    query.bindValue(":coverart_type", coverInfo.type);
    query.bindValue(":coverart_location", coverInfo.coverLocation);
    query.bindValue(":coverart_hash", coverInfo.hash);

    if (!query.exec()) {
        LOG_FAILED_QUERY(query);
        return;
    }

    if (query.numRowsAffected() == 0) {
        qWarning() << "updateTrack had no effect: trackId" << trackId << "invalid";
        return;
    }

    //qDebug() << "Update track took : " << time.elapsed() << "ms. Now updating cues";
    //time.start();
    m_analysisDao.saveTrackAnalyses(pTrack);
    m_cueDao.saveTrackCues(trackId, pTrack);
    transaction.commit();

    //qDebug() << "Update track in database took: " << time.elapsed() << "ms";
    //time.start();
    pTrack->setDirty(false);
    //qDebug() << "Dirtying track took: " << time.elapsed() << "ms";
}

// Mark all the tracks in the library as invalid.
// That means we'll need to later check that those tracks actually
// (still) exist as part of the library scanning procedure.
void TrackDAO::invalidateTrackLocationsInLibrary() {
    //qDebug() << "TrackDAO::invalidateTrackLocations" << QThread::currentThread() << m_database.connectionName();
    //qDebug() << "invalidateTrackLocations(" << libraryPath << ")";

    QSqlQuery query(m_database);
    query.prepare("UPDATE track_locations SET needs_verification = 1");
    if (!query.exec()) {
        LOG_FAILED_QUERY(query)
                << "Couldn't mark tracks in library as needing verification.";
    }
}

void TrackDAO::markTrackLocationsAsVerified(const QStringList& locations) {
    //qDebug() << "TrackDAO::markTrackLocationsAsVerified" << QThread::currentThread() << m_database.connectionName();

    FieldEscaper escaper(m_database);
    QStringList escapedLocations = escaper.escapeStrings(locations);

    QSqlQuery query(m_database);
    query.prepare(QString("UPDATE track_locations "
                          "SET needs_verification=0, fs_deleted=0 "
                          "WHERE location IN (%1)").arg(
                              escapedLocations.join(",")));
    if (!query.exec()) {
        LOG_FAILED_QUERY(query)
                << "Couldn't mark track locations as verified.";
    }
}

void TrackDAO::markTracksInDirectoriesAsVerified(const QStringList& directories) {
    //qDebug() << "TrackDAO::markTracksInDirectoryAsVerified" << QThread::currentThread() << m_database.connectionName();

    FieldEscaper escaper(m_database);
    QStringList escapedDirectories = escaper.escapeStrings(directories);

    QSqlQuery query(m_database);
    query.prepare(
        QString("UPDATE track_locations "
                "SET needs_verification=0 "
                "WHERE directory IN (%1)").arg(escapedDirectories.join(",")));
    if (!query.exec()) {
        LOG_FAILED_QUERY(query)
                << "Couldn't mark tracks in" << directories.size() << "directories as verified.";
    }
}

void TrackDAO::markUnverifiedTracksAsDeleted() {
    //qDebug() << "TrackDAO::markUnverifiedTracksAsDeleted" << QThread::currentThread() << m_database.connectionName();
    QSqlQuery query(m_database);
    query.prepare("SELECT library.id as id FROM library INNER JOIN track_locations ON "
                  "track_locations.id=library.location WHERE "
                  "track_locations.needs_verification=1");
    QSet<TrackId> trackIds;
    if (!query.exec()) {
        LOG_FAILED_QUERY(query) << "Couldn't find unverified tracks";
    }
    while (query.next()) {
        trackIds.insert(TrackId(query.value(query.record().indexOf("id"))));
    }
    emit(tracksRemoved(trackIds));
    query.prepare("UPDATE track_locations "
                  "SET fs_deleted=1, needs_verification=0 "
                  "WHERE needs_verification=1");
    if (!query.exec()) {
        LOG_FAILED_QUERY(query)
                << "Couldn't mark unverified tracks as deleted.";
    }
}

void TrackDAO::markTrackLocationsAsDeleted(const QString& directory) {
    //qDebug() << "TrackDAO::markTrackLocationsAsDeleted" << QThread::currentThread() << m_database.connectionName();
    QSqlQuery query(m_database);
    query.prepare("UPDATE track_locations "
                  "SET fs_deleted=1 "
                  "WHERE directory=:directory");
    query.bindValue(":directory", directory);
    if (!query.exec()) {
        LOG_FAILED_QUERY(query)
                << "Couldn't mark tracks in" << directory << "as deleted.";
    }
}

// Look for moved files. Look for files that have been marked as
// "deleted on disk" and see if another "file" with the same name and
// files size exists in the track_locations table. That means the file has
// moved instead of being deleted outright, and so we can salvage your
// existing metadata that you have in your DB (like cue points, etc.).
<<<<<<< HEAD
bool TrackDAO::detectMovedFiles(QSet<TrackId>* pTracksMovedSetOld,
        QSet<TrackId>* pTracksMovedSetNew, volatile const bool* pCancel) {
=======
// returns falls if canceled
bool TrackDAO::detectMovedTracks(QSet<int>* pTracksMovedSetOld,
        QSet<int>* pTracksMovedSetNew,
        const QStringList& addedTracks,
        volatile const bool* pCancel) {
>>>>>>> 316e7e99
    // This function should not start a transaction on it's own!
    // When it's called from libraryscanner.cpp, there already is a transaction
    // started!

    if (!addedTracks.size()) {
        // We have no moved track.
        // We can only guarantee for new tracks that the user has not
        // edited metadata, which we have to preserve
        // TODO(xxx) resolve old duplicates
        return true;
    }

    QSqlQuery deletedTrackQuery(m_database);
    QSqlQuery newTrackQuery(m_database);
    QSqlQuery query(m_database);
<<<<<<< HEAD
    QSqlQuery query2(m_database);
    QSqlQuery query3(m_database);
=======
    int oldTrackLocationId = -1;
    int newTrackLocationId = -1;
>>>>>>> 316e7e99
    QString filename;
    // rather use duration then filesize as an indicator of changes. The filesize
    // can change by adding more ID3v2 tags
    int duration = -1;

    // Query tracks, where we need a successor for
    deletedTrackQuery.prepare("SELECT track_locations.id, filename, duration FROM track_locations "
                  "INNER JOIN library ON track_locations.id=library.location "
                  "WHERE fs_deleted=1");

    if (!deletedTrackQuery.exec()) {
        LOG_FAILED_QUERY(deletedTrackQuery);
    }

    FieldEscaper escaper(m_database);
    QStringList escapedAddedTracks = escaper.escapeStrings(addedTracks);

    // Query possible successors
    newTrackQuery.prepare(
            QString("SELECT track_locations.id FROM track_locations "
                    "INNER JOIN library ON track_locations.id=library.location "
                    "WHERE track_locations.location IN (%1) AND "
                    "filename=:filename AND "
                    "duration=:duration").arg(escapedAddedTracks.join(",")));

    QSqlRecord queryRecord = deletedTrackQuery.record();
    const int idColumn = queryRecord.indexOf("id");
    const int filenameColumn = queryRecord.indexOf("filename");
    const int durationColumn = queryRecord.indexOf("duration");

    // For each track that's been "deleted" on disk...
    while (deletedTrackQuery.next()) {
        if (*pCancel) {
            return false;
        }
<<<<<<< HEAD
        DbId newTrackLocationId;
        DbId oldTrackLocationId(query.value(idColumn));
        filename = query.value(filenameColumn).toString();
        duration = query.value(durationColumn).toInt();
=======
        newTrackLocationId = -1; // Reset this var
        oldTrackLocationId = deletedTrackQuery.value(idColumn).toInt();
        filename = deletedTrackQuery.value(filenameColumn).toString();
        duration = deletedTrackQuery.value(durationColumn).toInt();
>>>>>>> 316e7e99

        qDebug() << "TrackDAO::detectMovedTracks looking for a successor of" << filename << duration;

        newTrackQuery.bindValue(":filename", filename);
        newTrackQuery.bindValue(":duration", duration);
        if (!newTrackQuery.exec()) {
            // Should not happen!
            LOG_FAILED_QUERY(newTrackQuery);
        }
        // WTF duplicate tracks?
        if (newTrackQuery.size() > 1) {
            LOG_FAILED_QUERY(newTrackQuery) << "Result size was greater than 1.";
        }

<<<<<<< HEAD
        const int query2idColumn = query2.record().indexOf("id");
        while (query2.next()) {
            newTrackLocationId = DbId(query2.value(query2idColumn));
=======
        const int query2idColumn = newTrackQuery.record().indexOf("id");
        while (newTrackQuery.next()) {
            newTrackLocationId = newTrackQuery.value(query2idColumn).toInt();
>>>>>>> 316e7e99
        }

        //If we found a moved track...
        if (newTrackLocationId.isValid()) {
            qDebug() << "Found moved track!" << filename;

            // Remove old row from track_locations table
<<<<<<< HEAD
            query3.prepare("DELETE FROM track_locations WHERE id=:id");
            query3.bindValue(":id", oldTrackLocationId.toVariant());
            if (!query3.exec()) {
=======
            query.prepare("DELETE FROM track_locations WHERE id=:id");
            query.bindValue(":id", oldTrackLocationId);
            if (!query.exec()) {
>>>>>>> 316e7e99
                // Should not happen!
                LOG_FAILED_QUERY(query);
            }

            // The library scanner will have added a new row to the Library
            // table which corresponds to the track in the new location. We need
            // to remove that so we don't end up with two rows in the library
            // table for the same track.
<<<<<<< HEAD
            query3.prepare("SELECT id FROM library WHERE location=:location");
            query3.bindValue(":location", newTrackLocationId.toVariant());
            if (!query3.exec()) {
=======
            query.prepare("SELECT id FROM library WHERE location=:location");
            query.bindValue(":location", newTrackLocationId);
            if (!query.exec()) {
>>>>>>> 316e7e99
                // Should not happen!
                LOG_FAILED_QUERY(query);
            }

<<<<<<< HEAD
            const int query3idColumn = query3.record().indexOf("id");
            if (query3.next()) {
                TrackId newTrackId(query3.value(query3idColumn));
                query3.prepare("DELETE FROM library WHERE id=:newid");
                query3.bindValue(":newid", newTrackLocationId.toVariant());
                if (!query3.exec()) {
=======
            const int query3idColumn = query.record().indexOf("id");
            if (query.next()) {
                int newTrackId = query.value(query3idColumn).toInt();
                query.prepare("DELETE FROM library WHERE id=:newid");
                query.bindValue(":newid", newTrackLocationId);
                if (!query.exec()) {
>>>>>>> 316e7e99
                    // Should not happen!
                    LOG_FAILED_QUERY(query);
                }
                // We collect all the new tracks the where added to BaseTrackCache as well
                pTracksMovedSetNew->insert(newTrackId);
            }
            // Delete the track
<<<<<<< HEAD
            query3.prepare("DELETE FROM library WHERE id=:newid");
            query3.bindValue(":newid", newTrackLocationId.toVariant());
            if (!query3.exec()) {
=======
            query.prepare("DELETE FROM library WHERE id=:newid");
            query.bindValue(":newid", newTrackLocationId);
            if (!query.exec()) {
>>>>>>> 316e7e99
                // Should not happen!
                LOG_FAILED_QUERY(query);
            }

            // Update the location foreign key for the existing row in the
            // library table to point to the correct row in the track_locations
            // table.
<<<<<<< HEAD
            query3.prepare("SELECT id FROM library WHERE location=:location");
            query3.bindValue(":location", oldTrackLocationId.toVariant());
            if (!query3.exec()) {
=======
            query.prepare("SELECT id FROM library WHERE location=:location");
            query.bindValue(":location", oldTrackLocationId);
            if (!query.exec()) {
>>>>>>> 316e7e99
                // Should not happen!
                LOG_FAILED_QUERY(query);
            }

<<<<<<< HEAD
            if (query3.next()) {
                TrackId oldTrackId(query3.value(query3idColumn));
                query3.prepare("UPDATE library SET location=:newloc WHERE id=:oldid");
                query3.bindValue(":newloc", newTrackLocationId.toVariant());
                query3.bindValue(":oldid", oldTrackId.toVariant());
                if (!query3.exec()) {
=======
            if (query.next()) {
                int oldTrackId = query.value(query3idColumn).toInt();
                query.prepare("UPDATE library SET location=:newloc WHERE id=:oldid");
                query.bindValue(":newloc", newTrackLocationId);
                query.bindValue(":oldid", oldTrackId);
                if (!query.exec()) {
>>>>>>> 316e7e99
                    // Should not happen!
                    LOG_FAILED_QUERY(query);
                }

                // We collect all the old tracks that has to be updated in BaseTrackCache as well
                pTracksMovedSetOld->insert(oldTrackId);
            }
        }
    }
    return true;
}

void TrackDAO::clearCache() {
    // Triggers a deletion of all the TrackCacheItems which in turn calls
    // saveTrack(TrackPointer) for all of the tracks in the recent tracks cache.
    m_recentTracksCache.clear();
}

void TrackDAO::markTracksAsMixxxDeleted(const QString& dir) {
    QSqlQuery query(m_database);

    FieldEscaper escaper(m_database);

    // Capture entries that start with the directory prefix dir.
    // dir needs to end in a slash otherwise we might match other
    // directories.
    QString likeClause = escaper.escapeStringForLike(dir + "/", '%') + "%";

    query.prepare(QString("SELECT library.id FROM library INNER JOIN track_locations "
                          "ON library.location = track_locations.id "
                          "WHERE track_locations.location LIKE %1 ESCAPE '%'")
                  .arg(escaper.escapeString(likeClause)));

    if (!query.exec()) {
        LOG_FAILED_QUERY(query) << "could not get tracks within directory:" << dir;
    }

    QStringList trackIds;
    const int idColumn = query.record().indexOf("id");
    while (query.next()) {
        trackIds.append(TrackId(query.value(idColumn)).toString());
    }

    query.prepare(QString("UPDATE library SET mixxx_deleted=1 "
                          "WHERE id in (%1)").arg(trackIds.join(",")));
    if (!query.exec()) {
        LOG_FAILED_QUERY(query);
    }
}

void TrackDAO::writeMetadataToFile(TrackInfoObject* pTrack) {
    if (m_pConfig && m_pConfig->getValueString(ConfigKey("[Library]","WriteAudioTags")).toInt() == 1) {

        Mixxx::TrackMetadata trackMetadata;
        pTrack->getMetadata(&trackMetadata);

        AudioTagger tagger(pTrack->getLocation(), pTrack->getSecurityToken());
        if (OK != tagger.save(trackMetadata)) {
            qWarning() << "Failed to write track metadata:" << pTrack->getLocation();
        }
    }
}

bool TrackDAO::verifyRemainingTracks(
        const QStringList& libraryRootDirs,
        volatile const bool* pCancel) {
    // This function is called from the LibraryScanner Thread, which also has a
    // transaction running, so we do NOT NEED to use one here
    QSqlQuery query(m_database);
    QSqlQuery query2(m_database);

    // Because all tracks were marked with needs_verification anything that is
    // not inside one of the tracked library directories will need an explicit
    // check if it exists.
    // TODO(kain88) check if all others are marked with 0 again
    query.setForwardOnly(true);
    query.prepare("SELECT location "
                  "FROM track_locations "
                  "WHERE needs_verification = 1");
    if (!query.exec()) {
        LOG_FAILED_QUERY(query);
        return false;
    }

    query2.prepare("UPDATE track_locations "
                   "SET fs_deleted=:fs_deleted, needs_verification=0 "
                   "WHERE location=:location");

    const int locationColumn = query.record().indexOf("location");
    QString trackLocation;
    while (query.next()) {
        trackLocation = query.value(locationColumn).toString();
        int fs_deleted = 0;
        foreach(const QString dir, libraryRootDirs) {
            if (trackLocation.startsWith(dir)) {
                // Track is under the library root,
                // but was not verified.
                // This happens if the track was deleted
                // a symlink duplicate or on a non normalized
                // path like on non case sensitive file systems.
                fs_deleted = 1;
                break;
            }
        }

        if (fs_deleted == 0) {
            fs_deleted = QFile::exists(trackLocation) ? 0 : 1;
        }

        query2.bindValue(":fs_deleted", fs_deleted);
        query2.bindValue(":location", trackLocation);
        if (!query2.exec()) {
            LOG_FAILED_QUERY(query2);
        }
        emit(progressVerifyTracksOutside(trackLocation));
        if (*pCancel) {
            return false;
        }
    }
    return true;
}

namespace {
    QImage parseCoverArt(const QFileInfo& fileInfo) {
        SecurityTokenPointer pToken = Sandbox::openSecurityToken(fileInfo, true);
        return CoverArtUtils::extractEmbeddedCover(fileInfo.filePath(), pToken);
    }
}

struct TrackWithoutCover {
    TrackId trackId;
    QString trackLocation;
    QString directoryPath;
    QString trackAlbum;
};

void TrackDAO::detectCoverArtForUnknownTracks(volatile const bool* pCancel,
                                              QSet<TrackId>* pTracksChanged) {
    // WARNING TO ANYONE TOUCHING THIS IN THE FUTURE
    // The library contains user selected cover art. There is nothing worse than
    // spending hours curating your library only to have an automated search
    // method like this one replace it all with its mistakes again. Take care to
    // not modify any tracks with coverart_source equal to USER_SELECTED (value
    // 2).

    QSqlQuery query(m_database);
    query.setForwardOnly(true);
    query.prepare("SELECT "
                  " library.id, " // 0
                  " track_locations.location, " // 1
                  " track_locations.directory, " // 2
                  " album, " // 3
                  " coverart_source " // 4
                  "FROM library "
                  "INNER JOIN track_locations "
                  "ON library.location = track_locations.id "
                  // CoverInfo::Source 0 is UNKNOWN
                  "WHERE coverart_source is NULL or coverart_source = 0 "
                  "ORDER BY track_locations.directory");

    QList<TrackWithoutCover> tracksWithoutCover;

    if (!query.exec()) {
        LOG_FAILED_QUERY(query)
                << "failed looking for tracks with unknown cover art";
        return;
    }

    // We quickly iterate through the results to prevent blocking the database
    // for other operations. Bug #1399981.
    while (query.next()) {
        if (*pCancel) {
            return;
        }

        TrackWithoutCover track;
        track.trackId = TrackId(query.value(0));
        track.trackLocation = query.value(1).toString();
        // TODO(rryan) use QFileInfo path instead? symlinks? relative?
        track.directoryPath = query.value(2).toString();
        track.trackAlbum = query.value(3).toString();

        CoverInfo::Source source = static_cast<CoverInfo::Source>(
            query.value(4).toInt());
        if (source == CoverInfo::USER_SELECTED) {
            qWarning() << "PROGRAMMING ERROR! detectCoverArtForUnknownTracks"
                       << "got a USER_SELECTED track. Skipping.";
            continue;
        }
        tracksWithoutCover.append(track);
    }

    QSqlQuery updateQuery(m_database);
    updateQuery.prepare(
        "UPDATE library SET "
        "  coverart_type=:coverart_type,"
        "  coverart_source=:coverart_source,"
        "  coverart_hash=:coverart_hash,"
        "  coverart_location=:coverart_location "
        "WHERE id=:track_id");


    QRegExp coverArtFilenames(CoverArtUtils::supportedCoverArtExtensionsRegex(),
                              Qt::CaseInsensitive);
    QString currentDirectoryPath;
    MDir currentDirectory;
    QLinkedList<QFileInfo> possibleCovers;

    foreach (const TrackWithoutCover& track, tracksWithoutCover) {
        if (*pCancel) {
            return;
        }

        //qDebug() << "Searching for cover art for" << trackLocation;
        emit(progressCoverArt(track.trackLocation));

        QFileInfo trackInfo(track.trackLocation);
        if (!trackInfo.exists()) {
            //qDebug() << trackLocation << "does not exist";
            continue;
        }

        QImage image(parseCoverArt(trackInfo));
        if (!image.isNull()) {
            updateQuery.bindValue(":coverart_type",
                                  static_cast<int>(CoverInfo::METADATA));
            updateQuery.bindValue(":coverart_source",
                                  static_cast<int>(CoverInfo::GUESSED));
            updateQuery.bindValue(":coverart_hash",
                                  CoverArtUtils::calculateHash(image));
            updateQuery.bindValue(":coverart_location", "");
            updateQuery.bindValue(":track_id", track.trackId.toVariant());
            if (!updateQuery.exec()) {
                LOG_FAILED_QUERY(updateQuery) << "failed to write metadata cover";
            } else {
                pTracksChanged->insert(track.trackId);
            }
            continue;
        }

        if (track.directoryPath != currentDirectoryPath) {
            possibleCovers.clear();
            currentDirectoryPath = track.directoryPath;
            currentDirectory = MDir(currentDirectoryPath);
            possibleCovers = CoverArtUtils::findPossibleCoversInFolder(
                currentDirectoryPath);
        }

        CoverArt art = CoverArtUtils::selectCoverArtForTrack(
            trackInfo.baseName(), track.trackAlbum, possibleCovers);

        updateQuery.bindValue(":coverart_type",
                              static_cast<int>(art.info.type));
        updateQuery.bindValue(":coverart_source",
                              static_cast<int>(art.info.source));
        updateQuery.bindValue(":coverart_hash", art.info.hash);
        updateQuery.bindValue(":coverart_location", art.info.coverLocation);
        updateQuery.bindValue(":track_id", track.trackId.toVariant());
        if (!updateQuery.exec()) {
            LOG_FAILED_QUERY(updateQuery) << "failed to write file or none cover";
        } else {
            pTracksChanged->insert(track.trackId);
        }
    }
}

TrackPointer TrackDAO::getOrAddTrack(const QString& trackLocation,
                                     bool processCoverArt,
                                     bool* pAlreadyInLibrary) {
    TrackId trackId(getTrackId(trackLocation));
    bool track_already_in_library = trackId.isValid();

    // Add Track to library -- unremove if it was previously removed.
    if (!trackId.isValid()) {
        trackId = addTrack(trackLocation, true);
    }

    TrackPointer pTrack;
    if (trackId.isValid()) {
        pTrack = getTrack(trackId);
    }

    // addTrack or getTrack may fail. If they did, create a transient
    // TrackPointer. We explicitly do not process cover art while creating the
    // TrackInfoObject since we want to do it asynchronously (see below).
    if (pTrack.isNull()) {
        pTrack = TrackPointer(new TrackInfoObject(
                trackLocation, SecurityTokenPointer(), true, false));
    }

    // If the track wasn't in the library already then it has not yet been
    // checked for cover art. If processCoverArt is true then we should request
    // cover processing via CoverArtCache asynchronously.
    if (processCoverArt && pTrack && !track_already_in_library) {
        CoverArtCache* pCache = CoverArtCache::instance();
        if (pCache != NULL) {
            pCache->requestGuessCover(pTrack);
        }
    }

    if (pAlreadyInLibrary != NULL) {
        *pAlreadyInLibrary = track_already_in_library;
    }

    return pTrack;
}<|MERGE_RESOLUTION|>--- conflicted
+++ resolved
@@ -1623,16 +1623,11 @@
 // files size exists in the track_locations table. That means the file has
 // moved instead of being deleted outright, and so we can salvage your
 // existing metadata that you have in your DB (like cue points, etc.).
-<<<<<<< HEAD
-bool TrackDAO::detectMovedFiles(QSet<TrackId>* pTracksMovedSetOld,
-        QSet<TrackId>* pTracksMovedSetNew, volatile const bool* pCancel) {
-=======
 // returns falls if canceled
-bool TrackDAO::detectMovedTracks(QSet<int>* pTracksMovedSetOld,
-        QSet<int>* pTracksMovedSetNew,
+bool TrackDAO::detectMovedTracks(QSet<TrackId>* pTracksMovedSetOld,
+        QSet<TrackId>* pTracksMovedSetNew,
         const QStringList& addedTracks,
         volatile const bool* pCancel) {
->>>>>>> 316e7e99
     // This function should not start a transaction on it's own!
     // When it's called from libraryscanner.cpp, there already is a transaction
     // started!
@@ -1648,13 +1643,6 @@
     QSqlQuery deletedTrackQuery(m_database);
     QSqlQuery newTrackQuery(m_database);
     QSqlQuery query(m_database);
-<<<<<<< HEAD
-    QSqlQuery query2(m_database);
-    QSqlQuery query3(m_database);
-=======
-    int oldTrackLocationId = -1;
-    int newTrackLocationId = -1;
->>>>>>> 316e7e99
     QString filename;
     // rather use duration then filesize as an indicator of changes. The filesize
     // can change by adding more ID3v2 tags
@@ -1690,17 +1678,10 @@
         if (*pCancel) {
             return false;
         }
-<<<<<<< HEAD
         DbId newTrackLocationId;
-        DbId oldTrackLocationId(query.value(idColumn));
-        filename = query.value(filenameColumn).toString();
-        duration = query.value(durationColumn).toInt();
-=======
-        newTrackLocationId = -1; // Reset this var
-        oldTrackLocationId = deletedTrackQuery.value(idColumn).toInt();
+        DbId oldTrackLocationId(deletedTrackQuery.value(idColumn));
         filename = deletedTrackQuery.value(filenameColumn).toString();
         duration = deletedTrackQuery.value(durationColumn).toInt();
->>>>>>> 316e7e99
 
         qDebug() << "TrackDAO::detectMovedTracks looking for a successor of" << filename << duration;
 
@@ -1715,15 +1696,9 @@
             LOG_FAILED_QUERY(newTrackQuery) << "Result size was greater than 1.";
         }
 
-<<<<<<< HEAD
-        const int query2idColumn = query2.record().indexOf("id");
-        while (query2.next()) {
-            newTrackLocationId = DbId(query2.value(query2idColumn));
-=======
         const int query2idColumn = newTrackQuery.record().indexOf("id");
         while (newTrackQuery.next()) {
-            newTrackLocationId = newTrackQuery.value(query2idColumn).toInt();
->>>>>>> 316e7e99
+            newTrackLocationId = DbId(newTrackQuery.value(query2idColumn));
         }
 
         //If we found a moved track...
@@ -1731,15 +1706,9 @@
             qDebug() << "Found moved track!" << filename;
 
             // Remove old row from track_locations table
-<<<<<<< HEAD
-            query3.prepare("DELETE FROM track_locations WHERE id=:id");
-            query3.bindValue(":id", oldTrackLocationId.toVariant());
-            if (!query3.exec()) {
-=======
             query.prepare("DELETE FROM track_locations WHERE id=:id");
-            query.bindValue(":id", oldTrackLocationId);
+            query.bindValue(":id", oldTrackLocationId.toVariant());
             if (!query.exec()) {
->>>>>>> 316e7e99
                 // Should not happen!
                 LOG_FAILED_QUERY(query);
             }
@@ -1748,34 +1717,19 @@
             // table which corresponds to the track in the new location. We need
             // to remove that so we don't end up with two rows in the library
             // table for the same track.
-<<<<<<< HEAD
-            query3.prepare("SELECT id FROM library WHERE location=:location");
-            query3.bindValue(":location", newTrackLocationId.toVariant());
-            if (!query3.exec()) {
-=======
             query.prepare("SELECT id FROM library WHERE location=:location");
-            query.bindValue(":location", newTrackLocationId);
+            query.bindValue(":location", newTrackLocationId.toVariant());
             if (!query.exec()) {
->>>>>>> 316e7e99
                 // Should not happen!
                 LOG_FAILED_QUERY(query);
             }
 
-<<<<<<< HEAD
-            const int query3idColumn = query3.record().indexOf("id");
-            if (query3.next()) {
-                TrackId newTrackId(query3.value(query3idColumn));
-                query3.prepare("DELETE FROM library WHERE id=:newid");
-                query3.bindValue(":newid", newTrackLocationId.toVariant());
-                if (!query3.exec()) {
-=======
             const int query3idColumn = query.record().indexOf("id");
             if (query.next()) {
-                int newTrackId = query.value(query3idColumn).toInt();
+                TrackId newTrackId(query.value(query3idColumn));
                 query.prepare("DELETE FROM library WHERE id=:newid");
-                query.bindValue(":newid", newTrackLocationId);
+                query.bindValue(":newid", newTrackLocationId.toVariant());
                 if (!query.exec()) {
->>>>>>> 316e7e99
                     // Should not happen!
                     LOG_FAILED_QUERY(query);
                 }
@@ -1783,15 +1737,9 @@
                 pTracksMovedSetNew->insert(newTrackId);
             }
             // Delete the track
-<<<<<<< HEAD
-            query3.prepare("DELETE FROM library WHERE id=:newid");
-            query3.bindValue(":newid", newTrackLocationId.toVariant());
-            if (!query3.exec()) {
-=======
             query.prepare("DELETE FROM library WHERE id=:newid");
-            query.bindValue(":newid", newTrackLocationId);
+            query.bindValue(":newid", newTrackLocationId.toVariant());
             if (!query.exec()) {
->>>>>>> 316e7e99
                 // Should not happen!
                 LOG_FAILED_QUERY(query);
             }
@@ -1799,34 +1747,19 @@
             // Update the location foreign key for the existing row in the
             // library table to point to the correct row in the track_locations
             // table.
-<<<<<<< HEAD
-            query3.prepare("SELECT id FROM library WHERE location=:location");
-            query3.bindValue(":location", oldTrackLocationId.toVariant());
-            if (!query3.exec()) {
-=======
             query.prepare("SELECT id FROM library WHERE location=:location");
-            query.bindValue(":location", oldTrackLocationId);
+            query.bindValue(":location", oldTrackLocationId.toVariant());
             if (!query.exec()) {
->>>>>>> 316e7e99
                 // Should not happen!
                 LOG_FAILED_QUERY(query);
             }
 
-<<<<<<< HEAD
-            if (query3.next()) {
-                TrackId oldTrackId(query3.value(query3idColumn));
-                query3.prepare("UPDATE library SET location=:newloc WHERE id=:oldid");
-                query3.bindValue(":newloc", newTrackLocationId.toVariant());
-                query3.bindValue(":oldid", oldTrackId.toVariant());
-                if (!query3.exec()) {
-=======
             if (query.next()) {
-                int oldTrackId = query.value(query3idColumn).toInt();
+                TrackId oldTrackId(query.value(query3idColumn));
                 query.prepare("UPDATE library SET location=:newloc WHERE id=:oldid");
-                query.bindValue(":newloc", newTrackLocationId);
-                query.bindValue(":oldid", oldTrackId);
+                query.bindValue(":newloc", newTrackLocationId.toVariant());
+                query.bindValue(":oldid", oldTrackId.toVariant());
                 if (!query.exec()) {
->>>>>>> 316e7e99
                     // Should not happen!
                     LOG_FAILED_QUERY(query);
                 }
