--- conflicted
+++ resolved
@@ -807,98 +807,6 @@
        </item>
       </layout>
      </widget>
-<<<<<<< HEAD
-     <widget class="QWidget" name="tabCuepoints">
-      <attribute name="title">
-       <string>Cuepoints</string>
-      </attribute>
-      <layout class="QVBoxLayout" name="verticalLayout">
-       <item>
-        <widget class="QTableWidget" name="cueTable">
-         <column>
-          <property name="text">
-           <string>Cue Id</string>
-          </property>
-         </column>
-         <column>
-          <property name="text">
-           <string>Position</string>
-          </property>
-         </column>
-         <column>
-          <property name="text">
-           <string>Length</string>
-          </property>
-         </column>
-         <column>
-          <property name="text">
-           <string>Type</string>
-          </property>
-         </column>
-         <column>
-          <property name="text">
-           <string>Hotcue</string>
-          </property>
-         </column>
-         <column>
-          <property name="text">
-           <string>Color</string>
-          </property>
-         </column>
-         <column>
-          <property name="text">
-           <string>Label</string>
-          </property>
-         </column>
-        </widget>
-       </item>
-       <item>
-        <layout class="QHBoxLayout" name="horizontalLayout">
-         <item>
-          <widget class="QPushButton" name="btnCueDelete">
-           <property name="minimumSize">
-            <size>
-             <width>125</width>
-             <height>0</height>
-            </size>
-           </property>
-           <property name="text">
-            <string>Delete Cue</string>
-           </property>
-          </widget>
-         </item>
-         <item>
-          <spacer name="horizontalSpacer_3">
-           <property name="orientation">
-            <enum>Qt::Horizontal</enum>
-           </property>
-           <property name="sizeHint" stdset="0">
-            <size>
-             <width>40</width>
-             <height>20</height>
-            </size>
-           </property>
-          </spacer>
-         </item>
-         <item>
-          <widget class="QPushButton" name="btnCueActivate">
-           <property name="minimumSize">
-            <size>
-             <width>125</width>
-             <height>0</height>
-            </size>
-           </property>
-           <property name="text">
-            <string>Activate Cue</string>
-           </property>
-          </widget>
-         </item>
-        </layout>
-       </item>
-      </layout>
-     </widget>
-=======
->>>>>>> 8122e7eb
     </widget>
    </item>
    <item>
