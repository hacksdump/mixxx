--- conflicted
+++ resolved
@@ -791,12 +791,4 @@
 TrackPointer BaseTrackTableModel::getTrackByRef(
         const TrackRef& trackRef) const {
     return m_pTrackCollectionManager->internalCollection()->getTrackByRef(trackRef);
-<<<<<<< HEAD
-}
-
-bool BaseTrackTableModel::hasCapabilities(
-        TrackModel::Capabilities caps) const {
-    return (getCapabilities() & caps) == caps;
-=======
->>>>>>> ada301b2
 }