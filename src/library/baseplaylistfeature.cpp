--- conflicted
+++ resolved
@@ -122,11 +122,7 @@
             &BasePlaylistFeature::slotPlaylistTableRenamed);
 
     connect(&m_playlistDao,
-<<<<<<< HEAD
-            &PlaylistDAO::changed,
-=======
             &PlaylistDAO::tracksChanged,
->>>>>>> c6953e5f
             this,
             &BasePlaylistFeature::slotPlaylistContentChanged);
 
@@ -135,10 +131,6 @@
             this,
             &BasePlaylistFeature::slotPlaylistTableChanged);
 
-<<<<<<< HEAD
-=======
-    Library* pLibrary = static_cast<Library*>(parent);
->>>>>>> c6953e5f
     connect(pLibrary,
             &Library::trackSelected,
             this,
