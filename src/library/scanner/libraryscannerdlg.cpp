<<<<<<< HEAD
=======
/***************************************************************************
                          LibraryScannerDlg.cpp  -  shows library scanning
                                                       progress
                             -------------------
    begin                : 11/27/2007
    copyright            : (C) 2007 Albert Santoni and Adam Davison
    email                : gamegod \a\t users.sf.net
***************************************************************************/

/***************************************************************************
*                                                                         *
*   This program is free software; you can redistribute it and/or modify  *
*   it under the terms of the GNU General Public License as published by  *
*   the Free Software Foundation; either version 2 of the License, or     *
*   (at your option) any later version.                                   *
*                                                                         *
***************************************************************************/

#include "library/scanner/libraryscannerdlg.h"

>>>>>>> e0f70a2c
#include <QLabel>
#include <QPushButton>
#include <QVBoxLayout>
#include <QtDebug>

#include "moc_libraryscannerdlg.cpp"

LibraryScannerDlg::LibraryScannerDlg(QWidget* parent, Qt::WindowFlags f)
        : QWidget(parent, f),
          m_bCancelled(false) {
    setWindowIcon(QIcon(":/images/mixxx_icon.svg"));

    QVBoxLayout* pLayout = new QVBoxLayout(this);

    setWindowTitle(tr("Library Scanner"));
    QLabel* pLabel = new QLabel(tr("It's taking Mixxx a minute to scan your music library, please wait..."),this);
    pLayout->addWidget(pLabel);

    QPushButton* pCancel = new QPushButton(tr("Cancel"), this);
    connect(pCancel,
            &QPushButton::clicked,
            this,
            &LibraryScannerDlg::slotCancel);
    pLayout->addWidget(pCancel);

    QLabel* pCurrent = new QLabel(this);
    pCurrent->setAlignment(Qt::AlignTop);
    pCurrent->setMaximumWidth(600);
    pCurrent->setFixedHeight(this->fontMetrics().height());
    pCurrent->setWordWrap(true);
    connect(this, &LibraryScannerDlg::progress, pCurrent, &QLabel::setText);
    pLayout->addWidget(pCurrent);
    setLayout(pLayout);
}

LibraryScannerDlg::~LibraryScannerDlg() {
}

void LibraryScannerDlg::slotUpdate(const QString& path) {
    //qDebug() << "LibraryScannerDlg slotUpdate" << m_timer.elapsed().formatMillisWithUnit() << path;
    if (!m_bCancelled && m_timer.elapsed() > mixxx::Duration::fromSeconds(2)) {
       setVisible(true);
    }

    if (isVisible()) {
        QString status = tr("Scanning: ") + path;
        emit progress(status);
    }
}

void LibraryScannerDlg::slotUpdateCover(const QString& path) {
    //qDebug() << "LibraryScannerDlg slotUpdate" << m_timer.elapsed() << path;
    if (!m_bCancelled && m_timer.elapsed() > mixxx::Duration::fromSeconds(2)) {
       setVisible(true);
    }

    if (isVisible()) {
        QString status = QString("%1: %2").arg(tr("Scanning cover art (safe to cancel)"), path);
        emit progress(status);
    }
}

void LibraryScannerDlg::slotCancel() {
    qDebug() << "Cancelling library scan...";
    m_bCancelled = true;
    emit scanCancelled();
    hide();
}

void LibraryScannerDlg::slotScanStarted() {
    m_bCancelled = false;
    m_timer.start();
}

void LibraryScannerDlg::slotScanFinished() {
    // Raise this flag to prevent any latent slotUpdates() from showing the
    // dialog again.
    m_bCancelled = true;

    hide();
}<|MERGE_RESOLUTION|>--- conflicted
+++ resolved
@@ -1,26 +1,5 @@
-<<<<<<< HEAD
-=======
-/***************************************************************************
-                          LibraryScannerDlg.cpp  -  shows library scanning
-                                                       progress
-                             -------------------
-    begin                : 11/27/2007
-    copyright            : (C) 2007 Albert Santoni and Adam Davison
-    email                : gamegod \a\t users.sf.net
-***************************************************************************/
-
-/***************************************************************************
-*                                                                         *
-*   This program is free software; you can redistribute it and/or modify  *
-*   it under the terms of the GNU General Public License as published by  *
-*   the Free Software Foundation; either version 2 of the License, or     *
-*   (at your option) any later version.                                   *
-*                                                                         *
-***************************************************************************/
-
 #include "library/scanner/libraryscannerdlg.h"
 
->>>>>>> e0f70a2c
 #include <QLabel>
 #include <QPushButton>
 #include <QVBoxLayout>
