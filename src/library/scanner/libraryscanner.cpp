--- conflicted
+++ resolved
@@ -246,8 +246,6 @@
     changeScannerState(SCANNING);
 }
 
-<<<<<<< HEAD
-=======
 void LibraryScanner::cleanUpScan( const QStringList& verifiedTracks,
         const QStringList& verifiedDirectories) {
     // At the end of a scan, mark all tracks and directories that weren't
@@ -322,7 +320,6 @@
     emit(tracksChanged(coverArtTracksChanged));
 }
 
->>>>>>> 844818e7
 // is called when all tasks are done (threads are finished)
 void LibraryScanner::slotFinishScan() {
     qDebug() << "LibraryScanner::slotFinishScan";
@@ -347,67 +344,9 @@
     QStringList verifiedTracks = m_scannerGlobal->verifiedTracks();
     QStringList verifiedDirectories = m_scannerGlobal->verifiedDirectories();
 
-<<<<<<< HEAD
-    // At the end of a scan, mark all tracks and directories that weren't
-    // "verified" as "deleted" (as long as the scan wasn't canceled half way
-    // through). This condition is important because our rescanning algorithm
-    // starts by marking all tracks and dirs as unverified, so a canceled scan
-    // might leave half of your library as unverified. Don't want to mark those
-    // tracks/dirs as deleted in that case) :)
-    if (bScanFinishedCleanly) {
-        QSet<int> tracksMovedSetOld;
-        QSet<int> tracksMovedSetNew;
-        QSet<int> coverArtTracksChanged;
-
-        // Start a transaction for all the library hashing (moved file
-        // detection) stuff.
-        ScopedTransaction transaction(m_database);
-
-        qDebug() << "Marking tracks in changed directories as verified";
-        m_trackDao.markTrackLocationsAsVerified(verifiedTracks);
-
-        qDebug() << "Marking unchanged directories and tracks as verified";
-        m_libraryHashDao.updateDirectoryStatuses(verifiedDirectories, false, true);
-        m_trackDao.markTracksInDirectoriesAsVerified(verifiedDirectories);
-
-        // After verifying tracks and directories via recursive scanning of the
-        // library directories the only unverified tracks will be files that are
-        // outside of the library directories and files that have been
-        // moved/deleted/renamed.
-        qDebug() << "Checking remaining unverified tracks.";
-        m_trackDao.verifyRemainingTracks();
-
-        qDebug() << "Marking unverified tracks as deleted.";
-        m_trackDao.markUnverifiedTracksAsDeleted();
-
-        qDebug() << "Marking unverified directories as deleted.";
-        m_libraryHashDao.markUnverifiedDirectoriesAsDeleted();
-
-        // Check to see if the "deleted" tracks showed up in another location,
-        // and if so, do some magic to update all our tables.
-        qDebug() << "Detecting moved files.";
-        m_trackDao.detectMovedFiles(&tracksMovedSetOld, &tracksMovedSetNew);
-
-        // Remove the hashes for any directories that have been marked as
-        // deleted to clean up. We need to do this otherwise we can skip over
-        // songs if you move a set of songs from directory A to B, then back to
-        // A.
-        m_libraryHashDao.removeDeletedDirectoryHashes();
-
-        transaction.commit();
-
-        qDebug() << "Detecting cover art for unscanned files.";
-        m_trackDao.detectCoverArtForUnknownTracks(
-                m_scannerGlobal->shouldCancelPointer(), &coverArtTracksChanged);
-
-        // Update BaseTrackCache via signals connected to the main TrackDAO.
-        emit(tracksMoved(tracksMovedSetOld, tracksMovedSetNew));
-        emit(tracksChanged(coverArtTracksChanged));
-=======
     if (!m_scannerGlobal->shouldCancel() && bScanFinishedCleanly) {
         cleanUpScan(verifiedTracks, verifiedDirectories);
     }
->>>>>>> 844818e7
 
     if (!m_scannerGlobal->shouldCancel() && bScanFinishedCleanly) {
         qDebug() << "Scan finished cleanly";
