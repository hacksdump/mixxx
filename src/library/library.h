// library.h
// Created 8/23/2009 by RJ Ryan (rryan@mit.edu)

// A Library class is a container for all the model-side aspects of the library.
// A library widget can be attached to the Library object by calling bindWidget.

#ifndef LIBRARY_H
#define LIBRARY_H

#include <QList>
#include <QObject>
#include <QAbstractItemModel>
#include <QFont>
#include <QHash>

#include "preferences/usersettings.h"
#include "track/track.h"
#include "recording/recordingmanager.h"
#include "library/scanner/libraryscanner.h"

class AnalysisFeature;
class CrateFeature;
class KeyboardEventFilter;
class LibraryPaneManager;
class LibraryControl;
class LibraryFeature;
class LibraryTableModel;
class LibrarySidebarExpandedManager;
class LibraryView;
class MixxxLibraryFeature;
class PlaylistFeature;
class PlayerManagerInterface;
class SidebarModel;
class TrackModel;
class TrackCollection;
class WBaseLibrary;
class WLibraryPane;
class WLibrarySidebar;
class WLibraryBreadCrumb;
class WButtonBar;
class WSearchLineEdit;
class TreeItem;

class Library : public QObject {
    Q_OBJECT
public:
    enum RemovalType {
        LeaveTracksUnchanged = 0,
        HideTracks,
        PurgeTracks
    };
    
    static const int kDefaultRowHeightPx;
    
    Library(UserSettingsPointer pConfig,
            PlayerManagerInterface* pPlayerManager,
            RecordingManager* pRecordingManager);
    virtual ~Library();
    
    void bindSearchBar(WSearchLineEdit* searchLine, int id);
    void bindSidebarButtons(WButtonBar* sidebar);
    void bindPaneWidget(WLibraryPane* libraryWidget,
                        KeyboardEventFilter* pKeyboard, int paneId);
    void bindSidebarExpanded(WBaseLibrary* expandedPane, 
                             KeyboardEventFilter* pKeyboard);
    void bindBreadCrumb(WLibraryBreadCrumb *pBreadCrumb, int paneId);

    void destroyInterface();
    LibraryView* getActiveView();
    
    void addFeature(LibraryFeature* feature);
    QStringList getDirs();
    
    void paneCollapsed(int paneId);
    void paneUncollapsed(int paneId);

    // TODO(rryan) Transitionary only -- the only reason this is here is so the
    // waveform widgets can signal to a player to load a track. This can be
    // fixed by moving the waveform renderers inside player and connecting the
    // signals directly.
    TrackCollection* getTrackCollection() {
        return m_pTrackCollection;
    }

    inline int getTrackTableRowHeight() const {
        return m_iTrackTableRowHeight;
    }

    inline const QFont& getTrackTableFont() const {
        return m_trackTableFont;
    }
    
    void switchToFeature(LibraryFeature* pFeature);
    void showBreadCrumb(int paneId, TreeItem* pTree);
    void showBreadCrumb(int paneId, const QString& text, const QIcon& icon);
    void restoreSearch(int paneId, const QString& text);
    void restoreSaveButton(int paneId);
    void paneFocused(LibraryPaneManager *pPane);
    void panePreselected(LibraryPaneManager* pPane, bool value);
    
    int getFocusedPaneId();
    int getPreselectedPaneId();

    void focusSearch();

  public slots:
    
    void slotActivateFeature(LibraryFeature* pFeature);
    void slotHoverFeature(LibraryFeature* pFeature);
    
    // Updates the focus from the feature before changing the view
    void slotLoadTrack(TrackPointer pTrack);
    void slotLoadTrackToPlayer(TrackPointer pTrack, QString group, bool play);
    void slotLoadLocationToPlayer(QString location, QString group);
    void slotRefreshLibraryModels();
    void slotCreatePlaylist();
    void slotCreateCrate();
    void slotRequestAddDir(QString directory);
    void slotRequestRemoveDir(QString directory, Library::RemovalType removalType);
    void slotRequestRelocateDir(QString previousDirectory, QString newDirectory);
    void onSkinLoadFinished();
    void slotSetTrackTableFont(const QFont& font);
    void slotSetTrackTableRowHeight(int rowHeight);
    
    void slotSetHoveredFeature(LibraryFeature* pFeature);
    void slotResetHoveredFeature(LibraryFeature* pFeature);
    void slotSetFocusedFeature(LibraryFeature* pFeature);
    void slotResetFocusedFeature(LibraryFeature* pFeature);

    void scan() {
        m_scanner.scan();
    }

  signals:
    void loadTrack(TrackPointer pTrack);
    void loadTrackToPlayer(TrackPointer pTrack, QString group, bool play = false);
    
    // emit this signal to enable/disable the cover art widget
    void enableCoverArtDisplay(bool);
    void trackSelected(TrackPointer pTrack);

    void setTrackTableFont(const QFont& font);
    void setTrackTableRowHeight(int rowHeight);

    // Emitted when a library scan starts and finishes.
    void scanStarted();
    void scanFinished();

  private:
    
    // If the pane exists returns it, otherwise it creates the pane
    LibraryPaneManager* getOrCreatePane(int paneId);
    LibraryPaneManager* getFocusedPane();
    LibraryPaneManager* getPreselectedPane();
    
    void createFeatures(UserSettingsPointer pConfig, PlayerManagerInterface *pPlayerManager);
    
    void handleFocus();
    void handlePreselection();
    
    UserSettingsPointer m_pConfig;
    TrackCollection* m_pTrackCollection;
    MixxxLibraryFeature* m_pMixxxLibraryFeature;
    PlaylistFeature* m_pPlaylistFeature;
    CrateFeature* m_pCrateFeature;
    AnalysisFeature* m_pAnalysisFeature;
    LibraryControl* m_pLibraryControl;
    RecordingManager* m_pRecordingManager;
    LibraryScanner m_scanner;
    QFont m_trackTableFont;
    int m_iTrackTableRowHeight;
<<<<<<< HEAD
    
    QHash<int, LibraryPaneManager*> m_panes;
    LibraryPaneManager* m_pSidebarExpanded;
    QList<LibraryFeature*> m_features;
    QSet<int> m_collapsedPanes;
    QHash<int, LibraryFeature*> m_savedFeatures;
    // Used to show the preselected pane when the mouse is over the button
    LibraryFeature* m_hoveredFeature;
    LibraryFeature* m_focusedFeature;
    
    // Can be any integer as it's used with a HashMap
    int m_focusedPaneId;
    int m_preselectedPane;
    int m_previewPreselectedPane;
=======
    QScopedPointer<ControlObject> m_pKeyNotation;
>>>>>>> 62456fd6
};

#endif /* LIBRARY_H */<|MERGE_RESOLUTION|>--- conflicted
+++ resolved
@@ -169,7 +169,7 @@
     LibraryScanner m_scanner;
     QFont m_trackTableFont;
     int m_iTrackTableRowHeight;
-<<<<<<< HEAD
+    QScopedPointer<ControlObject> m_pKeyNotation;
     
     QHash<int, LibraryPaneManager*> m_panes;
     LibraryPaneManager* m_pSidebarExpanded;
@@ -184,9 +184,6 @@
     int m_focusedPaneId;
     int m_preselectedPane;
     int m_previewPreselectedPane;
-=======
-    QScopedPointer<ControlObject> m_pKeyNotation;
->>>>>>> 62456fd6
 };
 
 #endif /* LIBRARY_H */