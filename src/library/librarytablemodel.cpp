--- conflicted
+++ resolved
@@ -64,30 +64,6 @@
 }
 
 bool LibraryTableModel::isColumnInternal(int column) {
-<<<<<<< HEAD
-    if ((column == fieldIndex(ColumnCache::COLUMN_LIBRARYTABLE_ID)) ||
-            (column == fieldIndex(ColumnCache::COLUMN_LIBRARYTABLE_URL)) ||
-            (column == fieldIndex(ColumnCache::COLUMN_LIBRARYTABLE_CUEPOINT)) ||
-            (column == fieldIndex(ColumnCache::COLUMN_LIBRARYTABLE_WAVESUMMARYHEX)) ||
-            (column == fieldIndex(ColumnCache::COLUMN_LIBRARYTABLE_SAMPLERATE)) ||
-            (column == fieldIndex(ColumnCache::COLUMN_LIBRARYTABLE_MIXXXDELETED)) ||
-            (column == fieldIndex(ColumnCache::COLUMN_LIBRARYTABLE_HEADERPARSED)) ||
-            (column == fieldIndex(ColumnCache::COLUMN_LIBRARYTABLE_PLAYED)) ||
-            (column == fieldIndex(ColumnCache::COLUMN_LIBRARYTABLE_KEY_ID)) ||
-            (column == fieldIndex(ColumnCache::COLUMN_LIBRARYTABLE_BPM_LOCK)) ||
-            (column == fieldIndex(ColumnCache::COLUMN_LIBRARYTABLE_CHANNELS)) ||
-            (column == fieldIndex(ColumnCache::COLUMN_TRACKLOCATIONSTABLE_FSDELETED)) ||
-            (PlayerManager::numPreviewDecks() == 0 &&
-                    column == fieldIndex(ColumnCache::COLUMN_LIBRARYTABLE_PREVIEW)) ||
-            (column == fieldIndex(ColumnCache::COLUMN_LIBRARYTABLE_COVERART_SOURCE)) ||
-            (column == fieldIndex(ColumnCache::COLUMN_LIBRARYTABLE_COVERART_TYPE)) ||
-            (column == fieldIndex(ColumnCache::COLUMN_LIBRARYTABLE_COVERART_LOCATION)) ||
-            (column == fieldIndex(ColumnCache::COLUMN_LIBRARYTABLE_COVERART_HASH))) {
-        return true;
-    }
-
-    return false;
-=======
     return column == fieldIndex(ColumnCache::COLUMN_LIBRARYTABLE_ID) ||
             column == fieldIndex(ColumnCache::COLUMN_LIBRARYTABLE_URL) ||
             column == fieldIndex(ColumnCache::COLUMN_LIBRARYTABLE_CUEPOINT) ||
@@ -106,7 +82,6 @@
             column == fieldIndex(ColumnCache::COLUMN_LIBRARYTABLE_COVERART_TYPE) ||
             column == fieldIndex(ColumnCache::COLUMN_LIBRARYTABLE_COVERART_LOCATION) ||
             column == fieldIndex(ColumnCache::COLUMN_LIBRARYTABLE_COVERART_HASH);
->>>>>>> 75580cd0
 }
 
 TrackModel::CapabilitiesFlags LibraryTableModel::getCapabilities() const {
