--- conflicted
+++ resolved
@@ -111,7 +111,6 @@
                         tr("ReplayGain"), 50);
 }
 
-<<<<<<< HEAD
 QSet<TrackId> BaseSqlTableModel::getTrackIdsFromIndices(const QModelIndexList& list) const {
     QSet<TrackId> ret;
     for (const QModelIndex& index : list) {
@@ -120,12 +119,6 @@
     return ret;
 }
 
-QSqlDatabase BaseSqlTableModel::database() const {
-    return m_database;
-}
-
-=======
->>>>>>> 5aa13a5c
 void BaseSqlTableModel::setHeaderProperties(
         ColumnCache::Column column, QString title, int defaultWidth) {
     int fi = fieldIndex(column);
@@ -454,26 +447,7 @@
     // There's no item to sort already, load from Settings last sort
     if (m_sortColumns.isEmpty()) {
         QString val = getModelSetting(COLUMNS_SORTING);
-<<<<<<< HEAD
         deserialzeSortColumns(val);
-=======
-        QTextStream in(&val);
-
-        while (!in.atEnd()) {
-            int ordI = -1;
-            QString name;
-
-            in >> name >> ordI;
-
-            int col = fieldIndex(name);
-            if (col < 0) continue;
-
-            Qt::SortOrder ord;
-            ord = ordI > 0 ? Qt::AscendingOrder : Qt::DescendingOrder;
-
-            m_sortColumns << SortColumn(col, ord);
-        }
->>>>>>> 5aa13a5c
     }
     if (m_sortColumns.size() > 0 && m_sortColumns.at(0).m_column == column) {
          // Only the order has changed
@@ -497,27 +471,7 @@
     }
 
     // Write new sortColumns order to user settings
-<<<<<<< HEAD
     QString val = serializedSortColumns();
-=======
-    QString val;
-    QTextStream out(&val);
-    for (SortColumn& sc : m_sortColumns) {
-
-        QString name;
-        if (sc.m_column > 0 && sc.m_column < m_tableColumns.size()) {
-            name = m_tableColumns[sc.m_column];
-        } else {
-            // ccColumn between 1..x to skip the id column
-            int ccColumn = sc.m_column - m_tableColumns.size() + 1;
-            name = m_trackSource->columnNameForFieldIndex(ccColumn);
-        }
-
-        out << name << " ";
-        out << (sc.m_order == Qt::AscendingOrder ? 1 : -1) << " ";
-    }
-    out.flush();
->>>>>>> 5aa13a5c
     setModelSetting(COLUMNS_SORTING, val);
 
     if (sDebug) {
