<<<<<<< HEAD
#include <QStandardPaths>
=======
// libraryfeature.cpp
// Created 8/17/2009 by RJ Ryan (rryan@mit.edu)
>>>>>>> e0f70a2c

#include "library/libraryfeature.h"

#include <QStandardPaths>

#include "library/library.h"
#include "library/parserm3u.h"
#include "library/parserpls.h"
#include "moc_libraryfeature.cpp"
#include "util/logger.h"

// KEEP THIS cpp file to tell scons that moc should be called on the class!!!
// The reason for this is that LibraryFeature uses slots/signals and for this
// to work the code has to be precompiles by moc

namespace {

const mixxx::Logger kLogger("LibraryFeature");

} // anonymous namespace

LibraryFeature::LibraryFeature(
        Library* pLibrary,
        UserSettingsPointer pConfig)
        : QObject(pLibrary),
          m_pLibrary(pLibrary),
          m_pConfig(pConfig) {
}

QStringList LibraryFeature::getPlaylistFiles(QFileDialog::FileMode mode) const {
    QString lastPlaylistDirectory = m_pConfig->getValue(
            ConfigKey("[Library]", "LastImportExportPlaylistDirectory"),
            QStandardPaths::writableLocation(QStandardPaths::MusicLocation));

    QFileDialog dialog(NULL,
                     tr("Import Playlist"),
                     lastPlaylistDirectory,
                     tr("Playlist Files (*.m3u *.m3u8 *.pls *.csv)"));
    dialog.setAcceptMode(QFileDialog::AcceptOpen);
    dialog.setFileMode(mode);
    dialog.setModal(true);

    // If the user refuses return
    if (! dialog.exec()) return QStringList();
    return dialog.selectedFiles();
}

bool LibraryFeature::exportPlaylistItemsIntoFile(
        QString playlistFilePath,
        const QList<QString>& playlistItemLocations,
        bool useRelativePath)    {
    if (playlistFilePath.endsWith(
            QStringLiteral(".pls"),
            Qt::CaseInsensitive)) {
        return ParserPls::writePLSFile(
                playlistFilePath,
                playlistItemLocations,
                useRelativePath);
    } else if (playlistFilePath.endsWith(
            QStringLiteral(".m3u8"),
            Qt::CaseInsensitive)) {
        return ParserM3u::writeM3U8File(
                playlistFilePath,
                playlistItemLocations,
                useRelativePath);
    } else {
        //default export to M3U if file extension is missing
        if (!playlistFilePath.endsWith(
                QStringLiteral(".m3u"),
                Qt::CaseInsensitive)) {
            kLogger.debug()
                    << "No valid file extension for playlist export specified."
                    << "Appending .m3u and exporting to M3U.";
            playlistFilePath.append(QStringLiteral(".m3u"));
            if (QFileInfo::exists(playlistFilePath)) {
                auto overwrite = QMessageBox::question(
                        NULL,
                        tr("Overwrite File?"),
                        tr("A playlist file with the name \"%1\" already exists.\n"
                           "The default \"m3u\" extension was added because none was specified.\n\n"
                           "Do you really want to overwrite it?").arg(playlistFilePath)
                );
                if (overwrite != QMessageBox::StandardButton::Yes) {
                    return false;
                }
            }
        }
        return ParserM3u::writeM3UFile(
                playlistFilePath,
                playlistItemLocations,
                useRelativePath);
    }
}<|MERGE_RESOLUTION|>--- conflicted
+++ resolved
@@ -1,10 +1,3 @@
-<<<<<<< HEAD
-#include <QStandardPaths>
-=======
-// libraryfeature.cpp
-// Created 8/17/2009 by RJ Ryan (rryan@mit.edu)
->>>>>>> e0f70a2c
-
 #include "library/libraryfeature.h"
 
 #include <QStandardPaths>
