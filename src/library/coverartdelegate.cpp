#include "library/coverartdelegate.h"

#include <QPainter>
#include <algorithm>

#include "library/coverartcache.h"
#include "library/dao/trackschema.h"
#include "library/trackmodel.h"
#include "track/track.h"
#include "util/logger.h"

namespace {

const mixxx::Logger kLogger("CoverArtDelegate");

inline TrackModel* asTrackModel(
        QTableView* pTableView) {
    auto* pTrackModel =
            dynamic_cast<TrackModel*>(pTableView->model());
    DEBUG_ASSERT(pTrackModel);
    return pTrackModel;
}

} // anonymous namespace

CoverArtDelegate::CoverArtDelegate(QTableView* parent)
        : TableItemDelegate(parent),
          m_pTrackModel(asTrackModel(parent)),
          m_pCache(CoverArtCache::instance()),
          m_inhibitLazyLoading(false) {
    if (m_pCache) {
        connect(m_pCache,
                &CoverArtCache::coverFound,
                this,
                &CoverArtDelegate::slotCoverFound);
    } else {
        kLogger.warning()
                << "Caching of cover art is not available";
    }
}

void CoverArtDelegate::emitRowsChanged(
        QList<int>&& rows) {
    if (rows.isEmpty()) {
        return;
    }
    // Sort in ascending order...
    std::sort(rows.begin(), rows.end());
    // ...and then deduplicate...
    rows.erase(std::unique(rows.begin(), rows.end()), rows.end());
    // ...before emitting the signal.
    DEBUG_ASSERT(!rows.isEmpty());
    emit rowsChanged(std::move(rows));
}

void CoverArtDelegate::slotInhibitLazyLoading(
        bool inhibitLazyLoading) {
    m_inhibitLazyLoading = inhibitLazyLoading;
    if (m_inhibitLazyLoading || m_cacheMissRows.isEmpty()) {
        return;
    }
    // If we can request non-cache covers now, request updates
    // for all rows that were cache misses since the last time.
    auto staleRows = m_cacheMissRows;
    // Reset the member variable before mutating the aggregated
    // rows list (-> implicit sharing) and emitting a signal that
    // in turn may trigger new signals for CoverArtDelegate!
    m_cacheMissRows = QList<int>();
    emitRowsChanged(std::move(staleRows));
}

void CoverArtDelegate::slotCoverFound(
        const QObject* pRequestor,
        const CoverInfo& coverInfo,
        const QPixmap& pixmap,
        mixxx::cache_key_t requestedImageHash,
        bool coverInfoUpdated) {
    Q_UNUSED(pixmap);
    if (pRequestor != this) {
        return;
    }
    if (coverInfoUpdated) {
        const auto pTrack =
                loadTrackByLocation(coverInfo.trackLocation);
        if (pTrack) {
            kLogger.info()
                    << "Updating cover info of track"
                    << coverInfo.trackLocation;
            pTrack->setCoverInfo(coverInfo);
        }
    }
    QList<int> refreshRows = m_pendingCacheRows.values(requestedImageHash);
    m_pendingCacheRows.remove(requestedImageHash);
    emitRowsChanged(std::move(refreshRows));
}

TrackPointer CoverArtDelegate::loadTrackByLocation(
        const QString& trackLocation) const {
    VERIFY_OR_DEBUG_ASSERT(m_pTrackModel) {
        return TrackPointer();
    }
    return m_pTrackModel->getTrackByRef(
            TrackRef::fromFileInfo(trackLocation));
}

void CoverArtDelegate::paintItem(
        QPainter* painter,
        const QStyleOptionViewItem& option,
        const QModelIndex& index) const {
    paintItemBackground(painter, option, index);

    CoverInfo coverInfo = m_pTrackModel->getCoverInfo(index);
    VERIFY_OR_DEBUG_ASSERT(m_pTrackModel) {
        return;
    }
    if (coverInfo.hasImage()) {
        VERIFY_OR_DEBUG_ASSERT(m_pCache) {
            return;
        }
        const double scaleFactor =
                getDevicePixelRatioF(qobject_cast<QWidget*>(parent()));
        QPixmap pixmap = m_pCache->tryLoadCover(this,
                coverInfo,
                static_cast<int>(option.rect.width() * scaleFactor),
                m_inhibitLazyLoading ? CoverArtCache::Loading::CachedOnly
                                     : CoverArtCache::Loading::Default);
        if (pixmap.isNull()) {
            // Cache miss
            if (m_inhibitLazyLoading) {
                // We are requesting cache-only covers and got a cache
                // miss. Record this row so that when we switch to requesting
                // non-cache we can request an update.
                m_cacheMissRows.append(index.row());
            } else {
                // If we asked for a non-cache image and got a null pixmap,
                // then our request was queued.
                m_pendingCacheRows.insert(coverInfo.cacheKey(), index.row());
            }
        } else {
            // Cache hit
            pixmap.setDevicePixelRatio(scaleFactor);
            painter->drawPixmap(option.rect.topLeft(), pixmap);
        }
    }
<<<<<<< HEAD
    // Fallback: Use the (background) color as a placeholder:
    //  - while the cover art is loaded asynchronously in the background
    //  - if the audio file with embedded cover art is missing
    //  - if the external image file with custom cover art is missing
    // Since the background color is calculated from the cover art image
    // it is optional and may not always be available
    if (coverInfo.color) {
        painter->fillRect(option.rect, mixxx::RgbColor::toQColor(coverInfo.color));
=======

    // Draw a border if the cover art cell has focus
    if (option.state & QStyle::State_HasFocus) {
        // This uses a color from the stylesheet:
        // WTrackTableView {
        //   qproperty-focusBorderColor: red;
        // }
        QPen borderPen(
                m_pFocusBorderColor,
                1,
                Qt::SolidLine,
                Qt::SquareCap);
        painter->setPen(borderPen);
        painter->setBrush(QBrush(Qt::transparent));
        painter->drawRect(
                option.rect.left(),
                option.rect.top(),
                option.rect.width() - 1,
                option.rect.height() - 1);
>>>>>>> b4ba3178
    }
}<|MERGE_RESOLUTION|>--- conflicted
+++ resolved
@@ -113,6 +113,7 @@
     VERIFY_OR_DEBUG_ASSERT(m_pTrackModel) {
         return;
     }
+    bool drewPixmap = false;
     if (coverInfo.hasImage()) {
         VERIFY_OR_DEBUG_ASSERT(m_pCache) {
             return;
@@ -140,18 +141,19 @@
             // Cache hit
             pixmap.setDevicePixelRatio(scaleFactor);
             painter->drawPixmap(option.rect.topLeft(), pixmap);
+            drewPixmap = true;
         }
     }
-<<<<<<< HEAD
     // Fallback: Use the (background) color as a placeholder:
     //  - while the cover art is loaded asynchronously in the background
     //  - if the audio file with embedded cover art is missing
     //  - if the external image file with custom cover art is missing
     // Since the background color is calculated from the cover art image
-    // it is optional and may not always be available
-    if (coverInfo.color) {
+    // it is optional and may not always be available. The background
+    // color may even be set manually without having a cover image.
+    if (!drewPixmap && coverInfo.color) {
         painter->fillRect(option.rect, mixxx::RgbColor::toQColor(coverInfo.color));
-=======
+    }
 
     // Draw a border if the cover art cell has focus
     if (option.state & QStyle::State_HasFocus) {
@@ -171,6 +173,5 @@
                 option.rect.top(),
                 option.rect.width() - 1,
                 option.rect.height() - 1);
->>>>>>> b4ba3178
     }
 }