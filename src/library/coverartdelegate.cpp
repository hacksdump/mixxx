--- conflicted
+++ resolved
@@ -110,14 +110,10 @@
     paintItemBackground(painter, option, index);
 
     CoverInfo coverInfo = m_pTrackModel->getCoverInfo(index);
-<<<<<<< HEAD
-    if (coverInfo.hasImage()) {
-=======
     VERIFY_OR_DEBUG_ASSERT(m_pTrackModel) {
         return;
     }
-    if (CoverImageUtils::isValidHash(coverInfo.hash)) {
->>>>>>> ad3674f8
+    if (coverInfo.hasImage()) {
         VERIFY_OR_DEBUG_ASSERT(m_pCache) {
             return;
         }
