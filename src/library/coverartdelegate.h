--- conflicted
+++ resolved
@@ -63,25 +63,11 @@
     TrackPointer loadTrackByLocation(
             const QString& trackLocation) const;
 
-    CoverInfo coverInfoForIndex(
-            const QModelIndex& index) const;
-
     CoverArtCache* const m_pCache;
     bool m_inhibitLazyLoading;
 
-<<<<<<< HEAD
-    int m_iCoverSourceColumn;
-    int m_iCoverTypeColumn;
-    int m_iCoverColorColumn;
-    int m_iCoverDigestColumn;
-    int m_iCoverLegacyHashColumn;
-    int m_iCoverLocationColumn;
-    int m_iTrackIdColumn;
-    int m_iTrackLocationColumn;
-=======
     // We need to record rows in paint() (which is const) so
     // these are marked mutable.
     mutable QList<int> m_cacheMissRows;
     mutable QMultiHash<mixxx::cache_key_t, int> m_pendingCacheRows;
->>>>>>> e8285c33
 };