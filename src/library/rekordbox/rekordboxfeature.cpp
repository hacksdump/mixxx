--- conflicted
+++ resolved
@@ -21,7 +21,7 @@
 #include "library/trackcollection.h"
 #include "library/trackcollectionmanager.h"
 #include "library/treeitem.h"
-#include "track/beatmap.h"
+#include "track/beatfactory.h"
 #include "track/cue.h"
 #include "track/keyfactory.h"
 #include "track/track.h"
@@ -951,7 +951,6 @@
 
             QHash<QString, QString> extraVersionInfo;
 
-<<<<<<< HEAD
             mixxx::BeatsInternal beatsInternal = BeatFactory::makePreferredBeats(track,
                     beats,
                     extraVersionInfo,
@@ -960,13 +959,8 @@
                     0,
                     0,
                     0);
-
+            beatsInternal.setSubVersion(mixxx::rekordboxconstants::beatsSubversion);
             track->setBeats(beatsInternal);
-=======
-            auto pBeats = new mixxx::BeatMap(*track, static_cast<SINT>(sampleRate), beats);
-            pBeats->setSubVersion(mixxx::rekordboxconstants::beatsSubversion);
-            track->setBeats(mixxx::BeatsPointer(pBeats));
->>>>>>> c217576d
         } break;
         case rekordbox_anlz_t::SECTION_TAGS_CUES: {
             if (ignoreCues) {
