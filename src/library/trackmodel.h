#pragma once

#include <QItemDelegate>
#include <QList>
#include <QVector>
#include <QtSql>

#include "library/dao/settingsdao.h"
#include "track/track.h"
#include "track/trackref.h"

/// Pure virtual (abstract) class that provides an interface for data models
/// which display track lists.
class TrackModel {
  public:
    static const int kHeaderWidthRole = Qt::UserRole + 0;
    static const int kHeaderNameRole = Qt::UserRole + 1;

    TrackModel(QSqlDatabase db,
               const char* settingsNamespace)
            : m_db(db),
              m_settingsNamespace(settingsNamespace),
              m_iDefaultSortColumn(-1),
              m_eDefaultSortOrder(Qt::AscendingOrder) {
    }
    virtual ~TrackModel() {}

    // These enums are the bits in a bitvector. Any individual column cannot
    // have a value other than 0, 1, 2, or 4!
    enum class Capability {
        None = 0u,
        Reorder = 1u << 0u,
        ReceiveDrops = 1u << 1u,
        AddToTrackSet = 1u << 2u,
        AddToAutoDJ = 1u << 3u,
        Locked = 1u << 4u,
        EditMetadata = 1u << 5u,
        LoadToDeck = 1u << 6u,
        LoadToSampler = 1u << 7u,
        LoadToPreviewDeck = 1u << 8u,
        Remove = 1u << 9u,
        ResetPlayed = 1u << 10u,
        Hide = 1u << 11u,
        Unhide = 1u << 12u,
        Purge = 1u << 13u,
        RemovePlaylist = 1u << 14u,
        RemoveCrate = 1u << 15u,
    };
    Q_DECLARE_FLAGS(Capabilities, Capability)

    enum SortColumnId {
        SORTCOLUMN_INVALID = -1,
        SORTCOLUMN_ARTIST = 0,
        SORTCOLUMN_TITLE,
        SORTCOLUMN_ALBUM,
        SORTCOLUMN_ALBUMARTIST,
        SORTCOLUMN_YEAR,
        SORTCOLUMN_GENRE,
        SORTCOLUMN_COMPOSER,
        SORTCOLUMN_GROUPING,
        SORTCOLUMN_TRACKNUMBER,
        SORTCOLUMN_FILETYPE,
        SORTCOLUMN_NATIVELOCATION,
        SORTCOLUMN_COMMENT,
        SORTCOLUMN_DURATION,
        SORTCOLUMN_BITRATE,
        SORTCOLUMN_BPM,
        SORTCOLUMN_REPLAYGAIN,
        SORTCOLUMN_DATETIMEADDED,
        SORTCOLUMN_TIMESPLAYED,
        SORTCOLUMN_RATING,
        SORTCOLUMN_KEY,
        SORTCOLUMN_PREVIEW,
        SORTCOLUMN_COVERART,
        SORTCOLUMN_POSITION,
        SORTCOLUMN_PLAYLISTID,
        SORTCOLUMN_LOCATION,
        SORTCOLUMN_FILENAME,
        SORTCOLUMN_FILE_MODIFIED_TIME,
        SORTCOLUMN_FILE_CREATION_TIME,
        SORTCOLUMN_SAMPLERATE,
        SORTCOLUMN_COLOR,

        // NUM_SORTCOLUMNS should always be the last item.
        NUM_SORTCOLUMNIDS
    };

    // Deserialize and return the track at the given QModelIndex
    // or TrackRef in this result set.
    virtual TrackPointer getTrack(const QModelIndex& index) const = 0;
    virtual TrackPointer getTrackByRef(const TrackRef& trackRef) const = 0;

    // Gets the on-disk location of the track at the given location
    // with Qt separator "/".
    // Use QDir::toNativeSeparators() before displaying this to a user.
    virtual QString getTrackLocation(const QModelIndex& index) const = 0;

    // Gets the track ID of the track at the given QModelIndex
    virtual TrackId getTrackId(const QModelIndex& index) const = 0;

    // Gets the rows of the track in the current result set. Returns an
    // empty list if the track ID is not present in the result set.
    virtual const QVector<int> getTrackRows(TrackId trackId) const = 0;

    bool isTrackModel() { return true;}
    virtual void search(const QString& searchText, const QString& extraFilter=QString()) = 0;
    virtual const QString currentSearch() const = 0;
    virtual bool isColumnInternal(int column) = 0;
    // if no header state exists, we may hide some columns so that the user can
    // reactivate them
    virtual bool isColumnHiddenByDefault(int column) = 0;
    virtual const QList<int>& showableColumns() const { return m_emptyColumns; }
    virtual const QList<int>& searchColumns() const { return m_emptyColumns; }

    virtual void removeTracks(const QModelIndexList& indices) {
        Q_UNUSED(indices);
    }
    virtual void hideTracks(const QModelIndexList& indices) {
        Q_UNUSED(indices);
    }
    virtual void unhideTracks(const QModelIndexList& indices) {
        Q_UNUSED(indices);
    }
    virtual void purgeTracks(const QModelIndexList& indices) {
        Q_UNUSED(indices);
    }
    virtual int addTracks(const QModelIndex& index, const QList<QString>& locations) {
        Q_UNUSED(index);
        Q_UNUSED(locations);
        return 0;
    }
    virtual void moveTrack(const QModelIndex& sourceIndex,
                           const QModelIndex& destIndex) {
        Q_UNUSED(sourceIndex);
        Q_UNUSED(destIndex);
    }
    virtual bool isLocked() {
        return false;
    }
    virtual QAbstractItemDelegate* delegateForColumn(const int i, QObject* pParent) {
        Q_UNUSED(i);
        Q_UNUSED(pParent);
        return NULL;
    }
    virtual TrackModel::Capabilities getCapabilities() const {
        return Capability::None;
    }
<<<<<<< HEAD
    virtual bool hasCapabilities(TrackModel::Capabilities caps) const {
        Q_UNUSED(caps);
        return false;
=======
    /*non-virtual*/ bool hasCapabilities(TrackModel::CapabilitiesFlags caps) const {
        return (getCapabilities() & caps) == caps;
>>>>>>> ada301b2
    }
    virtual QString getModelSetting(QString name) {
        SettingsDAO settings(m_db);
        QString key = m_settingsNamespace + "." + name;
        return settings.getValue(key);
    }

    virtual bool setModelSetting(QString name, QVariant value) {
        SettingsDAO settings(m_db);
        QString key = m_settingsNamespace + "." + name;
        return settings.setValue(key, value);
    }

    virtual int defaultSortColumn() const {
        return m_iDefaultSortColumn;
    }

    virtual Qt::SortOrder defaultSortOrder() const {
        return m_eDefaultSortOrder;
    }

    virtual void setDefaultSort(int sortColumn, Qt::SortOrder sortOrder) {
        m_iDefaultSortColumn = sortColumn;
        m_eDefaultSortOrder = sortOrder;
    }

    virtual bool isColumnSortable(int column) {
        Q_UNUSED(column);
        return true;
    }

    virtual SortColumnId sortColumnIdFromColumnIndex(int index) {
        Q_UNUSED(index);
        return SORTCOLUMN_INVALID;

    }

    virtual int columnIndexFromSortColumnId(TrackModel::SortColumnId sortColumn) {
        Q_UNUSED(sortColumn);
        return -1;
    }

    virtual int fieldIndex(const QString& fieldName) const {
        Q_UNUSED(fieldName);
        return -1;
    }

    virtual void select() {
    }

  private:
    QSqlDatabase m_db;
    QString m_settingsNamespace;
    QList<int> m_emptyColumns;
    int m_iDefaultSortColumn;
    Qt::SortOrder m_eDefaultSortOrder;
};
Q_DECLARE_OPERATORS_FOR_FLAGS(TrackModel::Capabilities)<|MERGE_RESOLUTION|>--- conflicted
+++ resolved
@@ -145,14 +145,8 @@
     virtual TrackModel::Capabilities getCapabilities() const {
         return Capability::None;
     }
-<<<<<<< HEAD
-    virtual bool hasCapabilities(TrackModel::Capabilities caps) const {
-        Q_UNUSED(caps);
-        return false;
-=======
     /*non-virtual*/ bool hasCapabilities(TrackModel::CapabilitiesFlags caps) const {
         return (getCapabilities() & caps) == caps;
->>>>>>> ada301b2
     }
     virtual QString getModelSetting(QString name) {
         SettingsDAO settings(m_db);
