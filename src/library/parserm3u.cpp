//
// C++ Implementation: parserm3u
//
// Description: module to parse m3u(plaintext) formatted playlists
//
//
// Author: Ingo Kossyk <kossyki@cs.tu-berlin.de>, (C) 2004
// Author: Tobias Rafreider trafreider@mixxx.org, (C) 2011
//
// Copyright: See COPYING file that comes with this distribution
//
//

#include "library/parserm3u.h"

#include <QtDebug>
#include <QDir>
#include <QMessageBox>
#include <QUrl>
#include <QTextCodec>

/**
   @author Ingo Kossyk (kossyki@cs.tu-berlin.de)
 **/

/**
   ToDo:
    - parse ALL information from the pls file if available ,
          not only the filepath;

          Userinformation :
          The M3U format is just a headerless plaintext format
          where every line of text either represents
          a file location or a comment. comments are being
          preceded by a '#'. This parser will try to parse all
          file information from the given file and add the filepaths
          to the locations ptrlist when the file is existing locally
          or on a mounted harddrive.
 **/

ParserM3u::ParserM3u() : Parser()
{
}

ParserM3u::~ParserM3u()
{

}

QList<QString> ParserM3u::parse(QString sFilename)
{
    clearLocations();

    QFile file(sFilename);
    if (isBinary(sFilename) || !file.open(QIODevice::ReadOnly)) {
        qWarning()
                << "Failed to open playlist file"
                << sFilename;
        return m_sLocations;
    }

    // Unfortunately QTextStream does not handle <CR> (=\r or asci value 13) line breaks.
    // This is important on OS X where iTunes, e.g., exports M3U playlists using <CR>
    // rather that <LF>.
    //
    // Using QFile::readAll() we obtain the complete content of the playlist as a ByteArray.
    // We replace any '\r' with '\n' if applicaple
    // This ensures that playlists from iTunes on OS X can be parsed
    QByteArray ba = file.readAll();
    //detect encoding
    bool isCRLF_encoded = ba.contains("\r\n");
    bool isCR_encoded = ba.contains("\r");
    if (isCR_encoded && !isCRLF_encoded) {
        ba.replace('\r', '\n');
    }

    QTextStream textstream(ba.constData());
    if (isUtf8(ba.constData())) {
        textstream.setCodec("UTF-8");
    } else {
        textstream.setCodec("windows-1252");
    }

    const QString basepath = sFilename.section('/', 0, -2);
    while (!textstream.atEnd()) {
        QString sLine = getFilepath(&textstream, basepath);
        if (sLine.isEmpty()) {
            continue;
        }
        m_sLocations.append(sLine);
    }

    return m_sLocations;
}


QString ParserM3u::getFilepath(QTextStream* stream, QString basepath) {
    QString textline;
    while (!(textline = stream->readLine().trimmed()).isEmpty()) {
        if (textline.startsWith("#")) {
            // Skip comments
            continue;
        }
<<<<<<< HEAD

        if (!textline.contains("#")) {
            TrackFile trackFile = playlistEntryToTrackFile(textline);
            if(trackFile.checkFileExists()) {
                return trackFile.location();
            } else {
                // Try relative to m3u dir
                QString rel = QDir(basepath).filePath(trackFile.location());
                if (QFile::exists(rel)) {
                    return rel;
                }
                // We couldn't match this to a real file so ignore it
                qWarning() << trackFile.location() << "not found";
=======
        QString trackLocation = playlistEntrytoLocalFile(textline);
        if (QFileInfo::exists(trackLocation)) {
            return trackLocation;
        } else {
            // Try relative to m3u dir
            QString rel = QDir(basepath).filePath(trackLocation);
            if (QFile::exists(rel)) {
                return rel;
>>>>>>> 27412ad6
            }
            // We couldn't match this to a real file so ignore it
            qWarning() << trackLocation << "not found";
        }
    }
    // Signal we reached the end
    return QString();
}

bool ParserM3u::writeM3UFile(const QString &file_str, QList<QString> &items, bool useRelativePath) {
    return writeM3UFile(file_str, items, useRelativePath, false);
}

bool ParserM3u::writeM3U8File(const QString &file_str, QList<QString> &items, bool useRelativePath) {
    return writeM3UFile(file_str, items, useRelativePath, true);
}

bool ParserM3u::writeM3UFile(const QString &file_str, QList<QString> &items, bool useRelativePath, bool useUtf8)
{
    // Important note:
    // On Windows \n will produce a <CR><CL> (=\r\n)
    // On Linux and OS X \n is <CR> (which remains \n)

    QTextCodec* codec;
    if (useUtf8) {
        codec = QTextCodec::codecForName("UTF-8");
    } else {
        // according to http://en.wikipedia.org/wiki/M3U the default encoding of m3u is Windows-1252
        // see also http://tools.ietf.org/html/draft-pantos-http-live-streaming-07
        // check if the all items can be properly encoded to Latin1.
        codec = QTextCodec::codecForName("windows-1252");
        for (int i = 0; i < items.size(); ++i) {
            if (!codec->canEncode(items.at(i))) {
                // filepath contains incompatible character
                QMessageBox::warning(NULL,tr("Playlist Export Failed"),
                                     tr("File path contains characters, not allowed in m3u playlists.\n") +
                                     tr("Export a m3u8 playlist instead!\n") +
                                     items.at(i));
                return false;
            }
        }
    }

    QFile file(file_str);
    if (!file.open(QIODevice::WriteOnly | QIODevice::Text)) {
        QMessageBox::warning(NULL,tr("Playlist Export Failed"),
                             tr("Could not create file") + " " + file_str);
        return false;
    }

    // Base folder of file
    QString base = file_str.section('/', 0, -2);
    QDir base_dir(base);

    qDebug() << "Basepath: " << base;
    QTextStream out(&file);
    out.setCodec(codec);
    out << "#EXTM3U\n";
    for (int i = 0; i < items.size(); ++i) {
        out << "#EXTINF\n";
        // Write relative path if possible
        if (useRelativePath) {
            //QDir::relativePath() will return the absolutePath if it cannot compute the
            //relative Path
            out << base_dir.relativeFilePath(items.at(i)) << "\n";
        } else {
            out << items.at(i) << "\n";
        }
    }
    return true;
}<|MERGE_RESOLUTION|>--- conflicted
+++ resolved
@@ -101,33 +101,17 @@
             // Skip comments
             continue;
         }
-<<<<<<< HEAD
-
-        if (!textline.contains("#")) {
-            TrackFile trackFile = playlistEntryToTrackFile(textline);
-            if(trackFile.checkFileExists()) {
-                return trackFile.location();
-            } else {
-                // Try relative to m3u dir
-                QString rel = QDir(basepath).filePath(trackFile.location());
-                if (QFile::exists(rel)) {
-                    return rel;
-                }
-                // We couldn't match this to a real file so ignore it
-                qWarning() << trackFile.location() << "not found";
-=======
-        QString trackLocation = playlistEntrytoLocalFile(textline);
-        if (QFileInfo::exists(trackLocation)) {
-            return trackLocation;
+        TrackFile trackFile = playlistEntryToTrackFile(textline);
+        if (trackFile.checkFileExists()) {
+            return trackFile.location();
         } else {
             // Try relative to m3u dir
-            QString rel = QDir(basepath).filePath(trackLocation);
+            QString rel = QDir(basepath).filePath(trackFile.location());
             if (QFile::exists(rel)) {
                 return rel;
->>>>>>> 27412ad6
             }
             // We couldn't match this to a real file so ignore it
-            qWarning() << trackLocation << "not found";
+            qWarning() << trackFile.location() << "not found";
         }
     }
     // Signal we reached the end
