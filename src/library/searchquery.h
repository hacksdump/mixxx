#ifndef SEARCHQUERY_H
#define SEARCHQUERY_H

#include <vector>
#include <utility>

#include <QList>
#include <QSqlDatabase>
#include <QRegExp>
#include <QString>
#include <QStringList>

#include "track/track.h"
#include "proto/keys.pb.h"
#include "util/assert.h"
#include "util/memory.h"
#include "library/crate/cratestorage.h"

QVariant getTrackValueForColumn(const TrackPointer& pTrack, const QString& column);

class QueryNode {
  public:
    QueryNode(const QueryNode&) = delete; // prevent copying
    virtual ~QueryNode() {}

    virtual bool match(const TrackPointer& pTrack) const = 0;
    virtual QString toSql() const = 0;

  protected:
    QueryNode() {}

    static QString concatSqlClauses(const QStringList& sqlClauses, const QString& sqlConcatOp);
};

class GroupNode : public QueryNode {
  public:
    void addNode(std::unique_ptr<QueryNode> pNode) {
        DEBUG_ASSERT(pNode);
        m_nodes.push_back(std::move(pNode));
    }

  protected:
    // NOTE(uklotzde): std::vector is more suitable (efficiency)
    // than a QList for a private member. And QList from Qt 4
    // does not support std::unique_ptr yet.
    std::vector<std::unique_ptr<QueryNode>> m_nodes;
};

class OrNode : public GroupNode {
  public:
    bool match(const TrackPointer& pTrack) const override;
    QString toSql() const override;
};

class AndNode : public GroupNode {
  public:
    bool match(const TrackPointer& pTrack) const override;
    QString toSql() const override;
};

class NotNode : public QueryNode {
  public:
    explicit NotNode(std::unique_ptr<QueryNode> pNode)
        : m_pNode(std::move(pNode)) {
        DEBUG_ASSERT(m_pNode);
    }

    bool match(const TrackPointer& pTrack) const override;
    QString toSql() const override;

  private:
    std::unique_ptr<QueryNode> m_pNode;
};

class TextFilterNode : public QueryNode {
  public:
    TextFilterNode(const QSqlDatabase& database,
                   const QStringList& sqlColumns,
                   const QString& argument)
            : m_database(database),
              m_sqlColumns(sqlColumns),
              m_argument(argument) {
    }

    bool match(const TrackPointer& pTrack) const override;
    QString toSql() const override;

  protected:
    QSqlDatabase m_database;
    QStringList m_sqlColumns;
    QString m_argument;
};

<<<<<<< HEAD
class ExactFilterNode : public TextFilterNode {
  public:
    ExactFilterNode(const QSqlDatabase& database,
                    const QStringList& sqlColumns,
                    const QString& argument)
            : TextFilterNode(database, sqlColumns, argument) {}
    QString toSql() const override;
=======
class CrateFilterNode : public QueryNode {
  public:
    CrateFilterNode(const CrateStorage* pCrateStorage,
                    const QString& crateNameLike);

    bool match(const TrackPointer& pTrack) const override;
    QString toSql() const override;

  private:
    const CrateStorage* m_pCrateStorage;
    QString m_crateNameLike;
    mutable bool m_matchInitialized;
    mutable std::vector<TrackId> m_matchingTrackIds;
>>>>>>> 31796116
};

class NumericFilterNode : public QueryNode {
  public:
    NumericFilterNode(const QStringList& sqlColumns, const QString& argument);

    bool match(const TrackPointer& pTrack) const override;
    QString toSql() const override;

  protected:
    // Single argument constructor for that does not call init()
    explicit NumericFilterNode(const QStringList& sqlColumns);

    // init() must always be called in the constructor of the
    // most derived class directly, because internally it calls
    // the virtual function parse() that will be overridden by
    // derived classes.
    void init(QString argument);

  private:
    virtual double parse(const QString& arg, bool *ok);

    QStringList m_sqlColumns;
    bool m_bOperatorQuery;
    QString m_operator;
    double m_dOperatorArgument;
    bool m_bRangeQuery;
    double m_dRangeLow;
    double m_dRangeHigh;
};

class DurationFilterNode : public NumericFilterNode {
  public:
    DurationFilterNode(const QStringList& sqlColumns, const QString& argument);

  private:
    double parse(const QString& arg, bool* ok) override;
};

class KeyFilterNode : public QueryNode {
  public:
    KeyFilterNode(mixxx::track::io::key::ChromaticKey key, bool fuzzy);

    bool match(const TrackPointer& pTrack) const override;
    QString toSql() const override;

  private:
    QList<mixxx::track::io::key::ChromaticKey> m_matchKeys;
};

class SqlNode : public QueryNode {
  public:
    explicit SqlNode(const QString& sqlExpression)
            // No need to wrap into parantheses here! This will be done
            // later in toSql() if this node is a component of another
            // composite node.
            : m_sql(sqlExpression) {
    }

    bool match(const TrackPointer& pTrack) const override {
        // We are usually embedded in an AND node so if we don't match
        // everything then we block everything.
        Q_UNUSED(pTrack);
        return true;
    }

    QString toSql() const override {
        return m_sql;
    }

  private:
    QString m_sql;
};


#endif /* SEARCHQUERY_H */<|MERGE_RESOLUTION|>--- conflicted
+++ resolved
@@ -14,7 +14,7 @@
 #include "proto/keys.pb.h"
 #include "util/assert.h"
 #include "util/memory.h"
-#include "library/crate/cratestorage.h"
+#include "library/features/crates/cratestorage.h"
 
 QVariant getTrackValueForColumn(const TrackPointer& pTrack, const QString& column);
 
@@ -91,7 +91,6 @@
     QString m_argument;
 };
 
-<<<<<<< HEAD
 class ExactFilterNode : public TextFilterNode {
   public:
     ExactFilterNode(const QSqlDatabase& database,
@@ -99,7 +98,8 @@
                     const QString& argument)
             : TextFilterNode(database, sqlColumns, argument) {}
     QString toSql() const override;
-=======
+};
+
 class CrateFilterNode : public QueryNode {
   public:
     CrateFilterNode(const CrateStorage* pCrateStorage,
@@ -113,7 +113,6 @@
     QString m_crateNameLike;
     mutable bool m_matchInitialized;
     mutable std::vector<TrackId> m_matchingTrackIds;
->>>>>>> 31796116
 };
 
 class NumericFilterNode : public QueryNode {
