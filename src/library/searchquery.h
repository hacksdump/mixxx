#ifndef SEARCHQUERY_H
#define SEARCHQUERY_H

#include <QList>
#include <QRegExp>
#include <QSqlDatabase>
#include <QString>
#include <QStringList>
#include <utility>
#include <vector>

<<<<<<< HEAD
#include "library/trackset/crate/cratestorage.h"
#include "proto/keys.pb.h"
#include "track/track.h"
=======
#include "library/crate/cratestorage.h"
#include "proto/keys.pb.h"
#include "track/track_decl.h"
>>>>>>> 8e0a2177
#include "util/assert.h"
#include "util/memory.h"

const QString kMissingFieldSearchTerm = "\"\""; // "" searches for an empty string

QVariant getTrackValueForColumn(const TrackPointer& pTrack, const QString& column);

class QueryNode {
  public:
    QueryNode(const QueryNode&) = delete; // prevent copying
    virtual ~QueryNode() {}

    virtual bool match(const TrackPointer& pTrack) const = 0;
    virtual QString toSql() const = 0;

  protected:
    QueryNode() {}

    static QString concatSqlClauses(const QStringList& sqlClauses, const QString& sqlConcatOp);
};

class GroupNode : public QueryNode {
  public:
    void addNode(std::unique_ptr<QueryNode> pNode) {
        DEBUG_ASSERT(pNode);
        m_nodes.push_back(std::move(pNode));
    }

  protected:
    // NOTE(uklotzde): std::vector is more suitable (efficiency)
    // than a QList for a private member. And QList from Qt 4
    // does not support std::unique_ptr yet.
    std::vector<std::unique_ptr<QueryNode>> m_nodes;
};

class OrNode : public GroupNode {
  public:
    bool match(const TrackPointer& pTrack) const override;
    QString toSql() const override;
};

class AndNode : public GroupNode {
  public:
    bool match(const TrackPointer& pTrack) const override;
    QString toSql() const override;
};

class NotNode : public QueryNode {
  public:
    explicit NotNode(std::unique_ptr<QueryNode> pNode)
        : m_pNode(std::move(pNode)) {
        DEBUG_ASSERT(m_pNode);
    }

    bool match(const TrackPointer& pTrack) const override;
    QString toSql() const override;

  private:
    std::unique_ptr<QueryNode> m_pNode;
};

class TextFilterNode : public QueryNode {
  public:
    TextFilterNode(const QSqlDatabase& database,
                   const QStringList& sqlColumns,
                   const QString& argument);

    bool match(const TrackPointer& pTrack) const override;
    QString toSql() const override;

  private:
    QSqlDatabase m_database;
    QStringList m_sqlColumns;
    QString m_argument;
};

class NullOrEmptyTextFilterNode : public QueryNode {
  public:
    NullOrEmptyTextFilterNode(const QSqlDatabase& database,
                   const QStringList& sqlColumns)
            : m_database(database),
              m_sqlColumns(sqlColumns) {
    }

    bool match(const TrackPointer& pTrack) const override;
    QString toSql() const override;

  private:
    QSqlDatabase m_database;
    QStringList m_sqlColumns;
};


class CrateFilterNode : public QueryNode {
  public:
    CrateFilterNode(const CrateStorage* pCrateStorage,
                    const QString& crateNameLike);

    bool match(const TrackPointer& pTrack) const override;
    QString toSql() const override;

  private:
    const CrateStorage* m_pCrateStorage;
    QString m_crateNameLike;
    mutable bool m_matchInitialized;
    mutable std::vector<TrackId> m_matchingTrackIds;
};

class NoCrateFilterNode : public QueryNode {
  public:
    explicit NoCrateFilterNode(const CrateStorage* pCrateStorage);

    bool match(const TrackPointer& pTrack) const override;
    QString toSql() const override;

  private:
    const CrateStorage* m_pCrateStorage;
    QString m_crateNameLike;
    mutable bool m_matchInitialized;
    mutable std::vector<TrackId> m_matchingTrackIds;
};

class NumericFilterNode : public QueryNode {
  public:
    NumericFilterNode(const QStringList& sqlColumns, const QString& argument);

    bool match(const TrackPointer& pTrack) const override;
    QString toSql() const override;

  protected:
    // Single argument constructor for that does not call init()
    explicit NumericFilterNode(const QStringList& sqlColumns);

    // init() must always be called in the constructor of the
    // most derived class directly, because internally it calls
    // the virtual function parse() that will be overridden by
    // derived classes.
    void init(QString argument);

  private:
    virtual double parse(const QString& arg, bool *ok);

    QStringList m_sqlColumns;
    bool m_bOperatorQuery;
    bool m_bNullQuery;
    QString m_operator;
    double m_dOperatorArgument;
    bool m_bRangeQuery;
    double m_dRangeLow;
    double m_dRangeHigh;
};

class NullNumericFilterNode : public QueryNode {
  public:
    explicit NullNumericFilterNode(const QStringList& sqlColumns);

    bool match(const TrackPointer& pTrack) const override;
    QString toSql() const override;

    QStringList m_sqlColumns;
};

class DurationFilterNode : public NumericFilterNode {
  public:
    DurationFilterNode(const QStringList& sqlColumns, const QString& argument);

  private:
    double parse(const QString& arg, bool* ok) override;
};

class KeyFilterNode : public QueryNode {
  public:
    KeyFilterNode(mixxx::track::io::key::ChromaticKey key, bool fuzzy);

    bool match(const TrackPointer& pTrack) const override;
    QString toSql() const override;

  private:
    QList<mixxx::track::io::key::ChromaticKey> m_matchKeys;
};

class SqlNode : public QueryNode {
  public:
    explicit SqlNode(const QString& sqlExpression)
            // No need to wrap into parentheses here! This will be done
            // later in toSql() if this node is a component of another
            // composite node.
            : m_sql(sqlExpression) {
    }

    bool match(const TrackPointer& pTrack) const override {
        // We are usually embedded in an AND node so if we don't match
        // everything then we block everything.
        Q_UNUSED(pTrack);
        return true;
    }

    QString toSql() const override {
        return m_sql;
    }

  private:
    QString m_sql;
};


#endif /* SEARCHQUERY_H */<|MERGE_RESOLUTION|>--- conflicted
+++ resolved
@@ -9,15 +9,9 @@
 #include <utility>
 #include <vector>
 
-<<<<<<< HEAD
 #include "library/trackset/crate/cratestorage.h"
 #include "proto/keys.pb.h"
-#include "track/track.h"
-=======
-#include "library/crate/cratestorage.h"
-#include "proto/keys.pb.h"
 #include "track/track_decl.h"
->>>>>>> 8e0a2177
 #include "util/assert.h"
 #include "util/memory.h"
 
@@ -28,13 +22,13 @@
 class QueryNode {
   public:
     QueryNode(const QueryNode&) = delete; // prevent copying
-    virtual ~QueryNode() {}
+    virtual ~QueryNode() = default;
 
     virtual bool match(const TrackPointer& pTrack) const = 0;
     virtual QString toSql() const = 0;
 
   protected:
-    QueryNode() {}
+    QueryNode() = default;
 
     static QString concatSqlClauses(const QStringList& sqlClauses, const QString& sqlConcatOp);
 };
@@ -68,7 +62,7 @@
 class NotNode : public QueryNode {
   public:
     explicit NotNode(std::unique_ptr<QueryNode> pNode)
-        : m_pNode(std::move(pNode)) {
+            : m_pNode(std::move(pNode)) {
         DEBUG_ASSERT(m_pNode);
     }
 
@@ -82,8 +76,8 @@
 class TextFilterNode : public QueryNode {
   public:
     TextFilterNode(const QSqlDatabase& database,
-                   const QStringList& sqlColumns,
-                   const QString& argument);
+            const QStringList& sqlColumns,
+            const QString& argument);
 
     bool match(const TrackPointer& pTrack) const override;
     QString toSql() const override;
@@ -97,7 +91,7 @@
 class NullOrEmptyTextFilterNode : public QueryNode {
   public:
     NullOrEmptyTextFilterNode(const QSqlDatabase& database,
-                   const QStringList& sqlColumns)
+            const QStringList& sqlColumns)
             : m_database(database),
               m_sqlColumns(sqlColumns) {
     }
@@ -110,11 +104,10 @@
     QStringList m_sqlColumns;
 };
 
-
 class CrateFilterNode : public QueryNode {
   public:
     CrateFilterNode(const CrateStorage* pCrateStorage,
-                    const QString& crateNameLike);
+            const QString& crateNameLike);
 
     bool match(const TrackPointer& pTrack) const override;
     QString toSql() const override;
@@ -158,7 +151,7 @@
     void init(QString argument);
 
   private:
-    virtual double parse(const QString& arg, bool *ok);
+    virtual double parse(const QString& arg, bool* ok);
 
     QStringList m_sqlColumns;
     bool m_bOperatorQuery;
@@ -223,5 +216,4 @@
     QString m_sql;
 };
 
-
 #endif /* SEARCHQUERY_H */