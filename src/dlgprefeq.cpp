--- conflicted
+++ resolved
@@ -351,26 +351,8 @@
         QString effectId = c->itemData(effectIndex).toString();
         QString group = PlayerManager::groupForDeck(deckNumber);
 
-<<<<<<< HEAD
         EffectPointer pEffect = m_pEffectsManager->instantiateEffect(effectId);
-        if (pEffect) {
-            m_pQuickEffectRack->loadEffectToGroup(group, pEffect);
-=======
-        EffectChainSlotPointer pChainSlot =
-                m_pQuickEffectRack->getGroupEffectChainSlot(
-                    PlayerManager::groupForDeck(deckNumber));
-        if (pChainSlot) {
-            EffectChainPointer pChain = pChainSlot->getEffectChain();
-            if (pChain.isNull()) {
-                pChain = EffectChainPointer(new EffectChain(m_pEffectsManager, QString(),
-                                                            EffectChainPointer()));
-                pChain->setName(QObject::tr("Empty Chain"));
-                pChainSlot->loadEffectChain(pChain);
-            }
-            EffectPointer pEffect = m_pEffectsManager->instantiateEffect(effectId);
-            pChain->replaceEffect(0, pEffect);
->>>>>>> 8915248c
-        }
+        m_pQuickEffectRack->loadEffectToGroup(group, pEffect);
 
         // Update the configured effect for the current QComboBox
         //m_pConfig->set(ConfigKey(CONFIG_KEY, QString("EffectForDeck%1").
@@ -704,4 +686,4 @@
                             ConfigValue(valueText));
         }
     }
-}
+}