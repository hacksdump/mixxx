/***************************************************************************
                          dlgprefeq.h  -  description
                             -------------------
    begin                : Thu Jun 7 2007
    copyright            : (C) 2007 by John Sully
    email                : jsully@scs.ryerson.ca
 ***************************************************************************/

/***************************************************************************
 *                                                                         *
 *   This program is free software; you can redistribute it and/or modify  *
 *   it under the terms of the GNU General Public License as published by  *
 *   the Free Software Foundation; either version 2 of the License, or     *
 *   (at your option) any later version.                                   *
 *                                                                         *
 ***************************************************************************/

#ifndef DLGPREFEQ_H
#define DLGPREFEQ_H

#include <QWidget>
#include <QComboBox>

#include "ui_dlgprefeqdlg.h"
#include "configobject.h"
#include "controlobjectslave.h"
#include "preferences/dlgpreferencepage.h"
#include "effects/effectsmanager.h"

/**
  *@author John Sully
  */
class DlgPrefEQ : public DlgPreferencePage, public Ui::DlgPrefEQDlg  {
    Q_OBJECT
  public:
    DlgPrefEQ(QWidget *parent, EffectsManager* pEffectsManager,
              ConfigObject<ConfigValue>* _config);
    virtual ~DlgPrefEQ();

  public slots:
<<<<<<< HEAD
    void slotEqEffectChangedOnDeck(int effectIndex);
    void slotFilterEffectChangedOnDeck(int effectIndex);
=======
    void slotEffectChangedOnDeck(int effectIndex);
>>>>>>> 7804e388
    void slotAddComboBox(double numDecks);
    // Slot for toggling between advanced and basic views
    void slotPopulateDeckEffectSelectors();
    // Update Hi EQ
    void slotUpdateHiEQ();
    // Update Lo EQ
    void slotUpdateLoEQ();
    // Apply changes to widget
    void slotApply();
    void slotUpdate();
    void slotResetToDefaults();
<<<<<<< HEAD
=======
    void slotUpdateEqAutoReset(int);
>>>>>>> 7804e388
    void slotBypass(int state);

  signals:
    void apply(const QString &);
    void effectOnChainSlot(const unsigned int, const unsigned int, QString);

  private:
    void loadSettings();
    void setDefaultShelves();
    double getEqFreq(int value, int minimum, int maximum);
    int getSliderPosition(double eqFreq, int minimum, int maximum);
    void validate_levels();

    ControlObjectSlave m_COLoFreq;
    ControlObjectSlave m_COHiFreq;
    ConfigObject<ConfigValue>* m_pConfig;
    double m_lowEqFreq, m_highEqFreq;

    // Members needed for changing the effects loaded on the EQ Effect Rack
    EffectsManager* m_pEffectsManager;
    EffectRack* m_pEQEffectRack;
<<<<<<< HEAD
    QList<QComboBox*> m_deckEqEffectSelectors;
    QList<QComboBox*> m_deckFilterEffectSelectors;
=======
    QList<QComboBox*> m_deckEffectSelectors;
>>>>>>> 7804e388
    QList<ControlObject*> m_enableWaveformEqCOs;
    ControlObjectSlave* m_pNumDecks;
    QString m_eqRackGroup;

<<<<<<< HEAD
    bool m_inSlotPopulateDeckEffectSelectors;
=======
    bool m_deckEffectSelectorsSetup;

    bool m_bEqAutoReset;
>>>>>>> 7804e388
};

#endif<|MERGE_RESOLUTION|>--- conflicted
+++ resolved
@@ -38,12 +38,8 @@
     virtual ~DlgPrefEQ();
 
   public slots:
-<<<<<<< HEAD
     void slotEqEffectChangedOnDeck(int effectIndex);
     void slotFilterEffectChangedOnDeck(int effectIndex);
-=======
-    void slotEffectChangedOnDeck(int effectIndex);
->>>>>>> 7804e388
     void slotAddComboBox(double numDecks);
     // Slot for toggling between advanced and basic views
     void slotPopulateDeckEffectSelectors();
@@ -55,10 +51,7 @@
     void slotApply();
     void slotUpdate();
     void slotResetToDefaults();
-<<<<<<< HEAD
-=======
     void slotUpdateEqAutoReset(int);
->>>>>>> 7804e388
     void slotBypass(int state);
 
   signals:
@@ -80,23 +73,15 @@
     // Members needed for changing the effects loaded on the EQ Effect Rack
     EffectsManager* m_pEffectsManager;
     EffectRack* m_pEQEffectRack;
-<<<<<<< HEAD
     QList<QComboBox*> m_deckEqEffectSelectors;
     QList<QComboBox*> m_deckFilterEffectSelectors;
-=======
-    QList<QComboBox*> m_deckEffectSelectors;
->>>>>>> 7804e388
     QList<ControlObject*> m_enableWaveformEqCOs;
     ControlObjectSlave* m_pNumDecks;
     QString m_eqRackGroup;
 
-<<<<<<< HEAD
     bool m_inSlotPopulateDeckEffectSelectors;
-=======
-    bool m_deckEffectSelectorsSetup;
 
     bool m_bEqAutoReset;
->>>>>>> 7804e388
 };
 
 #endif