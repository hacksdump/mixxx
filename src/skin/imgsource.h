/***************************************************************************
                          imgsource.h  -  description
                             -------------------
    begin                : 14 April 2007
    copyright            : (C) 2007 by Adam Davison
    email                : adamdavison@gmail.com
 ***************************************************************************/

/***************************************************************************
 *                                                                         *
 *   This program is free software; you can redistribute it and/or modify  *
 *   it under the terms of the GNU General Public License as published by  *
 *   the Free Software Foundation; either version 2 of the License, or     *
 *   (at your option) any later version.                                   *
 *                                                                         *
 ***************************************************************************/

#ifndef IMGSOURCE_H
#define IMGSOURCE_H

#include <QImage>
#include <QColor>
#include <QDebug>
#include <QRgb>
#include <QSharedPointer>
#include <QString>

class ImgSource {
  public:
    virtual ~ImgSource() {}
    virtual QImage* getImage(const QString& fileName, double scaleFactor) const = 0;
    virtual QColor getCorrectColor(const QColor& c) const { return c; }
    virtual void correctImageColors(QImage* p) const { (void)p; };
<<<<<<< HEAD
  protected:
    virtual void correctImageColorsInner(QImage*) const {}
=======
    virtual bool willCorrectColors() const { return false; };
>>>>>>> dc45fa86
};

class ImgProcessor : public ImgSource {

  public:
    ~ImgProcessor() override {}
    inline ImgProcessor(const QSharedPointer<ImgSource>& parent) : m_parent(parent) {}
    virtual QColor doColorCorrection(const QColor& c) const = 0;
    QColor getCorrectColor(const QColor& c) const override {
        return doColorCorrection(m_parent->getCorrectColor(c));
    }
<<<<<<< HEAD
    void correctImageColors(QImage* pImg) const override {
        m_parent->correctImageColors(pImg);
        correctImageColorsInner(pImg);
    }
 protected:
    QSharedPointer<ImgSource> m_parent;
=======
    void correctImageColors(QImage* p) const override { (void)p; }
    bool willCorrectColors() const override { return false; }

  protected:
    ImgSource* m_parent;
>>>>>>> dc45fa86
};

class ImgColorProcessor : public ImgProcessor {

  public:
    ~ImgColorProcessor() override {}

    inline ImgColorProcessor(const QSharedPointer<ImgSource>& parent)
            : ImgProcessor(parent) {}

    QImage* getImage(const QString& fileName, double scaleFactor) const override {
        QImage* i = m_parent->getImage(fileName, scaleFactor);
        correctImageColorsInner(i);
        return i;
    }

  protected:
    void correctImageColorsInner(QImage* i) const override {
        if (i == NULL || i->isNull()) {
            return;
        }

        QColor col;

        int bytesPerPixel = 4;

        switch(i->format()) {

        case QImage::Format_Mono:
        case QImage::Format_MonoLSB:
        case QImage::Format_Indexed8:
            bytesPerPixel = 1;
            break;

        case QImage::Format_RGB16:
        case QImage::Format_RGB555:
        case QImage::Format_RGB444:
        case QImage::Format_ARGB4444_Premultiplied:
            bytesPerPixel = 2;
            break;

        case QImage::Format_ARGB8565_Premultiplied:
        case QImage::Format_RGB666:
        case QImage::Format_ARGB6666_Premultiplied:
        case QImage::Format_ARGB8555_Premultiplied:
        case QImage::Format_RGB888:
            bytesPerPixel = 3;
            break;

        case QImage::Format_ARGB32:
        case QImage::Format_ARGB32_Premultiplied:
        case QImage::Format_RGB32:
            bytesPerPixel = 4;
            break;

        case QImage::Format_Invalid:
        default:
            bytesPerPixel = 0;
            break;
        }

        //qDebug() << "ImgColorProcessor working on "
        //         << img << " bpp: "
        //         << bytesPerPixel << " format: " << i->format();

        if (bytesPerPixel < 4) {
            // Handling Indexed color or mono colors requires different logic
            qDebug() << "ImgColorProcessor aborting on unsupported color format:"
                     << i->format();
            return;
        }

        for (int y = 0; y < i->height(); y++) {
            QRgb *line = (QRgb*)i->scanLine(y); // cast the returned pointer to QRgb*

            if (line == NULL) {
                // Image is invalid.
                continue;
            }

            for (int x = 0; x < i->width(); x++) {
                col.setRgba(*line);
                col = doColorCorrection(col);
                *line = col.rgba();
                line++;
            }
        }
    }

    bool willCorrectColors() const override { return true; }
};

#endif<|MERGE_RESOLUTION|>--- conflicted
+++ resolved
@@ -31,12 +31,9 @@
     virtual QImage* getImage(const QString& fileName, double scaleFactor) const = 0;
     virtual QColor getCorrectColor(const QColor& c) const { return c; }
     virtual void correctImageColors(QImage* p) const { (void)p; };
-<<<<<<< HEAD
+    virtual bool willCorrectColors() const { return false; };
   protected:
     virtual void correctImageColorsInner(QImage*) const {}
-=======
-    virtual bool willCorrectColors() const { return false; };
->>>>>>> dc45fa86
 };
 
 class ImgProcessor : public ImgSource {
@@ -48,20 +45,13 @@
     QColor getCorrectColor(const QColor& c) const override {
         return doColorCorrection(m_parent->getCorrectColor(c));
     }
-<<<<<<< HEAD
     void correctImageColors(QImage* pImg) const override {
         m_parent->correctImageColors(pImg);
         correctImageColorsInner(pImg);
     }
+bool willCorrectColors() const override { return false; }
  protected:
     QSharedPointer<ImgSource> m_parent;
-=======
-    void correctImageColors(QImage* p) const override { (void)p; }
-    bool willCorrectColors() const override { return false; }
-
-  protected:
-    ImgSource* m_parent;
->>>>>>> dc45fa86
 };
 
 class ImgColorProcessor : public ImgProcessor {
