--- conflicted
+++ resolved
@@ -233,11 +233,7 @@
 
 #endif // __SQLITE3__
 
-<<<<<<< HEAD
-bool initDatabase(QSqlDatabase database, mixxx::StringCollator* pCollator) {
-=======
-bool initDatabase(const QSqlDatabase& database, StringCollator* pCollator) {
->>>>>>> 5311b4ed
+bool initDatabase(const QSqlDatabase& database, mixxx::StringCollator* pCollator) {
     DEBUG_ASSERT(database.isOpen());
 #ifdef __SQLITE3__
     QVariant v = database.driver()->handle();
