--- conflicted
+++ resolved
@@ -1,10 +1,6 @@
 #pragma once
 
-<<<<<<< HEAD
-#include <QDir>
-=======
 #include <QFlags>
->>>>>>> 912d7753
 
 namespace mixxx {
 
@@ -16,9 +12,6 @@
     Trace = 4, // DEPRECATED (not available in Qt, used for profiling etc.)
 };
 
-<<<<<<< HEAD
-/// Default log level for (console) logs.
-=======
 enum class LogFlag {
     None = 0,
     LogToFile = 1,
@@ -27,7 +20,7 @@
 Q_DECLARE_FLAGS(LogFlags, LogFlag);
 Q_DECLARE_OPERATORS_FOR_FLAGS(LogFlags);
 
->>>>>>> 912d7753
+/// Default log level for (console) logs.
 constexpr LogLevel kLogLevelDefault = LogLevel::Warning;
 
 /// Default log level for flushing the buffered log stream.
