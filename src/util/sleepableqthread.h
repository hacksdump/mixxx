--- conflicted
+++ resolved
@@ -1,10 +1,5 @@
-<<<<<<< HEAD
-=======
-// sleepableqthread.h
-// Created May 21, 2012 by Bill Good <bkgood at gmail dot com>
 #pragma once
 
->>>>>>> e0f70a2c
 #include <QThread>
 
 // Subclass of QThread exposing static sleep methods. Qt developers know
