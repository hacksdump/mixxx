--- conflicted
+++ resolved
@@ -88,14 +88,10 @@
                   std::is_same<double, T>::value ||
                   std::is_same<long double, T>::value,
                   "db2ratio works only for floating point types");
-<<<<<<< HEAD
-    return pow(10, a / 20);
+    return static_cast<T>(pow(10, a / 20));
 }
 
 inline uint clockModulo(int dividend, uint divisor) {
     int rawModulo = dividend % divisor;
     return rawModulo < 0 ? rawModulo + divisor : rawModulo;
-=======
-    return static_cast<T>(pow(10, a / 20));
->>>>>>> 323563df
 }