/****************************************************************************
**
** Copyright (C) 2012 Nokia Corporation and/or its subsidiary(-ies).
** All rights reserved.
** Contact: Nokia Corporation (qt-info@nokia.com)
**
** This file is part of the QtDeclarative module of the Qt Toolkit.
**
** $QT_BEGIN_LICENSE:LGPL$
** GNU Lesser General Public License Usage
** This file may be used under the terms of the GNU Lesser General Public
** License version 2.1 as published by the Free Software Foundation and
** appearing in the file LICENSE.LGPL included in the packaging of this
** file. Please review the following information to ensure the GNU Lesser
** General Public License version 2.1 requirements will be met:
** http://www.gnu.org/licenses/old-licenses/lgpl-2.1.html.
**
** In addition, as a special exception, Nokia gives you certain additional
** rights. These rights are described in the Nokia Qt LGPL Exception
** version 1.1, included in the file LGPL_EXCEPTION.txt in this package.
**
** GNU General Public License Usage
** Alternatively, this file may be used under the terms of the GNU General
** Public License version 3.0 as published by the Free Software Foundation
** and appearing in the file LICENSE.GPL included in the packaging of this
** file. Please review the following information to ensure the GNU General
** Public License version 3.0 requirements will be met:
** http://www.gnu.org/copyleft/gpl.html.
**
** Other Usage
** Alternatively, this file may be used in accordance with the terms and
** conditions contained in a signed written agreement between you and Nokia.
**
**
**
**
**
** $QT_END_LICENSE$
**
****************************************************************************/

#include "performancetimer.h"

#if defined(Q_OS_MAC)
#include <sys/time.h>
#include <unistd.h>
#include <mach/mach_time.h>
#elif defined(Q_OS_SYMBIAN)
#include <e32std.h>
#include <sys/time.h>
#include <hal.h>
#include <hal_data.h>
#elif defined(Q_OS_UNIX)
#include <sys/time.h>
#include <time.h>
#include <unistd.h>
#elif defined(Q_OS_WIN)
#include <windows.h>
#endif

// mac/unix code heavily copied from QElapsedTimer


////////////////////////////// Mac //////////////////////////////
#if defined(Q_OS_MAC)

static mach_timebase_info_data_t info = {0,0};
static qint64 absoluteToNSecs(qint64 cpuTime)
{
    if (info.denom == 0)
        mach_timebase_info(&info);
    qint64 nsecs = cpuTime * info.numer / info.denom;
    return nsecs;
}

void PerformanceTimer::start()
{
    t1 = mach_absolute_time();
}

mixxx::Duration PerformanceTimer::elapsed() const
{
    uint64_t cpu_time = mach_absolute_time();
    return mixxx::Duration::fromNanos(absoluteToNSecs(cpu_time - t1));
}

mixxx::Duration PerformanceTimer::restart()
{
    qint64 start;
    start = t1;
    t1 = mach_absolute_time();
    return mixxx::Duration::fromNanos(absoluteToNSecs(t1-start));
}

mixxx::Duration PerformanceTimer::difference(PerformanceTimer* timer)
{
    return mixxx::Duration::fromNanos(absoluteToNSecs(t1 - timer->t1));
}

////////////////////////////// Symbian //////////////////////////////
#elif defined(Q_OS_SYMBIAN)

static qint64 getTimeFromTick(qint64 elapsed)
{
    static TInt freq = 0;
    if (!freq)
        HAL::Get(HALData::EFastCounterFrequency, freq);

    return (elapsed * 1000000000) / freq;
}

void PerformanceTimer::start()
{
    t1 = User::FastCounter();
}

mixxx::Duration PerformanceTimer::elapsed() const
{
    return mixxx::Duration::fromNanos(getTimeFromTick(User::FastCounter() - t1));
}

mixxx::Duration PerformanceTimer::restart()
{
    qint64 start;
    start = t1;
    t1 = User::FastCounter();
    return mixxx::Duration::fromNanos(getTimeFromTick(t1 - start));
}

mixxx::Duration PerformanceTimer::difference(PerformanceTimer* timer)
{
    return mixxx::Duration::fromNanos(getTimeFromTick(t1 - timer->t1));
}

////////////////////////////// Unix //////////////////////////////
#elif defined(Q_OS_UNIX)

#if defined(QT_NO_CLOCK_MONOTONIC) || defined(QT_BOOTSTRAPPED)
// turn off the monotonic clock
# ifdef _POSIX_MONOTONIC_CLOCK
#  undef _POSIX_MONOTONIC_CLOCK
# endif
# define _POSIX_MONOTONIC_CLOCK -1
#endif

#if (_POSIX_MONOTONIC_CLOCK-0 != 0)
static const bool monotonicClockChecked = true;
static const bool monotonicClockAvailable = _POSIX_MONOTONIC_CLOCK > 0;
#else
static int monotonicClockChecked = false;
static int monotonicClockAvailable = false;
#endif

#ifdef Q_CC_GNU
# define is_likely(x) __builtin_expect((x), 1)
#else
# define is_likely(x) (x)
#endif
#define load_acquire(x) ((volatile const int&)(x))
#define store_release(x,v) ((volatile int&)(x) = (v))

static void unixCheckClockType()
{
#if (_POSIX_MONOTONIC_CLOCK-0 == 0)
    if (is_likely(load_acquire(monotonicClockChecked)))
        return;

# if defined(_SC_MONOTONIC_CLOCK)
    // detect if the system support monotonic timers
    long x = sysconf(_SC_MONOTONIC_CLOCK);
    store_release(monotonicClockAvailable, x >= 200112L);
# endif

    store_release(monotonicClockChecked, true);
#endif
}

static inline void do_gettime(qint64 *sec, qint64 *frac)
{
#if (_POSIX_MONOTONIC_CLOCK-0 >= 0)
    unixCheckClockType();
    if (is_likely(monotonicClockAvailable)) {
        timespec ts;
        clock_gettime(CLOCK_MONOTONIC, &ts);
        *sec = ts.tv_sec;
        *frac = ts.tv_nsec;
        return;
    }
#endif
    *sec = 0;
    *frac = 0;
}

void PerformanceTimer::start()
{
    do_gettime(&t1, &t2);
}

mixxx::Duration PerformanceTimer::elapsed() const
{
    qint64 sec, frac;
    do_gettime(&sec, &frac);
    sec = sec - t1;
    frac = frac - t2;

    return mixxx::Duration::fromNanos(sec * Q_INT64_C(1000000000) + frac);
}

mixxx::Duration PerformanceTimer::restart()
{
    qint64 sec, frac;
    sec = t1;
    frac = t2;
    do_gettime(&t1, &t2);
    sec = t1 - sec;
    frac = t2 - frac;
    return mixxx::Duration::fromNanos(sec * Q_INT64_C(1000000000) + frac);
}

<<<<<<< HEAD
qint64 PerformanceTimer::difference(const PerformanceTimer& timer) const
{
    qint64 sec, frac;
    sec = t1 - timer.t1;
    frac = t2 - timer.t2;
    return sec * Q_INT64_C(1000000000) + frac;
=======
mixxx::Duration PerformanceTimer::difference(PerformanceTimer* timer)
{
    qint64 sec, frac;
    sec = t1 - timer->t1;
    frac = t2 - timer->t2;
    return mixxx::Duration::fromNanos(sec * Q_INT64_C(1000000000) + frac);
>>>>>>> 22745977
}

////////////////////////////// Windows //////////////////////////////
#elif defined(Q_OS_WIN)

static qint64 getTimeFromTick(qint64 elapsed)
{
    static LARGE_INTEGER freq = {{ 0, 0 }};
    if (!freq.QuadPart)
        QueryPerformanceFrequency(&freq);
    return 1000000000 * elapsed / freq.QuadPart;
}

void PerformanceTimer::start()
{
    LARGE_INTEGER li;
    QueryPerformanceCounter(&li);
    t1 = li.QuadPart;
}

mixxx::Duration PerformanceTimer::elapsed() const
{
    LARGE_INTEGER li;
    QueryPerformanceCounter(&li);
    return mixxx::Duration::fromNanos(getTimeFromTick(li.QuadPart - t1));
}

mixxx::Duration PerformanceTimer::restart()
{
    LARGE_INTEGER li;
    qint64 start;
    start = t1;
    QueryPerformanceCounter(&li);
    t1 = li.QuadPart;
    return mixxx::Duration::fromNanos(getTimeFromTick(t1 - start));
}

<<<<<<< HEAD
qint64 PerformanceTimer::difference(const PerformanceTimer& timer) const
=======
mixxx::Duration PerformanceTimer::difference(PerformanceTimer* timer)
>>>>>>> 22745977
{
    return mixxx::Duration::fromNanos(getTimeFromTick(t1 - timer->t1));
}

////////////////////////////// Default //////////////////////////////
#else

// default implementation (no hi-perf timer) does nothing
void PerformanceTimer::start()
{
}

mixxx::Duration PerformanceTimer::elapsed() const
{
    return mixxx::Duration::fromNanos(0);
}

mixxx::Duration PerformanceTimer::restart() const
{
    return mixxx::Duration::fromNanos(0);
}

<<<<<<< HEAD
qint64 PerformanceTimer::difference(const PerformanceTimer& timer) const
=======
mixxx::Duration PerformanceTimer::difference(PerformanceTimer* timer)
>>>>>>> 22745977
{
    return mixxx::Duration::fromNanos(0);
}

#endif<|MERGE_RESOLUTION|>--- conflicted
+++ resolved
@@ -217,21 +217,12 @@
     return mixxx::Duration::fromNanos(sec * Q_INT64_C(1000000000) + frac);
 }
 
-<<<<<<< HEAD
-qint64 PerformanceTimer::difference(const PerformanceTimer& timer) const
+mixxx::Duration PerformanceTimer::difference(const PerformanceTimer& timer) const
 {
     qint64 sec, frac;
     sec = t1 - timer.t1;
     frac = t2 - timer.t2;
-    return sec * Q_INT64_C(1000000000) + frac;
-=======
-mixxx::Duration PerformanceTimer::difference(PerformanceTimer* timer)
-{
-    qint64 sec, frac;
-    sec = t1 - timer->t1;
-    frac = t2 - timer->t2;
     return mixxx::Duration::fromNanos(sec * Q_INT64_C(1000000000) + frac);
->>>>>>> 22745977
 }
 
 ////////////////////////////// Windows //////////////////////////////
@@ -269,13 +260,9 @@
     return mixxx::Duration::fromNanos(getTimeFromTick(t1 - start));
 }
 
-<<<<<<< HEAD
-qint64 PerformanceTimer::difference(const PerformanceTimer& timer) const
-=======
-mixxx::Duration PerformanceTimer::difference(PerformanceTimer* timer)
->>>>>>> 22745977
-{
-    return mixxx::Duration::fromNanos(getTimeFromTick(t1 - timer->t1));
+mixxx::Duration PerformanceTimer::difference(const PerformanceTimer& timer) const
+{
+    return mixxx::Duration::fromNanos(getTimeFromTick(t1 - timer.t1));
 }
 
 ////////////////////////////// Default //////////////////////////////
@@ -296,11 +283,7 @@
     return mixxx::Duration::fromNanos(0);
 }
 
-<<<<<<< HEAD
-qint64 PerformanceTimer::difference(const PerformanceTimer& timer) const
-=======
-mixxx::Duration PerformanceTimer::difference(PerformanceTimer* timer)
->>>>>>> 22745977
+mixxx::Duration PerformanceTimer::difference(const PerformanceTimer& timer) const
 {
     return mixxx::Duration::fromNanos(0);
 }
