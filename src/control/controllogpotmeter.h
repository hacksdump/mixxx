#pragma once

#include "control/controlpotmeter.h"
#include "preferences/usersettings.h"

class ControlLogpotmeter : public ControlPotmeter {
    Q_OBJECT
  public:
<<<<<<< HEAD
    ControlLogpotmeter(ConfigKey key, double dMaxValue, double minDB);
};
=======
    ControlLogpotmeter(const ConfigKey& key, double dMaxValue, double minDB);
};

#endif
>>>>>>> 532b713e
<|MERGE_RESOLUTION|>--- conflicted
+++ resolved
@@ -6,12 +6,5 @@
 class ControlLogpotmeter : public ControlPotmeter {
     Q_OBJECT
   public:
-<<<<<<< HEAD
-    ControlLogpotmeter(ConfigKey key, double dMaxValue, double minDB);
-};
-=======
     ControlLogpotmeter(const ConfigKey& key, double dMaxValue, double minDB);
-};
-
-#endif
->>>>>>> 532b713e
+};