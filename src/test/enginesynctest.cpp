--- conflicted
+++ resolved
@@ -1581,13 +1581,8 @@
     pHotCueActivate->set(1.0);
     ProcessBuffer();
 
-<<<<<<< HEAD
     // the value was determined experimentally
-    ASSERT_DOUBLE_EQ(0.11997394884298185, ControlObject::get(ConfigKey(m_sGroup2, "beat_distance")));
-=======
-    // the value was determined experimentally 
     ASSERT_DOUBLE_EQ(0.1199697656840514, ControlObject::get(ConfigKey(m_sGroup2, "beat_distance")));
->>>>>>> cc397609
 
     pHotCueActivate->set(0.0);
     ProcessBuffer();
