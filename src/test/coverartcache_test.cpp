--- conflicted
+++ resolved
@@ -11,16 +11,12 @@
 // construct the default QPixmap in CoverArtCache
 class CoverArtCacheTest : public LibraryTest, public CoverArtCache {
   protected:
-<<<<<<< HEAD
-    void loadCoverFromMetadata(QString trackLocation) {
+    void loadCoverFromMetadata(const QString& trackLocation) {
         const QImage img = SoundSourceProxy::importTemporaryCoverImage(
                 trackLocation,
                 Sandbox::openSecurityToken(QDir(trackLocation), true));
         ASSERT_FALSE(img.isNull());
 
-=======
-    void loadCoverFromMetadata(const QString& trackLocation) {
->>>>>>> 5311b4ed
         CoverInfo info;
         info.type = CoverInfo::METADATA;
         info.source = CoverInfo::GUESSED;
