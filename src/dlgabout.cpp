--- conflicted
+++ resolved
@@ -118,11 +118,8 @@
             << "Brendan Austin"
             << "Lorenz Drescher"
             << "David Guglielmi"
-<<<<<<< HEAD
-            << "JAmes Atwill";
-=======
+            << "JAmes Atwill"
             << "Chlo&eacute; Avrillon";
->>>>>>> a1a5d334
 
     QStringList specialThanks;
     specialThanks
