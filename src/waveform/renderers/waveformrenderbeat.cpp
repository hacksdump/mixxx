#include "waveform/renderers/waveformrenderbeat.h"

#include <QDomNode>
#include <QPaintEvent>
#include <QPainter>

#include "control/controlobject.h"
#include "track/beats.h"
#include "track/track.h"
#include "util/frameadapter.h"
#include "util/painterscope.h"
#include "waveform/renderers/waveformbeat.h"
#include "waveform/renderers/waveformrenderbeat.h"
#include "waveform/renderers/waveformwidgetrenderer.h"
#include "widget/wskincolor.h"

namespace {
constexpr int kMaxZoomFactorToDisplayBeats = 15;
const QList<double> kWaveformZoomToTakeOutDownbeats({35, 70});
inline int opacityPercentageToAlpha(int opacityPercentageOnHundredScale) {
    return opacityPercentageOnHundredScale * 255.0 / 100;
}
} // namespace

WaveformRenderBeat::WaveformRenderBeat(WaveformWidgetRenderer* waveformWidgetRenderer)
        : WaveformRendererAbstract(waveformWidgetRenderer) {
    m_beats.resize(128);
    m_beatMarkers.resize(8);
}

WaveformRenderBeat::~WaveformRenderBeat() {
}

void WaveformRenderBeat::setup(const QDomNode& node, const SkinContext& context) {
    m_beatColor.setNamedColor(context.selectString(node, "BeatColor"));
    m_beatColor = WSkinColor::getCorrectColor(m_beatColor).toRgb();
}

void WaveformRenderBeat::draw(QPainter* painter, QPaintEvent* /*event*/) {
    TrackPointer trackInfo = m_waveformRenderer->getTrackInfo();
<<<<<<< HEAD
    if (!trackInfo)
        return;
    mixxx::BeatsPointer trackBeats = trackInfo->getBeats();

    if (!trackBeats)
=======

    if (!trackInfo) {
        return;
    }

    mixxx::BeatsPointer trackBeats = trackInfo->getBeats();
    if (!trackBeats) {
>>>>>>> 5cb823e5
        return;
    }

<<<<<<< HEAD
    int alpha = m_waveformRenderer->beatGridAlpha();
    if (alpha == 0)
        return;
    m_beatColor.setAlphaF(alpha / 100.0);
=======
    int alpha = m_waveformRenderer->getBeatGridAlpha();
    if (alpha == 0) {
        return;
    }
    m_beatColor.setAlphaF(alpha/100.0);
>>>>>>> 5cb823e5

    const int trackSamples = m_waveformRenderer->getTrackSamples();
    if (trackSamples <= 0) {
        return;
    }

    const double firstDisplayedPosition =
            m_waveformRenderer->getFirstDisplayedPosition();
    const double lastDisplayedPosition =
            m_waveformRenderer->getLastDisplayedPosition();

    const auto leftLimit = samplePosToFramePos(firstDisplayedPosition * trackSamples);
    const auto rightLimit = samplePosToFramePos(lastDisplayedPosition * trackSamples);
    int displayBeatsStartIdxInclusive = trackBeats->findNextBeat(leftLimit)->beatIndex();
    int displayBeatsEndIdxInclusive = trackBeats->findPrevBeat(rightLimit)->beatIndex();

    // We perform explicit limit check due to fuzzy beat boundaries used by Beats class.
    // So it returns those beats which are slightly outside screen boundaries and we
    // will remove them.
    const auto leftMostBeatPosition =
            trackBeats->getBeatAtIndex(displayBeatsStartIdxInclusive)
                    ->framePosition();
    if (leftMostBeatPosition < leftLimit) {
        displayBeatsStartIdxInclusive++;
    }
    const auto rightMostBeatPosition =
            trackBeats->getBeatAtIndex(displayBeatsEndIdxInclusive)
                    ->framePosition();
    if (rightMostBeatPosition > rightLimit) {
        displayBeatsEndIdxInclusive--;
    }

    // if no beat do not waste time saving/restoring painter
    if (displayBeatsStartIdxInclusive > displayBeatsEndIdxInclusive) {
        return;
    }

    PainterScope PainterScope(painter);

    painter->setRenderHint(QPainter::Antialiasing);

    QPen beatPen(m_beatColor);
    beatPen.setWidthF(std::max(1.0, scaleFactor()));
    painter->setPen(beatPen);

    const Qt::Orientation orientation = m_waveformRenderer->getOrientation();
    const float rendererWidth = m_waveformRenderer->getWidth();
    const float rendererHeight = m_waveformRenderer->getHeight();

    int beatCount = 0;
    int beatMarkerCount = 0;
    QList<WaveformBeat> beatsOnScreen;

    for (int i = displayBeatsStartIdxInclusive; i <= displayBeatsEndIdxInclusive; i++) {
        if (!trackBeats->getBeatAtIndex(i)) {
            continue;
        }
        auto beat = trackBeats->getBeatAtIndex(i).value();
        double beatSamplePosition = framePosToSamplePos(beat.framePosition());
        int beatPixelPositionInWidgetSpace = qRound(
                m_waveformRenderer->transformSamplePositionInRendererWorld(
                        beatSamplePosition));

        // If we don't have enough space, double the size.
        if (beatCount >= m_beats.size()) {
            m_beats.resize(m_beats.size() * 2);
        }

        auto* waveformBeat = &m_beats[beatCount];
        waveformBeat->setPositionPixels(beatPixelPositionInWidgetSpace);
        waveformBeat->setBeatGridMode(m_waveformRenderer->beatGridMode());
        waveformBeat->setBeat(beat);
        waveformBeat->setOrientation(orientation);
        waveformBeat->setLength((orientation == Qt::Horizontal) ? rendererHeight : rendererWidth);
        double zoomFactor = m_waveformRenderer->getZoomFactor();
        bool isVisible = beat.type() == mixxx::BeatType::Downbeat ||
                (beat.type() == mixxx::BeatType::Beat &&
                        zoomFactor <
                                kMaxZoomFactorToDisplayBeats);
        // TODO: Calculate adjacent beat distance to decide which beats to hide.
        if (isVisible && zoomFactor >= kWaveformZoomToTakeOutDownbeats.at(0)) {
            DEBUG_ASSERT(beat.type() == mixxx::BeatType::Downbeat);
            const int zoomLevelIdx =
                    std::lower_bound(
                            kWaveformZoomToTakeOutDownbeats.constBegin(),
                            kWaveformZoomToTakeOutDownbeats.constEnd(),
                            zoomFactor)
                            .i -
                    kWaveformZoomToTakeOutDownbeats.constBegin().i;
            const int allowedDownbeatIndexFactor = std::pow(2, zoomLevelIdx);
            if ((beat.barIndex() + 1) % allowedDownbeatIndexFactor != 0) {
                isVisible = false;
            }
        }
        waveformBeat->setVisible(isVisible);
        waveformBeat->setAlpha(opacityPercentageToAlpha(alpha));
        beatsOnScreen.append(*waveformBeat);
        beatCount++;

        if (beatMarkerCount >= m_beatMarkers.size()) {
            m_beatMarkers.resize(m_beatMarkers.size() * 2);
        }
        if (beat.markers()) {
            m_beatMarkers[beatMarkerCount].setPositionPixels(beatPixelPositionInWidgetSpace);
            m_beatMarkers[beatMarkerCount].setLength(
                    (orientation == Qt::Horizontal) ? rendererHeight
                                                    : rendererWidth);
            QStringList displayItems;
            bool markerIsDisplayed = false;
            if (beat.markers().testFlag(mixxx::BeatMarker::TimeSignature)) {
                QString timeSignatureString =
                        QString::number(beat.timeSignature().getBeatsPerBar()) +
                        "/" +
                        QString::number(beat.timeSignature().getNoteValue());
                displayItems.append(timeSignatureString);
                markerIsDisplayed = true;
            }
            if (markerIsDisplayed) {
                m_beatMarkers[beatMarkerCount].setTextDisplayItems(displayItems);
                beatMarkerCount++;
            }
        }
    }

    // Make sure to use constData to prevent detaches!
    for (int i = 0; i < beatCount; i++) {
        const auto currentBeat = m_beats.constData() + i;
        painter->setPen(beatPen);
        currentBeat->draw(painter);
    }
    for (int i = 0; i < beatMarkerCount; i++) {
        const auto currentBeatMarker = m_beatMarkers.constData() + i;
        currentBeatMarker->draw(painter);
    }
    m_waveformRenderer->setBeatsOnScreen(beatsOnScreen);
}<|MERGE_RESOLUTION|>--- conflicted
+++ resolved
@@ -18,7 +18,7 @@
 constexpr int kMaxZoomFactorToDisplayBeats = 15;
 const QList<double> kWaveformZoomToTakeOutDownbeats({35, 70});
 inline int opacityPercentageToAlpha(int opacityPercentageOnHundredScale) {
-    return opacityPercentageOnHundredScale * 255.0 / 100;
+    return static_cast<int>(opacityPercentageOnHundredScale * 255.0 / 100.0);
 }
 } // namespace
 
@@ -38,13 +38,6 @@
 
 void WaveformRenderBeat::draw(QPainter* painter, QPaintEvent* /*event*/) {
     TrackPointer trackInfo = m_waveformRenderer->getTrackInfo();
-<<<<<<< HEAD
-    if (!trackInfo)
-        return;
-    mixxx::BeatsPointer trackBeats = trackInfo->getBeats();
-
-    if (!trackBeats)
-=======
 
     if (!trackInfo) {
         return;
@@ -52,22 +45,14 @@
 
     mixxx::BeatsPointer trackBeats = trackInfo->getBeats();
     if (!trackBeats) {
->>>>>>> 5cb823e5
         return;
     }
 
-<<<<<<< HEAD
     int alpha = m_waveformRenderer->beatGridAlpha();
-    if (alpha == 0)
-        return;
-    m_beatColor.setAlphaF(alpha / 100.0);
-=======
-    int alpha = m_waveformRenderer->getBeatGridAlpha();
     if (alpha == 0) {
         return;
     }
-    m_beatColor.setAlphaF(alpha/100.0);
->>>>>>> 5cb823e5
+    m_beatColor.setAlphaF(alpha / 100.0);
 
     const int trackSamples = m_waveformRenderer->getTrackSamples();
     if (trackSamples <= 0) {
@@ -141,7 +126,9 @@
         waveformBeat->setBeatGridMode(m_waveformRenderer->beatGridMode());
         waveformBeat->setBeat(beat);
         waveformBeat->setOrientation(orientation);
-        waveformBeat->setLength((orientation == Qt::Horizontal) ? rendererHeight : rendererWidth);
+        waveformBeat->setLength(static_cast<int>((orientation == Qt::Horizontal)
+                        ? rendererHeight
+                        : rendererWidth));
         double zoomFactor = m_waveformRenderer->getZoomFactor();
         bool isVisible = beat.type() == mixxx::BeatType::Downbeat ||
                 (beat.type() == mixxx::BeatType::Beat &&
@@ -157,7 +144,7 @@
                             zoomFactor)
                             .i -
                     kWaveformZoomToTakeOutDownbeats.constBegin().i;
-            const int allowedDownbeatIndexFactor = std::pow(2, zoomLevelIdx);
+            const int allowedDownbeatIndexFactor = static_cast<int>(std::pow(2, zoomLevelIdx));
             if ((beat.barIndex() + 1) % allowedDownbeatIndexFactor != 0) {
                 isVisible = false;
             }
@@ -172,9 +159,9 @@
         }
         if (beat.markers()) {
             m_beatMarkers[beatMarkerCount].setPositionPixels(beatPixelPositionInWidgetSpace);
-            m_beatMarkers[beatMarkerCount].setLength(
+            m_beatMarkers[beatMarkerCount].setLength(static_cast<int>(
                     (orientation == Qt::Horizontal) ? rendererHeight
-                                                    : rendererWidth);
+                                                    : rendererWidth));
             QStringList displayItems;
             bool markerIsDisplayed = false;
             if (beat.markers().testFlag(mixxx::BeatMarker::TimeSignature)) {
