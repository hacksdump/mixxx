--- conflicted
+++ resolved
@@ -7,65 +7,6 @@
 #include "skin/skincontext.h"
 #include "widget/wskincolor.h"
 
-<<<<<<< HEAD
-WaveformMarkRange::WaveformMarkRange()
-    : m_markStartPointControl(nullptr),
-      m_markEndPointControl(nullptr),
-      m_markEnabledControl(nullptr) {
-}
-
-WaveformMarkRange::~WaveformMarkRange() {
-    delete m_markStartPointControl;
-    delete m_markEndPointControl;
-    delete m_markEnabledControl;
-}
-
-WaveformMarkRange::WaveformMarkRange(WaveformMarkRange&& obj)
-    : m_markStartPointControl(obj.m_markStartPointControl),
-      m_markEndPointControl(obj.m_markEndPointControl),
-      m_markEnabledControl(obj.m_markEnabledControl),
-      m_activeColor(obj.m_activeColor),
-      m_disabledColor(obj.m_disabledColor),
-      m_activeImage(obj.m_activeImage),
-      m_disabledImage(obj.m_disabledImage) {
-    obj.m_markStartPointControl = nullptr;
-    obj.m_markEndPointControl = nullptr;
-    obj.m_markEnabledControl = nullptr;
-}
-
-bool WaveformMarkRange::active() {
-    const double startValue = start();
-    const double endValue = end();
-    return startValue != endValue && startValue != -1.0 && endValue != -1.0;
-}
-
-bool WaveformMarkRange::enabled() {
-    // Default to enabled if there is no enabled control.
-    return !m_markEnabledControl || !m_markEnabledControl->valid() ||
-            m_markEnabledControl->get() > 0.0;
-}
-
-double WaveformMarkRange::start() {
-    double start = -1.0;
-    if (m_markStartPointControl && m_markStartPointControl->valid()) {
-        start = m_markStartPointControl->get();
-    }
-    return start;
-}
-
-double WaveformMarkRange::end() {
-    double end = -1.0;
-    if (m_markEndPointControl && m_markEndPointControl->valid()) {
-        end = m_markEndPointControl->get();
-    }
-    return end;
-}
-
-void WaveformMarkRange::setup(const QString& group, const QDomNode& node,
-                              const SkinContext& context,
-                              const WaveformSignalColors& signalColors) {
-    m_activeColor = context.selectString(node, "Color");
-=======
 WaveformMarkRange::WaveformMarkRange(
         const QString& group,
         const QDomNode& node,
@@ -73,7 +14,6 @@
         const WaveformSignalColors& signalColors)
         : m_activeColor(context.selectString(node, "Color")),
           m_disabledColor(context.selectString(node, "DisabledColor")) {
->>>>>>> 59f4670c
     if (!m_activeColor.isValid()) {
         //vRince kind of legacy fallback ...
         // As a fallback, grab the mark color from the parent's MarkerColor
