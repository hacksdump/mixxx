--- conflicted
+++ resolved
@@ -184,11 +184,6 @@
             m_rendererStack.at(i)->draw(painter, event);
             //qDebug() << i << " e " << timer.restart().formatNanosWithUnit();
         }
-<<<<<<< HEAD
-=======
-
-        drawPlayPosmarker(painter);
->>>>>>> 82dda0aa
     }
 
 #ifdef WAVEFORMWIDGETRENDERER_DEBUG
@@ -226,76 +221,6 @@
 #endif
 
     //qDebug() << "draw() end" << timer.restart().formatNanosWithUnit();
-}
-
-void WaveformWidgetRenderer::drawPlayPosmarker(QPainter* painter) {
-    const int lineX = m_width * m_playMarkerPosition;
-    const int lineY = m_height * m_playMarkerPosition;
-
-    // draw dim outlines to increase playpos/waveform contrast
-    painter->setOpacity(0.5);
-    painter->setPen(m_colors.getBgColor());
-    QBrush bgFill = m_colors.getBgColor();
-    if (m_orientation == Qt::Horizontal) {
-        // lines next to playpos
-        // Note: don't draw lines where they would overlap the triangles,
-        // otherwise both translucent strokes add up to a darker tone.
-        painter->drawLine(lineX + 1, 4, lineX + 1, m_height);
-        painter->drawLine(lineX - 1, 4, lineX - 1, m_height);
-
-        // triangle at top edge
-        // Increase line/waveform contrast
-        painter->setOpacity(0.8);
-        QPointF t0 = QPointF(lineX - 5, 0);
-        QPointF t1 = QPointF(lineX + 5, 0);
-        QPointF t2 = QPointF(lineX, 6);
-        drawTriangle(painter, bgFill, t0, t1, t2);
-    } else { // vertical waveforms
-        painter->drawLine(4, lineY + 1, m_width, lineY + 1);
-        painter->drawLine(4, lineY - 1, m_width, lineY - 1);
-        // triangle at left edge
-        painter->setOpacity(0.8);
-        QPointF l0 = QPointF(0, lineY - 5.01);
-        QPointF l1 = QPointF(0, lineY + 4.99);
-        QPointF l2 = QPointF(6, lineY);
-        drawTriangle(painter, bgFill, l0, l1, l2);
-    }
-
-    // draw colored play position indicators
-    painter->setOpacity(1.0);
-    painter->setPen(m_colors.getPlayPosColor());
-    QBrush fgFill = m_colors.getPlayPosColor();
-    if (m_orientation == Qt::Horizontal) {
-        // play position line
-        painter->drawLine(lineX, 0, lineX, m_height);
-        // triangle at top edge
-        QPointF t0 = QPointF(lineX - 4, 0);
-        QPointF t1 = QPointF(lineX + 4, 0);
-        QPointF t2 = QPointF(lineX, 5);
-        drawTriangle(painter, fgFill, t0, t1, t2);
-    } else {
-        // vertical waveforms
-        painter->drawLine(0, lineY, m_width, lineY);
-        // triangle at left edge
-        QPointF l0 = QPointF(0, lineY - 4.01);
-        QPointF l1 = QPointF(0, lineY + 4);
-        QPointF l2 = QPointF(5, lineY);
-        drawTriangle(painter, fgFill, l0, l1, l2);
-    }
-}
-
-void WaveformWidgetRenderer::drawTriangle(QPainter* painter,
-        QBrush fillColor,
-        QPointF p0,
-        QPointF p1,
-        QPointF p2) {
-    QPainterPath triangle;
-    painter->setPen(Qt::NoPen);
-    triangle.moveTo(p0); // ° base 1
-    triangle.lineTo(p1); // > base 2
-    triangle.lineTo(p2); // > peak
-    triangle.lineTo(p0); // > base 1
-    painter->fillPath(triangle, fillColor);
 }
 
 void WaveformWidgetRenderer::resize(int width, int height, float devicePixelRatio) {
