#include <QBrush>
#include <QPen>
#include <QPainter>
#include <QPolygonF>

#include "waveform/renderers/waveformrendererpreroll.h"

#include "waveform/renderers/waveformwidgetrenderer.h"
#include "waveform/waveform.h"
#include "widget/wskincolor.h"
#include "widget/wwidget.h"
#include "util/painterscope.h"

WaveformRendererPreroll::WaveformRendererPreroll(WaveformWidgetRenderer* waveformWidgetRenderer)
  : WaveformRendererAbstract(waveformWidgetRenderer) {
}

WaveformRendererPreroll::~WaveformRendererPreroll() {
}

void WaveformRendererPreroll::setup(
        const QDomNode& node, const SkinContext& context) {
    m_color.setNamedColor(context.selectString(node, "SignalColor"));
    m_color = WSkinColor::getCorrectColor(m_color);
}

void WaveformRendererPreroll::draw(QPainter* painter, QPaintEvent* event) {
    Q_UNUSED(event);

    const TrackPointer track = m_waveformRenderer->getTrackInfo();
    if (!track) {
        return;
    }

    double firstDisplayedPosition = m_waveformRenderer->getFirstDisplayedPosition();
    double lastDisplayedPosition = m_waveformRenderer->getLastDisplayedPosition();

    // Check if the pre- or post-roll is on screen. If so, draw little triangles
    // to indicate the respective zones.
    bool preRollVisible = firstDisplayedPosition < 0;
    bool postRollVisible = lastDisplayedPosition > 1;
    if (preRollVisible || postRollVisible) {
        double playMarkerPosition = m_waveformRenderer->getPlayMarkerPosition();
        double samplesPerPixel = m_waveformRenderer->getVisualSamplePerPixel();
        double numberOfSamples = m_waveformRenderer->getLength() * samplesPerPixel;

        int currentPosition = m_waveformRenderer->getPlayPosVSample();
        int totalSamples = m_waveformRenderer->getTotalVSample();
        //qDebug() << "currentPosition" << currentPosition
        //         << "lastDisplayedPosition" << lastDisplayedPosition
        //         << "samplesPerPixel" << samplesPerPixel
        //         << "numberOfSamples" << numberOfSamples
        //         << "totalSamples" << totalSamples
        //         << "WaveformRendererPreroll::playMarkerPosition=" << playMarkerPosition;

<<<<<<< HEAD
    double currentPosition = m_waveformRenderer->getPlayPosVSample();
    //qDebug() << "currentPosition" << currentPosition
    //         << "samplesPerPixel" << samplesPerPixel
    //         << "numberOfSamples" << numberOfSamples
    //         << "WaveformRendererPreroll::playMarkerPosition=" << playMarkerPosition;


    // Some of the pre-roll is on screen. Draw little triangles to indicate
    // where the pre-roll is located.
    if (currentPosition < numberOfSamples * playMarkerPosition) {
        int index = static_cast<int>(numberOfSamples * playMarkerPosition - currentPosition);
        const int polyLength = static_cast<int>(40.0 / samplesPerPixel);

        const float halfBreadth = m_waveformRenderer->getBreadth() / 2.0f;
        const float halfPolyBreadth = m_waveformRenderer->getBreadth() / 5.0f;
=======
        const int polyLength = static_cast<int>(40.0 / samplesPerPixel);
        const float halfBreadth = m_waveformRenderer->getBreadth() / 2.0;
        const float halfPolyBreadth = m_waveformRenderer->getBreadth() / 5.0;
>>>>>>> bee15eee

        PainterScope PainterScope(painter);

        painter->setRenderHint(QPainter::Antialiasing);
        //painter->setRenderHint(QPainter::HighQualityAntialiasing);
        //painter->setBackgroundMode(Qt::TransparentMode);
        painter->setWorldMatrixEnabled(false);
        painter->setPen(QPen(QBrush(m_color), std::max(1.0, scaleFactor())));

        // Rotate if drawing vertical waveforms
        if (m_waveformRenderer->getOrientation() == Qt::Vertical) {
            painter->setTransform(QTransform(0, 1, 1, 0, 0, 0));
        }

<<<<<<< HEAD
        QPolygonF polygon;
        polygon << QPointF(0, halfBreadth)
                << QPointF(-polyLength, halfBreadth - halfPolyBreadth)
                << QPointF(-polyLength, halfBreadth + halfPolyBreadth);

        // Draw at most one not or halve visible polygon at the widget borders
        if (index > (numberOfSamples + ((polyLength + 1) * samplesPerPixel))) {
            int rest = index - static_cast<int>(numberOfSamples);
            rest %= (polyLength + 1) * static_cast<int>(samplesPerPixel);
            index = static_cast<int>(numberOfSamples) + rest;
        }

        polygon.translate(((qreal)index) / samplesPerPixel, 0);
        while (index > 0) {
            painter->drawPolygon(polygon);
            polygon.translate(-(polyLength + 1), 0);
            index -= (polyLength + 1) * static_cast<int>(samplesPerPixel);
=======
        if (preRollVisible) {
            // Sample position of the right-most triangle's tip
            int index = static_cast<int>(numberOfSamples * playMarkerPosition - currentPosition);

            QPolygonF polygon;
            polygon << QPointF(0, halfBreadth)
                    << QPointF(-polyLength, halfBreadth - halfPolyBreadth)
                    << QPointF(-polyLength, halfBreadth + halfPolyBreadth);

            // Draw at most one not or halve visible polygon at the widget borders
            if (index > (numberOfSamples + ((polyLength + 1) * samplesPerPixel))) {
                int rest = index - numberOfSamples;
                rest %= (int)((polyLength + 1) * samplesPerPixel);
                index = numberOfSamples + rest;
            }

            polygon.translate(((qreal)index) / samplesPerPixel, 0);
            while (index > 0) {
                painter->drawPolygon(polygon);
                polygon.translate(-(polyLength + 1), 0);
                index -= (polyLength + 1) * samplesPerPixel;
            }
        }

        if (postRollVisible) {
            int remainingVSamples = totalSamples - currentPosition;
            // Sample position of the left-most triangle's tip
            int index = (playMarkerPosition * numberOfSamples) + remainingVSamples;
            qreal endPos = index / samplesPerPixel;
            //painter->drawLine(endPos, 0, endPos, m_waveformRenderer->getBreadth());

            QPolygonF polygon;
            polygon << QPointF(0, halfBreadth)
                    << QPointF(polyLength, halfBreadth - halfPolyBreadth)
                    << QPointF(polyLength, halfBreadth + halfPolyBreadth);

            polygon.translate(endPos, 0);
            while (index < numberOfSamples) {
                painter->drawPolygon(polygon);
                polygon.translate(+(polyLength + 1), 0);
                index += (polyLength + 1) * samplesPerPixel;
            }
>>>>>>> bee15eee
        }
    }
}<|MERGE_RESOLUTION|>--- conflicted
+++ resolved
@@ -53,27 +53,9 @@
         //         << "totalSamples" << totalSamples
         //         << "WaveformRendererPreroll::playMarkerPosition=" << playMarkerPosition;
 
-<<<<<<< HEAD
-    double currentPosition = m_waveformRenderer->getPlayPosVSample();
-    //qDebug() << "currentPosition" << currentPosition
-    //         << "samplesPerPixel" << samplesPerPixel
-    //         << "numberOfSamples" << numberOfSamples
-    //         << "WaveformRendererPreroll::playMarkerPosition=" << playMarkerPosition;
-
-
-    // Some of the pre-roll is on screen. Draw little triangles to indicate
-    // where the pre-roll is located.
-    if (currentPosition < numberOfSamples * playMarkerPosition) {
-        int index = static_cast<int>(numberOfSamples * playMarkerPosition - currentPosition);
         const int polyLength = static_cast<int>(40.0 / samplesPerPixel);
-
         const float halfBreadth = m_waveformRenderer->getBreadth() / 2.0f;
         const float halfPolyBreadth = m_waveformRenderer->getBreadth() / 5.0f;
-=======
-        const int polyLength = static_cast<int>(40.0 / samplesPerPixel);
-        const float halfBreadth = m_waveformRenderer->getBreadth() / 2.0;
-        const float halfPolyBreadth = m_waveformRenderer->getBreadth() / 5.0;
->>>>>>> bee15eee
 
         PainterScope PainterScope(painter);
 
@@ -88,25 +70,6 @@
             painter->setTransform(QTransform(0, 1, 1, 0, 0, 0));
         }
 
-<<<<<<< HEAD
-        QPolygonF polygon;
-        polygon << QPointF(0, halfBreadth)
-                << QPointF(-polyLength, halfBreadth - halfPolyBreadth)
-                << QPointF(-polyLength, halfBreadth + halfPolyBreadth);
-
-        // Draw at most one not or halve visible polygon at the widget borders
-        if (index > (numberOfSamples + ((polyLength + 1) * samplesPerPixel))) {
-            int rest = index - static_cast<int>(numberOfSamples);
-            rest %= (polyLength + 1) * static_cast<int>(samplesPerPixel);
-            index = static_cast<int>(numberOfSamples) + rest;
-        }
-
-        polygon.translate(((qreal)index) / samplesPerPixel, 0);
-        while (index > 0) {
-            painter->drawPolygon(polygon);
-            polygon.translate(-(polyLength + 1), 0);
-            index -= (polyLength + 1) * static_cast<int>(samplesPerPixel);
-=======
         if (preRollVisible) {
             // Sample position of the right-most triangle's tip
             int index = static_cast<int>(numberOfSamples * playMarkerPosition - currentPosition);
@@ -118,9 +81,9 @@
 
             // Draw at most one not or halve visible polygon at the widget borders
             if (index > (numberOfSamples + ((polyLength + 1) * samplesPerPixel))) {
-                int rest = index - numberOfSamples;
-                rest %= (int)((polyLength + 1) * samplesPerPixel);
-                index = numberOfSamples + rest;
+                int rest = index - static_cast<int>(numberOfSamples);
+                rest %= (polyLength + 1) * static_cast<int>(samplesPerPixel);
+                index = static_cast<int>(numberOfSamples) + rest;
             }
 
             polygon.translate(((qreal)index) / samplesPerPixel, 0);
@@ -147,9 +110,8 @@
             while (index < numberOfSamples) {
                 painter->drawPolygon(polygon);
                 polygon.translate(+(polyLength + 1), 0);
-                index += (polyLength + 1) * samplesPerPixel;
+                index -= (polyLength + 1) * static_cast<int>(samplesPerPixel);
             }
->>>>>>> bee15eee
         }
     }
 }