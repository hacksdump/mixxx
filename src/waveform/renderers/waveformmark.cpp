--- conflicted
+++ resolved
@@ -20,7 +20,7 @@
     QString source = context.selectString(node, "Source");
     if (!source.isEmpty()) {
         m_pSourceCos = std::make_unique<ControlProxy>(group, source);
-        m_pSourceCos->connectValueChanged(this, SLOT(slotCueSourceChanged()));
+        m_pSourceCos->connectValueChanged(this, &WaveformMark::slotCueSourceChanged);
     }
     m_properties = WaveformMarkProperties(node, context, signalColors, m_iHotCue);
 }
@@ -38,19 +38,11 @@
     QString source = context.selectString(node, "Source");
     if (!source.isEmpty()) {
         m_pSourceCos = std::make_unique<ControlProxy>(group, source);
-        m_pSourceCos->connectValueChanged(this, SLOT(slotCueSourceChanged()));
+        m_pSourceCos->connectValueChanged(this, &WaveformMark::slotCueSourceChanged);
     }
     m_properties = WaveformMarkProperties(node, context, signalColors, hotCue);
-<<<<<<< HEAD
-}
-
-
-void WaveformMark::connectSamplePositionChanged(const QObject *obj, const char *slt) const {
-    m_pPointCos->connectValueChanged(obj, slt, Qt::AutoConnection);
 }
 
 void WaveformMark::slotCueSourceChanged() {
     emit(sourceChanged(this));
-=======
->>>>>>> 2ddc30fb
 }