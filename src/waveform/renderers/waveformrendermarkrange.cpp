--- conflicted
+++ resolved
@@ -25,18 +25,12 @@
     QDomNode child = node.firstChild();
     while (!child.isNull()) {
         if (child.nodeName() == "MarkRange") {
-<<<<<<< HEAD
-            m_markRanges.push_back(WaveformMarkRange());
-            m_markRanges.back().setup(m_waveformRenderer->getGroup(), child, context,
-                                      *m_waveformRenderer->getWaveformSignalColors());
-=======
             m_markRanges.push_back(
                     WaveformMarkRange(
                             m_waveformRenderer->getGroup(),
                             child,
                             context,
                             *m_waveformRenderer->getWaveformSignalColors()));
->>>>>>> 59f4670c
         }
         child = child.nextSibling();
     }
