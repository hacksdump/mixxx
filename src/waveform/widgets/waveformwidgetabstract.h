#pragma once

#include <QGLWidget>
#include <QString>
#include <QWidget>

#include "util/duration.h"
#include "waveform/renderers/waveformwidgetrenderer.h"
#include "waveformwidgettype.h"

class VSyncThread;

// NOTE(vRince) This class represent objects the waveformwidgetfactory can
// holds, IMPORTANT all WaveformWidgetAbstract MUST inherist QWidget too !!  we
// can't do it here because QWidget and QGLWidget are both QWidgets so they
// already have a common QWidget base class (ambiguous polymorphism)

class WaveformWidgetAbstract : public WaveformWidgetRenderer {
  public:
    WaveformWidgetAbstract(const QString& group);
    virtual ~WaveformWidgetAbstract();

    //Type is use by the factory to safely up-cast waveform widgets
    virtual WaveformWidgetType::Type getType() const = 0;

    bool isValid() const { return (m_widget && m_initSuccess); }
    QWidget* getWidget() { return m_widget; }

    void hold();
    void release();

    virtual void preRender(VSyncThread* vsyncThread);
    virtual mixxx::Duration render();
    virtual void resize(int width, int height);

  protected:
    QWidget* m_widget;
    bool m_initSuccess;

    //this is the factory resposability to trigger QWidget casting after constructor
    virtual void castToQWidget() = 0;

    friend class WaveformWidgetFactory;
<<<<<<< HEAD
};

/// GLWaveformWidgetAbstract is a WaveformWidgetAbstract & QGLWidget that has
/// a GLWaveformRenderer member which requires initialization that must be
/// deferred until Qt calls QGLWidget::initializeGL and cannot be done in the
/// constructor.
class GLWaveformWidgetAbstract : public WaveformWidgetAbstract, public QGLWidget {
  public:
    GLWaveformWidgetAbstract(const QString& group, QWidget* parent);

  protected:
    void initializeGL() override {
        if (m_pGlRenderer) {
            m_pGlRenderer->onInitializeGL();
        }
    }

    GLWaveformRenderer* m_pGlRenderer;
};

#endif // WAVEFORMWIDGETABSTRACT_H
=======
};
>>>>>>> fd0e9404
<|MERGE_RESOLUTION|>--- conflicted
+++ resolved
@@ -41,7 +41,6 @@
     virtual void castToQWidget() = 0;
 
     friend class WaveformWidgetFactory;
-<<<<<<< HEAD
 };
 
 /// GLWaveformWidgetAbstract is a WaveformWidgetAbstract & QGLWidget that has
@@ -60,9 +59,4 @@
     }
 
     GLWaveformRenderer* m_pGlRenderer;
-};
-
-#endif // WAVEFORMWIDGETABSTRACT_H
-=======
-};
->>>>>>> fd0e9404
+};