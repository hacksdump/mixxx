--- conflicted
+++ resolved
@@ -36,14 +36,8 @@
 GLSLWaveformWidget::GLSLWaveformWidget(
         const QString& group,
         QWidget* parent,
-<<<<<<< HEAD
         GlslType type)
-        : QGLWidget(parent, SharedGLContext::getWidget()),
-          WaveformWidgetAbstract(group) {
-=======
-        bool rgbRenderer)
         : GLWaveformWidgetAbstract(group, parent) {
->>>>>>> 0e24e042
     qDebug() << "Created QGLWidget. Context"
              << "Valid:" << context()->isValid()
              << "Sharing:" << context()->isSharing();
@@ -56,22 +50,15 @@
     addRenderer<WaveformRendererPreroll>();
     addRenderer<WaveformRenderMarkRange>();
 #if !defined(QT_NO_OPENGL) && !defined(QT_OPENGL_ES_2)
-<<<<<<< HEAD
     if (type == GlslType::Filtered) {
-        m_signalRenderer = addRenderer<GLSLWaveformRendererFilteredSignal>();
+        m_pGlRenderer = addRenderer<GLSLWaveformRendererFilteredSignal>();
     } else if (type == GlslType::RGB) {
-        m_signalRenderer = addRenderer<GLSLWaveformRendererRGBSignal>();
+        m_pGlRenderer = addRenderer<GLSLWaveformRendererRGBSignal>();
     } else if (type == GlslType::RGBStacked) {
-        m_signalRenderer = addRenderer<GLSLWaveformRendererStackedSignal>();
-=======
-    if (rgbRenderer) {
-        m_pGlRenderer = addRenderer<GLSLWaveformRendererRGBSignal>();
-    } else {
-        m_pGlRenderer = addRenderer<GLSLWaveformRendererFilteredSignal>();
->>>>>>> 0e24e042
+        m_pGlRenderer = addRenderer<GLSLWaveformRendererStackedSignal>();
     }
 #else
-    Q_UNUSED(rgbRenderer);
+    Q_UNUSED(type);
 #endif // QT_NO_OPENGL && !QT_OPENGL_ES_2
     addRenderer<WaveformRenderBeat>();
     addRenderer<WaveformRenderMark>();
