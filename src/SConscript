#!/usr/bin/env python
# -*- coding: utf-8 -*-

from __future__ import print_function
import os
import SCons
import shutil
import subprocess
import time
import datetime
import glob
import uuid
from xml.dom import minidom
import SCons.Script as SCons

from build import util, depends

mixxx_version = util.get_mixxx_version()
branch_name = util.get_branch_name()
vcs_revision = util.get_revision()
vcs_name = util.get_current_vcs()
print("WE ARE IN:", os.getcwd())
print("Building ", branch_name, " - rev.", vcs_revision)

plugins = []

# Grab these from the SConstruct above us
Import('build')
Import('sources')
Import('mixxxminimal_plugins')

env = build.env
flags = build.flags

# Make a static library of all Mixxx's sources. This library will be linked into
# both mixxx and mixxx-test.
mixxx_lib = env.StaticLibrary('libmixxx',
                              [source for source in sources
                               if str(source) != 'main.cpp'])
# mixxx.qrc must not be bundled into libmixxx.a since the linker will not link
# it into the resulting binary unless it is on the link command-line explicitly
# (it has no link-time symbols that are needed by anything in Mixxx).
mixxx_qrc = env.StaticObject(env.Qrc5('qrc_mixxx', '#res/mixxx.qrc'))
# libmixxx.a needs to precede all other libraries so that symbols it requires
# end up in the linker's list of unresolved symbols before other libraries are
# searched for symbols.
env.Prepend(LIBS=mixxx_lib)
mixxx_main = env.StaticObject('main.cpp')

#Tell SCons to build Mixxx
#=========================
if build.platform_is_windows:
        dist_dir = 'dist%s' % build.bitwidth
        # Populate the stuff that changes in the .rc file
        fo = open(File('#src/mixxx.rc.include').abspath, "w")

        str_list = []
        str_list.append('#define VER_FILEVERSION             ')
        # Remove anything after ~ or - in the version number and replace the dots with commas
        str_list.append(mixxx_version.partition('~')[0].partition('-')[0].replace('.',','))
        if vcs_revision:
            str_list.append(','+str(vcs_revision))
        str_list.append('\n')

        str_list.append('#define VER_PRODUCTVERSION          ')
        str_list.append(mixxx_version.partition('~')[0].partition('-')[0].replace('.',','))
        if vcs_revision:
            str_list.append(','+str(vcs_revision))
        str_list.append('\n')

        import datetime
        now = datetime.datetime.now()
        str_list.append('#define CUR_YEAR                    "'+str(now.year)+'"\n\n')

        if build.build_is_debug:
            str_list.append('#define DEBUG                       1\n')
        if 'pre' in mixxx_version.lower():
            str_list.append('#define PRERELEASE                  1\n')

        fo.write(''.join(str_list))
        fo.close()

        mixxx_rc = env.RES('#src/mixxx.rc')
        mixxx_bin = env.Program('mixxx',
                                [mixxx_main, mixxx_qrc, mixxx_rc],
                                LINKCOM = [env['LINKCOM'], 'mt.exe -nologo -manifest ${TARGET}.manifest -outputresource:$TARGET;1'])
elif build.platform_is_osx:
        # Bug #1258435: executable name must match CFBundleExecutable in the
        # Info.plist. For codesigned bundles it seems the CFBundleExecutable
        # must match the bundle name or else we SIGILL at startup (not sure
        # why).
        mixxx_bin = env.Program('Mixxx', [mixxx_main, mixxx_qrc])
else:
        mixxx_bin = env.Program('mixxx', [mixxx_main, mixxx_qrc])

# Make sure mixxxminimal plugins are built before
# mixxx_bin. This fixes a race where when building with multiple threads the
# packaging step starts before the plugins are built.
Depends(mixxx_bin, mixxxminimal_plugins)

# For convenience, copy the Mixxx binary out of the build directory to the
# root. Don't do it on windows because the binary can't run on its own and needs
# the DLLs present with it.
if not build.platform_is_windows:
    copy_mixxx_bin = Command("../mixxx", mixxx_bin, Copy("$TARGET", "$SOURCE"))
    Default(copy_mixxx_bin)
else:
    Default(mixxx_bin)

test_bin = None
def define_test_targets(default=False):
        global test_bin
        test_files = Glob('test/*.cpp', strings=True)
        test_env = env.Clone()
        test_env.Append(CPPPATH="#lib/gtest-1.7.0/include")
        test_env.Append(CPPPATH="#lib/gmock-1.7.0/include")
        test_env.Append(CPPPATH="#lib/benchmark/include")
        test_files = [test_env.StaticObject(filename)
                      if filename !='main.cpp' else filename
                      for filename in test_files]
        test_sources = test_files

        test_env.Append(LIBPATH="#lib/gtest-1.7.0/lib")
        test_env.Append(LIBS=['gtest'])

        test_env.Append(LIBPATH="#lib/gmock-1.7.0/lib")
        test_env.Append(LIBS=['gmock'])

        test_env.Append(LIBPATH="#lib/benchmark/lib")
        test_env.Append(LIBS=['benchmark'])

        if build.platform_is_windows:
                # For SHGetValueA in Google's benchmark library.
                test_env.Append(LIBS=['Shlwapi'])

                # We want a terminal for tests.
                if build.toolchain_is_msvs:
                    test_env['LINKFLAGS'].remove('/subsystem:windows,6.01')
                    test_env['LINKFLAGS'].append('/subsystem:console,6.01')
                elif build.toolchain_is_gnu:
                    test_env['LINKFLAGS'].remove('--subsystem,windows')
                    test_env['LINKFLAGS'].append('--subsystem,console')

                # Currently both executables are built with /subsystem:windows
                # and the console is attached manually
                test_bin = test_env.Program(
                        'mixxx-test', [test_sources, mixxx_qrc, mixxx_rc],
                        LINKCOM = [env['LINKCOM'], 'mt.exe -nologo -manifest ${TARGET}.manifest -outputresource:$TARGET;1'])
        else:
                test_bin = test_env.Program('mixxx-test', [test_sources, mixxx_qrc])

        if not build.platform_is_windows:
                copy_test_bin = Command("../mixxx-test", test_bin, Copy("$TARGET", "$SOURCE"))
                env.Alias('mixxx-test', copy_test_bin)
                # Running mixxx-test via a Command is hacky because it expects a
                # target. Using the source '../mixxx-test' makes the Command
                # depend on the Copy.
                run_test = Command('mixxx-test-results', '../mixxx-test', './mixxx-test')
                env.Alias('test', run_test)

                if default:
                        Default(copy_test_bin)
        else:
                env.Alias('mixxx-test', test_bin)
                if default:
                        Default(test_bin)


# If the 'test' flag is 1, then build the mixxx-test target by default. If
# 'test' is in the target list then run mixxx-test.
build_tests_by_default = int(build.flags['test']) != 0
build_tests = 'mixxx-test' in COMMAND_LINE_TARGETS
run_tests = 'test' in COMMAND_LINE_TARGETS
if build_tests or run_tests or build_tests_by_default:
        define_test_targets(default=build_tests_by_default)

def construct_version(build, mixxx_version, branch_name, vcs_revision):
        if branch_name.startswith('release-'):
                branch_name = branch_name.replace('release-', '')

        # Include build type in the filename.
        build_type = 'release' if build.build_is_release else 'debug'

        # New, simpler logic: mixxx version, branch name, git revision,
        # release/build. Example: mixxx-1.12.0-master-gitXXXX-release
        return "%s-%s-%s%s-%s" % (mixxx_version, branch_name, vcs_name,
                                  vcs_revision, build_type)

def ubuntu_construct_version(build, mixxx_version, branch_name, vcs_revision,
                             ubuntu_version, distro_version):
        # The format of a Debian/Ubuntu version is:
        #
        #   [epoch:]upstream_version[-debian_revision]
        #
        # A detailed description of the valid characters and sorting order of
        # versions can be found here:
        # https://www.debian.org/doc/debian-policy/ch-controlfields.html#s-f-Version
        #
        # For package upgrades to work correctly, we want the following
        # orderings on package versions:
        #
        # nightly build < pre-alpha < alpha < beta < rc1 < rc2 < final release
        #
        # The sorting rules are complicated but the key detail is: "The lexical
        # comparison is a comparison of ASCII values modified so that all the
        # letters sort earlier than all the non-letters and so that a tilde
        # sorts before anything, even the end of a part."
        #
        # The Mixxx version stored in src/defs_version.h (the "mixxx_version"
        # parameter to this function) is formatted like:
        #
        # Pre Alpha: 2.0.0-alpha-pre
        # Alpha: 2.0.0-alpha
        # Beta: 2.0.0-beta
        # RC: 2.0.0-rc1
        # Final: 2.0.0
        #
        # Since hyphens are a separator character between the upstream version
        # and Debian version, we replace these with tildes.
        #
        # Other goals:
        # - We would like to know the branch and commit of a package.
        # - We would like the PPA to trump the official Debian package.
        #
        # The following versions are sorted from low to high order:
        # 1.9.9
        # 2.0.0~alpha~pre
        # 2.0.0~alpha
        # 2.0.0~beta~pre
        # 2.0.0~beta
        # 2.0.0~dfsg4 <- official Debian package version
        # 2.0.0~rc1
        # 2.0.0
        # 2.0.1~alpha~pre
        #
        # Our official Debian packages have a ~dfsg section, so in this case an
        # rc1 package in our PPA would trump an official Debian package
        # (probably not what we want but not too bad since we would probably
        # publish a "2.0.0" final to our PPA before the official Debian package
        # is even released.
        #
        # Note in the above sorted list that if the branch name were included
        # after the mixxx_version, 2.0.0~master would sort earlier than
        # 2.0.0~rc1~master!  To prevent branch and revision tags from
        # interfering with package ordering we include them in the
        # debian_revision portion of the version. This ensures they are only
        # used for sorting if the upstream version of two packages is identical.
        upstream_version = mixxx_version.replace('-', '~')
        assert '_' not in upstream_version

        # Strip underscores and dashes in the branch name.
        branch_name = branch_name.strip('_-')
        assert branch_name and branch_name != '(no branch)'

        return "%s-%s~%s~%s%s~%s" % (upstream_version, ubuntu_version, branch_name,
                                     vcs_name, vcs_revision, distro_version)

#Set up the install target
#=========================

#Mixxx binary
binary_files = [mixxx_bin];
if test_bin is not None:
        binary_files.append(test_bin)

if build.bundle_pdbs:
        binary_files.append(env.SideEffect('mixxx.pdb', mixxx_bin))

#VAMP beat tracking and key detection plugin
libmixxxminimal_vamp_plugin = mixxxminimal_plugins

#Skins
skin_files = Glob('#res/skins/*')

#Controller mappings
controllermappings_files = Glob('#res/controllers/*')

# Translation files
translation_files = Glob('#res/translations/*.qm') + Glob(os.path.join(build.env['QTDIR'], 'translations/qt_*.qm'))

# Font files
font_files = Glob('#res/fonts/*')

#Keyboard mapping(s)
keyboardmappings_files = Glob('#res/keyboard/*')

#Documentation
docs_files = Glob('#./LICENSE')
docs_files += Glob('#./README')
docs_files += Glob('#./Mixxx-Manual.pdf')

#.desktop file for KDE/GNOME menu
dotdesktop_files = Glob('#res/linux/mixxx.desktop')

#.appdata.xml file for KDE/GNOME AppStream iniative
dotappstream_files = Glob('#res/linux/mixxx.appdata.xml')

#udev rule file for USB HID and Bulk controllers
hidudev_files = Glob('#res/linux/mixxx.usb.rules')

#Icon file for menu entry
icon_files = Glob('#res/images/mixxx_icon.svg')

#Images for preferences dialog
image_files = Glob('#res/images/preferences/*')  # These are compiled in to the "mixxx" binary through mixxx.qrc

#Windows DLLs

dll_files = []
if build.toolchain_is_msvs and not build.static_dependencies:
        # skip the MSVC DLLs in case they're in there too
        dll_files.extend(Glob('%s/*.dll' % build.winlib_path))
        dll_files.extend(Glob('%s/lib/*.dll' % build.winlib_path))

        if build.bundle_pdbs:
                dll_files.extend(Glob('%s/*.pdb' % build.winlib_path))
                dll_files.extend(Glob('%s/lib/*.pdb' % build.winlib_path))
elif build.crosscompile and build.platform_is_windows and build.toolchain_is_gnu and not build.static_dependencies:
        # We're cross-compiling, grab these from the crosscompile bin
        # folder. How should we be doing this?
        dll_files = Glob('#/../../mixxx-win%slib-crossmingw' % build.bitwidth)

qt_modules = depends.Qt.enabled_modules(build)

if build.platform_is_windows:
    suffix = 'd.dll' if build.build_is_debug else '.dll'
    if not build.static_qt:
        qt_modules = ['$QTDIR/lib/' + module.replace('Qt', 'Qt5') + suffix
                      for module in qt_modules]
        dll_files.extend(qt_modules)
    # https://doc.qt.io/qt-5/windows-deployment.html
    # "If dynamic OpenGL is used, you additionally need to include the
    # libraries required for ANGLE and software rendering. For ANGLE, both
    # libEGL.dll and libGLESv2.dll from Qt's lib directory are required as
    # well as the HLSL compiler from DirectX. The HLSL compiler library,
    # d3dcompiler_XX.dll, where XX is the version number that ANGLE
    # (libGLESv2) was linked against."
    dll_files.extend(['$QTDIR/bin/libEGL' + suffix,
                      '$QTDIR/bin/libGLESv2' + suffix])
    d3dcompiler_path = util.find_d3dcompiler_dll(build.env)
    if d3dcompiler_path:
        dll_files.append(d3dcompiler_path)

# Qt imageformats plugin
imgfmtdll_files = []
qt_imagesformats = depends.Qt.enabled_imageformats(build)

suffix = 'd.dll' if build.build_is_debug else '.dll'
if not build.static_qt:
    imgfmtdll_files.extend(['$QTDIR/plugins/imageformats/' + module + suffix for module in qt_imagesformats])
# We don't have Qt's dll pdb files in our release build environements, so only if build is debug
pdbSuffix = 'd.pdb' if (build.bundle_pdbs and build.build_is_debug) else ''
if pdbSuffix:
    imgfmtdll_files.extend(['$QTDIR/plugins/imageformats/' + module + pdbSuffix for module in qt_imagesformats])

sqldll_files = []
if int(flags.get('qt_sqlite_plugin', 0)):
    # TODO(rryan): Add the SQLite DLL For Qt5.
    pass

if build.platform_is_linux or build.platform_is_bsd:
        flags['prefix'] = ARGUMENTS.get('prefix', '/usr/local')
        if not os.path.exists(flags['prefix']):
                print("Error: Prefix path does not exist!")
                Exit(1)
        else:
                #install_root is used in Debian/Ubuntu packaging (check the debian/rules file in the Ubuntu package)
                #Basically, the flags['prefix'] is compiled into strings in Mixxx, whereas the install_root is not. When you're
                #building a Debian package, pbuilder wants to install Mixxx to a temporary directory, but you still need
                #the compiled-in strings using /usr as the prefix. That's why we have install_root and flags['prefix'].
                install_root = ARGUMENTS.get('install_root', flags['prefix'])
                print("Install root: " + install_root)
                unix_share_path = os.path.join(install_root,
                    env.get('SHAREDIR', default='share'))
                unix_bin_path = os.path.join(install_root,
                    env.get('BINDIR', default='bin'))
                unix_lib_path = os.path.join(install_root,
                    env.get('LIBDIR', default='lib'))

                binary = env.Install(unix_bin_path, binary_files)
                skins = env.Install(os.path.join(unix_share_path, 'mixxx', 'skins'), skin_files)
                fonts = env.Install(os.path.join(unix_share_path, 'mixxx', 'fonts'), font_files)
                vamp_plugin =  env.Install(
                        os.path.join(unix_lib_path, 'mixxx', 'plugins', 'vamp'),
                        libmixxxminimal_vamp_plugin)

                controllermappings = env.Install(os.path.join(unix_share_path, 'mixxx', 'controllers'), controllermappings_files)
                translations = env.Install(os.path.join(unix_share_path, 'mixxx', 'translations'), translation_files)
                keyboardmappings = env.Install(os.path.join(unix_share_path, 'mixxx', 'keyboard'), keyboardmappings_files)
                dotdesktop = env.Install(os.path.join(unix_share_path, 'applications'), dotdesktop_files)
                dotappstream = env.Install(os.path.join(unix_share_path, 'appdata'), dotappstream_files)
                docs = env.Install(os.path.join(unix_share_path, 'doc', 'mixxx'), docs_files)
                icon = env.Install(os.path.join(unix_share_path, 'pixmaps'), icon_files)

                # NOTE(rryan): Hack to detect when we're Debian packaging.
                building_debian_package = 'debian/tmp/usr' in install_root
                udev_root = '/etc/udev/rules.d'
                hidudev = env.Install(udev_root, hidudev_files)

                #Makes each of those Install builders get fired off when you run "scons install" :)
                env.Alias('install', binary)
                env.Alias('install', skins)
                env.Alias('install', fonts)
                env.Alias('install', controllermappings)
                env.Alias('install', translations)
                env.Alias('install', keyboardmappings)
                env.Alias('install', docs)
                env.Alias('install', dotdesktop)
                env.Alias('install', dotappstream)
                env.Alias('install', icon)
                env.Alias('install', vamp_plugin)

                if not building_debian_package and os.access(udev_root, os.W_OK):
                        env.Alias('install', hidudev)


#Build the Mixxx.app bundle
if build.platform_is_osx and 'bundle' in COMMAND_LINE_TARGETS:
        #Mixxx build variables
        VOLNAME="Mixxx" #tmp tmp tmp, it's unclean to pass this into build_dmg this way. perhaps pass it in the env?
        ARCH = 'ppc' if build.machine in ['powerpc', 'powerpc64'] else 'macintel'
        ARCH += ("64" if build.machine_is_64bit else "32")

        DMG_ICON="#res/osx/VolumeIcon.icns"

        # In Qt 5, the SQLite driver was moved out of QtSql and into a plugin.
        sql_dylibs = ["libqsqlite.dylib"]

        qt_plugins = (
                [("iconengines", e) for e in ["libqsvgicon.dylib"]] +
                # Left out libqmng and libqtiff to save space.
                [("imageformats", e) for e in
                 ["libqgif.dylib", "libqjpeg.dylib", "libqsvg.dylib"]] +
                # Cocoa support moved to a plugin in Qt 5.
                [("platforms", "libqcocoa.dylib")] +
                [("sqldrivers", e) for e in sql_dylibs] +
                [("styles", "libqmacstyle.dylib")]
        )

        for x in mixxxminimal_plugins:
                plugins.append(x.get_abspath())

        resource_map = {}
        for tfile in translation_files:
                resource_map[str(tfile)] = 'translations'

        qtdir = build.env['QTDIR']
        qt_frameworks = depends.Qt.find_framework_libdir(qtdir)
        if not qt_frameworks:
                raise Exception('Could not find frameworks in Qt directory: %s' % qtdir)
        #qt_menu.nib for Cocoa Qt 4.7+
        menu_nib = os.path.join(qt_frameworks, 'QtGui.framework',
                                'Resources', 'qt_menu.nib')
        otool_local_paths = [os.path.expanduser("~/Library/Frameworks"),
                             qt_frameworks,
                             "/Library/Frameworks",
                             "/Network/Library/Frameworks",
                             "/usr/local/lib",
                             "/opt/local/lib",
                             "/sw/local/lib"]
        otool_system_paths = ["/System/Library/Frameworks",
                              "/Network/Library/Frameworks",
                              "/usr/lib"]
        mixxx_osxlib_path = SCons.ARGUMENTS.get('osxlib', None)
        if mixxx_osxlib_path:
                otool_local_paths = [mixxx_osxlib_path,] + otool_local_paths

        qtplugindir = SCons.ARGUMENTS.get('qtplugindir', None)
        if not qtplugindir:
                #qtplugindir = '/Developer/Applications/Qt/'
                qtplugindir = qtdir
        sources = [mixxx_bin,
                   '#res/osx/application.icns',
                   Dir('#res/skins/'),
                   Dir('#res/controllers/'),
                   Dir('#res/fonts/'),
                   translation_files,
                   Dir('#res/keyboard/'),
                   Dir('#res/doc/'),
                   Dir(menu_nib),
                   File("#README"),
                   File("#LICENSE")]
        bundle = env.App(
                "Mixxx_bundle",
                sources,
                PLUGINS=plugins, ##XXX test what happens if we don't pass any plugins
                #Qt plugins ((Qt *NEEDS* its plugins in specific locations or it refuses to find them, however this is clearly awkward to write out like this.. maybe))
                QT_HACK = [(p_tgt_dir, os.path.join(qtplugindir, "plugins", p_tgt_dir, p)) for p_tgt_dir, p in qt_plugins], #sigh :(
                APP_RESOURCES_MAP=resource_map,
                IDENTIFIER="org.mixxx.mixxx",
                DISPLAY_NAME="Mixxx",
                VERSION=mixxx_version,
                SHORT_VERSION=mixxx_version,
                COPYRIGHT="Copyright © 2001-%s Mixxx Development Team" % datetime.datetime.now().year,
                MINIMUM_OSX_VERSION=util.get_osx_min_version(),
                CATEGORY="public.app-category.music",
                OTOOL_LOCAL_PATHS=otool_local_paths,
                OTOOL_SYSTEM_PATHS=otool_system_paths,
                FOR_APP_STORE=int(build.flags['macappstore']) > 0,
                )
        env.Alias('bundle', bundle)

        codesign_installer_identity = SCons.ARGUMENTS.get('osx_codesign_installer_identity', None)
        codesign_application_identity = SCons.ARGUMENTS.get('osx_codesign_application_identity', None)
        codesign_keychain = SCons.ARGUMENTS.get('osx_codesign_keychain', None)
        codesign_keychain_password = SCons.ARGUMENTS.get('osx_codesign_keychain_password', None)
        codesign_entitlements = SCons.ARGUMENTS.get('osx_codesign_entitlements', None)
        # CodeSign needs to take sources for it source so that there is an input
        # that changse. Otherwise SCons will think the CodeSign target is up to
        # date and not run it.
        codesign = env.CodeSign(
                'Mixxx_codesign',
                sources,
                CODESIGN_INSTALLER_IDENTITY=codesign_installer_identity,
                CODESIGN_APPLICATION_IDENTITY=codesign_application_identity,
                CODESIGN_KEYCHAIN=codesign_keychain,
                CODESIGN_KEYCHAIN_PASSWORD=codesign_keychain_password,
                CODESIGN_ENTITLEMENTS=codesign_entitlements)
        env.AlwaysBuild(codesign)
        env.Alias('sign', codesign)

        package_name = 'mixxx'
        package_version = construct_version(build, mixxx_version, branch_name,
                                            vcs_revision)
        dmg_name = '%s-%s-%s' % (package_name, package_version, ARCH)
        dmg = env.Dmg(dmg_name, [bundle, ] + docs_files, VOLNAME=VOLNAME, ICON = DMG_ICON)
        env.Alias('package', dmg)

if build.platform_is_windows:
        base_dist_dir = '#' + dist_dir
        skins = env.Install(os.path.join(base_dist_dir, "skins"), skin_files)
        controllermappings = env.Install(os.path.join(base_dist_dir, "controllers"), controllermappings_files)
        fonts = env.Install(os.path.join(base_dist_dir, "fonts"), font_files)
        translations = env.Install(os.path.join(base_dist_dir, "translations"), translation_files)
        keyboardmappings = env.Install(os.path.join(base_dist_dir, "keyboard"), keyboardmappings_files)
        docs = env.Install(os.path.join(base_dist_dir, "doc/"), docs_files)
        #icon = env.Install(base_dist_dir+"", icon_files)
        dlls = env.Install(base_dist_dir+"/", dll_files)
        vamp_plugins = env.Install(os.path.join(base_dist_dir, "plugins", "vamp/"),
                                   libmixxxminimal_vamp_plugin)
        binary = env.Install(base_dist_dir+"/", binary_files)

        #Always trigger these install builders when compiling on Windows
        env.Alias('mixxx', skins)
        env.Alias('mixxx', controllermappings)
        env.Alias('mixxx', fonts)
        env.Alias('mixxx', translations)
        env.Alias('mixxx', keyboardmappings)
        env.Alias('mixxx', docs)
        env.Alias('mixxx', dlls)
        env.Alias('mixxx', vamp_plugins)
        #env.Alias('mixxx', icon)
        env.Alias('mixxx', binary)

        binaries_to_codesign = [binary, dlls, vamp_plugins, soundsource_plugins]

        # imageformats DLL
        if imgfmtdll_files:
                imageformats_dll = env.Install(os.path.join(base_dist_dir, "imageformats"), imgfmtdll_files)
                binaries_to_codesign.append(imageformats_dll)
                env.Alias('mixxx', imageformats_dll)

        # QSQLite DLL
        if sqldll_files:
                sql_dlls = env.Install(os.path.join(base_dist_dir, "sqldrivers"), sqldll_files)
                binaries_to_codesign.append(sql_dlls)
                env.Alias('mixxx', sql_dlls)

<<<<<<< HEAD
=======

        if 'sign' in COMMAND_LINE_TARGETS:
            codesign_subject_name = SCons.ARGUMENTS.get('windows_codesign_subject_name', '')
            if not codesign_subject_name:
                raise Exception('Code-signing was requested but windows_codesign_subject_name was not provided.')
            codesign = env.SignTool(
                'Mixxx_signtool',
                binaries_to_codesign,
                SUBJECT_NAME=codesign_subject_name)
            env.Alias('sign', codesign)

def win32_find_program_via_registry(program_name):
    # Windows registry access to find where program is installed
    import _winreg
    hklm = _winreg.ConnectRegistry(None, _winreg.HKEY_LOCAL_MACHINE)
    program_location_handle = None
    try:
        program_location_handle = _winreg.OpenKey(hklm, "SOFTWARE\\"+program_name, 0, _winreg.KEY_READ)
    except WindowsError:
        program_location_handle = None

    if not program_location_handle:
        try:
            program_location_handle = _winreg.OpenKey(hklm, "SOFTWARE\\Wow6432Node\\"+program_name, 0, _winreg.KEY_READ)
        except WindowsError:
            program_location_handle = None

    program_location = _winreg.QueryValue(program_location_handle, None)
    if not program_location:
        try:
            program_location_tuple = _winreg.QueryValueEx(program_location_handle, "Path")
            program_location = program_location_tuple[0]
        except WindowsError:
            program_location = None
    if not program_location:
        try:
            program_location_tuple = _winreg.QueryValueEx(program_location_handle, "CurrentInstallFolder")
            program_location = program_location_tuple[0]
        except WindowsError:
            program_location = None

    _winreg.CloseKey(hklm)
    return program_location
>>>>>>> 46fe39f9

def BuildRelease(target, source, env):
    print("==== Mixxx Post-Build Checks ====")
    print("You have built version %s" % mixxx_version)
    if build.build_is_debug:
        print("YOU ARE ABOUT TO PACKAGE A DEBUG BUILD!!")
    print("Binary has size ", end='')
    if build.platform_is_windows:
        os.system('for %I in ('+dist_dir+'\mixxx.exe) do @echo %~zI')
    else:
        os.system('ls -lh '+dist_dir+'/mixxx.exe | cut -d \' \' -f 5')
    print("Installer file ", end='')
    package_name = 'mixxx'

    package_version = construct_version(build, mixxx_version, branch_name,
                                        vcs_revision)
    arch = "x64" if build.machine_is_64bit else "x86"
    msi_name = '%s-%s-%s.msi' % (package_name, package_version, arch)
    print(msi_name)
    print("Top line of README, check version:")
    if build.platform_is_windows:
        os.system('for /l %l in (1,1,1) do @for /f "tokens=1,2* delims=:" %a in (\'findstr /n /r "^" README ^| findstr /r "^%l:"\') do @echo %b')
    else:
        os.system('head -n 1 README')
    print("Top 2 lines of LICENSE, check version and copyright dates:")
    if build.platform_is_windows:
        os.system('for /l %l in (1,1,2) do @for /f "tokens=1,2* delims=:" %a in (\'findstr /n /r "^" LICENSE ^| findstr /r "^%l:"\') do @echo %b')
    else:
        os.system('head -n 2 LICENSE')

    #if (raw_input("Go ahead and build installer (yes/[no])? ") == "yes"):
    if True:
        # TODO(XXX): Installing a runtime isn't specific to MSVS?
        if build.toolchain_is_msvs:
            redist_file = 'vc_redist.%s.exe' % arch
            print("Searching for the Visual C++ DLL installer package" + redist_file)
            # Check for the runtime installer in the winlib root.
            redist_path = '%s' % os.path.join(build.winlib_path, redist_file)
            print("   ", redist_path,)
            if not os.path.isfile(redist_path):
                raise Exception('Could not find the MSVC++ runtime installer.')

        print("Now building installation package...")

        print("Looking for WIX Toolset...")
        wix_path = None
        if not build.crosscompile and build.platform_is_windows:
            wix_directory = os.getenv('WIX')
            wix_path = '%s' % os.path.join(wix_directory, "bin")
        elif build.crosscompile and build.platform_is_windows:
            # TODO(XXX) How to handle that ? what does this exactly means ?
            raise NotImplementedError

        if not wix_directory:
            raise Exception ('Cannot find WIX Toolkit. Do you have it installed?')
        else:
            print("    Found Wix Toolset in " + wix_path)

        WinSDK_path = 'build\\wix'

        if not os.path.isfile(os.path.join(WinSDK_path, 'wisubstg.vbs')):
            raise Exception ('can not find ' + WinSDK_path + '\wisubstg.vbs')

        if not os.path.isfile(os.path.join(WinSDK_path, 'WiLangId.vbs')):
            raise Exception ('can not find ' + WinSDK_path + '\WiLangId.vbs')

        # Generating random ProductID (should change on every run)
        # and put it in mixxx.wxs using the template
        ProductID = str(uuid.uuid1()).upper()
        with open("build/wix/ProductID.wxi.in", "rt") as fin:
            with open("build/wix/ProductID.wxi", "wt") as fout:
                for line in fin:
                    fout.write(line.replace('@PRODUCT_ID@', ProductID))
        fin.close()
        fout.close()

        # The default language
        defaultLanguage="en-us"
        # The langIds contained in the installer. starting with LangId of the default language
        langIds="1033"

        winArch = "x64" if build.machine_is_64bit else "x86"

        # Auto-create wxs file for each subdir and compile them
        print("*** Building intermediate files")
        for subdir in next(os.walk(dist_dir))[1]:
            print("    " + dist_dir + "\\" + subdir)
            # Exclude doc and imageformats helper DLLs, they are bundled elsewhere
            if subdir in ['doc', 'imageformats']:
                continue
            command = '"%(wix)s\\heat.exe" dir %(distdir)s\%(sub)s -nologo -sfrag -suid -ag -srd -cg %(sub)sComp -dr %(sub)sDir -out build\wix\subdirs\%(sub)s.wxs -sw5150 -var var.%(sub)sVar' % \
                {'wix': wix_path,
                 'distdir': dist_dir,
                 'sub': subdir}
            print("Using Command: " + command)
            subprocess.check_call(command)
            command = '"%(wix)s\\candle.exe" -nologo -dWINLIBPATH=%(winlibpath)s -dPlatform=%(arch)s -d%(sub)sVar=%(distdir)s\%(sub)s -arch %(arch)s -out build\wix\subdirs\%(sub)s.wixobj build\wix\subdirs\%(sub)s.wxs' % \
                {'wix': wix_path,
                 'winlibpath': build.winlib_path,
                 'arch': winArch,
                 'distdir': dist_dir,
                 'sub': subdir}
            print("Using Command: " + command)
            subprocess.check_call(command)

        # Handle QT's imageformats helper DLLs if dynamic QT
        imageformats = "no"
        if os.path.exists(os.path.join(dist_dir,"imageformats")) and not build.static_qt:
            imageformats = "yes"
            command = '"%(wix)s\\heat.exe" dir %(distdir)s\%(sub)s -nologo -sfrag -suid -ag -srd -cg %(sub)sComp -dr %(sub)sDir -out build\wix\subdirs\%(sub)s.wxs -sw5150 -var var.%(sub)sVar' % \
                {'wix': wix_path,
                 'distdir': dist_dir,
                 'sub': "imageformats"}
            print("Using Command: " + command)
            subprocess.check_call(command)

            command = '"%(wix)s\\candle.exe" -nologo -dWINLIBPATH=%(winlibpath)s -dPlatform=%(arch)s -d%(sub)sVar=%(distdir)s\%(sub)s -arch %(arch)s -out build\wix\subdirs\%(sub)s.wixobj build\wix\subdirs\%(sub)s.wxs' % \
                {'wix': wix_path,
                 'winlibpath': build.winlib_path,
                 'arch': winArch,
                 'distdir': dist_dir,
                 'sub': "imageformats"}
            print("Using Command: " + command)
            subprocess.check_call(command)

        # Harvest main DLL from install dir
        command = '"%(wix)s\\heat.exe" dir %(distdir)s -nologo -sfrag -suid -ag -srd -cg mainDLLCompGroup -dr INSTALLDIR -out build\wix\subdirs\mainDLL.wxs -sw5150 -var var.SourceDir -t build\wix\only-dll.xslt' % \
            {'wix': wix_path,
             'distdir': dist_dir}
        print("Using Command: " + command)
        subprocess.check_call(command)

        command = '"%(wix)s\\candle.exe" -nologo -dWINLIBPATH=%(winlibpath)s -dPlatform=%(arch)s -dSourceDir=%(distdir)s -arch %(arch)s -out build\wix\subdirs\mainDLL.wixobj build\wix\subdirs\mainDLL.wxs' % \
            {'wix': wix_path,
             'winlibpath': build.winlib_path,
             'arch': winArch,
             'distdir': dist_dir}
        print("Using Command: " + command)
        subprocess.check_call(command)

        # Harvest main PDB from install dir if they exist
        isPdb = "no"
        if build.bundle_pdbs and glob.glob(os.path.join(dist_dir, "*.pdb")):
            isPdb = "yes"
            command = '"%(wix)s\\heat.exe" dir %(distdir)s -nologo -sfrag -suid -ag -srd -cg mainPDBCompGroup -dr INSTALLDIR -out build\wix\subdirs\mainPDB.wxs -sw5150 -var var.SourceDir -t build\wix\only-pdb.xslt' % \
            {'wix': wix_path,
             'distdir': dist_dir}
            print("Using Command: " + command)
            subprocess.check_call(command)

            command = '"%(wix)s\\candle.exe" -nologo -dWINLIBPATH=%(winlibpath)s -dPlatform=%(arch)s -dSourceDir=%(distdir)s -arch %(arch)s -out build\wix\subdirs\mainPDB.wixobj build\wix\subdirs\mainPDB.wxs' % \
            {'wix': wix_path,
             'winlibpath': build.winlib_path,
             'arch': winArch,
             'distdir': dist_dir}
            print("Using Command: " + command)
            subprocess.check_call(command)

        # Compile main wix files
        command = '"%(wix)s\\candle.exe" -nologo -dWINLIBPATH=%(winlibpath)s -dPlatform=%(arch)s -dImageformats=%(isimageformats)s -dPDB=%(isPDB)s -arch %(arch)s -out build\wix\mixxx.wixobj build\wix\mixxx.wxs' % \
            {'wix': wix_path,
             'winlibpath': build.winlib_path,
             'isimageformats': imageformats,
             'isPDB': isPdb,
             'arch': winArch}
        print("Using Command: " + command)
        subprocess.check_call(command)

        # Build package for default language
        print("*** Building package for default language " + defaultLanguage)
        command = '"%(wix)s\\light.exe" -cc .\ -nologo -sw1076 -spdb -ext WixUIExtension -cultures:%(deflang)s -loc build\wix\Localization\mixxx_%(deflang)s.wxl -out %(package_name)s build\wix\*.wixobj build\wix\subdirs\*.wixobj' % \
            {'wix': wix_path,
             'deflang': defaultLanguage,
             'package_name': 'part.' + msi_name}
        print("Using Command: " + command)
        subprocess.check_call(command)

        bundlelocfile = open("build/wix/bundle/bundleloc.wxs", "w")
        bundlelocfile.write("<?xml version='1.0' encoding='windows-1252'?>\n")
        bundlelocfile.write("<Wix xmlns='http://schemas.microsoft.com/wix/2006/wi'>\n")
        bundlelocfile.write("    <Fragment Id='FragmentBundleLoc'>\n")
        bundlelocfile.write("        <PayloadGroup Id='BundleLoc'>\n")

        for file in glob.glob('build\wix\Localization\mixxx_*.wxl'):
            doc = minidom.parse(file)
            wixloc = doc.getElementsByTagName("WixLocalization")[0]
            culture = wixloc.getAttribute("Culture")
            strings = doc.getElementsByTagName("String")
            LCID = None
            for string in strings:
                if string.getAttribute('Id') == "Language":
                    LCID = string.firstChild.data
                    break

            if not LCID:
                print("LCID not found, skipping file " + file)
                continue

            bundlelocfile.write("            <Payload Id=\"thm-%(culture)s\" Compressed=\"yes\" Name=\"%(LCID)s\\thm.wxl\" SourceFile=\"..\\Localization\\mixxx_%(culture)s.wxl\" />\n" %\
              {'culture': culture,
               'LCID': LCID}
            )

            # Do not build localized MSI if it's default language
            if culture == defaultLanguage:
                continue

            print("*** Building package transform for locale %(culture)s LangID %(LCID)s" % \
                {'culture': culture,
                 'LCID': LCID})

            command = '"%(wix)s\\light.exe" -cc .\ -reusecab -nologo -sw1076 -spdb -ext WixUIExtension -cultures:%(lang)s,%(deflang)s -loc %(wxl_file)s -out %(lang)s.msi build\wix\*.wixobj build\wix\subdirs\*.wixobj' % \
                {'wix': wix_path,
                 'lang': culture,
                 'deflang': defaultLanguage,
                 'wxl_file': file}
            print("Using Command: " + command)
            subprocess.check_call(command)

            command = '"%(wix)s\\torch.exe" -nologo -p -t language %(package_name)s %(lang)s.msi -o %(lang)s.mst' % \
                {'wix': wix_path,
                 'lang': culture,
                 'package_name': 'part.' + msi_name}
            print("Using Command: " + command)
            subprocess.check_call(command)

            command = 'cscript "%(winsdk)s\wisubstg.vbs" %(package_name)s %(lang)s.mst %(langid)s' % \
                {'winsdk': WinSDK_path,
                 'lang': culture,
                 'package_name': 'part.' + msi_name,
                 'langid': LCID}
            print("Using Command: " + command)
            subprocess.check_call(command)

            langIds = langIds + "," + LCID
            os.remove(culture + ".msi")
            os.remove(culture + ".mst")

        print("*** Add all supported languages to MSI Package attribute")
        command = 'cscript "%(winsdk)s\WiLangId.vbs" %(package_name)s Package %(langid)s' % \
            {'winsdk': WinSDK_path,
             'package_name': 'part.' + msi_name,
             'langid': langIds}
        print("Using Command: " + command)
        subprocess.check_call(command)

        bundlelocfile.write("        </PayloadGroup>\n")
        bundlelocfile.write("    </Fragment>\n")
        bundlelocfile.write("</Wix>\n")
        bundlelocfile.close()

        # Everything is OK, now rename the msi to final name
        if os.path.isfile(msi_name):
            os.remove(msi_name)
        os.rename('part.' + msi_name, msi_name)

        print("*** Compiling Bundle")
        # Compile bundle wix file
        command = '"%(wix)s\\candle.exe" -ext WixUtilExtension -ext WixBalExtension -nologo -dWINLIBPATH=%(winlibpath)s -dPlatform=%(arch)s -dMSIPackage=%(package_name)s -arch %(arch)s -out build\\wix\\bundle\\bundle.wixobj build\\wix\\bundle\\bundle.wxs' % \
            {'wix': wix_path,
             'winlibpath': build.winlib_path,
             'arch': winArch,
             'package_name': msi_name}
        print("Using Command: " + command)
        subprocess.check_call(command)
        # bundle localisation references
        command = '"%(wix)s\\candle.exe" -ext WixUtilExtension -ext WixBalExtension -nologo -dWINLIBPATH=%(winlibpath)s -dPlatform=%(arch)s -dMSIPackage=%(package_name)s -arch %(arch)s -out build\\wix\\bundle\\bundleloc.wixobj build\\wix\\bundle\\bundleloc.wxs' % \
            {'wix': wix_path,
             'winlibpath': build.winlib_path,
             'arch': winArch,
             'package_name': msi_name}
        print("Using Command: " + command)
        subprocess.check_call(command)
        exe_name = os.path.splitext(msi_name)[0] + '.exe'
        command = '"%(wix)s\\light.exe" -cc .\ -nologo -sw1076 -spdb -ext WixUtilExtension -ext WixBalExtension -dMSIPackage=%(msi_name)s -cultures:%(deflang)s -loc build\wix\Localization\mixxx_%(deflang)s.wxl -out %(package_name)s build\\wix\\bundle\\*.wixobj' % \
            {'wix': wix_path,
             'deflang': defaultLanguage,
             'msi_name': msi_name,
             'package_name': exe_name}
        print("Using Command: " + command)
        subprocess.check_call(command)

        if 'sign' in COMMAND_LINE_TARGETS:
            from build.windows import signtool
            codesign_subject_name = SCons.ARGUMENTS.get('windows_codesign_subject_name', '')
            if not codesign_subject_name:
                raise Exception('Code-signing was requested but windows_codesign_subject_name was not provided.')

            print("*** Signing Bundle")
            # In addition to simply signing the installer executable, we have to
            # extract and sign the "burn engine". See
            # http://wixtoolset.org/documentation/manual/v3/overview/insignia.html for details.
            command = ("%(wix)s\\insignia.exe -ib %(package_name)s -o setup.exe" % {
                    "wix": wix_path,
                    "package_name": exe_name,
            })
            print("Using Command: " + command)
            subprocess.check_call(command)

            # Imperatively sign the file since the whole WiX process is imperative.
            signtool.signtool_path(codesign_subject_name, 'setup.exe')

            command = ("%(wix)s\\insignia.exe -ab setup.exe %(package_name)s -o %(package_name)s" % {
                    "wix": wix_path,
                    "package_name": exe_name,
            })
            print("Using Command: " + command)
            subprocess.check_call(command)

            # Now sign the final package imperatively.
            signtool.signtool_path(codesign_subject_name, exe_name)

        # Some cleaning before leaving
        for file in glob.glob('*.cab'):
            os.remove(file)
        for file in glob.glob('build\wix\*.wixobj'):
            os.remove(file)
        for file in glob.glob('build\wix\subdirs\*.wixobj'):
            os.remove(file)
        for file in glob.glob('build\wix\subdirs\*.wxs'):
            os.remove(file)
        os.remove(msi_name)

    else:
        print("Aborted building installer")

# Do release things
versionbld = Builder(action = BuildRelease, suffix = '.foo', src_suffix = '.bar')
env.Append(BUILDERS = {'BuildRelease' : versionbld})

if 'makerelease' in COMMAND_LINE_TARGETS:
        makerelease = env.BuildRelease('', binary_files)
        env.Alias('makerelease', makerelease)

def ubuntu_append_changelog(debian_dir,
                            package_name, package_version,
                            description,
                            distro='lucid',
                            urgency='low',
                            author="Mixxx Buildbot <builds@mixxx.org>"):
        now_formatted = time.strftime("%a,  %d %b %Y %H:%M:%S +0000", time.gmtime())
        new_entry = [
                "%s (%s) %s; urgency=%s" % (package_name, package_version, distro, urgency),
                "",
                description,
                "",
                " -- %s  %s" % (author, now_formatted),
                "",
                ]
        lines = []
        with open(os.path.join(debian_dir, 'changelog'), 'r') as changelog:
                lines = list(changelog)
        with open(os.path.join(debian_dir, 'changelog'), 'w') as changelog:
                changelog.writelines(["%s\n" % x for x in new_entry])
                changelog.writelines(lines)

def ubuntu_cleanup():
        os.system('rm -rf ubuntu')
        os.mkdir('ubuntu')

# Build the Ubuntu package
def BuildUbuntuPackage(target, source, env):
        global mixxx_version
        print("==== Mixxx Post-Build Checks ====")
        print("You have built version " + mixxx_version)
        print("\n\n")

        print("Top line of README, check version:")
        os.system('head -n 1 README')
        print()
        print("Top 2 lines of LICENSE, check version and copyright dates:")
        os.system('head -n 2 LICENSE')
        print()
        print("Top line of debian/ubuntu changelog, check version:")
        os.system('head -n 1 build/debian/changelog')
        print()

        print("Now building DEB package...")
        print()

        arch = 'amd64' if build.machine_is_64bit else 'i386'

        package_target = ARGUMENTS.get('package', None)
        ubuntu_distros = ARGUMENTS.get('ubuntu_dist', None)
        if ubuntu_distros is None:
                print("You did not specify an Ubuntu distribution to target. Specify one with the ubuntu_dist flag.")
                # TODO(XXX) default to their current distro? the .pbuilderrc does this
                return
        ubuntu_version = ARGUMENTS.get('ubuntu_version', '0ubuntu1')
        ubuntu_ppa = ARGUMENTS.get('ubuntu_ppa', None)

        ubuntu_distros = ubuntu_distros.split(',')

        # Big hack for beta PPA upload. We need LP to believe that our original
        # package version is always changing otherwise it will reject our orig
        # source tarball.
        if ubuntu_ppa and 'mixxxbetas' in ubuntu_ppa:
                mixxx_version = '%s-%s%s' % (mixxx_version, vcs_name, vcs_revision)

        # Destroy ubuntu/ and create it
        ubuntu_cleanup()

        package_name = 'mixxx'

        # directory and original tarball need to have the upstream-release
        # version, NOT the package version. For example:
        # upstream version: 1.10.0-beta1
        # package version: 1.10.0-beta1-0ubuntu1~bzr2206
        # directory name: mixxx-1.10.0-beta1
        # original tarball: mixxx_1.10.0-beta1.orig.tar.gz

        mixxx_dir = '%s-%s' % (package_name, mixxx_version)
        # The underscore is super important here to make the deb package work
        mixxx_tarball = "%s_%s.orig.tar.gz" % (package_name, mixxx_version)

        build_dir = os.path.join('ubuntu', mixxx_dir)

        if os.path.exists(build_dir):
            print("* Cleaning up %s (cwd: %s)" % (build_dir, os.getcwd()))
            print
            os.system('rm -rf %s' % build_dir) # be careful.

        # TODO: make a get flags arg to accept a revision which can override this and checkout of a specific SVN rev for the package

        # Export the source folder
        print("* Exporting source folder from current workspace (%s rev: %s)" % (vcs_name,
                                                                                 vcs_revision))
        print()
        util.export_source('.', build_dir)

        # Copy a patch to be included in the exported build sources (this can also be something like src/SConscript, /build/debian/rules)
        if os.path.exists('post-export-patch'):
            print("* Applying post export patch")
            print()
            os.system('cp --dereference -r post-export-patch/* %s' % build_dir)

        # Write a build.h to the exported directory. Later code looks for a
        # build.h in the mixxx/ directory and moves it to build.build_dir/
        # instead of generating.
        util.write_build_header(os.path.join(build_dir, 'build.h'))

        os.chdir('ubuntu')

        # Tar the source code
        print("* Tarring source directory to '%s' ... (this can take a couple minutes)" % os.path.join(os.getcwd(), mixxx_tarball))
        print()
        os.system('rm -f "%s"' % mixxx_tarball) #Remove old tarball
        os.system('tar --exclude build/debian --exclude=debian --exclude=debian/* -czf "%s" %s' % (mixxx_tarball, mixxx_dir))

        os.chdir(mixxx_dir)
        # Copy the debian folder from /build/debian to exported source folder root
        print("* Copying Debian build directory from build/debian to debian (cwd: %s)" % os.getcwd())
        print()
        os.system('cp -r build/debian .')
        os.system('cp res/linux/mixxx.usb.rules ./debian/mixxx.mixxx-usb.udev')

        scons_flags = ' '.join([
                'optimize=portable',
                'virtualize=0',
                'mad=1',
                'localecompare=1',
                'qt_sqlite_plugin=0',
                'build=' + build.build,
        ])

        # Replace environment variables in the rules file.
        # TODO(rryan) something more elegant? I don't know a better way. When
        # Ubuntu build servers build us we don't get the chance to pass
        # environment variables in.
        with open('debian/rules', 'r') as fr:
                rules = fr.read()
                rules = rules.replace('MIXXX_SCONS_FLAGS = ""',
                                      'MIXXX_SCONS_FLAGS = %s' % scons_flags)

                with open('debian/rules', 'w') as fw:
                        fw.write(rules)

        for ubuntu_distro in ubuntu_distros:
                # if a control.$distro file exists, use it
                if os.path.exists('debian/control.%s' % ubuntu_distro):
                        os.system('cp debian/control.%s debian/control' % ubuntu_distro)
                package_version = ubuntu_construct_version(build, mixxx_version,
                                                           branch_name, vcs_revision,
                                                           ubuntu_version, ubuntu_distro)

                ubuntu_signing_identity = SCons.ARGUMENTS.get('ubuntu_signing_identity', "Mixxx Buildbot <builds@mixxx.org>")

                # Add a changelog record for this package
                if build.build_is_debug:
                        description = "  * Experimental build of branch '%s' at revision %s" % (branch_name, vcs_revision)
                        ubuntu_append_changelog('debian', package_name, package_version,
                                                description, distro=ubuntu_distro,
                                                author=ubuntu_signing_identity)
                else:
                        description = "  * New upstream release."
                        ubuntu_append_changelog('debian', package_name, package_version,
                                                description,
                                                distro=ubuntu_distro,
                                                author=ubuntu_signing_identity)

                # Run pbuilder
                print("* Starting pbuilder ...  (cwd: %s)" % os.getcwd())
                print()

                num_jobs = GetOption('num_jobs')
                command = ['MIXXX_SCONS_FLAGS="%s"' % scons_flags,
                           'ARCH=%s' % arch,
                           'DIST=%s' % ubuntu_distro,
                           # Pass the scons -jX option in in
                           # DEB_BUILD_OPTIONS. The Debian package rules file
                           # reads this option to set the -jX flag on the scons
                           # commands it runs. We disable Debian package
                           # optimizations via noopt because we handle our own
                           # optimization flags.
                           'DEB_BUILD_OPTIONS="noopt parallel=%s"' % num_jobs]


                if package_target == 'source':
                        command.extend(['debuild',
                                        # Preserve the MIXXX_SCONS_FLAGS and DEB_BUILD_OPTIONS
                                        # environment variable.
                                        '-eMIXXX_SCONS_FLAGS',
                                        '-eDEB_BUILD_OPTIONS',
                                        '-S', '-sa',])
                else:
                        command.extend(['pdebuild', '--', '--buildresult ./'])
                result = os.system(' '.join(command))

                source_changes_file = os.path.join(
                        '..', '%s_%s_source.changes' % (package_name, package_version))
                if package_target == 'source':
                        if result == 0 and os.path.exists(source_changes_file):
                            print("* Done! Signed source package is in ubuntu/")
                            print()
                        else:
                            print("* Build failed.")
                            print()
                            raise Exception('Ubuntu source package build/signing failed.')
                else:
                        result_file = "%s_%s_%s.deb" % (package_name, package_version, arch)

                        # Since we might build for multiple distros we need to
                        # insert the distro name into the filename.
                        # HACK(rryan): filenames for Ubuntu packaging in general
                        # are a big mess but we only distribute files in this
                        # code path (package_target != 'source') via
                        # downloads.mixxx.org so we may as well make the
                        # filenames match the Windows/OSX builds.
                        version = construct_version(build, mixxx_version,
                                                    branch_name, vcs_revision)
                        dest_filename = '-'.join((package_name, version,
                                                  ubuntu_distro, arch))
                        dest_deb_filename = "%s.deb" % dest_filename
                        # Also rename the source tarball.
                        dest_tar_filename = "%s.tar.gz" % dest_filename

                        # ubuntu/ is one folder up
                        dest_deb_file = os.path.join('..', dest_deb_filename)
                        dest_tar_file = os.path.join('..', dest_tar_filename)

                        source_tar_file = os.path.join('..', mixxx_tarball)
                        if os.path.exists(source_tar_file):
                            shutil.move(source_tar_file, dest_tar_file)

                        if result == 0 and os.path.exists(result_file):
                            print("* Found package '%s'. Copying to ubuntu/" % result_file)
                            print()
                            shutil.move(result_file, dest_deb_file)
                        else:
                            print("* Build failed.")
                            print()
                            raise Exception('Ubuntu package build failed.')

                # print("Signing the .deb changes file...")
                # os.system('sudo debsign /var/cache/pbuilder/result/*.changes')

                if ubuntu_ppa is not None:
                    # dput this changes file to the PPA
                    dput_command = 'dput %s %s' % (ubuntu_ppa, source_changes_file)
                    print("* Uploading package for", ubuntu_distro, "to launchpad:", dput_command)
                    result = os.system(dput_command)
                    if result == 0:
                         print("* Package upload succeeded.")
                    else:
                        print("* Package upload failed.")
                        print()
                        raise Exception('Ubuntu package upload failed.')

        # Return back to the starting directory, otherwise you'll get a .sconsign.dblite error!
        os.chdir('../..')
        print("* Returning to starting working directory ...  (cwd: " + os.getcwd() + ")")
        print()

#Build the Ubuntu package if "makeubuntu" was passed as an argument
versiondebbld = Builder(action = BuildUbuntuPackage) #, suffix = '.foo', src_suffix = '.bar')
env.Append(BUILDERS = {'BuildUbuntuPackage' : versiondebbld})

if 'makeubuntu' in COMMAND_LINE_TARGETS:
        makeubuntu = env.BuildUbuntuPackage("blah", "defs_version.h" ) #(binary_files)
        env.Alias('makeubuntu', makeubuntu)<|MERGE_RESOLUTION|>--- conflicted
+++ resolved
@@ -566,9 +566,6 @@
                 binaries_to_codesign.append(sql_dlls)
                 env.Alias('mixxx', sql_dlls)
 
-<<<<<<< HEAD
-=======
-
         if 'sign' in COMMAND_LINE_TARGETS:
             codesign_subject_name = SCons.ARGUMENTS.get('windows_codesign_subject_name', '')
             if not codesign_subject_name:
@@ -578,40 +575,6 @@
                 binaries_to_codesign,
                 SUBJECT_NAME=codesign_subject_name)
             env.Alias('sign', codesign)
-
-def win32_find_program_via_registry(program_name):
-    # Windows registry access to find where program is installed
-    import _winreg
-    hklm = _winreg.ConnectRegistry(None, _winreg.HKEY_LOCAL_MACHINE)
-    program_location_handle = None
-    try:
-        program_location_handle = _winreg.OpenKey(hklm, "SOFTWARE\\"+program_name, 0, _winreg.KEY_READ)
-    except WindowsError:
-        program_location_handle = None
-
-    if not program_location_handle:
-        try:
-            program_location_handle = _winreg.OpenKey(hklm, "SOFTWARE\\Wow6432Node\\"+program_name, 0, _winreg.KEY_READ)
-        except WindowsError:
-            program_location_handle = None
-
-    program_location = _winreg.QueryValue(program_location_handle, None)
-    if not program_location:
-        try:
-            program_location_tuple = _winreg.QueryValueEx(program_location_handle, "Path")
-            program_location = program_location_tuple[0]
-        except WindowsError:
-            program_location = None
-    if not program_location:
-        try:
-            program_location_tuple = _winreg.QueryValueEx(program_location_handle, "CurrentInstallFolder")
-            program_location = program_location_tuple[0]
-        except WindowsError:
-            program_location = None
-
-    _winreg.CloseKey(hklm)
-    return program_location
->>>>>>> 46fe39f9
 
 def BuildRelease(target, source, env):
     print("==== Mixxx Post-Build Checks ====")
