--- conflicted
+++ resolved
@@ -186,81 +186,49 @@
 
 class AudioSource {
 public:
-<<<<<<< HEAD
     virtual ~AudioSource() = default;
 
-    virtual const CSAMPLE* buffer(AudioOutput output) const = 0;
+    virtual const CSAMPLE* buffer(const AudioOutput& output) const = 0;
 
     /// This is called by SoundManager whenever an output is connected for this
     /// source. When this is called it is guaranteed that no callback is
     /// active.
-    virtual void onOutputConnected(AudioOutput output) { Q_UNUSED(output); };
+    virtual void onOutputConnected(const AudioOutput& output) {
+        Q_UNUSED(output);
+    };
 
     /// This is called by SoundManager whenever an output is disconnected for
     /// this source. When this is called it is guaranteed that no callback is
     /// active.
-    virtual void onOutputDisconnected(AudioOutput output) { Q_UNUSED(output); };
-=======
-  virtual const CSAMPLE* buffer(const AudioOutput& output) const = 0;
-
-  // This is called by SoundManager whenever an output is connected for this
-  // source. When this is called it is guaranteed that no callback is
-  // active.
-  virtual void onOutputConnected(const AudioOutput& output) {
-      Q_UNUSED(output);
-  };
-
-    // This is called by SoundManager whenever an output is disconnected for
-    // this source. When this is called it is guaranteed that no callback is
-    // active.
-  virtual void onOutputDisconnected(const AudioOutput& output) {
-      Q_UNUSED(output);
-  };
->>>>>>> 5311b4ed
+    virtual void onOutputDisconnected(const AudioOutput& output) {
+        Q_UNUSED(output);
+    };
 };
 
 class AudioDestination {
 public:
-<<<<<<< HEAD
     virtual ~AudioDestination() = default;
 
     /// This is called by SoundManager whenever there are new samples from the
     /// configured input to be processed. This is run in the clock reference
     /// callback thread
-    virtual void receiveBuffer(AudioInput input, const CSAMPLE* pBuffer,
-                               unsigned int iNumFrames) = 0;
+    virtual void receiveBuffer(const AudioInput& input,
+            const CSAMPLE* pBuffer,
+            unsigned int iNumFrames) = 0;
 
     /// This is called by SoundManager whenever an input is configured for this
     /// destination. When this is called it is guaranteed that no callback is
     /// active.
-    virtual void onInputConfigured(AudioInput input) { Q_UNUSED(input); };
+    virtual void onInputConfigured(const AudioInput& input) {
+        Q_UNUSED(input);
+    };
 
     /// This is called by SoundManager whenever an input is unconfigured for this
     /// destination. When this is called it is guaranteed that no callback is
     /// active.
-    virtual void onInputUnconfigured(AudioInput input) { Q_UNUSED(input); };
-=======
-    // This is called by SoundManager whenever there are new samples from the
-    // configured input to be processed. This is run in the clock reference
-    // callback thread
-  virtual void receiveBuffer(const AudioInput& input,
-          const CSAMPLE* pBuffer,
-          unsigned int iNumFrames) = 0;
-
-  // This is called by SoundManager whenever an input is configured for this
-  // destination. When this is called it is guaranteed that no callback is
-  // active.
-  virtual void onInputConfigured(const AudioInput& input) {
-      Q_UNUSED(input);
-  };
-
-    // This is called by SoundManager whenever an input is unconfigured for this
-    // destination. When this is called it is guaranteed that no callback is
-    // active.
-  virtual void onInputUnconfigured(const AudioInput& input) {
-      Q_UNUSED(input);
-  };
->>>>>>> 5311b4ed
+    virtual void onInputUnconfigured(const AudioInput& input) {
+        Q_UNUSED(input);
+    };
 };
 
 typedef AudioPath::AudioPathType AudioPathType;
