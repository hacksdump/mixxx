--- conflicted
+++ resolved
@@ -41,11 +41,6 @@
 #include "util/version.h"
 #include "vinylcontrol/defs_vinylcontrol.h"
 
-<<<<<<< HEAD
-=======
-#ifdef __PORTAUDIO__
-#include <portaudio.h>
->>>>>>> 123c60e0
 typedef PaError (*SetJackClientName)(const char *name);
 
 namespace {
@@ -69,11 +64,7 @@
           m_pConfig(pConfig),
           m_paInitialized(false),
           m_jackSampleRate(-1),
-<<<<<<< HEAD
-=======
-#endif
           m_config(this),
->>>>>>> 123c60e0
           m_pErrorDevice(NULL),
           m_underflowHappened(0) {
     // TODO(xxx) some of these ControlObject are not needed by soundmanager, or are unused here.
@@ -388,11 +379,7 @@
         pDevice->clearOutputs();
         m_pErrorDevice = pDevice;
         for (const auto& in:
-<<<<<<< HEAD
-                     m_config.getInputs().values(pDevice->getInternalName())) {
-=======
                  m_config.getInputs().values(pDevice->getDeviceId())) {
->>>>>>> 123c60e0
             mode.isInput = true;
             // TODO(bkgood) look into allocating this with the frames per
             // buffer value from SMConfig
