--- conflicted
+++ resolved
@@ -2,11 +2,8 @@
 #define SOUNDDEVICENETWORK_H
 
 #include <QString>
-<<<<<<< HEAD
 #include <QSharedPointer>
-=======
 #include <QThread>
->>>>>>> f76d5c7e
 
 #include "util/performancetimer.h"
 #include "util/memory.h"
@@ -45,13 +42,6 @@
     void updateCallbackEntryToDacTime();
     void updateAudioLatencyUsage();
 
-    QSharedPointer<EngineNetworkStream> m_pNetworkStream;
-<<<<<<< HEAD
-    FIFO<CSAMPLE>* m_outputFifo;
-    FIFO<CSAMPLE>* m_inputFifo;
-    bool m_inputDrift;
-    static volatile int m_underflowHappened;
-
     void workerWriteProcess(NetworkOutputStreamWorkerPtr pWorker,
             int outChunkSize, int readAvailable,
             CSAMPLE* dataPtr1, ring_buffer_size_t size1,
@@ -59,7 +49,8 @@
     void workerWrite(NetworkOutputStreamWorkerPtr pWorker,
             const CSAMPLE* buffer, int frames);
     void workerWriteSilence(NetworkOutputStreamWorkerPtr pWorker, int frames);
-=======
+
+    QSharedPointer<EngineNetworkStream> m_pNetworkStream;
     std::unique_ptr<FIFO<CSAMPLE> > m_outputFifo;
     std::unique_ptr<FIFO<CSAMPLE> > m_inputFifo;
     bool m_outputDrift;
@@ -100,7 +91,6 @@
     }
     SoundDeviceNetwork* m_pParent;
     bool m_stop;
->>>>>>> f76d5c7e
 };
 
 #endif // SOUNDDEVICENETWORK_H