--- conflicted
+++ resolved
@@ -113,17 +113,8 @@
     m_iNumInputChannels = m_deviceInfo->maxInputChannels;
     m_iNumOutputChannels = m_deviceInfo->maxOutputChannels;
 
-<<<<<<< HEAD
-    m_pMasterAudioLatencyUsage = new ControlObjectSlave("[Master]",
-            "audio_latency_usage");
-=======
-    m_pMasterAudioLatencyOverloadCount = new ControlProxy("[Master]",
-            "audio_latency_overload_count");
     m_pMasterAudioLatencyUsage = new ControlProxy("[Master]",
             "audio_latency_usage");
-    m_pMasterAudioLatencyOverload = new ControlProxy("[Master]",
-            "audio_latency_overload");
->>>>>>> ddb0fcde
 
     m_inputParams.device = 0;
     m_inputParams.channelCount = 0;
@@ -369,15 +360,7 @@
         ControlObject::set(ConfigKey("[Master]", "latency"), currentLatencyMSec);
         ControlObject::set(ConfigKey("[Master]", "samplerate"), m_dSampleRate);
         ControlObject::set(ConfigKey("[Master]", "audio_buffer_size"), bufferMSec);
-<<<<<<< HEAD
-=======
-
-        if (m_pMasterAudioLatencyOverloadCount) {
-            m_pMasterAudioLatencyOverloadCount->set(0);
-        }
-
         m_invalidTimeInfoCount = 0;
->>>>>>> ddb0fcde
     }
     m_pStream = pStream;
     return OK;
