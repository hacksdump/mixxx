--- conflicted
+++ resolved
@@ -54,39 +54,6 @@
             .value_or(INITIAL_VERSION);
 }
 
-<<<<<<< HEAD
-    // If the current backwards compatible schema version is not stored in the
-    // settings table, assume the current schema version is only backwards
-    // compatible with itself.
-    if (backwardsCompatibleVersion.isNull() || !ok) {
-        if (m_currentVersion == 7) {
-            // We only added the backwards compatible flags in November 2010,
-            // and some people using the Mixxx trunk are already on schema
-            // version 7 by then. This special case is for them. Schema version
-            // 7 is backwards compatible with schema version 3.
-            iBackwardsCompatibleVersion = 3;
-        } else {
-            iBackwardsCompatibleVersion = m_currentVersion;
-        }
-    }
-
-    return iBackwardsCompatibleVersion <= targetVersion;
-}
-
-SchemaManager::Result SchemaManager::upgradeToSchemaVersion(
-        int targetVersion, const QString& schemaFilename) {
-    VERIFY_OR_DEBUG_ASSERT(m_currentVersion >= 0) {
-        return Result::UpgradeFailed;
-    }
-
-    if (m_currentVersion == targetVersion) {
-        kLogger.info()
-                << "Database schema is up-to-date"
-                << "at version" << m_currentVersion;
-        return Result::CurrentVersion;
-    } else if (m_currentVersion > targetVersion) {
-        if (isBackwardsCompatibleWithVersion(targetVersion)) {
-=======
 int SchemaManager::readLastUsedVersion() const {
     const auto lastUsedVersion = readSchemaVersion(
             m_settingsDao,
@@ -145,7 +112,6 @@
                         SETTINGS_LASTUSED_VERSION_KEY,
                         targetVersion);
             }
->>>>>>> f1dc6c7d
             kLogger.info()
                     << "Database schema is up-to-date"
                     << "at version" << currentVersion;
@@ -164,10 +130,6 @@
             return Result::NewerVersionIncompatible;
         }
     }
-    kLogger.info()
-            << "Upgrading database schema"
-            << "from version" << m_currentVersion
-            << "to version" << targetVersion;
 
     if (kLogger.debugEnabled()) {
         kLogger.debug()
@@ -199,10 +161,6 @@
         revisionMap[iVersion] = revision;
     }
 
-<<<<<<< HEAD
-    while (m_currentVersion < targetVersion) {
-        int nextVersion = m_currentVersion + 1;
-=======
     if (currentVersion < targetVersion) {
         kLogger.info()
                 << "Upgrading database schema"
@@ -212,7 +170,6 @@
     int nextVersion = lastUsedVersion;
     while (nextVersion < targetVersion) {
         nextVersion += 1;
->>>>>>> f1dc6c7d
         VERIFY_OR_DEBUG_ASSERT(revisionMap.contains(nextVersion)) {
             kLogger.critical()
                     << "Migration path for upgrading database schema"
