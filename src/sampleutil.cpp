// sampleutil.cpp
// Created 10/5/2009 by RJ Ryan (rryan@mit.edu)

#include "sampleutil.h"
#include "util/math.h"

#ifdef __WINDOWS__
#include <QtGlobal>
typedef qint64 int64_t;
typedef qint32 int32_t;
#endif

// the note: LOOP VECTORIZED below marks
// the loops that are processed with the 128 bit SSE registers
// it was tested with gcc 4.6 with the -ftree-vectorizer-verbose=2 flag
// on an Intel i5 CPU
// When changing, be carefull to not prevent the vectorizing
// https://gcc.gnu.org/projects/tree-ssa/vectorization.html

// static
CSAMPLE* SampleUtil::alloc(unsigned int size) {
    // TODO(XXX) align the array
    return new CSAMPLE[size];
}

void SampleUtil::free(CSAMPLE* pBuffer) {
    delete[] pBuffer;
}

// static
void SampleUtil::applyGain(CSAMPLE* pBuffer, CSAMPLE_GAIN gain,
        unsigned int iNumSamples) {
    if (gain == CSAMPLE_GAIN_ONE)
        return;
    if (gain == CSAMPLE_GAIN_ZERO) {
        clear(pBuffer, iNumSamples);
        return;
    }

    // note: LOOP VECTORIZED.
    for (unsigned int i = 0; i < iNumSamples; ++i) {
        pBuffer[i] *= gain;
    }
}

// static
void SampleUtil::applyRampingGain(CSAMPLE* pBuffer, CSAMPLE_GAIN old_gain,
        CSAMPLE_GAIN new_gain, unsigned int iNumSamples) {
    if (old_gain == CSAMPLE_GAIN_ONE && new_gain == CSAMPLE_GAIN_ONE) {
        return;
    }
    if (old_gain == CSAMPLE_GAIN_ZERO && new_gain == CSAMPLE_GAIN_ZERO) {
        clear(pBuffer, iNumSamples);
        return;
    }

    const CSAMPLE_GAIN gain_delta = (new_gain - old_gain)
            / CSAMPLE_GAIN(iNumSamples / 2);
    CSAMPLE_GAIN gain = old_gain;
    if (gain_delta) {
        for (unsigned int i = 0; i < iNumSamples; i += 2) {
            gain += gain_delta;
            pBuffer[i] *= gain;
            pBuffer[i + 1] *= gain;
        }
    } else {
        for (unsigned int i = 0; i < iNumSamples; ++i) {
            pBuffer[i] *= gain;
        }
    }

}

// static
void SampleUtil::applyAlternatingGain(CSAMPLE* pBuffer, CSAMPLE gain1,
        CSAMPLE gain2, unsigned int iNumSamples) {
    // This handles gain1 == CSAMPLE_GAIN_ONE && gain2 == CSAMPLE_GAIN_ONE as well.
    if (gain1 == gain2) {
        return applyGain(pBuffer, gain1, iNumSamples);
    }

    for (unsigned int i = 0; i < iNumSamples; i += 2) {
        pBuffer[i] *= gain1;
        pBuffer[i + 1] *= gain2;
    }
}

// static
void SampleUtil::addWithGain(CSAMPLE* pDest, const CSAMPLE* pSrc,
        CSAMPLE_GAIN gain, unsigned int iNumSamples) {
    if (gain == CSAMPLE_GAIN_ZERO) {
        return;
    }

    // note: LOOP VECTORIZED.
    for (unsigned int i = 0; i < iNumSamples; ++i) {
        pDest[i] += pSrc[i] * gain;
    }
}

void SampleUtil::addWithRampingGain(CSAMPLE* pDest, const CSAMPLE* pSrc,
        CSAMPLE_GAIN old_gain, CSAMPLE_GAIN new_gain,
        unsigned int iNumSamples) {
    if (old_gain == CSAMPLE_GAIN_ZERO && new_gain == CSAMPLE_GAIN_ZERO) {
        return;
    }

    const CSAMPLE_GAIN gain_delta = (new_gain - old_gain)
            / CSAMPLE_GAIN(iNumSamples / 2);
    CSAMPLE_GAIN gain = old_gain;
    if (gain_delta) {
        for (unsigned int i = 0; i < iNumSamples; i += 2) {
            gain += gain_delta;
            pDest[i] += pSrc[i] * gain;
            pDest[i + 1] += pSrc[i + 1] * gain;
        }
    } else {
        // note: LOOP VECTORIZED.
        for (unsigned int i = 0; i < iNumSamples; ++i) {
            pDest[i] += pSrc[i] * gain;
        }
    }
}

// static
void SampleUtil::add2WithGain(CSAMPLE* pDest, const CSAMPLE* pSrc1,
        CSAMPLE_GAIN gain1, const CSAMPLE* pSrc2, CSAMPLE_GAIN gain2,
        unsigned int iNumSamples) {
    if (gain1 == CSAMPLE_GAIN_ZERO) {
        return addWithGain(pDest, pSrc2, gain2, iNumSamples);
    } else if (gain2 == CSAMPLE_GAIN_ZERO) {
        return addWithGain(pDest, pSrc1, gain1, iNumSamples);
    }

    // note: LOOP VECTORIZED.
    for (unsigned int i = 0; i < iNumSamples; ++i) {
        pDest[i] += pSrc1[i] * gain1 + pSrc2[i] * gain2;
    }
}

// static
void SampleUtil::add3WithGain(CSAMPLE* pDest, const CSAMPLE* pSrc1,
        CSAMPLE_GAIN gain1, const CSAMPLE* pSrc2, CSAMPLE_GAIN gain2,
        const CSAMPLE* pSrc3, CSAMPLE_GAIN gain3, unsigned int iNumSamples) {
    if (gain1 == CSAMPLE_GAIN_ZERO) {
        return add2WithGain(pDest, pSrc2, gain2, pSrc3, gain3, iNumSamples);
    } else if (gain2 == CSAMPLE_GAIN_ZERO) {
        return add2WithGain(pDest, pSrc1, gain1, pSrc3, gain3, iNumSamples);
    } else if (gain3 == CSAMPLE_GAIN_ZERO) {
        return add2WithGain(pDest, pSrc1, gain1, pSrc2, gain2, iNumSamples);
    }

    // note: LOOP VECTORIZED.
    for (unsigned int i = 0; i < iNumSamples; ++i) {
        pDest[i] += pSrc1[i] * gain1 + pSrc2[i] * gain2 + pSrc3[i] * gain3;
    }
}

// static
void SampleUtil::copyWithGain(CSAMPLE* pDest, const CSAMPLE* pSrc,
        CSAMPLE_GAIN gain, unsigned int iNumSamples) {
    if (gain == CSAMPLE_GAIN_ONE) {
        copy(pDest, pSrc, iNumSamples);
        return;
    }
    if (gain == CSAMPLE_GAIN_ZERO) {
        clear(pDest, iNumSamples);
        return;
    }

    // note: LOOP VECTORIZED.
    for (unsigned int i = 0; i < iNumSamples; ++i) {
        pDest[i] = pSrc[i] * gain;
    }

    // OR! need to test which fares better
    // copy(pDest, pSrc, iNumSamples);
    // applyGain(pDest, gain);
}

// static
void SampleUtil::copyWithRampingGain(CSAMPLE* pDest, const CSAMPLE* pSrc,
        CSAMPLE_GAIN old_gain, CSAMPLE_GAIN new_gain,
        unsigned int iNumSamples) {
    if (old_gain == CSAMPLE_GAIN_ONE && new_gain == CSAMPLE_GAIN_ONE) {
        copy(pDest, pSrc, iNumSamples);
        return;
    }
    if (old_gain == CSAMPLE_GAIN_ZERO && new_gain == CSAMPLE_GAIN_ZERO) {
        clear(pDest, iNumSamples);
        return;
    }

    const CSAMPLE_GAIN gain_delta = (new_gain - old_gain)
            / CSAMPLE_GAIN(iNumSamples / 2);
    CSAMPLE_GAIN gain = old_gain;
    if (gain_delta) {
        for (unsigned int i = 0; i < iNumSamples; i += 2) {
            gain += gain_delta;
            pDest[i] = pSrc[i] * gain;
            pDest[i + 1] = pSrc[i + 1] * gain;
        }
    } else {
        // note: LOOP VECTORIZED.
        for (unsigned int i = 0; i < iNumSamples; ++i) {
            pDest[i] = pSrc[i] * gain;
        }
    }

    // OR! need to test which fares better
    // copy(pDest, pSrc, iNumSamples);
    // applyRampingGain(pDest, gain);
}

// static
void SampleUtil::convertS16ToFloat32(CSAMPLE* pDest, const SAMPLE* pSrc,
        unsigned int iNumSamples) {
<<<<<<< HEAD
    // SAMPLE_MIN = -32768 is a valid low sample, whereas SAMPLE_MAX = 32767
    // is the highest valid sample. Note that this means that although some
    // sample values convert to -1.0, none will convert to +1.0.
    DEBUG_ASSERT(-SAMPLE_MIN >= SAMPLE_MAX);
    const CSAMPLE kConversionFactor = -SAMPLE_MIN;
=======
    // -32768 is a valid low sample, whereas 32767 is the highest valid sample.
    // Note that this means that although some sample values convert to -1.0,
    // none will convert to +1.0.
    const CSAMPLE kConversionFactor = 0x8000;
    // note: LOOP VECTORIZED.
>>>>>>> 9a15ab76
    for (unsigned int i = 0; i < iNumSamples; ++i) {
        pDest[i] = CSAMPLE(pSrc[i]) / kConversionFactor;
    }
}

//static
void SampleUtil::convertFloat32ToS16(SAMPLE* pDest, const CSAMPLE* pSrc,
        unsigned int iNumSamples) {
    DEBUG_ASSERT(-SAMPLE_MIN >= SAMPLE_MAX);
    const CSAMPLE kConversionFactor = -SAMPLE_MIN;
    for (unsigned int i = 0; i < iNumSamples; ++i) {
        pDest[i] = SAMPLE(pSrc[i] * kConversionFactor);
    }
}

// static
bool SampleUtil::sumAbsPerChannel(CSAMPLE* pfAbsL, CSAMPLE* pfAbsR,
        const CSAMPLE* pBuffer, unsigned int iNumSamples) {
    CSAMPLE fAbsL = CSAMPLE_ZERO;
    CSAMPLE fAbsR = CSAMPLE_ZERO;
    bool clipped = false;

    for (unsigned int i = 0; i < iNumSamples; i += 2) {
        CSAMPLE absl = fabs(pBuffer[i]);
        if (absl > CSAMPLE_PEAK) {
            clipped = true;
        }
        fAbsL += absl;

        CSAMPLE absr = fabs(pBuffer[i + 1]);
        if (absr > CSAMPLE_PEAK) {
            clipped = true;
        }
        fAbsR += absr;
    }

    *pfAbsL = fAbsL;
    *pfAbsR = fAbsR;
    return clipped;
}

// static
bool SampleUtil::isOutsideRange(CSAMPLE fMax, CSAMPLE fMin,
        const CSAMPLE* pBuffer, unsigned int iNumSamples) {
    for (unsigned int i = 0; i < iNumSamples; ++i) {
        CSAMPLE sample = pBuffer[i];
        if (sample > fMax) {
            return true;
        } else if (sample < fMin) {
            return true;
        }
    }
    return false;
}

// static
void SampleUtil::copyClampBuffer(CSAMPLE* pDest, const CSAMPLE* pSrc,
        unsigned int iNumSamples) {
    for (unsigned int i = 0; i < iNumSamples; ++i) {
        pDest[i] = clampSample(pSrc[i]);
    }
}

// static
void SampleUtil::interleaveBuffer(CSAMPLE* pDest, const CSAMPLE* pSrc1,
        const CSAMPLE* pSrc2, unsigned int iNumSamples) {
    for (unsigned int i = 0; i < iNumSamples; ++i) {
        pDest[i * 2] = pSrc1[i];
        pDest[i * 2 + 1] = pSrc2[i];
    }
}

// static
void SampleUtil::deinterleaveBuffer(CSAMPLE* pDest1, CSAMPLE* pDest2,
        const CSAMPLE* pSrc, unsigned int iNumSamples) {
    for (unsigned int i = 0; i < iNumSamples; ++i) {
        pDest1[i] = pSrc[i * 2];
        pDest2[i] = pSrc[i * 2 + 1];
    }
}

// static
void SampleUtil::linearCrossfadeBuffers(CSAMPLE* pDest,
        const CSAMPLE* pSrcFadeOut, const CSAMPLE* pSrcFadeIn,
        unsigned int iNumSamples) {
    const CSAMPLE_GAIN cross_inc = CSAMPLE_GAIN_ONE
            / CSAMPLE_GAIN(iNumSamples / 2);
    CSAMPLE_GAIN cross_mix = CSAMPLE_GAIN_ZERO;
    for (unsigned int i = 0; i + 1 < iNumSamples; i += 2) {
        pDest[i] = pSrcFadeIn[i] * cross_mix
                + pSrcFadeOut[i] * (CSAMPLE_GAIN_ONE - cross_mix);
        pDest[i + 1] = pSrcFadeIn[i + 1] * cross_mix
                + pSrcFadeOut[i + 1] * (CSAMPLE_GAIN_ONE - cross_mix);
        cross_mix += cross_inc;
    }
}

// static
void SampleUtil::mixStereoToMono(CSAMPLE* pDest, const CSAMPLE* pSrc,
        unsigned int iNumSamples) {
    const CSAMPLE_GAIN mixScale = CSAMPLE_GAIN_ONE
            / (CSAMPLE_GAIN_ONE + CSAMPLE_GAIN_ONE);
    for (unsigned int i = 0; i + 1 < iNumSamples; i += 2) {
        pDest[i] = (pSrc[i] + pSrc[i + 1]) * mixScale;
        pDest[i + 1] = pDest[i];
    }
}

// static
void SampleUtil::doubleMonoToDualMono(CSAMPLE* pBuffer, unsigned int numFrames) {
    // backward loop
    unsigned int i = numFrames;
    while (0 < i--) {
        pBuffer[i * 2] = pBuffer[i];
        pBuffer[i * 2 + 1] = pBuffer[i];
    }
}

// static
void SampleUtil::copyMonoToDualMono(CSAMPLE* pDest, const CSAMPLE* pSrc,
        unsigned int numFrames) {
    // forward loop
    for (unsigned int i = 0; i < numFrames; ++i) {
        pDest[i * 2] = pSrc[i];
        pDest[i * 2 + 1] = pSrc[i];
    }
}

// static
void SampleUtil::stripMultiToStereo(CSAMPLE* pBuffer, unsigned int numFrames,
        unsigned int numChannels) {
    // the copying implementation can safely be reused for this in-place operation
    copyMultiToStereo(pBuffer, pBuffer, numFrames, numChannels);
}

// static
void SampleUtil::copyMultiToStereo(CSAMPLE* pDest, const CSAMPLE* pSrc,
        unsigned int numFrames, unsigned int numChannels) {
    // forward loop
    for (unsigned int i = 0; i < numFrames; ++i) {
        pDest[i * 2] = pSrc[i * numChannels];
        pDest[i * 2 + 1] = pSrc[i * numChannels + 1];
    }
}
<|MERGE_RESOLUTION|>--- conflicted
+++ resolved
@@ -215,19 +215,11 @@
 // static
 void SampleUtil::convertS16ToFloat32(CSAMPLE* pDest, const SAMPLE* pSrc,
         unsigned int iNumSamples) {
-<<<<<<< HEAD
     // SAMPLE_MIN = -32768 is a valid low sample, whereas SAMPLE_MAX = 32767
     // is the highest valid sample. Note that this means that although some
     // sample values convert to -1.0, none will convert to +1.0.
     DEBUG_ASSERT(-SAMPLE_MIN >= SAMPLE_MAX);
     const CSAMPLE kConversionFactor = -SAMPLE_MIN;
-=======
-    // -32768 is a valid low sample, whereas 32767 is the highest valid sample.
-    // Note that this means that although some sample values convert to -1.0,
-    // none will convert to +1.0.
-    const CSAMPLE kConversionFactor = 0x8000;
-    // note: LOOP VECTORIZED.
->>>>>>> 9a15ab76
     for (unsigned int i = 0; i < iNumSamples; ++i) {
         pDest[i] = CSAMPLE(pSrc[i]) / kConversionFactor;
     }
