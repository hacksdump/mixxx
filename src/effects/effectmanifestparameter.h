--- conflicted
+++ resolved
@@ -7,17 +7,6 @@
 
 class EffectManifestParameter {
   public:
-<<<<<<< HEAD
-    enum ValueHint {
-        VALUE_UNKNOWN = 0,
-        VALUE_BOOLEAN,
-        VALUE_INTEGRAL,
-        VALUE_FLOAT,
-        VALUE_ENUMERATION
-    };
-
-=======
->>>>>>> a4121f16
     enum ControlHint {
         CONTROL_UNKNOWN = 0,
         CONTROL_KNOB_LINEAR,
@@ -160,10 +149,10 @@
         m_maximum = maximum;
     }
 
-    virtual void insertOption(QPair<QString, QVariant> option) {
+    virtual void insertOption(QPair<QString, double> option) {
         m_enumerationOptions.append(option);
     }
-    virtual QList<QPair<QString, QVariant> > getOptions() const {
+    virtual QList<QPair<QString, double> > getOptions() const {
         return m_enumerationOptions;
     }
 
@@ -182,20 +171,14 @@
     LinkType m_defaultLinkType;
     double m_neutralPointOnScale;
 
-<<<<<<< HEAD
-    QVariant m_default;
-    QVariant m_minimum;
-    QVariant m_maximum;
+    double m_default;
+    double m_minimum;
+    double m_maximum;
 
     // Useful data for enumeration parameters; each pair has the following form:
     // description - value
-    QList<QPair<QString, QVariant> > m_enumerationOptions;
+    QList<QPair<QString, double> > m_enumerationOptions;
 
-=======
-    double m_default;
-    double m_minimum;
-    double m_maximum;
->>>>>>> a4121f16
 };
 
 QDebug operator<<(QDebug dbg, const EffectManifestParameter& parameter);
