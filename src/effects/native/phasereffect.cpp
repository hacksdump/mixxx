--- conflicted
+++ resolved
@@ -12,30 +12,17 @@
 }
 
 // static
-<<<<<<< HEAD
 EffectManifestPointer PhaserEffect::getManifest() {
     EffectManifestPointer pManifest(new EffectManifest());
     pManifest->setId(getId());
     pManifest->setName(QObject::tr("Phaser"));
+    pManifest->setShortName(QObject::tr("Phaser"));
     pManifest->setAuthor("The Mixxx Team");
     pManifest->setVersion("1.0");
     pManifest->setDescription(QObject::tr(
-                "A more complex sound effect obtained by mixing the input signal"
-                " with a copy passed through a series of all-pass filters."));
-    pManifest->setEffectRampsFromDry(true);
-=======
-EffectManifest PhaserEffect::getManifest() {
-    EffectManifest manifest;
-    manifest.setId(getId());
-    manifest.setName(QObject::tr("Phaser"));
-    manifest.setShortName(QObject::tr("Phaser"));
-    manifest.setAuthor("The Mixxx Team");
-    manifest.setVersion("1.0");
-    manifest.setDescription(QObject::tr(
         "Mixes the input signal with a copy passed through a series of "
         "all-pass filters to create comb filtering"));
-    manifest.setEffectRampsFromDry(true);
->>>>>>> 947694bc
+    pManifest->setEffectRampsFromDry(true);
 
     EffectManifestParameterPointer period = pManifest->addParameter();
     period->setId("lfo_period");
