--- conflicted
+++ resolved
@@ -98,24 +98,18 @@
     Q_UNUSED(groupFeatures);
     Q_UNUSED(sampleRate);
 
-<<<<<<< HEAD
-    double hpf = m_pHPF->value();
-    double q = m_pQ->value();
-    double lpf = m_pLPF->value();
-=======
     double hpf;
     double lpf;
-    double q = m_pQ->value().toDouble();
+    double q = m_pQ->value();
 
     if (enableState == EffectProcessor::DISABLING) {
         // Ramp to dry, when disabling, this will ramp from dry when enabling as well
         hpf = kMinCorner;
         lpf = kMaxCorner;
     } else {
-        hpf = m_pHPF->value().toDouble();
-        lpf = m_pLPF->value().toDouble();
+        hpf = m_pHPF->value();
+        lpf = m_pLPF->value();
     }
->>>>>>> e477df5d
 
     if ((pState->m_loFreq != lpf) ||
             (pState->m_q != q) ||
