#include "effects/native/bessel4lvmixeqeffect.h"
#include "util/math.h"

// static
QString Bessel4LVMixEQEffect::getId() {
    return "org.mixxx.effects.bessel4lvmixeq";
}

// static
EffectManifest Bessel4LVMixEQEffect::getManifest() {
    EffectManifest manifest;
    manifest.setId(getId());
    manifest.setName(QObject::tr("Bessel4 LV-Mix EQ"));
    manifest.setAuthor("The Mixxx Team");
    manifest.setVersion("1.0");
    manifest.setDescription(QObject::tr(
        "A Bessel 4th order filter equalizer with Lipshitz and Vanderkooy mix (bit perfect unity, roll-off -24 db/Oct). "
        "To adjust frequency shelves see the Equalizer preferences."));
<<<<<<< HEAD
    manifest.setIsMixingEQ(true); 
=======
    manifest.setEffectRampsFromDry(true);
>>>>>>> e477df5d

    EffectManifestParameter* low = manifest.addParameter();
    low->setId("low");
    low->setName(QObject::tr("Low"));
    low->setDescription(QObject::tr("Gain for Low Filter"));
    low->setControlHint(EffectManifestParameter::CONTROL_KNOB_LOGARITHMIC);
    low->setValueHint(EffectManifestParameter::VALUE_FLOAT);
    low->setSemanticHint(EffectManifestParameter::SEMANTIC_UNKNOWN);
    low->setUnitsHint(EffectManifestParameter::UNITS_UNKNOWN);
    low->setNeutralPointOnScale(0.5);
    low->setDefault(1.0);
    low->setMinimum(0);
    low->setMaximum(4.0);

    EffectManifestParameter* mid = manifest.addParameter();
    mid->setId("mid");
    mid->setName(QObject::tr("Mid"));
    mid->setDescription(QObject::tr("Gain for Band Filter"));
    mid->setControlHint(EffectManifestParameter::CONTROL_KNOB_LOGARITHMIC);
    mid->setValueHint(EffectManifestParameter::VALUE_FLOAT);
    mid->setSemanticHint(EffectManifestParameter::SEMANTIC_UNKNOWN);
    mid->setUnitsHint(EffectManifestParameter::UNITS_UNKNOWN);
    mid->setNeutralPointOnScale(0.5);
    mid->setDefault(1.0);
    mid->setMinimum(0);
    mid->setMaximum(4.0);

    EffectManifestParameter* high = manifest.addParameter();
    high->setId("high");
    high->setName(QObject::tr("High"));
    high->setDescription(QObject::tr("Gain for High Filter"));
    high->setControlHint(EffectManifestParameter::CONTROL_KNOB_LOGARITHMIC);
    high->setValueHint(EffectManifestParameter::VALUE_FLOAT);
    high->setSemanticHint(EffectManifestParameter::SEMANTIC_UNKNOWN);
    high->setUnitsHint(EffectManifestParameter::UNITS_UNKNOWN);
    high->setNeutralPointOnScale(0.5);
    high->setDefault(1.0);
    high->setMinimum(0);
    high->setMaximum(4.0);

    return manifest;
}

Bessel4LVMixEQEffect::Bessel4LVMixEQEffect(EngineEffect* pEffect,
                                           const EffectManifest& manifest)
        : m_pPotLow(pEffect->getParameterById("low")),
          m_pPotMid(pEffect->getParameterById("mid")),
          m_pPotHigh(pEffect->getParameterById("high")) {
    Q_UNUSED(manifest);
    m_pLoFreqCorner = new ControlObjectSlave("[Mixer Profile]", "LoEQFrequency");
    m_pHiFreqCorner = new ControlObjectSlave("[Mixer Profile]", "HiEQFrequency");
}

Bessel4LVMixEQEffect::~Bessel4LVMixEQEffect() {
    delete m_pLoFreqCorner;
    delete m_pHiFreqCorner;
}

void Bessel4LVMixEQEffect::processGroup(const QString& group,
                                        Bessel4LVMixEQEffectGroupState* pState,
                                        const CSAMPLE* pInput, CSAMPLE* pOutput,
                                        const unsigned int numSamples,
                                        const unsigned int sampleRate,
                                        const EffectProcessor::EnableState enableState,
                                        const GroupFeatureState& groupFeatures) {
    Q_UNUSED(group);
    Q_UNUSED(groupFeatures);

    double fLow;
    double fMid;
    double fHigh;
    if (enableState == EffectProcessor::DISABLING) {
        // Ramp to dry, when disabling, this will ramp from dry when enabling as well
        fLow = 1.0;
        fMid = 1.0;
        fHigh = 1.0;
    } else {
        fLow = m_pPotLow->value().toDouble();
        fMid = m_pPotMid->value().toDouble();
        fHigh = m_pPotHigh->value().toDouble();
    }

    if (pState->m_oldSampleRate != sampleRate ||
            (pState->m_loFreq != m_pLoFreqCorner->get()) ||
            (pState->m_hiFreq != m_pHiFreqCorner->get())) {
        pState->m_loFreq = m_pLoFreqCorner->get();
        pState->m_hiFreq = m_pHiFreqCorner->get();
        pState->m_oldSampleRate = sampleRate;
        pState->setFilters(sampleRate, pState->m_loFreq, pState->m_hiFreq);
    }

    // Since a Bessel Low pass Filter has a constant group delay in the pass band,
    // we can subtract or add the filtered signal to the dry signal if we compensate this delay
    // The dry signal represents the high gain
    // Then the higher low pass is added and at least the lower low pass result.
    fLow = fLow - fMid;
    fMid = fMid - fHigh;

    if (fHigh || pState->old_high) {
        pState->m_delay3->process(pInput, pState->m_pHighBuf, numSamples);
    } else {
        pState->m_delay3->pauseFilter();
    }

    if (fMid || pState->old_mid) {
        pState->m_delay2->process(pInput, pState->m_pBandBuf, numSamples);
        pState->m_low2->process(pState->m_pBandBuf, pState->m_pBandBuf, numSamples);
    } else {
        pState->m_delay2->pauseFilter();
        pState->m_low2->pauseFilter();
    }

    if (fLow || pState->old_low) {
        pState->m_low1->process(pInput, pState->m_pLowBuf, numSamples);
    } else {
        pState->m_low1->pauseFilter();
    }

    // Test code for comparing streams as two stereo channels
    //for (unsigned int i = 0; i < numSamples; i +=2) {
    //    pOutput[i] = pState->m_pLowBuf[i];
    //    pOutput[i + 1] = pState->m_pBandBuf[i];
    //}

    if (fLow != pState->old_low ||
            fMid != pState->old_mid ||
            fHigh != pState->old_high) {
        SampleUtil::copy3WithRampingGain(pOutput,
                pState->m_pLowBuf, pState->old_low, fLow,
                pState->m_pBandBuf, pState->old_mid, fMid,
                pState->m_pHighBuf, pState->old_high, fHigh,
                numSamples);
    } else {
        SampleUtil::copy3WithGain(pOutput,
                pState->m_pLowBuf, fLow,
                pState->m_pBandBuf, fMid,
                pState->m_pHighBuf, fHigh,
                numSamples);
    }

    pState->old_low = fLow;
    pState->old_mid = fMid;
    pState->old_high = fHigh;

    if (enableState == EffectProcessor::DISABLING) {
        pState->m_delay3->pauseFilter();
        pState->m_low2->pauseFilter();
        pState->m_low1->pauseFilter();
    }
}<|MERGE_RESOLUTION|>--- conflicted
+++ resolved
@@ -16,11 +16,8 @@
     manifest.setDescription(QObject::tr(
         "A Bessel 4th order filter equalizer with Lipshitz and Vanderkooy mix (bit perfect unity, roll-off -24 db/Oct). "
         "To adjust frequency shelves see the Equalizer preferences."));
-<<<<<<< HEAD
     manifest.setIsMixingEQ(true); 
-=======
     manifest.setEffectRampsFromDry(true);
->>>>>>> e477df5d
 
     EffectManifestParameter* low = manifest.addParameter();
     low->setId("low");
