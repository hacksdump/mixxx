--- conflicted
+++ resolved
@@ -14,78 +14,6 @@
           m_bAddedToEngine(false) {
     // qDebug() << debugString() << "Constructing new EffectParameter from EffectManifestParameter:"
     //          << m_parameter.id();
-<<<<<<< HEAD
-    switch (m_parameter.valueHint()) {
-        case EffectManifestParameter::VALUE_BOOLEAN:
-            // Minimum and maximum are undefined for a boolean.
-            m_minimum = QVariant();
-            m_maximum = QVariant();
-            if (m_parameter.hasDefault() && m_parameter.getDefault().canConvert<bool>()) {
-                m_default = m_parameter.getDefault();
-            } else {
-                // Default to false if no default is given.
-                m_default = QVariant(false);
-            }
-            m_value = m_default;
-            break;
-        case EffectManifestParameter::VALUE_INTEGRAL:
-            m_minimum = m_parameter.hasMinimum() && m_parameter.getMinimum().canConvert<int>() ?
-                    m_parameter.getMinimum() : QVariant(0);
-            m_maximum = m_parameter.hasMaximum() && m_parameter.getMaximum().canConvert<int>() ?
-                    m_parameter.getMaximum() : QVariant(1);
-
-            // Sanity check the maximum and minimum
-            if (clampRanges()) {
-                qWarning() << debugString() << "WARNING: Parameter maximum is less than the minimum.";
-            }
-
-            // If the parameter specifies a default, set that. Otherwise use the minimum
-            // value.
-            if (m_parameter.hasDefault() && m_parameter.getDefault().canConvert<int>()) {
-                m_default = m_parameter.getDefault();
-                if (m_default.toInt() < m_minimum.toInt() || m_default.toInt() > m_maximum.toInt()) {
-                    qWarning() << debugString() << "WARNING: Parameter default is outside of minimum/maximum range.";
-                    m_default = m_minimum;
-                }
-            } else {
-                m_default = m_minimum;
-            }
-
-            // Finally, set the value to the default.
-            m_value = m_default;
-            break;
-        case EffectManifestParameter::VALUE_UNKNOWN: // Treat unknown like float
-        case EffectManifestParameter::VALUE_FLOAT:
-            m_minimum = m_parameter.hasMinimum() && m_parameter.getMinimum().canConvert<double>() ?
-                    m_parameter.getMinimum() : QVariant(0.0f);
-            m_maximum = m_parameter.hasMaximum() && m_parameter.getMinimum().canConvert<double>() ?
-                    m_parameter.getMaximum() : QVariant(1.0f);
-            // Sanity check the maximum and minimum
-            if (m_minimum.toDouble() > m_maximum.toDouble()) {
-                qWarning() << debugString() << "WARNING: Parameter maximum is less than the minimum.";
-                m_maximum = m_minimum;
-            }
-
-            // If the parameter specifies a default, set that. Otherwise use the minimum
-            // value.
-            if (m_parameter.hasDefault() && m_parameter.getDefault().canConvert<double>()) {
-                m_default = m_parameter.getDefault();
-                if (m_default.toDouble() < m_minimum.toDouble() || m_default.toDouble() > m_maximum.toDouble()) {
-                    qWarning() << debugString() << "WARNING: Parameter default is outside of minimum/maximum range.";
-                    m_default = m_minimum;
-                }
-            } else {
-                m_default = m_minimum;
-            }
-
-            // Finally, set the value to the default.
-            m_value = m_default;
-            break;
-        default:
-            qWarning() << debugString() << "ERROR: Unhandled valueHint";
-            break;
-    }
-=======
      m_minimum = m_parameter.getMinimum();
      m_maximum = m_parameter.getMaximum();
      // Sanity check the maximum and minimum
@@ -104,7 +32,6 @@
 
      // Finally, set the value to the default.
      m_value = m_default;
->>>>>>> 6fdb988e
 }
 
 EffectParameter::~EffectParameter() {
