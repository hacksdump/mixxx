--- conflicted
+++ resolved
@@ -332,25 +332,13 @@
         return false;
     }
 
-<<<<<<< HEAD
-    EffectChainPointer pChain = pChainSlot->getEffectChain();
-    if (pChain.isNull()) {
-        pChain = makeEmptyChain();
-        pChainSlot->loadEffectChain(pChain);
-        // TODO(rryan): remove.
-        foreach (const ChannelHandleAndGroup& handle_group,
-                 m_pEffectChainManager->registeredInputChannels()) {
-            if (handle_group.name() == groupName) {
-                pChain->enableForChannel(handle_group);
-            }
-=======
+
     EffectChainPointer pChain = pChainSlot->getAndEnsureEffectChain(m_pEffectsManager);
     // TODO(rryan): remove.
     foreach (const ChannelHandleAndGroup& handle_group,
-             m_pEffectChainManager->registeredChannels()) {
+             m_pEffectChainManager->registeredInputChannels()) {
         if (handle_group.name() == groupName) {
             pChain->enableForChannel(handle_group);
->>>>>>> 1b27e0eb
         }
     }
     pChain->setMix(1.0);
@@ -381,25 +369,12 @@
         return false;
     }
 
-<<<<<<< HEAD
-    EffectChainPointer pChain = pChainSlot->getEffectChain();
-    if (pChain.isNull()) {
-        pChain = makeEmptyChain();
-        pChainSlot->loadEffectChain(pChain);
-        // TODO(rryan): remove.
-        foreach (const ChannelHandleAndGroup& handle_group,
-                 m_pEffectChainManager->registeredInputChannels()) {
-            if (handle_group.name() == groupName) {
-                pChain->enableForChannel(handle_group);
-            }
-=======
     EffectChainPointer pChain = pChainSlot->getAndEnsureEffectChain(m_pEffectsManager);
     // TODO(rryan): remove.
     foreach (const ChannelHandleAndGroup& handle_group,
-             m_pEffectChainManager->registeredChannels()) {
+             m_pEffectChainManager->registeredInputChannels()) {
         if (handle_group.name() == groupName) {
             pChain->enableForChannel(handle_group);
->>>>>>> 1b27e0eb
         }
     }
     pChain->setMix(1.0);
