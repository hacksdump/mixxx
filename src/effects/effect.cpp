#include <QtDebug>

#include "effects/effect.h"
#include "effects/effectprocessor.h"
#include "effects/effectsmanager.h"
#include "effects/effectxmlelements.h"
#include "engine/effects/engineeffectchain.h"
#include "engine/effects/engineeffect.h"
#include "util/xml.h"

Effect::Effect(EffectsManager* pEffectsManager,
               EffectManifestPointer pManifest,
               EffectInstantiatorPointer pInstantiator)
        : QObject(), // no parent
          m_pEffectsManager(pEffectsManager),
          m_pManifest(pManifest),
          m_pInstantiator(pInstantiator),
          m_pEngineEffect(NULL),
          m_bAddedToEngine(false),
          m_bEnabled(false) {
    for (const auto& pManifestParameter: m_pManifest->parameters()) {
        EffectParameter* pParameter = new EffectParameter(
                this, pEffectsManager, m_parameters.size(), pManifestParameter);
        m_parameters.append(pParameter);
        if (m_parametersById.contains(pParameter->id())) {
            qWarning() << debugString() << "WARNING: Loaded EffectManifest that had parameters with duplicate IDs. Dropping one of them.";
        }
        m_parametersById[pParameter->id()] = pParameter;
    }
    //qDebug() << debugString() << "created" << this;
}

Effect::~Effect() {
    //qDebug() << debugString() << "destroyed" << this;
    m_parametersById.clear();
    for (int i = 0; i < m_parameters.size(); ++i) {
        EffectParameter* pParameter = m_parameters.at(i);
        m_parameters[i] = NULL;
        delete pParameter;
    }
}

EffectState* Effect::createState(const mixxx::EngineParameters& bufferParameters) {
    return m_pEngineEffect->createState(bufferParameters);
}

void Effect::addToEngine(EngineEffectChain* pChain, int iIndex,
                         const QSet<ChannelHandleAndGroup>& activeInputChannels) {
    VERIFY_OR_DEBUG_ASSERT(pChain) {
        return;
    }
<<<<<<< HEAD
    m_pEngineEffect = new EngineEffect(m_pManifest,
            m_pEffectsManager->registeredChannels(),
=======
    VERIFY_OR_DEBUG_ASSERT(m_pEngineEffect == nullptr) {
        return;
    }
    VERIFY_OR_DEBUG_ASSERT(!m_bAddedToEngine) {
        return;
    }

    m_pEngineEffect = new EngineEffect(m_manifest,
            activeInputChannels,
            m_pEffectsManager,
>>>>>>> 947694bc
            m_pInstantiator);

    EffectsRequest* request = new EffectsRequest();
    request->type = EffectsRequest::ADD_EFFECT_TO_CHAIN;
    request->pTargetChain = pChain;
    request->AddEffectToChain.pEffect = m_pEngineEffect;
    request->AddEffectToChain.iIndex = iIndex;
    m_pEffectsManager->writeRequest(request);

    m_bAddedToEngine = true;
}

void Effect::removeFromEngine(EngineEffectChain* pChain, int iIndex) {
    VERIFY_OR_DEBUG_ASSERT(pChain) {
        return;
    }
    VERIFY_OR_DEBUG_ASSERT(m_pEngineEffect != nullptr) {
        return;
    }
    VERIFY_OR_DEBUG_ASSERT(m_bAddedToEngine) {
        return;
    }

    EffectsRequest* request = new EffectsRequest();
    request->type = EffectsRequest::REMOVE_EFFECT_FROM_CHAIN;
    request->pTargetChain = pChain;
    request->RemoveEffectFromChain.pEffect = m_pEngineEffect;
    request->RemoveEffectFromChain.iIndex = iIndex;
    m_pEffectsManager->writeRequest(request);
    m_pEngineEffect = NULL;

    m_bAddedToEngine = false;
}

void Effect::updateEngineState() {
    if (!m_pEngineEffect) {
        return;
    }
    sendParameterUpdate();
    foreach (EffectParameter* pParameter, m_parameters) {
        pParameter->updateEngineState();
    }
}

EngineEffect* Effect::getEngineEffect() {
    return m_pEngineEffect;
}

EffectManifestPointer Effect::getManifest() const {
    return m_pManifest;
}

void Effect::setEnabled(bool enabled) {
    if (enabled != m_bEnabled) {
        m_bEnabled = enabled;
        updateEngineState();
        emit(enabledChanged(m_bEnabled));
    }
}

bool Effect::enabled() const {
    return m_bEnabled;
}

void Effect::sendParameterUpdate() {
    if (!m_pEngineEffect) {
        return;
    }
    EffectsRequest* pRequest = new EffectsRequest();
    pRequest->type = EffectsRequest::SET_EFFECT_PARAMETERS;
    pRequest->pTargetEffect = m_pEngineEffect;
    pRequest->SetEffectParameters.enabled = m_bEnabled;
    m_pEffectsManager->writeRequest(pRequest);
}

unsigned int Effect::numKnobParameters() const {
    unsigned int num = 0;
    foreach(const EffectParameter* parameter, m_parameters) {
        if (parameter->manifest()->controlHint() !=
                EffectManifestParameter::ControlHint::TOGGLE_STEPPING) {
            ++num;
        }
    }
    return num;
}

unsigned int Effect::numButtonParameters() const {
    unsigned int num = 0;
    foreach(const EffectParameter* parameter, m_parameters) {
        if (parameter->manifest()->controlHint() ==
                EffectManifestParameter::ControlHint::TOGGLE_STEPPING) {
            ++num;
        }
    }
    return num;
}

EffectParameter* Effect::getParameterById(const QString& id) const {
    EffectParameter* pParameter = m_parametersById.value(id, NULL);
    if (pParameter == NULL) {
        qWarning() << debugString() << "getParameterById"
                   << "WARNING: parameter for id does not exist:" << id;
    }
    return pParameter;
}

// static
bool Effect::isButtonParameter(EffectParameter* parameter) {
    return  parameter->manifest()->controlHint() ==
            EffectManifestParameter::ControlHint::TOGGLE_STEPPING;
}

// static
bool Effect::isKnobParameter(EffectParameter* parameter) {
    return !isButtonParameter(parameter);
}

EffectParameter* Effect::getFilteredParameterForSlot(ParameterFilterFnc filterFnc,
                                                     unsigned int slotNumber) {
    // It's normal to ask for a parameter that doesn't exist. Callers must check
    // for NULL.
    unsigned int num = 0;
    for (const auto& parameter: m_parameters) {
        if (parameter->manifest()->showInParameterSlot() && filterFnc(parameter)) {
            if(num == slotNumber) {
                return parameter;
            }
            ++num;
        }
    }
    return NULL;
}

EffectParameter* Effect::getKnobParameterForSlot(unsigned int slotNumber) {
    return getFilteredParameterForSlot(isKnobParameter, slotNumber);
}

EffectParameter* Effect::getButtonParameterForSlot(unsigned int slotNumber) {
    return getFilteredParameterForSlot(isButtonParameter, slotNumber);
}

// static
EffectPointer Effect::createFromXml(EffectsManager* pEffectsManager,
                              const QDomElement& element) {
    // Empty <Effect/> elements are used to preserve chain order
    // when there are empty slots at the beginning of the chain.
    if (!element.hasChildNodes()) {
        return EffectPointer();
    }
    QString effectId = XmlParse::selectNodeQString(element, EffectXml::EffectId);
    EffectPointer pEffect = pEffectsManager->instantiateEffect(effectId);
    return pEffect;
}

double Effect::getMetaknobDefault() {
    return m_manifest.metaknobDefault();
}<|MERGE_RESOLUTION|>--- conflicted
+++ resolved
@@ -49,21 +49,16 @@
     VERIFY_OR_DEBUG_ASSERT(pChain) {
         return;
     }
-<<<<<<< HEAD
+    VERIFY_OR_DEBUG_ASSERT(m_pEngineEffect == nullptr) {
+        return;
+    }
+    VERIFY_OR_DEBUG_ASSERT(!m_bAddedToEngine) {
+        return;
+    }
+
     m_pEngineEffect = new EngineEffect(m_pManifest,
-            m_pEffectsManager->registeredChannels(),
-=======
-    VERIFY_OR_DEBUG_ASSERT(m_pEngineEffect == nullptr) {
-        return;
-    }
-    VERIFY_OR_DEBUG_ASSERT(!m_bAddedToEngine) {
-        return;
-    }
-
-    m_pEngineEffect = new EngineEffect(m_manifest,
             activeInputChannels,
             m_pEffectsManager,
->>>>>>> 947694bc
             m_pInstantiator);
 
     EffectsRequest* request = new EffectsRequest();
@@ -219,5 +214,5 @@
 }
 
 double Effect::getMetaknobDefault() {
-    return m_manifest.metaknobDefault();
+    return m_pManifest->metaknobDefault();
 }