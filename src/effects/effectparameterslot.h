#ifndef EFFECTPARAMETERSLOT_H
#define EFFECTPARAMETERSLOT_H

#include <QObject>
#include <QVariant>
#include <QString>

#include "util.h"
#include "controlobject.h"
#include "effects/effect.h"
#include "effects/effectparameterslotbase.h"

class ControlObject;
class ControlPushButton;
class ControlEffectKnob;
class SoftTakeover;

class EffectParameterSlot;
typedef QSharedPointer<EffectParameterSlot> EffectParameterSlotPointer;

class EffectParameterSlot : public EffectParameterSlotBase {
    Q_OBJECT
  public:
    EffectParameterSlot(const unsigned int iRackNumber,
                        const unsigned int iChainNumber,
                        const unsigned int iSlotNumber,
                        const unsigned int iParameterSlotNumber);
    virtual ~EffectParameterSlot();

    static QString formatItemPrefix(const unsigned int iParameterSlotNumber) {
        return QString("parameter%1").arg(iParameterSlotNumber + 1);
    }

    // Load the parameter of the given effect into this EffectParameterSlot
    void loadEffect(EffectPointer pEffect);

    double getValueParameter() const;

    void onChainParameterChanged(double parameter);

    // Syncs the Super button with the parameter, that the following
    // super button change will be passed to the effect parameter
    // used during test
    void syncSofttakeover();

  private slots:
    // Solely for handling control changes
<<<<<<< HEAD
    void slotParameterValueChanged(QVariant value);
    void slotValueChanged(double v);
    void slotLinkTypeChanging(double v);
=======
    void slotParameterValueChanged(double value);
    void slotLinkTypeChanged(double v);
>>>>>>> a4121f16
    void slotLinkInverseChanged(double v);

  private:
    QString debugString() const {
        return QString("EffectParameterSlot(%1,%2)").arg(m_group).arg(m_iParameterSlotNumber);
    }

    // Clear the currently loaded effect
    void clear();

    SoftTakeover* m_pSoftTakeover;

    // Control exposed to the rest of Mixxx
    ControlEffectKnob* m_pControlValue;
    ControlPushButton* m_pControlLinkType;
    ControlPushButton* m_pControlLinkInverse;

    DISALLOW_COPY_AND_ASSIGN(EffectParameterSlot);
};

#endif /* EFFECTPARAMETERSLOT_H */<|MERGE_RESOLUTION|>--- conflicted
+++ resolved
@@ -45,14 +45,9 @@
 
   private slots:
     // Solely for handling control changes
-<<<<<<< HEAD
-    void slotParameterValueChanged(QVariant value);
+    void slotParameterValueChanged(double value);
     void slotValueChanged(double v);
     void slotLinkTypeChanging(double v);
-=======
-    void slotParameterValueChanged(double value);
-    void slotLinkTypeChanged(double v);
->>>>>>> a4121f16
     void slotLinkInverseChanged(double v);
 
   private:
