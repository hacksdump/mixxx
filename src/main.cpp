/***************************************************************************
                          main.cpp  -  description
                             -------------------
    begin                : Mon Feb 18 09:48:17 CET 2002
    copyright            : (C) 2002 by Tue and Ken Haste Andersen
    email                :
***************************************************************************/

/***************************************************************************
*                                                                         *
*   This program is free software; you can redistribute it and/or modify  *
*   it under the terms of the GNU General Public License as published by  *
*   the Free Software Foundation; either version 2 of the License, or     *
*   (at your option) any later version.                                   *
*                                                                         *
***************************************************************************/

#include <QThread>
#include <QDir>
#include <QtDebug>
#include <qapplication.h>
#include <qfont.h>
#include <qstring.h>
#include <qtextcodec.h>
#include <qtranslator.h>
#include <qmessagebox.h>
#include <qiodevice.h>
#include <qfile.h>
#include <qstringlist.h>
#include <stdio.h>
#include <math.h>
#include "mixxx.h"
#include "soundsourceproxy.h"
#include "qpixmap.h"
#include "qsplashscreen.h"
#include "errordialoghandler.h"
#include "util/version.h"

<<<<<<< HEAD
=======
#ifdef __FFMPEGFILE__
extern "C" {
#include <libavcodec/avcodec.h>
#include <libavformat/avformat.h>
}
#endif

#ifdef __LADSPA__
#include <ladspa/ladspaloader.h>
#endif

>>>>>>> 171f9848
#ifdef __WINDOWS__
#ifdef DEBUGCONSOLE
#include <io.h> // Debug Console
#include <windows.h>

void InitDebugConsole() { // Open a Debug Console so we can printf
    int fd;
    FILE *fp;

    FreeConsole();
    if (AllocConsole()) {
        SetConsoleTitleA("Mixxx Debug Messages");

        fd = _open_osfhandle((long) GetStdHandle(STD_OUTPUT_HANDLE), 0);
        fp = _fdopen(fd, "w");

        *stdout = *fp;
        setvbuf(stdout, NULL, _IONBF, 0);

        fd = _open_osfhandle((long) GetStdHandle(STD_ERROR_HANDLE), 0);
        fp = _fdopen(fd, "w");

        *stderr = *fp;
        setvbuf(stderr, NULL, _IONBF, 0);
    }
}
#endif // DEBUGCONSOLE
#endif // __WINDOWS__

QStringList plugin_paths; //yes this is global. sometimes global is good.

//void qInitImages_mixxx();

QFile Logfile; // global logfile variable
QMutex mutexLogfile;

/* Debug message handler which outputs to both a logfile and a
 * and prepends the thread the message came from too.
 */
void MessageHandler(QtMsgType type,
#if QT_VERSION < QT_VERSION_CHECK(5, 0, 0)
                    const char* input) {
#else
                    const QMessageLogContext&, const QString& input) {
#endif
    QMutexLocker locker(&mutexLogfile);
    QByteArray ba;
    QThread* thread = QThread::currentThread();
    if (thread) {
        ba = "[" + QThread::currentThread()->objectName().toLocal8Bit() + "]: ";
    } else {
        ba = "[?]: ";
    }
#if QT_VERSION < QT_VERSION_CHECK(5, 0, 0)
    ba += input;
#else
    ba += input.toLocal8Bit();
#endif
    ba += "\n";

    if (!Logfile.isOpen()) {
        // This Must be done in the Message Handler itself, to guarantee that the
        // QApplication is initialized
        QString logFileName = CmdlineArgs::Instance().getSettingsPath() + "/mixxx.log";

        // XXX will there ever be a case that we can't write to our current
        // working directory?
        Logfile.setFileName(logFileName);
        Logfile.open(QIODevice::WriteOnly | QIODevice::Text);
    }

    switch (type) {
    case QtDebugMsg:
#ifdef __WINDOWS__  //wtf? -kousu 2/2009
        if (strstr(input, "doneCurrent")) {
            break;
        }
#endif
        fprintf(stderr, "Debug %s", ba.constData());
        Logfile.write("Debug ");
        Logfile.write(ba);
        break;
    case QtWarningMsg:
        fprintf(stderr, "Warning %s", ba.constData());
        Logfile.write("Warning ");
        Logfile.write(ba);
        break;
    case QtCriticalMsg:
        fprintf(stderr, "Critical %s", ba.constData());
        Logfile.write("Critical ");
        Logfile.write(ba);
        break; //NOTREACHED
    case QtFatalMsg:
        fprintf(stderr, "Fatal %s", ba.constData());
        Logfile.write("Fatal ");
        Logfile.write(ba);
        break; //NOTREACHED
    default:
        fprintf(stderr, "Unknown %s", ba.constData());
        Logfile.write("Unknown ");
        Logfile.write(ba);
        break;
    }
    Logfile.flush();
}

int main(int argc, char * argv[])
{
    // Check if an instance of Mixxx is already running
    // See http://qt.nokia.com/products/appdev/add-on-products/catalog/4/Utilities/qtsingleapplication

    // These need to be set early on (not sure how early) in order to trigger
    // logic in the OS X appstore support patch from QTBUG-16549.
    QCoreApplication::setOrganizationDomain("mixxx.org");
    QCoreApplication::setOrganizationName("Mixxx");
    QCoreApplication::setApplicationName("Mixxx");
    QString mixxxVersion = Version::version();
    QByteArray mixxxVersionBA = mixxxVersion.toLocal8Bit();
    QCoreApplication::setApplicationVersion(mixxxVersion);

    // Construct a list of strings based on the command line arguments
    CmdlineArgs& args = CmdlineArgs::Instance();
    if (!args.Parse(argc, argv)) {
        fputs("Mixxx DJ Software v", stdout);
        fputs(mixxxVersionBA.constData(), stdout);
        fputs(" - Command line options", stdout);
        fputs(
                   "\n(These are case-sensitive.)\n\n\
    [FILE]                  Load the specified music file(s) at start-up.\n\
                            Each must be one of the following file types:\n\
                            ", stdout);

        QString fileExtensions = SoundSourceProxy::supportedFileExtensionsString();
        QByteArray fileExtensionsBA = QString(fileExtensions).toUtf8();
        fputs(fileExtensionsBA.constData(), stdout);
        fputs("\n\n", stdout);
        fputs("\
                            Each file you specify will be loaded into the\n\
                            next virtual deck.\n\
\n\
    --resourcePath PATH     Top-level directory where Mixxx should look\n\
                            for its resource files such as MIDI mappings,\n\
                            overriding the default installation location.\n\
\n\
    --pluginPath PATH       Top-level directory where Mixxx should look\n\
                            for sound source plugins in addition to default\n\
                            locations.\n\
\n\
    --settingsPath PATH     Top-level directory where Mixxx should look\n\
                            for settings. Default is:\n", stdout);
        fprintf(stdout, "\
                            %s\n", args.getSettingsPath().toLocal8Bit().data());
        fputs("\
\n\
    --controllerDebug       Causes Mixxx to display/log all of the controller\n\
                            data it receives and script functions it loads\n\
\n\
    --developer             Enables developer-mode. Includes extra log info,\n\
                            stats on performance, and a Developer tools menu.\n\
\n\
    --locale LOCALE         Use a custom locale for loading translations\n\
                            (e.g 'fr')\n\
\n\
    -f, --fullScreen        Starts Mixxx in full-screen mode\n\
\n\
    -h, --help              Display this help message and exit", stdout);

        fputs("\n\n(For more information, see http://mixxx.org/wiki/doku.php/command_line_options)\n",stdout);
        return(0);
    }

    //it seems like this code should be inline in MessageHandler() but for some reason having it there corrupts the messages sometimes -kousu 2/2009

#ifdef __WINDOWS__
  #ifdef DEBUGCONSOLE
    InitDebugConsole();
  #endif
#endif

#if QT_VERSION < QT_VERSION_CHECK(5, 0, 0)
    qInstallMsgHandler(MessageHandler);
#else
    qInstallMessageHandler(MessageHandler);
#endif

    // Other things depend on this name to enforce thread exclusivity,
    //  so if you change it here, change it also in:
    //      * ErrorDialogHandler::errorDialog()
    QThread::currentThread()->setObjectName("Main");
    QApplication a(argc, argv);

    // Support utf-8 for all translation strings. Not supported in Qt 5.
    // TODO(rryan): Is this needed when we switch to qt5? Some sources claim it
    // isn't.
#if QT_VERSION < QT_VERSION_CHECK(5, 0, 0)
    QTextCodec::setCodecForTr(QTextCodec::codecForName("UTF-8"));
#endif

    //Enumerate and load SoundSource plugins
    SoundSourceProxy::loadPlugins();

<<<<<<< HEAD
=======
#ifdef __FFMPEGFILE__
     av_register_all();
     avcodec_register_all();
#endif



>>>>>>> 171f9848
#ifdef __LADSPA__
    //LADSPALoader ladspaloader;
#endif

    // Check if one of the command line arguments is "--no-visuals"
//    bool bVisuals = true;
//    for (int i=0; i<argc; ++i)
//        if(QString("--no-visuals")==argv[i])
//            bVisuals = false;

#ifdef __APPLE__
     QDir dir(QApplication::applicationDirPath());
     // Set the search path for Qt plugins to be in the bundle's PlugIns
     // directory, but only if we think the mixxx binary is in a bundle.
     if (dir.path().contains(".app/")) {
         // If in a bundle, applicationDirPath() returns something formatted
         // like: .../Mixxx.app/Contents/MacOS
         dir.cdUp();
         dir.cd("PlugIns");
         qDebug() << "Setting Qt plugin search path to:" << dir.absolutePath();
         // asantoni: For some reason we need to do setLibraryPaths() and not
         // addLibraryPath(). The latter causes weird problems once the binary
         // is bundled (happened with 1.7.2 when Brian packaged it up).
         QApplication::setLibraryPaths(QStringList(dir.absolutePath()));
     }
#endif

    MixxxApp* mixxx = new MixxxApp(&a, args);

    //a.setMainWidget(mixxx);
    QObject::connect(&a, SIGNAL(lastWindowClosed()), &a, SLOT(quit()));

    int result = -1;

    if (!(ErrorDialogHandler::instance()->checkError())) {
        qDebug() << "Displaying mixxx";
        mixxx->show();

        qDebug() << "Running Mixxx";
        result = a.exec();
    }

    delete mixxx;

    qDebug() << "Mixxx shutdown complete with code" << result;

#if QT_VERSION < QT_VERSION_CHECK(5, 0, 0)
    qInstallMsgHandler(NULL);  // Reset to default.
#else
    qInstallMessageHandler(NULL);  // Reset to default.
#endif

    // Don't make any more output after this
    //    or mixxx.log will get clobbered!
    { // scope
        QMutexLocker locker(&mutexLogfile);
        if(Logfile.isOpen()) {
            Logfile.close();
        }
    }

    //delete plugin_paths;
    return result;
}<|MERGE_RESOLUTION|>--- conflicted
+++ resolved
@@ -36,8 +36,6 @@
 #include "errordialoghandler.h"
 #include "util/version.h"
 
-<<<<<<< HEAD
-=======
 #ifdef __FFMPEGFILE__
 extern "C" {
 #include <libavcodec/avcodec.h>
@@ -45,11 +43,6 @@
 }
 #endif
 
-#ifdef __LADSPA__
-#include <ladspa/ladspaloader.h>
-#endif
-
->>>>>>> 171f9848
 #ifdef __WINDOWS__
 #ifdef DEBUGCONSOLE
 #include <io.h> // Debug Console
@@ -251,21 +244,12 @@
     //Enumerate and load SoundSource plugins
     SoundSourceProxy::loadPlugins();
 
-<<<<<<< HEAD
-=======
 #ifdef __FFMPEGFILE__
      av_register_all();
      avcodec_register_all();
 #endif
 
-
-
->>>>>>> 171f9848
-#ifdef __LADSPA__
-    //LADSPALoader ladspaloader;
-#endif
-
-    // Check if one of the command line arguments is "--no-visuals"
+     // Check if one of the command line arguments is "--no-visuals"
 //    bool bVisuals = true;
 //    for (int i=0; i<argc; ++i)
 //        if(QString("--no-visuals")==argv[i])
