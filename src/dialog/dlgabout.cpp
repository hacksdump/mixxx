#include "dialog/dlgabout.h"
#include "util/version.h"
#include <QFile>

DlgAbout::DlgAbout(QWidget* parent) : QDialog(parent), Ui::DlgAboutDlg() {
    setupUi(this);

    QString mixxxVersion = Version::version();
    QString buildBranch = Version::developmentBranch();
    QString buildRevision = Version::developmentRevision();

    QStringList version;
    version.append(mixxxVersion);

    if (!buildBranch.isEmpty() || !buildRevision.isEmpty()) {
        QStringList buildInfo;
        buildInfo.append("build");
        if (!buildBranch.isEmpty()) {
            buildInfo.append(buildBranch);
        }
        if (!buildRevision.isEmpty()) {
            buildInfo.append(QString("r%1").arg(buildRevision));
        }
        version.append(QString("(%1)").arg(buildInfo.join(" ")));
    }
    version_label->setText(version.join(" "));

    QFile licenseFile(":/LICENSE");
    if (!licenseFile.open(QIODevice::ReadOnly)) {
        qWarning() << "LICENSE file not found";
    } else {
        licenseText->setPlainText(licenseFile.readAll());
    }

    QString s_devTeam = tr("Mixxx %1 Development Team").arg(mixxxVersion);
    QString s_contributions = tr("With contributions from:");
    QString s_specialThanks = tr("And special thanks to:");
    QString s_pastDevs = tr("Past Developers");
    QString s_pastContribs = tr("Past Contributors");

    QStringList thisReleaseDevelopers;
    thisReleaseDevelopers
            << "RJ Skerry-Ryan"
            << "Owen Williams"
            << "Sean Pappalardo"
            << "Daniel Sch&uuml;rmann"
            << "S. Brandt"
            << "Nicu Badescu"
            << "Uwe Klotz"
            << "Be"
            << "S&eacute;bastien Blaisot"
            << "ronso0"
            << "Jan Holthuis";

    // This list should contains all contributors committed
    // code to the Mixxx core within the past two years.
    // New Contributors are added at the end.
    QStringList recentContributors;
    recentContributors
            << "Tuukka Pasanen"
            << "Nino MP"
            << "Nico Schl&ouml;mer"
            << "Ferran Pujol Camins"
            << "Joan Marc&egrave; i Igual"
            << "Josep Maria Antol&iacute;n Segura"
            << "Daniel Poelzleithner"
<<<<<<< HEAD
=======
            << "St&eacute;phane Lepin"
            << "Artyom Lyan"
            << "Johan Lasperas"
            << "Olaf Hering"
>>>>>>> 9f706d2f
            << "Stefan Weber"
            << "Kshitij Gupta"
            << "Matthew Nicholson"
            << "Jamie Gifford"
            << "luzpaz"
            << "Sebastian Reu&szlig;e"
            << "Pawe&#322; Goli&#324;ski"
            << "beenisss"
            << "Bernd Binder"
            << "Pradyuman"
            << "Nikolaus Einhauser"
            << "Nik Martin"
            << "Kerrick Staley"
            << "Raphael Graf"
            << "Nik Martin"
            << "YunQiang Su"
            << "Sebastian Hasler"
            << "Philip Gottschling"
            << "Melissa"
            << "Ned Haughton"
            << "Adam Szmigin"
            << "Cristiano Lacerda"
            << "Sergey Ukolov"
            << "Ketan Lambat"
            << "Evan Dekker"
            << "Edward Kigwana"
            << "Simon Harst"
            << "Harshit Maurya";

    QStringList specialThanks;
    specialThanks
            << "Mark Hills"
            << "Oscillicious"
            << "Vestax"
            << "Stanton"
            << "Hercules"
            << "EKS"
            << "Echo Digital Audio"
            << "JP Disco"
            << "Google Summer of Code"
            << "Adam Bellinson"
            << "Alexandre Bancel"
            << "Melanie Thielker"
            << "Julien Rosener"
            << "Pau Arum&iacute;"
            << "David Garcia"
            << "Seb Ruiz"
            << "Joseph Mattiello";

    QStringList pastDevelopers;
    pastDevelopers
            << "Tue Haste Andersen"
            << "Ken Haste Andersen"
            << "Cedric Gestes"
            << "John Sully"
            << "Torben Hohn"
            << "Peter Chang"
            << "Micah Lee"
            << "Ben Wheeler"
            << "Wesley Stessens"
            << "Nathan Prado"
            << "Zach Elko"
            << "Tom Care"
            << "Pawel Bartkiewicz"
            << "Nick Guenther"
            << "Adam Davison"
            << "Garth Dahlstrom"
            << "Albert Santoni"
            << "Phillip Whelan"
            << "Tobias Rafreider"
            << "Bill Good"
            << "Vittorio Colao"
            << "Thomas Vincent"
            << "Ilkka Tuohela"
            << "Max Linke"
            << "Marcos Cardinot";

    QStringList pastContributors;
    pastContributors
            << "Ludek Hor&#225;cek"
            << "Svein Magne Bang"
            << "Kristoffer Jensen"
            << "Ingo Kossyk"
            << "Mads Holm"
            << "Lukas Zapletal"
            << "Jeremie Zimmermann"
            << "Gianluca Romanin"
            << "Tim Jackson"
            << "Stefan Langhammer"
            << "Frank Willascheck"
            << "Jeff Nelson"
            << "Kevin Schaper"
            << "Alex Markley"
            << "Oriol Puigb&oacute;"
            << "Ulrich Heske"
            << "James Hagerman"
            << "quil0m80"
            << "Martin Sakm&#225;r"
            << "Ilian Persson"
            << "Dave Jarvis"
            << "Thomas Baag"
            << "Karlis Kalnins"
            << "Amias Channer"
            << "Sacha Berger"
            << "James Evans"
            << "Martin Sakmar"
            << "Navaho Gunleg"
            << "Gavin Pryke"
            << "Michael Pujos"
            << "Claudio Bantaloukas"
            << "Pavol Rusnak"
            << "Bruno Buccolo"
            << "Ryan Baker"
            << "Andre Roth"
            << "Robin Sheat"
            << "Mark Glines"
            << "Mathieu Rene"
            << "Miko Kiiski"
            << "Brian Jackson"
            << "Andreas Pflug"
            << "Bas van Schaik"
            << "J&aacute;n Jockusch"
            << "Oliver St&ouml;neberg"
            << "Jan Jockusch"
            << "C. Stewart"
            << "Bill Egert"
            << "Zach Shutters"
            << "Owen Bullock"
            << "Graeme Mathieson"
            << "Sebastian Actist"
            << "Jussi Sainio"
            << "David Gnedt"
            << "Antonio Passamani"
            << "Guy Martin"
            << "Anders Gunnarsson"
            << "Mikko Jania"
            << "Juan Pedro Bol&iacute;var Puente"
            << "Linus Amvall"
            << "Irwin C&eacute;spedes B"
            << "Micz Flor"
            << "Daniel James"
            << "Mika Haulo"
            << "Tom Mast"
            << "Miko Kiiski"
            << "Vin&iacute;cius Dias dos Santos"
            << "Joe Colosimo"
            << "Shashank Kumar"
            << "Till Hofmann"
            << "Peter V&aacute;gner"
            << "Jens Nachtigall"
            << "Scott Ullrich"
            << "Jonas &Aring;dahl"
            << "Jonathan Costers"
            << "Maxime Bochon"
            << "Akash Shetye"
            << "Pascal Bleser"
            << "Florian Mahlknecht"
            << "Ben Clark"
            << "Tom Gascoigne"
            << "Aaron Mavrinac"
            << "Markus H&auml;rer"
            << "Scott Stewart"
            << "Nimatek"
            << "Matthew Mikolay"
            << "Thanasis Liappis"
            << "Daniel Lindenfelser"
            << "Andrey Smelov"
            << "Alban Bedel"
            << "Steven Boswell"
            << "Jo&atilde;o Reys Santos"
            << "Carl Pillot"
            << "Vedant Agarwala"
            << "Nazar Gerasymchuk"
            << "Federico Briata"
            << "Leo Combes"
            << "Florian Kiekh&auml;fer"
            << "Michael Sawyer"
            << "Quentin Faidide"
            << "Peter G. Marczis"
            << "Khyrul Bashar"
            << "Johannes Obermayr"
            << "Kevin Lee"
            << "Evan Radkoff"
            << "Lee Matos"
            << "Ryan Kramer"
            << "Zak Reynolds"
            << "Dennis Rohner"
            << "Juha Pitk&auml;nen"
            << "Varun Jewalikar"
            << "Dennis Wallace"
            << "Keith Salisbury"
            << "Irina Grosu"
            << "Callum Styan"
            << "Rahul Behl"
            << "Markus Baertschi"
            << "Don Dennis"
            << "Alexandru Jercaianu"
            << "Nils Goroll"
            << "Marco Angerer"
            << "Thorsten Munsch"
            << "Emile Vrijdags"
            << "St&eacute;phane Guillou"
            << "Russ Mannex"
            << "Brendan Austin"
            << "Lorenz Drescher"
            << "David Guglielmi"
            << "James Atwill"
            << "Alex Barker"
            << "Jean Claveau"
            << "Kevin Wern"
            << "Vladim&iacute;r Dudr"
            << "Neale Pickett"
            << "Chlo&eacute; Avrillon"
            << "Hendrik Reglin"
            << "Serge Ukolov"
            << "Patric Schmitz"
            << "Roland Schwarz"
            << "Jan Ypma"
            << "Andreas M&uuml;ller"
            << "Sam Cross"
            << "Joey Pabalinas"
            << "Stefan N&uuml;rnberger"
            << "Markus Kl&ouml;sges"
            << "Pavel Potocek"
            << "Timothy Rae"
            << "Leigh Scott"
            << "William Lemus"
            << "Nimit Bhardwaj"
            << "Pavel Sokolov"
            << "Devananda van der Veen"
            << "Tatsuyuki Ishi"
            << "Kilian Feess"
            << "Conner Phillips"
            << "Artyom Lyan"
            << "Johan Lasperas"
            << "Olaf Hering"
            << "Eduardo Acero"
            << "Thomas Jarosch";

    QString sectionTemplate = QString(
        "<p align=\"center\"><b>%1</b></p><p align=\"center\">%2</p>");
    QStringList sections;
    sections << sectionTemplate.arg(s_devTeam,
                                    thisReleaseDevelopers.join("<br>"))
             << sectionTemplate.arg(s_contributions,
                                    recentContributors.join("<br>"))
             << sectionTemplate.arg(s_pastDevs,
                                    pastDevelopers.join("<br>"))
             << sectionTemplate.arg(s_pastContribs,
                                    pastContributors.join("<br>"))
             << sectionTemplate.arg(s_specialThanks,
                                    specialThanks.join("<br>"));
    textBrowser->setHtml(sections.join(""));
}<|MERGE_RESOLUTION|>--- conflicted
+++ resolved
@@ -64,13 +64,7 @@
             << "Joan Marc&egrave; i Igual"
             << "Josep Maria Antol&iacute;n Segura"
             << "Daniel Poelzleithner"
-<<<<<<< HEAD
-=======
             << "St&eacute;phane Lepin"
-            << "Artyom Lyan"
-            << "Johan Lasperas"
-            << "Olaf Hering"
->>>>>>> 9f706d2f
             << "Stefan Weber"
             << "Kshitij Gupta"
             << "Matthew Nicholson"
