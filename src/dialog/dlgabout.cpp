#include "dialog/dlgabout.h"
#include "util/version.h"
#include <QFile>

DlgAbout::DlgAbout(QWidget* parent) : QDialog(parent), Ui::DlgAboutDlg() {
    setupUi(this);

    QString mixxxVersion = Version::version();
    QString buildBranch = Version::developmentBranch();
    QString buildRevision = Version::developmentRevision();

    QStringList version;
    version.append(mixxxVersion);

    if (!buildBranch.isEmpty() || !buildRevision.isEmpty()) {
        QStringList buildInfo;
        buildInfo.append("build");
        if (!buildBranch.isEmpty()) {
            buildInfo.append(buildBranch);
        }
        if (!buildRevision.isEmpty()) {
            buildInfo.append(QString("r%1").arg(buildRevision));
        }
        version.append(QString("(%1)").arg(buildInfo.join(" ")));
    }
    version_label->setText(version.join(" "));

    QFile licenseFile(":/LICENSE");
    if (!licenseFile.open(QIODevice::ReadOnly)) {
        qWarning() << "LICENSE file not found";
    } else {
        licenseText->setPlainText(licenseFile.readAll());
    }

    QString s_devTeam = tr("Mixxx %1 Development Team").arg(mixxxVersion);
    QString s_contributions = tr("With contributions from:");
    QString s_specialThanks = tr("And special thanks to:");
    QString s_pastDevs = tr("Past Developers");
    QString s_pastContribs = tr("Past Contributors");

    QStringList thisReleaseDevelopers;
    thisReleaseDevelopers
            << "RJ Skerry-Ryan"
            << "Owen Williams"
            << "Sean Pappalardo"
            << "Daniel Sch&uuml;rmann"
            << "S. Brandt"
            << "Nicu Badescu"
            << "Uwe Klotz"
            << "Be"
            << "S&eacute;bastien Blaisot";

    QStringList thisReleaseContributors;
    thisReleaseContributors
            << "Alex Barker"
            << "Stefan N&uuml;rnberger"
            << "Tuukka Pasanen"
            << "Jean Claveau"
            << "Nino MP"
            << "Kevin Wern"
            << "Nico Schl&ouml;mer"
            << "Ferran Pujol Camins"
            << "Markus Kl&ouml;sges"
            << "Vladim&iacute;r Dudr"
            << "Neale Pickett"
            << "Chlo&eacute; Avrillon"
            << "Hendrik Reglin"
            << "Pavel Potocek"
            << "Joan Marc&egrave; i Igual"
            << "Serge Ukolov"
            << "Patric Schmitz"
            << "Timothy Rae"
            << "Roland Schwarz"
            << "Jan Ypma"
            << "Leigh Scott"
            << "William Lemus"
            << "Andreas M&uuml;ller"
            << "Josep Maria Antol&iacute;n Segura"
            << "Sam Cross"
            << "Joey Pabalinas"
            << "Nimit Bhardwaj"
            << "Pavel Sokolov"
            << "Devananda van der Veen"
            << "Tatsuyuki Ishi"
            << "Kilian Feess"
            << "Conner Phillips"
            << "Daniel Poelzleithner"
            << "Artyom Lyan"
            << "Johan Lasperas"
            << "Olaf Hering"
            << "Stefan Weber"
            << "Eduardo Acero"
<<<<<<< HEAD
			<< "Kshitij Gupta"
			<< "Thomas Jarosch"
			<< "Matthew Nicholson"
			<< "ronso0"
			<< "luzpaz";
=======
            << "Kshitij Gupta"
            << "Thomas Jarosch"
            << "Matthew Nicholson"
            << "ronso0"
            << "Jamie Gifford";
>>>>>>> 8f1ad258

    QStringList specialThanks;
    specialThanks
            << "Mark Hills"
            << "Oscillicious"
            << "Vestax"
            << "Stanton"
            << "Hercules"
            << "EKS"
            << "Echo Digital Audio"
            << "JP Disco"
            << "Google Summer of Code"
            << "Adam Bellinson"
            << "Alexandre Bancel"
            << "Melanie Thielker"
            << "Julien Rosener"
            << "Pau Arum&iacute;"
            << "David Garcia"
            << "Seb Ruiz"
            << "Joseph Mattiello";

    QStringList pastDevelopers;
    pastDevelopers
            << "Tue Haste Andersen"
            << "Ken Haste Andersen"
            << "Cedric Gestes"
            << "John Sully"
            << "Torben Hohn"
            << "Peter Chang"
            << "Micah Lee"
            << "Ben Wheeler"
            << "Wesley Stessens"
            << "Nathan Prado"
            << "Zach Elko"
            << "Tom Care"
            << "Pawel Bartkiewicz"
            << "Nick Guenther"
            << "Adam Davison"
            << "Garth Dahlstrom"
            << "Albert Santoni"
            << "Phillip Whelan"
            << "Tobias Rafreider"
            << "Bill Good"
            << "Vittorio Colao"
            << "Thomas Vincent"
            << "Ilkka Tuohela"
            << "Max Linke"
            << "Marcos Cardinot";

    QStringList pastContributors;
    pastContributors
            << "Ludek Hor&#225;cek"
            << "Svein Magne Bang"
            << "Kristoffer Jensen"
            << "Ingo Kossyk"
            << "Mads Holm"
            << "Lukas Zapletal"
            << "Jeremie Zimmermann"
            << "Gianluca Romanin"
            << "Tim Jackson"
            << "Stefan Langhammer"
            << "Frank Willascheck"
            << "Jeff Nelson"
            << "Kevin Schaper"
            << "Alex Markley"
            << "Oriol Puigb&oacute;"
            << "Ulrich Heske"
            << "James Hagerman"
            << "quil0m80"
            << "Martin Sakm&#225;r"
            << "Ilian Persson"
            << "Dave Jarvis"
            << "Thomas Baag"
            << "Karlis Kalnins"
            << "Amias Channer"
            << "Sacha Berger"
            << "James Evans"
            << "Martin Sakmar"
            << "Navaho Gunleg"
            << "Gavin Pryke"
            << "Michael Pujos"
            << "Claudio Bantaloukas"
            << "Pavol Rusnak"
            << "Bruno Buccolo"
            << "Ryan Baker"
            << "Andre Roth"
            << "Robin Sheat"
            << "Mark Glines"
            << "Mathieu Rene"
            << "Miko Kiiski"
            << "Brian Jackson"
            << "Andreas Pflug"
            << "Bas van Schaik"
            << "J&aacute;n Jockusch"
            << "Oliver St&ouml;neberg"
            << "Jan Jockusch"
            << "C. Stewart"
            << "Bill Egert"
            << "Zach Shutters"
            << "Owen Bullock"
            << "Graeme Mathieson"
            << "Sebastian Actist"
            << "Jussi Sainio"
            << "David Gnedt"
            << "Antonio Passamani"
            << "Guy Martin"
            << "Anders Gunnarsson"
            << "Mikko Jania"
            << "Juan Pedro Bol&iacute;var Puente"
            << "Linus Amvall"
            << "Irwin C&eacute;spedes B"
            << "Micz Flor"
            << "Daniel James"
            << "Mika Haulo"
            << "Tom Mast"
            << "Miko Kiiski"
            << "Vin&iacute;cius Dias dos Santos"
            << "Joe Colosimo"
            << "Shashank Kumar"
            << "Till Hofmann"
            << "Peter V&aacute;gner"
            << "Jens Nachtigall"
            << "Scott Ullrich"
            << "Jonas &Aring;dahl"
            << "Jonathan Costers"
            << "Maxime Bochon"
            << "Akash Shetye"
            << "Pascal Bleser"
            << "Florian Mahlknecht"
            << "Ben Clark"
            << "Tom Gascoigne"
            << "Aaron Mavrinac"
            << "Markus H&auml;rer"
            << "Scott Stewart"
            << "Nimatek"
            << "Matthew Mikolay"
            << "Thanasis Liappis"
            << "Daniel Lindenfelser"
            << "Andrey Smelov"
            << "Alban Bedel"
            << "Steven Boswell"
            << "Jo&atilde;o Reys Santos"
            << "Carl Pillot"
            << "Vedant Agarwala"
            << "Nazar Gerasymchuk"
            << "Federico Briata"
            << "Leo Combes"
            << "Florian Kiekh&auml;fer"
            << "Michael Sawyer"
            << "Quentin Faidide"
            << "Peter G. Marczis"
            << "Khyrul Bashar"
            << "Johannes Obermayr"
            << "Kevin Lee"
            << "Evan Radkoff"
            << "Lee Matos"
            << "Ryan Kramer"
            << "Zak Reynolds"
            << "Dennis Rohner"
            << "Juha Pitk&auml;nen"
            << "Varun Jewalikar"
            << "Dennis Wallace"
            << "Keith Salisbury"
            << "Irina Grosu"
            << "Callum Styan"
            << "Rahul Behl"
            << "Markus Baertschi"
            << "Don Dennis"
            << "Alexandru Jercaianu"
            << "Nils Goroll"
            << "Marco Angerer"
            << "Thorsten Munsch"
            << "Emile Vrijdags"
            << "St&eacute;phane Guillou"
            << "Russ Mannex"
            << "Brendan Austin"
            << "Lorenz Drescher"
            << "David Guglielmi"
            << "James Atwill";

    QString sectionTemplate = QString(
        "<p align=\"center\"><b>%1</b></p><p align=\"center\">%2</p>");
    QStringList sections;
    sections << sectionTemplate.arg(s_devTeam,
                                    thisReleaseDevelopers.join("<br>"))
             << sectionTemplate.arg(s_contributions,
                                    thisReleaseContributors.join("<br>"))
             << sectionTemplate.arg(s_pastDevs,
                                    pastDevelopers.join("<br>"))
             << sectionTemplate.arg(s_pastContribs,
                                    pastContributors.join("<br>"))
             << sectionTemplate.arg(s_specialThanks,
                                    specialThanks.join("<br>"));
    textBrowser->setHtml(sections.join(""));
}<|MERGE_RESOLUTION|>--- conflicted
+++ resolved
@@ -90,19 +90,12 @@
             << "Olaf Hering"
             << "Stefan Weber"
             << "Eduardo Acero"
-<<<<<<< HEAD
 			<< "Kshitij Gupta"
 			<< "Thomas Jarosch"
 			<< "Matthew Nicholson"
 			<< "ronso0"
+            << "Jamie Gifford"
 			<< "luzpaz";
-=======
-            << "Kshitij Gupta"
-            << "Thomas Jarosch"
-            << "Matthew Nicholson"
-            << "ronso0"
-            << "Jamie Gifford";
->>>>>>> 8f1ad258
 
     QStringList specialThanks;
     specialThanks
