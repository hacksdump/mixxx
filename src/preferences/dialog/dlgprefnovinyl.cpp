--- conflicted
+++ resolved
@@ -1,25 +1,5 @@
-<<<<<<< HEAD
-=======
-/***************************************************************************
-                          DlgPrefNoVinyl.cpp  -  description
-                             -------------------
-    begin                : Thu Feb 24 2011
-    copyright            : (C) 2011 by Owen Williams
-    email                : owen-bugs@ywwg.com
-***************************************************************************/
-
-/***************************************************************************
-*                                                                         *
-*   This program is free software; you can redistribute it and/or modify  *
-*   it under the terms of the GNU General Public License as published by  *
-*   the Free Software Foundation; either version 2 of the License, or     *
-*   (at your option) any later version.                                   *
-*                                                                         *
-***************************************************************************/
-
 #include "preferences/dialog/dlgprefnovinyl.h"
 
->>>>>>> e0f70a2c
 #include <QtDebug>
 
 #include "moc_dlgprefnovinyl.cpp"
