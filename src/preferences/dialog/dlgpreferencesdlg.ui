<?xml version="1.0" encoding="UTF-8"?>
<ui version="4.0">
 <class>DlgPreferencesDlg</class>
 <widget class="QDialog" name="DlgPreferencesDlg">
  <property name="geometry">
   <rect>
    <x>0</x>
    <y>0</y>
    <width>681</width>
    <height>445</height>
   </rect>
  </property>
  <property name="windowTitle">
   <string>Preferences</string>
  </property>
  <layout class="QHBoxLayout" name="horizontalLayout">
   <item>
    <widget class="QSplitter" name="splitter">
     <property name="orientation">
      <enum>Qt::Horizontal</enum>
     </property>
     <property name="childrenCollapsible">
      <bool>false</bool>
     </property>
     <widget class="QTreeWidget" name="contentsTreeWidget">
      <property name="sizePolicy">
       <sizepolicy hsizetype="Expanding" vsizetype="Expanding">
        <horstretch>0</horstretch>
        <verstretch>0</verstretch>
       </sizepolicy>
      </property>
<<<<<<< HEAD
     </column>
    </widget>
   </item>
   <item>
    <layout class="QVBoxLayout">
     <item>
      <widget class="QStackedWidget" name="pagesWidget">
       <widget class="QWidget" name="page"/>
      </widget>
     </item>
     <item>
      <layout class="QHBoxLayout" name="horizontalLayout_2">
       <item>
        <widget class="QLabel" name="labelWarningIcon">
         <property name="minimumSize">
          <size>
           <width>16</width>
           <height>16</height>
          </size>
         </property>
         <property name="maximumSize">
          <size>
           <width>16</width>
           <height>16</height>
          </size>
         </property>
         <property name="font">
          <font>
           <weight>50</weight>
           <bold>false</bold>
          </font>
         </property>
         <property name="text">
          <string>TextLabel</string>
         </property>
        </widget>
       </item>
       <item>
        <widget class="QLabel" name="labelWarning">
         <property name="text">
          <string>TextLabel</string>
         </property>
        </widget>
       </item>
      </layout>
     </item>
     <item>
      <widget class="QDialogButtonBox" name="buttonBox">
       <property name="orientation">
        <enum>Qt::Horizontal</enum>
       </property>
       <property name="standardButtons">
        <set>QDialogButtonBox::Apply|QDialogButtonBox::Cancel|QDialogButtonBox::Ok|QDialogButtonBox::RestoreDefaults</set>
       </property>
       <property name="centerButtons">
        <bool>false</bool>
=======
      <property name="minimumSize">
       <size>
        <width>100</width>
        <height>0</height>
       </size>
      </property>
      <property name="maximumSize">
       <size>
        <width>1500</width>
        <height>16777215</height>
       </size>
      </property>
      <property name="autoFillBackground">
       <bool>false</bool>
      </property>
      <property name="sizeAdjustPolicy">
       <enum>QAbstractScrollArea::AdjustToContentsOnFirstShow</enum>
      </property>
      <property name="showDropIndicator" stdset="0">
       <bool>false</bool>
      </property>
      <property name="selectionMode">
       <enum>QAbstractItemView::SingleSelection</enum>
      </property>
      <property name="rootIsDecorated">
       <bool>true</bool>
      </property>
      <column>
       <property name="text">
        <string>1</string>
>>>>>>> 998cd286
       </property>
      </column>
     </widget>
     <widget class="QWidget" name="layoutWidget">
      <layout class="QVBoxLayout">
       <item>
        <widget class="QStackedWidget" name="pagesWidget">
         <property name="sizePolicy">
          <sizepolicy hsizetype="Expanding" vsizetype="Expanding">
           <horstretch>0</horstretch>
           <verstretch>0</verstretch>
          </sizepolicy>
         </property>
         <property name="baseSize">
          <size>
           <width>0</width>
           <height>0</height>
          </size>
         </property>
         <widget class="QWidget" name="page"/>
        </widget>
       </item>
       <item>
        <widget class="QDialogButtonBox" name="buttonBox">
         <property name="orientation">
          <enum>Qt::Horizontal</enum>
         </property>
         <property name="standardButtons">
          <set>QDialogButtonBox::Apply|QDialogButtonBox::Cancel|QDialogButtonBox::Ok|QDialogButtonBox::RestoreDefaults</set>
         </property>
         <property name="centerButtons">
          <bool>false</bool>
         </property>
        </widget>
       </item>
      </layout>
     </widget>
    </widget>
   </item>
  </layout>
 </widget>
 <resources/>
 <connections/>
</ui><|MERGE_RESOLUTION|>--- conflicted
+++ resolved
@@ -29,18 +29,59 @@
         <verstretch>0</verstretch>
        </sizepolicy>
       </property>
-<<<<<<< HEAD
-     </column>
-    </widget>
-   </item>
-   <item>
-    <layout class="QVBoxLayout">
-     <item>
-      <widget class="QStackedWidget" name="pagesWidget">
-       <widget class="QWidget" name="page"/>
-      </widget>
-     </item>
-     <item>
+      <property name="minimumSize">
+       <size>
+        <width>100</width>
+        <height>0</height>
+       </size>
+      </property>
+      <property name="maximumSize">
+       <size>
+        <width>1500</width>
+        <height>16777215</height>
+       </size>
+      </property>
+      <property name="autoFillBackground">
+       <bool>false</bool>
+      </property>
+      <property name="sizeAdjustPolicy">
+       <enum>QAbstractScrollArea::AdjustToContentsOnFirstShow</enum>
+      </property>
+      <property name="showDropIndicator" stdset="0">
+       <bool>false</bool>
+      </property>
+      <property name="selectionMode">
+       <enum>QAbstractItemView::SingleSelection</enum>
+      </property>
+      <property name="rootIsDecorated">
+       <bool>true</bool>
+      </property>
+      <column>
+       <property name="text">
+        <string>1</string>
+       </property>
+      </column>
+     </widget>
+     <widget class="QWidget" name="layoutWidget">
+      <layout class="QVBoxLayout">
+       <item>
+        <widget class="QStackedWidget" name="pagesWidget">
+         <property name="sizePolicy">
+          <sizepolicy hsizetype="Expanding" vsizetype="Expanding">
+           <horstretch>0</horstretch>
+           <verstretch>0</verstretch>
+          </sizepolicy>
+         </property>
+         <property name="baseSize">
+          <size>
+           <width>0</width>
+           <height>0</height>
+          </size>
+         </property>
+         <widget class="QWidget" name="page"/>
+        </widget>
+       </item>
+       <item>
       <layout class="QHBoxLayout" name="horizontalLayout_2">
        <item>
         <widget class="QLabel" name="labelWarningIcon">
@@ -77,70 +118,6 @@
       </layout>
      </item>
      <item>
-      <widget class="QDialogButtonBox" name="buttonBox">
-       <property name="orientation">
-        <enum>Qt::Horizontal</enum>
-       </property>
-       <property name="standardButtons">
-        <set>QDialogButtonBox::Apply|QDialogButtonBox::Cancel|QDialogButtonBox::Ok|QDialogButtonBox::RestoreDefaults</set>
-       </property>
-       <property name="centerButtons">
-        <bool>false</bool>
-=======
-      <property name="minimumSize">
-       <size>
-        <width>100</width>
-        <height>0</height>
-       </size>
-      </property>
-      <property name="maximumSize">
-       <size>
-        <width>1500</width>
-        <height>16777215</height>
-       </size>
-      </property>
-      <property name="autoFillBackground">
-       <bool>false</bool>
-      </property>
-      <property name="sizeAdjustPolicy">
-       <enum>QAbstractScrollArea::AdjustToContentsOnFirstShow</enum>
-      </property>
-      <property name="showDropIndicator" stdset="0">
-       <bool>false</bool>
-      </property>
-      <property name="selectionMode">
-       <enum>QAbstractItemView::SingleSelection</enum>
-      </property>
-      <property name="rootIsDecorated">
-       <bool>true</bool>
-      </property>
-      <column>
-       <property name="text">
-        <string>1</string>
->>>>>>> 998cd286
-       </property>
-      </column>
-     </widget>
-     <widget class="QWidget" name="layoutWidget">
-      <layout class="QVBoxLayout">
-       <item>
-        <widget class="QStackedWidget" name="pagesWidget">
-         <property name="sizePolicy">
-          <sizepolicy hsizetype="Expanding" vsizetype="Expanding">
-           <horstretch>0</horstretch>
-           <verstretch>0</verstretch>
-          </sizepolicy>
-         </property>
-         <property name="baseSize">
-          <size>
-           <width>0</width>
-           <height>0</height>
-          </size>
-         </property>
-         <widget class="QWidget" name="page"/>
-        </widget>
-       </item>
-       <item>
         <widget class="QDialogButtonBox" name="buttonBox">
          <property name="orientation">
           <enum>Qt::Horizontal</enum>
