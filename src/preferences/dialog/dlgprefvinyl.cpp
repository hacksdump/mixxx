<<<<<<< HEAD
#include <QtDebug>
=======
/***************************************************************************
                          dlgprefvinyl.cpp  -  description
                             -------------------
    begin                : Thu Oct 23 2006
    copyright            : (C) 2006 by Stefan Langhammer
                           (C) 2007 by Albert Santoni
    email                : stefan.langhammer@9elements.com
                           gamegod \a\t users.sf.net
***************************************************************************/

/***************************************************************************
*                                                                         *
*   This program is free software; you can redistribute it and/or modify  *
*   it under the terms of the GNU General Public License as published by  *
*   the Free Software Foundation; either version 2 of the License, or     *
*   (at your option) any later version.                                   *
*                                                                         *
***************************************************************************/
>>>>>>> e0f70a2c

#include "preferences/dialog/dlgprefvinyl.h"

#include <QtDebug>

#include "control/controlobject.h"
#include "control/controlproxy.h"
#include "defs_urls.h"
#include "mixer/playermanager.h"
#include "moc_dlgprefvinyl.cpp"
#include "util/platform.h"
#include "vinylcontrol/defs_vinylcontrol.h"
#include "vinylcontrol/vinylcontrolmanager.h"

DlgPrefVinyl::DlgPrefVinyl(QWidget * parent, VinylControlManager *pVCMan,
                           UserSettingsPointer  _config)
        : DlgPreferencePage(parent),
          m_pVCManager(pVCMan),
          config(_config) {
    m_pNumDecks = new ControlProxy("[Master]", "num_decks", this);
    m_pNumDecks->connectValueChanged(this, &DlgPrefVinyl::slotNumDecksChanged);

    setupUi(this);

    delete groupBoxSignalQuality->layout();
    QHBoxLayout *layout = new QHBoxLayout;

    for (int i = 0; i < kMaximumVinylControlInputs; ++i) {
        m_signalWidgets.push_back(new VinylControlSignalWidget());
        VinylControlSignalWidget* widget = m_signalWidgets.back();
        widget->setVinylInput(i);
        widget->setSize(MIXXX_VINYL_SCOPE_SIZE);
        layout->layout()->addWidget(widget);
    }

    groupBoxSignalQuality->setLayout(layout);

    // Add vinyl types
    ComboBoxVinylType1->addItem(MIXXX_VINYL_SERATOCV02VINYLSIDEA);
    ComboBoxVinylType1->addItem(MIXXX_VINYL_SERATOCV02VINYLSIDEB);
    ComboBoxVinylType1->addItem(MIXXX_VINYL_SERATOCD);
    ComboBoxVinylType1->addItem(MIXXX_VINYL_TRAKTORSCRATCHSIDEA);
    ComboBoxVinylType1->addItem(MIXXX_VINYL_TRAKTORSCRATCHSIDEB);
    ComboBoxVinylType1->addItem(MIXXX_VINYL_MIXVIBESDVS);

    ComboBoxVinylType2->addItem(MIXXX_VINYL_SERATOCV02VINYLSIDEA);
    ComboBoxVinylType2->addItem(MIXXX_VINYL_SERATOCV02VINYLSIDEB);
    ComboBoxVinylType2->addItem(MIXXX_VINYL_SERATOCD);
    ComboBoxVinylType2->addItem(MIXXX_VINYL_TRAKTORSCRATCHSIDEA);
    ComboBoxVinylType2->addItem(MIXXX_VINYL_TRAKTORSCRATCHSIDEB);
    ComboBoxVinylType2->addItem(MIXXX_VINYL_MIXVIBESDVS);

    ComboBoxVinylType3->addItem(MIXXX_VINYL_SERATOCV02VINYLSIDEA);
    ComboBoxVinylType3->addItem(MIXXX_VINYL_SERATOCV02VINYLSIDEB);
    ComboBoxVinylType3->addItem(MIXXX_VINYL_SERATOCD);
    ComboBoxVinylType3->addItem(MIXXX_VINYL_TRAKTORSCRATCHSIDEA);
    ComboBoxVinylType3->addItem(MIXXX_VINYL_TRAKTORSCRATCHSIDEB);
    ComboBoxVinylType3->addItem(MIXXX_VINYL_MIXVIBESDVS);

    ComboBoxVinylType4->addItem(MIXXX_VINYL_SERATOCV02VINYLSIDEA);
    ComboBoxVinylType4->addItem(MIXXX_VINYL_SERATOCV02VINYLSIDEB);
    ComboBoxVinylType4->addItem(MIXXX_VINYL_SERATOCD);
    ComboBoxVinylType4->addItem(MIXXX_VINYL_TRAKTORSCRATCHSIDEA);
    ComboBoxVinylType4->addItem(MIXXX_VINYL_TRAKTORSCRATCHSIDEB);
    ComboBoxVinylType4->addItem(MIXXX_VINYL_MIXVIBESDVS);

    ComboBoxVinylSpeed1->addItem(MIXXX_VINYL_SPEED_33);
    ComboBoxVinylSpeed1->addItem(MIXXX_VINYL_SPEED_45);
    ComboBoxVinylSpeed2->addItem(MIXXX_VINYL_SPEED_33);
    ComboBoxVinylSpeed2->addItem(MIXXX_VINYL_SPEED_45);
    ComboBoxVinylSpeed3->addItem(MIXXX_VINYL_SPEED_33);
    ComboBoxVinylSpeed3->addItem(MIXXX_VINYL_SPEED_45);
    ComboBoxVinylSpeed4->addItem(MIXXX_VINYL_SPEED_33);
    ComboBoxVinylSpeed4->addItem(MIXXX_VINYL_SPEED_45);

    LeadinTime1->setSuffix(" s");
    LeadinTime2->setSuffix(" s");
    LeadinTime3->setSuffix(" s");
    LeadinTime4->setSuffix(" s");

    TroubleshootingLink->setText(
            QString("<a href='%1%2'>Troubleshooting</a>")
                    .arg(MIXXX_MANUAL_URL,
                            "/chapters/vinyl_control.html#troubleshooting"));

    connect(VinylGain, &QSlider::sliderReleased, this, &DlgPrefVinyl::slotVinylGainApply);
    connect(VinylGain,
            QOverload<int>::of(&QSlider::valueChanged),
            this,
            &DlgPrefVinyl::slotUpdateVinylGain);

    // No real point making this a mapper since the combos aren't indexed.
    connect(ComboBoxVinylType1,
            &QComboBox::currentTextChanged,
            this,
            &DlgPrefVinyl::slotVinylType1Changed);
    connect(ComboBoxVinylType2,
            &QComboBox::currentTextChanged,
            this,
            &DlgPrefVinyl::slotVinylType2Changed);
    connect(ComboBoxVinylType3,
            &QComboBox::currentTextChanged,
            this,
            &DlgPrefVinyl::slotVinylType3Changed);
    connect(ComboBoxVinylType4,
            &QComboBox::currentTextChanged,
            this,
            &DlgPrefVinyl::slotVinylType4Changed);

    for (int i = 0; i < kMaxNumberOfDecks; ++i) {
        setDeckWidgetsVisible(i, false);
    }

    slotNumDecksChanged(m_pNumDecks->get());
}

DlgPrefVinyl::~DlgPrefVinyl() {
    qDeleteAll(m_COSpeeds);
    qDeleteAll(m_signalWidgets);
}

void DlgPrefVinyl::slotNumDecksChanged(double dNumDecks) {
    int num_decks = static_cast<int>(dNumDecks);

    if (num_decks < 0 || num_decks > kMaxNumberOfDecks) {
        return;
    }

    for (int i = m_COSpeeds.length(); i < num_decks; ++i) {
        QString group = PlayerManager::groupForDeck(i);
        m_COSpeeds.push_back(new ControlProxy(group, "vinylcontrol_speed_type"));
        setDeckWidgetsVisible(i, true);
    }
}

void DlgPrefVinyl::slotVinylType1Changed(const QString& text) {
    LeadinTime1->setValue(getDefaultLeadIn(text));
}

void DlgPrefVinyl::slotVinylType2Changed(const QString& text) {
    LeadinTime2->setValue(getDefaultLeadIn(text));
}

void DlgPrefVinyl::slotVinylType3Changed(const QString& text) {
    LeadinTime3->setValue(getDefaultLeadIn(text));
}

void DlgPrefVinyl::slotVinylType4Changed(const QString& text) {
    LeadinTime4->setValue(getDefaultLeadIn(text));
}

/// Performs any necessary actions that need to happen when the prefs dialog is opened.
void DlgPrefVinyl::slotShow() {
    if (m_pVCManager) {
        for (int i = 0; i < kMaximumVinylControlInputs; ++i) {
            m_pVCManager->addSignalQualityListener(m_signalWidgets[i]);
        }
    }

    // (Re)Initialize the signal quality indicators
    for (int i = 0; i < kMaximumVinylControlInputs; ++i) {
        m_signalWidgets[i]->resetWidget();
    }
}

/** Performs any necessary actions that need to happen when the prefs dialog is closed. */
void DlgPrefVinyl::slotHide() {
    if (m_pVCManager) {
        for (int i = 0; i < kMaximumVinylControlInputs; ++i) {
            m_pVCManager->removeSignalQualityListener(m_signalWidgets[i]);
        }
    }
}

void DlgPrefVinyl::slotResetToDefaults() {
    // Default to Serato Side A.
    ComboBoxVinylType1->setCurrentIndex(0);
    ComboBoxVinylType2->setCurrentIndex(0);
    ComboBoxVinylType3->setCurrentIndex(0);
    ComboBoxVinylType4->setCurrentIndex(0);
    // Default to 33 RPM.
    ComboBoxVinylSpeed1->setCurrentIndex(0);
    ComboBoxVinylSpeed2->setCurrentIndex(0);
    ComboBoxVinylSpeed3->setCurrentIndex(0);
    ComboBoxVinylSpeed4->setCurrentIndex(0);

    LeadinTime1->setValue(MIXXX_VINYL_SERATOCV02VINYLSIDEA_LEADIN);
    LeadinTime2->setValue(MIXXX_VINYL_SERATOCV02VINYLSIDEA_LEADIN);
    LeadinTime3->setValue(MIXXX_VINYL_SERATOCV02VINYLSIDEA_LEADIN);
    LeadinTime4->setValue(MIXXX_VINYL_SERATOCV02VINYLSIDEA_LEADIN);
    SignalQualityEnable->setChecked(true);
    VinylGain->setValue(0);
    slotUpdateVinylGain();
}

void DlgPrefVinyl::slotUpdate() {
    // Set vinyl control types in the comboboxes
    int combo_index =
            ComboBoxVinylType1->findText(config->getValueString(
                    ConfigKey("[Channel1]", "vinylcontrol_vinyl_type")));
    if (combo_index != -1)
        ComboBoxVinylType1->setCurrentIndex(combo_index);

    combo_index =
            ComboBoxVinylType2->findText(config->getValueString(
                    ConfigKey("[Channel2]", "vinylcontrol_vinyl_type")));
    if (combo_index != -1)
        ComboBoxVinylType2->setCurrentIndex(combo_index);

    combo_index =
            ComboBoxVinylType3->findText(config->getValueString(
                    ConfigKey("[Channel3]", "vinylcontrol_vinyl_type")));
    if (combo_index != -1)
        ComboBoxVinylType3->setCurrentIndex(combo_index);

    combo_index =
            ComboBoxVinylType4->findText(config->getValueString(
                    ConfigKey("[Channel4]", "vinylcontrol_vinyl_type")));
    if (combo_index != -1)
        ComboBoxVinylType4->setCurrentIndex(combo_index);


    combo_index =
            ComboBoxVinylSpeed1->findText(config->getValueString(
                    ConfigKey("[Channel1]", "vinylcontrol_speed_type")));
    if (combo_index != -1)
        ComboBoxVinylSpeed1->setCurrentIndex(combo_index);

    combo_index =
            ComboBoxVinylSpeed2->findText(config->getValueString(
                    ConfigKey("[Channel2]", "vinylcontrol_speed_type")));
    if (combo_index != -1)
        ComboBoxVinylSpeed2->setCurrentIndex(combo_index);

    combo_index =
            ComboBoxVinylSpeed3->findText(config->getValueString(
                    ConfigKey("[Channel3]", "vinylcontrol_speed_type")));
    if (combo_index != -1)
        ComboBoxVinylSpeed3->setCurrentIndex(combo_index);

    combo_index =
            ComboBoxVinylSpeed4->findText(config->getValueString(
                    ConfigKey("[Channel4]", "vinylcontrol_speed_type")));
    if (combo_index != -1)
        ComboBoxVinylSpeed4->setCurrentIndex(combo_index);

    // set lead-in time
    LeadinTime1->setValue((config->getValue(ConfigKey("[Channel1]", "vinylcontrol_lead_in_time"), "0")).toInt());
    LeadinTime2->setValue((config->getValue(ConfigKey("[Channel2]", "vinylcontrol_lead_in_time"), "0")).toInt());
    LeadinTime3->setValue((config->getValue(ConfigKey("[Channel3]", "vinylcontrol_lead_in_time"), "0")).toInt());
    LeadinTime4->setValue((config->getValue(ConfigKey("[Channel4]", "vinylcontrol_lead_in_time"), "0")).toInt());

    SignalQualityEnable->setChecked(
            (bool)config->getValue<bool>(ConfigKey(VINYL_PREF_KEY, "show_signal_quality")));

    // set vinyl control gain
    const double ratioGain = config->getValue<double>(ConfigKey(VINYL_PREF_KEY, "gain"));
    const double dbGain = ratio2db(ratioGain);
    VinylGain->setValue(static_cast<int>(dbGain + 0.5));
    slotUpdateVinylGain();

    for (int i = 0; i < kMaximumVinylControlInputs; ++i) {
        m_signalWidgets[i]->setVinylActive(m_pVCManager->vinylInputConnected(i));
    }
}

void DlgPrefVinyl::verifyAndSaveLeadInTime(
        QSpinBox* widget, const QString& group, const QString& vinyl_type) {
    QString strLeadIn = widget->text();
    bool isInteger;
    strLeadIn.toInt(&isInteger);
    if (isInteger) {
        config->set(ConfigKey(group, "vinylcontrol_lead_in_time"), strLeadIn);
    } else {
        config->setValue(ConfigKey(group, "vinylcontrol_lead_in_time"),
                         getDefaultLeadIn(vinyl_type));
    }
}

int DlgPrefVinyl::getDefaultLeadIn(const QString& vinyl_type) const {
    if (vinyl_type == MIXXX_VINYL_SERATOCV02VINYLSIDEA) {
        return MIXXX_VINYL_SERATOCV02VINYLSIDEA_LEADIN;
    } else if (vinyl_type == MIXXX_VINYL_SERATOCV02VINYLSIDEB) {
        return MIXXX_VINYL_SERATOCV02VINYLSIDEB_LEADIN;
    } else if (vinyl_type == MIXXX_VINYL_SERATOCD) {
        return MIXXX_VINYL_SERATOCD_LEADIN;
    } else if (vinyl_type == MIXXX_VINYL_TRAKTORSCRATCHSIDEA) {
        return MIXXX_VINYL_TRAKTORSCRATCHSIDEA_LEADIN;
    } else if (vinyl_type == MIXXX_VINYL_TRAKTORSCRATCHSIDEB) {
        return MIXXX_VINYL_TRAKTORSCRATCHSIDEB_LEADIN;
    } else if (vinyl_type == MIXXX_VINYL_MIXVIBESDVS) {
        return MIXXX_VINYL_MIXVIBESDVS_LEADIN;
    }
    qWarning() << "Unknown vinyl type " << vinyl_type;
    return 0;
}

// Update the config object with parameters from dialog
void DlgPrefVinyl::slotApply()
{
    qDebug() << "DlgPrefVinyl::Apply";

    verifyAndSaveLeadInTime(LeadinTime1, "[Channel1]", ComboBoxVinylType1->currentText());
    verifyAndSaveLeadInTime(LeadinTime2, "[Channel2]", ComboBoxVinylType2->currentText());
    verifyAndSaveLeadInTime(LeadinTime3, "[Channel3]", ComboBoxVinylType3->currentText());
    verifyAndSaveLeadInTime(LeadinTime4, "[Channel4]", ComboBoxVinylType4->currentText());

    // Apply updates for everything else...
    VinylTypeSlotApply();
    slotVinylGainApply();

    config->set(ConfigKey(VINYL_PREF_KEY,"show_signal_quality"),
                ConfigValue((int)(SignalQualityEnable->isChecked())));

    m_pVCManager->requestReloadConfig();
    slotUpdate();
}

void DlgPrefVinyl::VinylTypeSlotApply()
{
    config->set(ConfigKey("[Channel1]","vinylcontrol_vinyl_type"),
                ConfigValue(ComboBoxVinylType1->currentText()));
    config->set(ConfigKey("[Channel2]","vinylcontrol_vinyl_type"),
                ConfigValue(ComboBoxVinylType2->currentText()));
    config->set(ConfigKey("[Channel3]","vinylcontrol_vinyl_type"),
                ConfigValue(ComboBoxVinylType3->currentText()));
    config->set(ConfigKey("[Channel4]","vinylcontrol_vinyl_type"),
                ConfigValue(ComboBoxVinylType4->currentText()));
    config->set(ConfigKey("[Channel1]","vinylcontrol_speed_type"),
                ConfigValue(ComboBoxVinylSpeed1->currentText()));
    config->set(ConfigKey("[Channel2]","vinylcontrol_speed_type"),
                ConfigValue(ComboBoxVinylSpeed2->currentText()));
    config->set(ConfigKey("[Channel3]","vinylcontrol_speed_type"),
                ConfigValue(ComboBoxVinylSpeed3->currentText()));
    config->set(ConfigKey("[Channel4]","vinylcontrol_speed_type"),
                ConfigValue(ComboBoxVinylSpeed4->currentText()));

    // Save the vinylcontrol_speed_type in ControlObjects as well so it can be retrieved quickly
    // on the fly. (eg. WSpinny needs to know how fast to spin)

    switch (m_COSpeeds.length()) {
    case 4:
        if (ComboBoxVinylSpeed4->currentText() == MIXXX_VINYL_SPEED_33) {
            m_COSpeeds[3]->set(MIXXX_VINYL_SPEED_33_NUM);
        } else if (ComboBoxVinylSpeed4->currentText() == MIXXX_VINYL_SPEED_45) {
            m_COSpeeds[3]->set(MIXXX_VINYL_SPEED_45_NUM);
        }
        M_FALLTHROUGH_INTENDED;
    case 3:
        if (ComboBoxVinylSpeed3->currentText() == MIXXX_VINYL_SPEED_33) {
            m_COSpeeds[2]->slotSet(MIXXX_VINYL_SPEED_33_NUM);
        } else if (ComboBoxVinylSpeed3->currentText() == MIXXX_VINYL_SPEED_45) {
            m_COSpeeds[2]->slotSet(MIXXX_VINYL_SPEED_45_NUM);
        }
        M_FALLTHROUGH_INTENDED;
    case 2:
        if (ComboBoxVinylSpeed2->currentText() == MIXXX_VINYL_SPEED_33) {
            m_COSpeeds[1]->slotSet(MIXXX_VINYL_SPEED_33_NUM);
        } else if (ComboBoxVinylSpeed2->currentText() == MIXXX_VINYL_SPEED_45) {
            m_COSpeeds[1]->slotSet(MIXXX_VINYL_SPEED_45_NUM);
        }
        M_FALLTHROUGH_INTENDED;
    case 1:
        if (ComboBoxVinylSpeed1->currentText() == MIXXX_VINYL_SPEED_33) {
            m_COSpeeds[0]->slotSet(MIXXX_VINYL_SPEED_33_NUM);
        } else if (ComboBoxVinylSpeed1->currentText() == MIXXX_VINYL_SPEED_45) {
            m_COSpeeds[0]->slotSet(MIXXX_VINYL_SPEED_45_NUM);
        }
        break;
    default:
        qWarning() << "Unexpected number of vinyl speed preference items";
    }
}

void DlgPrefVinyl::slotVinylGainApply() {
    const int dBGain = VinylGain->value();
    qDebug() << "in VinylGainSlotApply()" << "with gain:" << dBGain << "dB";
    // Update the config key...
    const double ratioGain = db2ratio(static_cast<double>(dBGain));
    config->set(ConfigKey(VINYL_PREF_KEY, "gain"), ConfigValue(QString::number(ratioGain)));

    // Update the ControlObject...
    ControlObject::set(ConfigKey(VINYL_PREF_KEY, "gain"), ratioGain);
}

void DlgPrefVinyl::slotUpdateVinylGain() {
    int value = VinylGain->value();
    textLabelPreampCurrent->setText(
            QString("%1 dB").arg(value));
}

QUrl DlgPrefVinyl::helpUrl() const {
    return QUrl(MIXXX_MANUAL_VINYL_URL);
}

void DlgPrefVinyl::setDeckWidgetsVisible(int deck, bool visible) {
    switch(deck) {
    case 0:
        setDeck1WidgetsVisible(visible);
        break;
    case 1:
        setDeck2WidgetsVisible(visible);
        break;
    case 2:
        setDeck3WidgetsVisible(visible);
        break;
    case 3:
        setDeck4WidgetsVisible(visible);
        break;
    default:
        qWarning() << "Tried to set a vinyl preference widget visible that doesn't exist: " << deck;
    }
}

void DlgPrefVinyl::setDeck1WidgetsVisible(bool visible) {
    if (visible) {
        VinylLabel1->show();
        ComboBoxVinylType1->show();
        ComboBoxVinylSpeed1->show();
        if (m_signalWidgets.length() > 0) {
            m_signalWidgets[0]->show();
        }
        LeadinTime1->show();
    } else {
        VinylLabel1->hide();
        ComboBoxVinylType1->hide();
        ComboBoxVinylSpeed1->hide();
        if (m_signalWidgets.length() > 0) {
            m_signalWidgets[0]->hide();
        }
        LeadinTime1->hide();
    }
}

void DlgPrefVinyl::setDeck2WidgetsVisible(bool visible) {
    if (visible) {
        VinylLabel2->show();
        ComboBoxVinylType2->show();
        ComboBoxVinylSpeed2->show();
        if (m_signalWidgets.length() > 1) {
            m_signalWidgets[1]->show();
        }
        LeadinTime2->show();
    } else {
        VinylLabel2->hide();
        ComboBoxVinylType2->hide();
        ComboBoxVinylSpeed2->hide();
        if (m_signalWidgets.length() > 1) {
            m_signalWidgets[1]->hide();
        }
        LeadinTime2->hide();
    }
}

void DlgPrefVinyl::setDeck3WidgetsVisible(bool visible) {
    if (visible) {
        VinylLabel3->show();
        ComboBoxVinylType3->show();
        ComboBoxVinylSpeed3->show();
        if (m_signalWidgets.length() > 2) {
            m_signalWidgets[2]->show();
        }
        LeadinTime3->show();
    } else {
        VinylLabel3->hide();
        ComboBoxVinylType3->hide();
        ComboBoxVinylSpeed3->hide();
        if (m_signalWidgets.length() > 2) {
            m_signalWidgets[2]->hide();
        }
        LeadinTime3->hide();
    }
}

void DlgPrefVinyl::setDeck4WidgetsVisible(bool visible) {
    if (visible) {
        VinylLabel4->show();
        ComboBoxVinylType4->show();
        ComboBoxVinylSpeed4->show();
        if (m_signalWidgets.length() > 3) {
            m_signalWidgets[3]->show();
        }
        LeadinTime4->show();
    } else {
        VinylLabel4->hide();
        ComboBoxVinylType4->hide();
        ComboBoxVinylSpeed4->hide();
        if (m_signalWidgets.length() > 3) {
            m_signalWidgets[3]->hide();
        }
        LeadinTime4->hide();
    }
}<|MERGE_RESOLUTION|>--- conflicted
+++ resolved
@@ -1,26 +1,3 @@
-<<<<<<< HEAD
-#include <QtDebug>
-=======
-/***************************************************************************
-                          dlgprefvinyl.cpp  -  description
-                             -------------------
-    begin                : Thu Oct 23 2006
-    copyright            : (C) 2006 by Stefan Langhammer
-                           (C) 2007 by Albert Santoni
-    email                : stefan.langhammer@9elements.com
-                           gamegod \a\t users.sf.net
-***************************************************************************/
-
-/***************************************************************************
-*                                                                         *
-*   This program is free software; you can redistribute it and/or modify  *
-*   it under the terms of the GNU General Public License as published by  *
-*   the Free Software Foundation; either version 2 of the License, or     *
-*   (at your option) any later version.                                   *
-*                                                                         *
-***************************************************************************/
->>>>>>> e0f70a2c
-
 #include "preferences/dialog/dlgprefvinyl.h"
 
 #include <QtDebug>
