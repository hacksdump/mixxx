<<<<<<< HEAD
=======
/**
 * @file dlgprefsounditem.cpp
 * @author Bill Good <bkgood at gmail dot com>
 * @date 20100704
 */

/***************************************************************************
 *                                                                         *
 *   This program is free software; you can redistribute it and/or modify  *
 *   it under the terms of the GNU General Public License as published by  *
 *   the Free Software Foundation; either version 2 of the License, or     *
 *   (at your option) any later version.                                   *
 *                                                                         *
 ***************************************************************************/

#include "preferences/dialog/dlgprefsounditem.h"

>>>>>>> e0f70a2c
#include <QPoint>

#include "moc_dlgprefsounditem.cpp"
#include "soundio/sounddevice.h"
#include "soundio/soundmanagerconfig.h"
#include "util/compatibility.h"

/**
 * Constructs a new preferences sound item, representing an AudioPath and SoundDevice
 * with a label and two combo boxes.
 * @param type The AudioPathType of the path to be represented
 * @param devices The list of devices for the user to choose from (either a collection
 * of input or output devices).
 * @param isInput true if this is representing an AudioInput, false otherwise
 * @param index the index of the represented AudioPath, if applicable
 */
DlgPrefSoundItem::DlgPrefSoundItem(QWidget* parent, AudioPathType type,
                                   const QList<SoundDevicePointer>& devices, bool isInput,
                                   unsigned int index)
        : QWidget(parent),
          m_type(type),
          m_index(index),
          m_isInput(isInput),
          m_inhibitSettingChanged(false) {
    setupUi(this);
    typeLabel->setText(AudioPath::getTrStringFromType(type, index));

    deviceComboBox->addItem(tr("None"), QVariant::fromValue(SoundDeviceId()));

    // Set the focus policy for QComboBoxes (and wide QDoubleSpinBoxes) and
    // connect them to the custom event filter below so they don't accept focus
    // when we scroll the preferences page.
    deviceComboBox->setFocusPolicy(Qt::StrongFocus);
    deviceComboBox->installEventFilter(this);
    channelComboBox->setFocusPolicy(Qt::StrongFocus);
    channelComboBox->installEventFilter(this);

    connect(deviceComboBox,
            QOverload<int>::of(&QComboBox::currentIndexChanged),
            this,
            &DlgPrefSoundItem::deviceChanged);
    connect(channelComboBox,
            QOverload<int>::of(&QComboBox::currentIndexChanged),
            this,
            &DlgPrefSoundItem::channelChanged);
    refreshDevices(devices);
}

DlgPrefSoundItem::~DlgPrefSoundItem() {

}

// Catch scroll events over comboboxes and pass them to the scroll area instead.
bool DlgPrefSoundItem::eventFilter(QObject* obj, QEvent* e) {
    if (e->type() == QEvent::Wheel) {
        // Reject scrolling only if widget is unfocused.
        // Object to widget cast is needed to check the focus state.
        QComboBox* combo = qobject_cast<QComboBox*>(obj);
        if (combo && !combo->hasFocus()) {
            QApplication::sendEvent(this->parentWidget(), e);
            return true;
        }
    }
    return QObject::eventFilter(obj, e);
}

/**
 * Slot called when the parent preferences pane updates its list of sound
 * devices, to update the item widget's list of devices to display.
 */
void DlgPrefSoundItem::refreshDevices(const QList<SoundDevicePointer>& devices) {
    m_devices = devices;
    SoundDeviceId oldDev = deviceComboBox->itemData(deviceComboBox->currentIndex()).value<SoundDeviceId>();
    deviceComboBox->setCurrentIndex(0);
    // not using combobox->clear means we can leave in "None" so it
    // doesn't flicker when you switch APIs... cleaner Mixxx :) bkgood
    while (deviceComboBox->count() > 1) {
        deviceComboBox->removeItem(deviceComboBox->count() - 1);
    }
    for (const auto& pDevice: qAsConst(m_devices)) {
        if (!hasSufficientChannels(*pDevice)) continue;
        deviceComboBox->addItem(pDevice->getDisplayName(), QVariant::fromValue(pDevice->getDeviceId()));
    }
    int newIndex = deviceComboBox->findData(QVariant::fromValue(oldDev));
    if (newIndex != -1) {
        deviceComboBox->setCurrentIndex(newIndex);
    }
}

/**
 * Slot called when the device combo box selection changes. Updates the channel
 * combo box.
 */
void DlgPrefSoundItem::deviceChanged(int index) {
    channelComboBox->clear();
    SoundDeviceId selection = deviceComboBox->itemData(index).value<SoundDeviceId>();
    unsigned int numChannels = 0;
    if (selection == SoundDeviceId()) {
        goto emitAndReturn;
    } else {
        for (const auto& pDevice: qAsConst(m_devices)) {
            if (pDevice->getDeviceId() == selection) {
                if (m_isInput) {
                    numChannels = pDevice->getNumInputChannels();
                } else {
                    numChannels = pDevice->getNumOutputChannels();
                }
            }
        }
    }
    if (numChannels == 0) {
        goto emitAndReturn;
    } else {
        unsigned char minChannelsForType =
                AudioPath::minChannelsForType(m_type);
        unsigned char maxChannelsForType =
                AudioPath::maxChannelsForType(m_type);

        // Count down from the max so that stereo channels are first.
        for (int channelsForType = maxChannelsForType;
                 channelsForType >= minChannelsForType; --channelsForType) {
            for (unsigned int i = 1; i + (channelsForType - 1) <= numChannels;
                     i += channelsForType) {
                QString channelString;
                if (channelsForType == 1) {
                    channelString = tr("Channel %1").arg(i);
                } else {
                    channelString = tr("Channels %1 - %2").arg(
                            QString::number(i),
                            QString::number(i + channelsForType - 1));
                }

                // Because QComboBox supports QPoint natively (via QVariant) we
                // use a QPoint to store the channel info. x is the channel base
                // and y is the channel count. We use i - 1 because the channel
                // base is 0-indexed.
                channelComboBox->addItem(channelString,
                                         QPoint(i - 1, channelsForType));
            }
        }
    }
emitAndReturn:
    if (m_inhibitSettingChanged == false) {
        emit settingChanged();
    }
}

void DlgPrefSoundItem::channelChanged() {
    if (m_inhibitSettingChanged == false) {
        emit settingChanged();
    }
}

/**
 * Slot called to load the respective AudioPath from a SoundManagerConfig
 * object.
 * @note If there are multiple AudioPaths matching this instance's type
 *       and index (if applicable), then only the first one is used. A more
 *       advanced preferences pane may one day allow multiples.
 */
void DlgPrefSoundItem::loadPath(const SoundManagerConfig &config) {
    if (m_isInput) {
        QMultiHash<SoundDeviceId, AudioInput> inputs(config.getInputs());
        QHashIterator<SoundDeviceId, AudioInput> it(inputs);
        while (it.hasNext()) {
            it.next();
            if (it.value().getType() == m_type && it.value().getIndex() == m_index) {
                setDevice(it.key());
                setChannel(it.value().getChannelGroup().getChannelBase(),
                            it.value().getChannelGroup().getChannelCount());
                return;
            }
        }
    } else {
        QMultiHash<SoundDeviceId, AudioOutput> outputs(config.getOutputs());
        QHashIterator<SoundDeviceId, AudioOutput> it(outputs);
        while (it.hasNext()) {
            it.next();
            if (it.value().getType() == m_type && it.value().getIndex() == m_index) {
                setDevice(it.key());
                setChannel(it.value().getChannelGroup().getChannelBase(),
                            it.value().getChannelGroup().getChannelCount());
                return;
            }
        }
    }
    setDevice(SoundDeviceId()); // this will blank the channel combo box
}

/**
 * Slot called when the underlying DlgPrefSound wants this Item to
 * record its respective path with the SoundManagerConfig instance at
 * config.
 */
void DlgPrefSoundItem::writePath(SoundManagerConfig* config) const {
    SoundDevicePointer pDevice = getDevice();
    if (!pDevice) {
        return;
    } // otherwise, this will have a valid audiopath

    // Because QComboBox supports QPoint natively (via QVariant) we use a QPoint
    // to store the channel info. x is the channel base and y is the channel
    // count.
    QPoint channelData = channelComboBox->itemData(
        channelComboBox->currentIndex()).toPoint();
    int channelBase = channelData.x();
    int channelCount = channelData.y();


    if (m_isInput) {
        config->addInput(
                pDevice->getDeviceId(),
                AudioInput(m_type, channelBase, channelCount, m_index));
    } else {
        config->addOutput(
                pDevice->getDeviceId(),
                AudioOutput(m_type, channelBase, channelCount, m_index));
    }
}

/**
 * Slot called to tell the Item to save its selections for later use.
 */
void DlgPrefSoundItem::save() {
    m_savedDevice = deviceComboBox->itemData(deviceComboBox->currentIndex()).value<SoundDeviceId>();
    m_savedChannel = channelComboBox->itemData(channelComboBox->currentIndex()).toPoint();
}

/**
 * Slot called to reload Item with previously saved settings.
 */
void DlgPrefSoundItem::reload() {
    int newDevice = deviceComboBox->findData(QVariant::fromValue(m_savedDevice));
    if (newDevice > -1) {
        deviceComboBox->setCurrentIndex(newDevice);
    }
    int newChannel = channelComboBox->findData(m_savedChannel);
    if (newChannel > -1) {
        channelComboBox->setCurrentIndex(newChannel);
    }
}

/**
 * Gets the currently selected SoundDevice
 * @returns pointer to SoundDevice, or NULL if the "None" option is selected.
 */
SoundDevicePointer DlgPrefSoundItem::getDevice() const {
    SoundDeviceId selection = deviceComboBox->itemData(deviceComboBox->currentIndex()).value<SoundDeviceId>();
    if (selection == SoundDeviceId()) {
        return SoundDevicePointer();
    }
    for (const auto& pDevice: qAsConst(m_devices)) {
        if (selection == pDevice->getDeviceId()) {
            //qDebug() << "DlgPrefSoundItem::getDevice" << pDevice->getDeviceId();
            return pDevice;
        }
    }
    // looks like something became invalid ???
    deviceComboBox->setCurrentIndex(0); // set it to none
    return SoundDevicePointer();
}

/**
 * Selects a device in the device combo box given a SoundDevice
 * internal name, or selects "None" if the device isn't found.
 */
void DlgPrefSoundItem::setDevice(const SoundDeviceId& device) {
    int index = deviceComboBox->findData(QVariant::fromValue(device));
    //qDebug() << "DlgPrefSoundItem::setDevice" << device;
    if (index != -1) {
        m_inhibitSettingChanged = true;
        deviceComboBox->setCurrentIndex(index);
        m_inhibitSettingChanged = false;
    } else {
        deviceComboBox->setCurrentIndex(0); // None
        emit settingChanged();
    }
}

/**
 * Selects a channel in the channel combo box given a channel number,
 * or selects the first channel if the given channel isn't found.
 */
void DlgPrefSoundItem::setChannel(unsigned int channelBase,
                                  unsigned int channels) {
    // Because QComboBox supports QPoint natively (via QVariant) we use a QPoint
    // to store the channel info. x is the channel base and y is the channel
    // count.
    int index = channelComboBox->findData(QPoint(channelBase, channels));
    if (index != -1) {
        m_inhibitSettingChanged = true;
        channelComboBox->setCurrentIndex(index);
        m_inhibitSettingChanged = false;
    } else {
        channelComboBox->setCurrentIndex(0); // 1
        emit settingChanged();
    }
}

/**
 * Checks that a given device can act as a source/input for our type.
 */
int DlgPrefSoundItem::hasSufficientChannels(const SoundDevice& device) const {
    unsigned char needed(AudioPath::minChannelsForType(m_type));

    if (m_isInput) {
        return device.getNumInputChannels() >= needed;
    } else {
        return device.getNumOutputChannels() >= needed;
    }
}<|MERGE_RESOLUTION|>--- conflicted
+++ resolved
@@ -1,23 +1,5 @@
-<<<<<<< HEAD
-=======
-/**
- * @file dlgprefsounditem.cpp
- * @author Bill Good <bkgood at gmail dot com>
- * @date 20100704
- */
-
-/***************************************************************************
- *                                                                         *
- *   This program is free software; you can redistribute it and/or modify  *
- *   it under the terms of the GNU General Public License as published by  *
- *   the Free Software Foundation; either version 2 of the License, or     *
- *   (at your option) any later version.                                   *
- *                                                                         *
- ***************************************************************************/
-
 #include "preferences/dialog/dlgprefsounditem.h"
 
->>>>>>> e0f70a2c
 #include <QPoint>
 
 #include "moc_dlgprefsounditem.cpp"
