--- conflicted
+++ resolved
@@ -118,11 +118,8 @@
     bool m_speedAutoReset;
     bool m_pitchAutoReset;
     int m_keylockMode;
-<<<<<<< HEAD
+    int m_keyunlockMode;
     double m_autoScaleFactor;
-=======
-    int m_keyunlockMode;
->>>>>>> 23f8a08b
 };
 
 #endif