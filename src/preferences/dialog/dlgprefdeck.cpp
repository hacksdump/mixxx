#include <QList>
#include <QDir>
#include <QToolTip>
#include <QDoubleSpinBox>
#include <QWidget>
#include <QLocale>
#include <QDesktopWidget>

#include "mixer/basetrackplayer.h"
#include "preferences/dialog/dlgprefdeck.h"
#include "preferences/usersettings.h"
#include "control/controlobject.h"
#include "control/controlproxy.h"
#include "widget/wnumberpos.h"
#include "engine/enginebuffer.h"
#include "engine/controls/ratecontrol.h"
#include "mixer/playermanager.h"
#include "mixer/playerinfo.h"
#include "control/controlobject.h"
#include "mixxx.h"
#include "defs_urls.h"
#include "util/duration.h"

namespace {
constexpr int kDefaultRateRangePercent = 8;
constexpr double kRateDirectionInverted = -1;
constexpr RateControl::RampMode kDefaultRampingMode = RateControl::RampMode::Stepping;
constexpr double kDefaultTemporaryRateChangeCoarse = 4.00; // percent
constexpr double kDefaultTemporaryRateChangeFine = 2.00;
constexpr double kDefaultPermanentRateChangeCoarse = 0.50;
constexpr double kDefaultPermanentRateChangeFine = 0.05;
constexpr int kDefaultRateRampSensitivity = 250;
}

DlgPrefDeck::DlgPrefDeck(QWidget * parent, MixxxMainWindow * mixxx,
                         PlayerManager* pPlayerManager,
                         UserSettingsPointer  pConfig)
        :  DlgPreferencePage(parent),
           m_pConfig(pConfig),
           m_mixxx(mixxx),
           m_pPlayerManager(pPlayerManager),
           m_iNumConfiguredDecks(0),
           m_iNumConfiguredSamplers(0) {
    setupUi(this);

    m_pNumDecks = new ControlProxy("[Master]", "num_decks", this);
    m_pNumDecks->connectValueChanged(this, [=](double value){slotNumDecksChanged(value);});
    slotNumDecksChanged(m_pNumDecks->get(), true);

    m_pNumSamplers = new ControlProxy("[Master]", "num_samplers", this);
    m_pNumSamplers->connectValueChanged(this, [=](double value){slotNumSamplersChanged(value);});
    slotNumSamplersChanged(m_pNumSamplers->get(), true);

    // Set default value in config file and control objects, if not present
    // Default is "0" = Mixxx Mode
    int cueDefaultValue = m_pConfig->getValue(
            ConfigKey("[Controls]", "CueDefault"), 0);

    // Update combo box
    // The itemData values are out of order to avoid breaking configurations
    // when Mixxx mode (no blinking) was introduced.
    // TODO: replace magic numbers with an enum class
    ComboBoxCueMode->addItem(tr("Mixxx mode"), 0);
    ComboBoxCueMode->addItem(tr("Mixxx mode (no blinking)"), 4);
    ComboBoxCueMode->addItem(tr("Pioneer mode"), 1);
    ComboBoxCueMode->addItem(tr("Denon mode"), 2);
    ComboBoxCueMode->addItem(tr("Numark mode"), 3);
    ComboBoxCueMode->addItem(tr("CUP mode"), 5);
    const int cueModeIndex = cueDefaultIndexByData(cueDefaultValue);
    ComboBoxCueMode->setCurrentIndex(cueModeIndex);
    slotCueModeCombobox(cueModeIndex);
    for (ControlProxy* pControl : m_cueControls) {
        pControl->set(m_iCueMode);
    }
    connect(ComboBoxCueMode, SIGNAL(activated(int)), this, SLOT(slotCueModeCombobox(int)));

    // Track time display configuration
    m_pControlTrackTimeDisplay = new ControlObject(
            ConfigKey("[Controls]", "ShowDurationRemaining"));
    connect(m_pControlTrackTimeDisplay, SIGNAL(valueChanged(double)),
            this, SLOT(slotSetTrackTimeDisplay(double)));

    // If not present in the config, set the default value
    if (!m_pConfig->exists(ConfigKey("[Controls]","PositionDisplay"))) {
        m_pConfig->set(ConfigKey("[Controls]","PositionDisplay"),
          QString::number(static_cast<int>(TrackTime::DisplayMode::REMAINING)));
    }

    double positionDisplayType = m_pConfig->getValue(
            ConfigKey("[Controls]", "PositionDisplay"),
            static_cast<double>(TrackTime::DisplayMode::ELAPSED));
    if (positionDisplayType ==
            static_cast<double>(TrackTime::DisplayMode::REMAINING)) {
        radioButtonRemaining->setChecked(true);
        m_pControlTrackTimeDisplay->set(
            static_cast<double>(TrackTime::DisplayMode::REMAINING));
    } else if (positionDisplayType ==
                   static_cast<double>(TrackTime::DisplayMode::ELAPSED_AND_REMAINING)) {
        radioButtonElapsedAndRemaining->setChecked(true);
        m_pControlTrackTimeDisplay->set(
            static_cast<double>(TrackTime::DisplayMode::ELAPSED_AND_REMAINING));
    } else {
        radioButtonElapsed->setChecked(true);
        m_pControlTrackTimeDisplay->set(
            static_cast<double>(TrackTime::DisplayMode::ELAPSED));
    }
    connect(buttonGroupTrackTime, SIGNAL(buttonClicked(QAbstractButton*)),
            this, SLOT(slotSetTrackTimeDisplay(QAbstractButton *)));

    // display time format

    m_pControlTrackTimeFormat = new ControlObject(
            ConfigKey("[Controls]", "TimeFormat"));
    connect(m_pControlTrackTimeFormat, &ControlObject::valueChanged, this, &DlgPrefDeck::slotTimeFormatChanged);

    QLocale locale;
    // Track Display model
    comboBoxTimeFormat->clear();

    comboBoxTimeFormat->addItem(tr("mm:ss%1zz - Traditional")
                                .arg(mixxx::DurationBase::kDecimalSeparator),
                                static_cast<int>
                                (TrackTime::DisplayFormat::TRADITIONAL));

    comboBoxTimeFormat->addItem(tr("mm:ss - Traditional (Coarse)"),
                                static_cast<int>
                                (TrackTime::DisplayFormat::TRADITIONAL_COARSE));

    comboBoxTimeFormat->addItem(tr("s%1zz - Seconds")
                                .arg(mixxx::DurationBase::kDecimalSeparator),
                                static_cast<int>
                                (TrackTime::DisplayFormat::SECONDS));

    comboBoxTimeFormat->addItem(tr("sss%1zz - Seconds (Long)")
                                .arg(mixxx::DurationBase::kDecimalSeparator),
                                static_cast<int>
                                (TrackTime::DisplayFormat::SECONDS_LONG));

    comboBoxTimeFormat->addItem(tr("s%1sss%2zz - Kiloseconds")
                                .arg(QString(mixxx::DurationBase::kDecimalSeparator),
                                     QString(mixxx::DurationBase::kKiloGroupSeparator)),
                                static_cast<int>
                                (TrackTime::DisplayFormat::KILO_SECONDS));

    double time_format = static_cast<double>(
                                            m_pConfig->getValue(
                                            ConfigKey("[Controls]", "TimeFormat"),
                                            static_cast<int>(TrackTime::DisplayFormat::TRADITIONAL)));
    m_pControlTrackTimeFormat->set(time_format);
    comboBoxTimeFormat->setCurrentIndex(
                comboBoxTimeFormat->findData(time_format));

    // Override Playing Track on Track Load
    // The check box reflects the opposite of the config value
    m_bDisallowTrackLoadToPlayingDeck = !m_pConfig->getValue(
            ConfigKey("[Controls]", "AllowTrackLoadToPlayingDeck"), false);
    checkBoxDisallowLoadToPlayingDeck->setChecked(m_bDisallowTrackLoadToPlayingDeck);
    connect(checkBoxDisallowLoadToPlayingDeck, SIGNAL(toggled(bool)),
            this, SLOT(slotDisallowTrackLoadToPlayingDeckCheckbox(bool)));

    // Jump to cue on track load
    // The check box reflects the opposite of the config value
    m_bJumpToCueOnTrackLoad = !m_pConfig->getValue(ConfigKey("[Controls]", "CueRecall"), false);
    checkBoxSeekToCue->setChecked(m_bJumpToCueOnTrackLoad);
    connect(checkBoxSeekToCue, SIGNAL(toggled(bool)),
            this, SLOT(slotJumpToCueOnTrackLoadCheckbox(bool)));

<<<<<<< HEAD
    // Double-tap Load to clone a deck via keyboard or controller ([ChannelN],LoadSelectedTrack)
    m_bCloneDeckOnLoadDoubleTap = m_pConfig->getValue(
            ConfigKey("[Controls]", "CloneDeckOnLoadDoubleTap"), true);
    checkBoxCloneDeckOnLoadDoubleTap->setChecked(m_bCloneDeckOnLoadDoubleTap);
    connect(checkBoxCloneDeckOnLoadDoubleTap, SIGNAL(toggled(bool)),
            this, SLOT(slotCloneDeckOnLoadDoubleTapCheckbox(bool)));
=======
    // Automatically assign a color to new hot cues
    m_bAssignHotcueColors = m_pConfig->getValue(ConfigKey("[Controls]", "auto_hotcue_colors"), false);
    checkBoxAssignHotcueColors->setChecked(m_bAssignHotcueColors);
    connect(checkBoxAssignHotcueColors, SIGNAL(toggled(bool)),
            this, SLOT(slotAssignHotcueColorsCheckbox(bool)));
>>>>>>> 9b3c3019

    m_bRateInverted = m_pConfig->getValue(ConfigKey("[Controls]", "RateDir"), false);
    setRateDirectionForAllDecks(m_bRateInverted);
    checkBoxInvertSpeedSlider->setChecked(m_bRateInverted);
    connect(checkBoxInvertSpeedSlider, SIGNAL(toggled(bool)),
            this, SLOT(slotRateInversionCheckbox(bool)));

    ComboBoxRateRange->clear();
    ComboBoxRateRange->addItem(tr("4%"), 4);
    ComboBoxRateRange->addItem(tr("6% (semitone)"), 6);
    ComboBoxRateRange->addItem(tr("8% (Technics SL-1210)"), 8);
    ComboBoxRateRange->addItem(tr("10%"), 10);
    ComboBoxRateRange->addItem(tr("16%"), 16);
    ComboBoxRateRange->addItem(tr("24%"), 24);
    ComboBoxRateRange->addItem(tr("50%"), 50);
    ComboBoxRateRange->addItem(tr("90%"), 90);
    connect(ComboBoxRateRange, SIGNAL(activated(int)),
            this, SLOT(slotRateRangeComboBox(int)));

    // RateRange is the legacy ConfigKey. RateRangePercent is used now.
    if (m_pConfig->exists(ConfigKey("[Controls]", "RateRange")) &&
        !m_pConfig->exists(ConfigKey("[Controls]", "RateRangePercent"))) {
        int legacyIndex = m_pConfig->getValueString(ConfigKey("[Controls]", "RateRange")).toInt();
        if (legacyIndex == 0) {
            m_iRateRangePercent = 6;
        } else if (legacyIndex == 1) {
            m_iRateRangePercent = 8;
        } else {
            m_iRateRangePercent = (legacyIndex-1) * 10;
        }
    } else {
        m_iRateRangePercent = m_pConfig->getValue(ConfigKey("[Controls]", "RateRangePercent"),
                                                  kDefaultRateRangePercent);
    }
    if (!(m_iRateRangePercent > 0 && m_iRateRangePercent <= 90)) {
        m_iRateRangePercent = kDefaultRateRangePercent;
    }
    setRateRangeForAllDecks(m_iRateRangePercent);

    //
    // Key lock mode
    //
    connect(buttonGroupKeyLockMode, SIGNAL(buttonClicked(QAbstractButton*)),
            this, SLOT(slotKeyLockModeSelected(QAbstractButton *)));

    m_keylockMode = static_cast<KeylockMode>(
        m_pConfig->getValue(ConfigKey("[Controls]", "keylockMode"),
                            static_cast<int>(KeylockMode::LockOriginalKey)));
    for (ControlProxy* pControl : m_keylockModeControls) {
        pControl->set(static_cast<double>(m_keylockMode));
    }

    //
    // Key unlock mode
    //
    connect(buttonGroupKeyUnlockMode, SIGNAL(buttonClicked(QAbstractButton*)),
            this, SLOT(slotKeyUnlockModeSelected(QAbstractButton *)));

    m_keyunlockMode = static_cast<KeyunlockMode>(
        m_pConfig->getValue(ConfigKey("[Controls]", "keyunlockMode"),
        static_cast<int>(KeyunlockMode::ResetLockedKey)));
    for (ControlProxy* pControl : m_keyunlockModeControls) {
        pControl->set(static_cast<int>(m_keyunlockMode));
    }

    //
    // Rate buttons configuration
    //
    connect(spinBoxTemporaryRateCoarse, SIGNAL(valueChanged(double)),
            this, SLOT(slotRateTempCoarseSpinbox(double)));
    connect(spinBoxTemporaryRateFine, SIGNAL(valueChanged(double)),
            this, SLOT(slotRateTempFineSpinbox(double)));
    connect(spinBoxPermanentRateCoarse, SIGNAL(valueChanged(double)),
            this, SLOT(slotRatePermCoarseSpinbox(double)));
    connect(spinBoxPermanentRateFine, SIGNAL(valueChanged(double)),
            this, SLOT(slotRatePermFineSpinbox(double)));

    m_dRateTempCoarse = m_pConfig->getValue(ConfigKey("[Controls]", "RateTempLeft"),
            kDefaultTemporaryRateChangeCoarse);
    m_dRateTempFine = m_pConfig->getValue(ConfigKey("[Controls]", "RateTempRight"),
            kDefaultTemporaryRateChangeFine);
    m_dRatePermCoarse = m_pConfig->getValue(ConfigKey("[Controls]", "RatePermLeft"),
            kDefaultPermanentRateChangeCoarse);
    m_dRatePermFine = m_pConfig->getValue(ConfigKey("[Controls]", "RatePermRight"),
            kDefaultPermanentRateChangeFine);

    spinBoxTemporaryRateCoarse->setValue(m_dRateTempCoarse);
    spinBoxTemporaryRateFine->setValue(m_dRateTempFine);
    spinBoxPermanentRateCoarse->setValue(m_dRatePermCoarse);
    spinBoxPermanentRateFine->setValue(m_dRatePermFine);

    RateControl::setTemporaryRateChangeCoarseAmount(m_dRateTempCoarse);
    RateControl::setTemporaryRateChangeFineAmount(m_dRateTempFine);
    RateControl::setPermanentRateChangeCoarseAmount(m_dRatePermCoarse);
    RateControl::setPermanentRateChangeFineAmount(m_dRatePermFine);

    // Rate Ramp Sensitivity
    m_iRateRampSensitivity = m_pConfig->getValue(ConfigKey("[Controls]", "RateRampSensitivity"), kDefaultRateRampSensitivity);
    SliderRateRampSensitivity->setValue(m_iRateRampSensitivity);
    connect(SliderRateRampSensitivity, SIGNAL(valueChanged(int)),
            this, SLOT(slotRateRampSensitivitySlider(int)));

    //
    // Cue Mode
    //

    // Add "(?)" with a manual link to the label
    labelCueMode->setText(
            labelCueMode->text() +
            " <a href=\"" +
            MIXXX_MANUAL_URL +
            "/chapters/user_interface.html#using-cue-modes\">(?)</a>");

    //
    // Ramping Temporary Rate Change configuration
    //

    // Set Ramp Rate On or Off
    connect(radioButtonRateRampModeLinear, SIGNAL(toggled(bool)),
            this, SLOT(slotRateRampingModeLinearButton(bool)));
    m_bRateRamping = static_cast<RateControl::RampMode>(
        m_pConfig->getValue(ConfigKey("[Controls]", "RateRamp"),
                            static_cast<int>(kDefaultRampingMode)));
    if (m_bRateRamping == RateControl::RampMode::Linear) {
        radioButtonRateRampModeLinear->setChecked(true);
    } else {
        radioButtonRateRampModeStepping->setChecked(true);
    }

    // Update "reset speed" and "reset pitch" check boxes
    // TODO: All defaults should only be set in slotResetToDefaults.
    int configSPAutoReset = m_pConfig->getValue<int>(
                    ConfigKey("[Controls]", "SpeedAutoReset"),
                    BaseTrackPlayer::RESET_PITCH);

    m_speedAutoReset = (configSPAutoReset==BaseTrackPlayer::RESET_SPEED ||
                        configSPAutoReset==BaseTrackPlayer::RESET_PITCH_AND_SPEED);
    m_pitchAutoReset = (configSPAutoReset==BaseTrackPlayer::RESET_PITCH ||
                        configSPAutoReset==BaseTrackPlayer::RESET_PITCH_AND_SPEED);

    checkBoxResetSpeed->setChecked(m_speedAutoReset);
    checkBoxResetPitch->setChecked(m_pitchAutoReset);

    connect(checkBoxResetSpeed, SIGNAL(toggled(bool)),
            this, SLOT(slotUpdateSpeedAutoReset(bool)));
    connect(checkBoxResetPitch, SIGNAL(toggled(bool)),
            this, SLOT(slotUpdatePitchAutoReset(bool)));

    slotUpdate();
}

DlgPrefDeck::~DlgPrefDeck() {
    delete m_pControlTrackTimeDisplay;
    qDeleteAll(m_rateControls);
    qDeleteAll(m_rateDirectionControls);
    qDeleteAll(m_cueControls);
    qDeleteAll(m_rateRangeControls);
    qDeleteAll(m_keylockModeControls);
    qDeleteAll(m_keyunlockModeControls);
}

void DlgPrefDeck::slotUpdate() {
    slotSetTrackTimeDisplay(m_pControlTrackTimeDisplay->get());

    checkBoxDisallowLoadToPlayingDeck->setChecked(!m_pConfig->getValue(
            ConfigKey("[Controls]", "AllowTrackLoadToPlayingDeck"), false));

    checkBoxCloneDeckOnLoadDoubleTap->setChecked(m_pConfig->getValue(
            ConfigKey("[Controls]", "CloneDeckOnLoadDoubleTap"), true));

    checkBoxSeekToCue->setChecked(!m_pConfig->getValue(
            ConfigKey("[Controls]", "CueRecall"), false));

    checkBoxAssignHotcueColors->setChecked(m_pConfig->getValue(
            ConfigKey("[Controls]", "auto_hotcue_colors"), false));

    double deck1RateRange = m_rateRangeControls[0]->get();
    int index = ComboBoxRateRange->findData(static_cast<int>(deck1RateRange * 100));
    if (index == -1) {
        ComboBoxRateRange->addItem(QString::number(deck1RateRange * 100.).append("%"),
                                   deck1RateRange * 100.);
    }
    ComboBoxRateRange->setCurrentIndex(index);

    double deck1RateDirection = m_rateDirectionControls[0]->get();
    checkBoxInvertSpeedSlider->setChecked(deck1RateDirection == kRateDirectionInverted);

    double deck1CueMode = m_cueControls[0]->get();
    index = ComboBoxCueMode->findData(static_cast<int>(deck1CueMode));
    ComboBoxCueMode->setCurrentIndex(index);

    KeylockMode deck1KeylockMode =
        static_cast<KeylockMode>(static_cast<int>(m_keylockModeControls[0]->get()));
    if (deck1KeylockMode == KeylockMode::LockCurrentKey) {
        radioButtonCurrentKey->setChecked(true);
    } else {
        radioButtonOriginalKey->setChecked(true);
    }

    KeyunlockMode deck1KeyunlockMode =
        static_cast<KeyunlockMode>(static_cast<int>(m_keyunlockModeControls[0]->get()));
    if (deck1KeyunlockMode == KeyunlockMode::KeepLockedKey) {
        radioButtonKeepUnlockedKey->setChecked(true);
    } else {
        radioButtonResetUnlockedKey->setChecked(true);
    }

    int reset = m_pConfig->getValue(ConfigKey("[Controls]", "SpeedAutoReset"),
        static_cast<int>(BaseTrackPlayer::RESET_PITCH));
    if (reset == BaseTrackPlayer::RESET_PITCH) {
        checkBoxResetPitch->setChecked(true);
        checkBoxResetSpeed->setChecked(false);
    } else if (reset == BaseTrackPlayer::RESET_SPEED) {
        checkBoxResetPitch->setChecked(false);
        checkBoxResetSpeed->setChecked(true);
    } else if (reset == BaseTrackPlayer::RESET_PITCH_AND_SPEED) {
        checkBoxResetPitch->setChecked(true);
        checkBoxResetSpeed->setChecked(true);
    } else if (reset == BaseTrackPlayer::RESET_NONE) {
        checkBoxResetPitch->setChecked(false);
        checkBoxResetSpeed->setChecked(false);
    }

    SliderRateRampSensitivity->setValue(
        m_pConfig->getValue(ConfigKey("[Controls]", "RateRampSensitivity"),
                            kDefaultRateRampSensitivity));

    spinBoxTemporaryRateCoarse->setValue(RateControl::getTemporaryRateChangeCoarseAmount());
    spinBoxTemporaryRateFine->setValue(RateControl::getTemporaryRateChangeFineAmount());
    spinBoxPermanentRateCoarse->setValue(RateControl::getPermanentRateChangeCoarseAmount());
    spinBoxPermanentRateFine->setValue(RateControl::getPermanentRateChangeFineAmount());
}

void DlgPrefDeck::slotResetToDefaults() {
    // Track time display mode
    radioButtonRemaining->setChecked(true);

    // Up increases speed.
    checkBoxInvertSpeedSlider->setChecked(false);

    // 8% Rate Range
    ComboBoxRateRange->setCurrentIndex(ComboBoxRateRange->findData(kDefaultRateRangePercent));

    // Don't load tracks into playing decks.
    checkBoxDisallowLoadToPlayingDeck->setChecked(true);

    // Clone decks by double-tapping Load button.
    checkBoxCloneDeckOnLoadDoubleTap->setChecked(true);
    // Mixxx cue mode
    ComboBoxCueMode->setCurrentIndex(0);

    // Cue recall on.
    checkBoxSeekToCue->setChecked(true);

    // Rate-ramping default off.
    radioButtonRateRampModeStepping->setChecked(true);

    SliderRateRampSensitivity->setValue(kDefaultRateRampSensitivity);

    // Permanent and temporary pitch adjust fine/coarse.
    spinBoxTemporaryRateCoarse->setValue(4.0);
    spinBoxTemporaryRateFine->setValue(2.0);
    spinBoxPermanentRateCoarse->setValue(0.50);
    spinBoxPermanentRateFine->setValue(0.05);

    checkBoxResetSpeed->setChecked(false);
    checkBoxResetPitch->setChecked(true);

    radioButtonOriginalKey->setChecked(true);
    radioButtonResetUnlockedKey->setChecked(true);
}

void DlgPrefDeck::slotRateRangeComboBox(int index) {
    m_iRateRangePercent = ComboBoxRateRange->itemData(index).toInt();
}

void DlgPrefDeck::setRateRangeForAllDecks(int rangePercent) {
    for (ControlProxy* pControl : m_rateRangeControls) {
        pControl->set(rangePercent / 100.0);
    }
}

void DlgPrefDeck::slotRateInversionCheckbox(bool inverted) {
    m_bRateInverted = inverted;
}

void DlgPrefDeck::setRateDirectionForAllDecks(bool inverted) {
    double oldRateDirectionMultiplier = m_rateDirectionControls[0]->get();
    double rateDirectionMultiplier = 1.0;
    if (inverted) {
        rateDirectionMultiplier = kRateDirectionInverted;
    }
    for (ControlProxy* pControl : m_rateDirectionControls) {
        pControl->set(rateDirectionMultiplier);
    }

    // If the rate slider direction setting has changed,
    // multiply the rate by -1 so the current sound does not change.
    if (rateDirectionMultiplier != oldRateDirectionMultiplier) {
        for (ControlProxy* pControl : m_rateControls) {
            pControl->set(-1 * pControl->get());
        }
    }
}

void DlgPrefDeck::slotKeyLockModeSelected(QAbstractButton* pressedButton) {
    if (pressedButton == radioButtonCurrentKey) {
        m_keylockMode = KeylockMode::LockCurrentKey;
    } else {
        m_keylockMode = KeylockMode::LockOriginalKey;
    }
}

void DlgPrefDeck::slotKeyUnlockModeSelected(QAbstractButton* pressedButton) {
    if (pressedButton == radioButtonResetUnlockedKey) {
        m_keyunlockMode = KeyunlockMode::ResetLockedKey;
    } else {
        m_keyunlockMode = KeyunlockMode::KeepLockedKey;
    }
}

void DlgPrefDeck::slotDisallowTrackLoadToPlayingDeckCheckbox(bool checked) {
    m_bDisallowTrackLoadToPlayingDeck = checked;
}

void DlgPrefDeck::slotCueModeCombobox(int index) {
    m_iCueMode = ComboBoxCueMode->itemData(index).toInt();
}

void DlgPrefDeck::slotJumpToCueOnTrackLoadCheckbox(bool checked) {
    m_bJumpToCueOnTrackLoad = checked;
}

<<<<<<< HEAD
void DlgPrefDeck::slotCloneDeckOnLoadDoubleTapCheckbox(bool checked) {
    m_bCloneDeckOnLoadDoubleTap = checked;
=======
void DlgPrefDeck::slotAssignHotcueColorsCheckbox(bool checked) {
    m_bAssignHotcueColors = checked;
>>>>>>> 9b3c3019
}

void DlgPrefDeck::slotSetTrackTimeDisplay(QAbstractButton* b) {
    if (b == radioButtonRemaining) {
        m_timeDisplayMode = TrackTime::DisplayMode::REMAINING;
    } else if (b == radioButtonElapsedAndRemaining) {
        m_timeDisplayMode = TrackTime::DisplayMode::ELAPSED_AND_REMAINING;
    } else {
        m_timeDisplayMode = TrackTime::DisplayMode::ELAPSED;
    }
}

void DlgPrefDeck::slotSetTrackTimeDisplay(double v) {
    m_timeDisplayMode = static_cast<TrackTime::DisplayMode>(static_cast<int>(v));
    m_pConfig->set(ConfigKey("[Controls]","PositionDisplay"), ConfigValue(v));
    if (m_timeDisplayMode == TrackTime::DisplayMode::REMAINING) {
        radioButtonRemaining->setChecked(true);
    } else if (m_timeDisplayMode == TrackTime::DisplayMode::ELAPSED_AND_REMAINING) {
        radioButtonElapsedAndRemaining->setChecked(true);
    } else { // Elapsed
        radioButtonElapsed->setChecked(true);
    }
}

void DlgPrefDeck::slotRateTempCoarseSpinbox(double value) {
    m_dRateTempCoarse = value;
}

void DlgPrefDeck::slotRateTempFineSpinbox(double value) {
    m_dRateTempFine = value;
}

void DlgPrefDeck::slotRatePermCoarseSpinbox(double value) {
    m_dRatePermCoarse = value;
}

void DlgPrefDeck::slotRatePermFineSpinbox(double value) {
    m_dRatePermFine = value;
}

void DlgPrefDeck::slotRateRampSensitivitySlider(int value) {
    m_iRateRampSensitivity = value;
}

void DlgPrefDeck::slotRateRampingModeLinearButton(bool checked) {
    if (checked) {
        m_bRateRamping = RateControl::RampMode::Linear;
    } else {
        m_bRateRamping = RateControl::RampMode::Stepping;
    }
}

void DlgPrefDeck::slotTimeFormatChanged(double v) {
    int i = static_cast<int>(v);
    m_pConfig->set(ConfigKey("[Controls]","TimeFormat"), ConfigValue(v));
    comboBoxTimeFormat->setCurrentIndex(
                comboBoxTimeFormat->findData(i));
}

void DlgPrefDeck::slotApply() {
    double timeDisplay = static_cast<double>(m_timeDisplayMode);
    m_pConfig->set(ConfigKey("[Controls]","PositionDisplay"), ConfigValue(timeDisplay));
    m_pControlTrackTimeDisplay->set(timeDisplay);

    // time format
    double timeFormat = comboBoxTimeFormat->itemData(comboBoxTimeFormat->currentIndex()).toDouble();
    m_pControlTrackTimeFormat->set(timeFormat);
    m_pConfig->setValue(ConfigKey("[Controls]", "TimeFormat"), timeFormat);

    // Set cue mode for every deck
    for (ControlProxy* pControl : m_cueControls) {
        pControl->set(m_iCueMode);
    }
    m_pConfig->setValue(ConfigKey("[Controls]", "CueDefault"), m_iCueMode);

    m_pConfig->setValue(ConfigKey("[Controls]", "AllowTrackLoadToPlayingDeck"),
                        !m_bDisallowTrackLoadToPlayingDeck);

    m_pConfig->setValue(ConfigKey("[Controls]", "CloneDeckOnLoadDoubleTap"),
                        m_bCloneDeckOnLoadDoubleTap);

    m_pConfig->setValue(ConfigKey("[Controls]", "CueRecall"), !m_bJumpToCueOnTrackLoad);
    m_pConfig->setValue(ConfigKey("[Controls]", "auto_hotcue_colors"), m_bAssignHotcueColors);

    // Set rate range
    setRateRangeForAllDecks(m_iRateRangePercent);
    m_pConfig->setValue(ConfigKey("[Controls]", "RateRangePercent"),
                        m_iRateRangePercent);

    setRateDirectionForAllDecks(m_bRateInverted);
    m_pConfig->setValue(ConfigKey("[Controls]", "RateDir"),
                        static_cast<int>(m_bRateInverted));

    int configSPAutoReset = BaseTrackPlayer::RESET_NONE;

    if (m_speedAutoReset && m_pitchAutoReset) {
        configSPAutoReset = BaseTrackPlayer::RESET_PITCH_AND_SPEED;
    } else if (m_speedAutoReset) {
        configSPAutoReset = BaseTrackPlayer::RESET_SPEED;
    } else if (m_pitchAutoReset) {
        configSPAutoReset = BaseTrackPlayer::RESET_PITCH;
    }

    m_pConfig->set(ConfigKey("[Controls]", "SpeedAutoReset"),
                   ConfigValue(configSPAutoReset));

    m_pConfig->setValue(ConfigKey("[Controls]", "keylockMode"),
                        static_cast<int>(m_keylockMode));
    // Set key lock behavior for every group
    for (ControlProxy* pControl : m_keylockModeControls) {
        pControl->set(static_cast<double>(m_keylockMode));
    }

    m_pConfig->setValue(ConfigKey("[Controls]", "keyunlockMode"),
                        static_cast<int>(m_keyunlockMode));
    // Set key un-lock behavior for every group
    for (ControlProxy* pControl : m_keyunlockModeControls) {
        pControl->set(static_cast<double>(m_keyunlockMode));
    }

    RateControl::setRateRampMode(m_bRateRamping);
    m_pConfig->setValue(ConfigKey("[Controls]", "RateRamp"), static_cast<int>(m_bRateRamping));

    RateControl::setRateRampSensitivity(m_iRateRampSensitivity);
    m_pConfig->setValue(ConfigKey("[Controls]", "RateRampSensitivity"), m_iRateRampSensitivity);

    RateControl::setTemporaryRateChangeCoarseAmount(m_dRateTempCoarse);
    RateControl::setTemporaryRateChangeFineAmount(m_dRateTempFine);
    RateControl::setPermanentRateChangeCoarseAmount(m_dRatePermCoarse);
    RateControl::setPermanentRateChangeFineAmount(m_dRatePermFine);

    m_pConfig->setValue(ConfigKey("[Controls]", "RateTempLeft"), m_dRateTempCoarse);
    m_pConfig->setValue(ConfigKey("[Controls]", "RateTempRight"), m_dRateTempFine);
    m_pConfig->setValue(ConfigKey("[Controls]", "RatePermLeft"), m_dRatePermCoarse);
    m_pConfig->setValue(ConfigKey("[Controls]", "RatePermRight"), m_dRatePermFine);
}

void DlgPrefDeck::slotNumDecksChanged(double new_count, bool initializing) {
    int numdecks = static_cast<int>(new_count);
    if (numdecks <= m_iNumConfiguredDecks) {
        // TODO(owilliams): If we implement deck deletion, shrink the size of configured decks.
        return;
    }

    for (int i = m_iNumConfiguredDecks; i < numdecks; ++i) {
        QString group = PlayerManager::groupForDeck(i);
        m_rateControls.push_back(new ControlProxy(
                group, "rate"));
        m_rateRangeControls.push_back(new ControlProxy(
                group, "rateRange"));
        m_rateDirectionControls.push_back(new ControlProxy(
                group, "rate_dir"));
        m_cueControls.push_back(new ControlProxy(
                group, "cue_mode"));
        m_keylockModeControls.push_back(new ControlProxy(
                group, "keylockMode"));
        m_keylockModeControls.last()->set(static_cast<double>(m_keylockMode));
        m_keyunlockModeControls.push_back(new ControlProxy(
                group, "keyunlockMode"));
        m_keyunlockModeControls.last()->set(static_cast<double>(m_keyunlockMode));
    }

    m_iNumConfiguredDecks = numdecks;

    // The rate range hasn't been read from the config file when this is first called.
    if (!initializing) {
        setRateDirectionForAllDecks(m_rateDirectionControls[0]->get() == kRateDirectionInverted);
        setRateRangeForAllDecks(m_rateRangeControls[0]->get() * 100);
    }
}

void DlgPrefDeck::slotNumSamplersChanged(double new_count, bool initializing) {
    int numsamplers = static_cast<int>(new_count);
    if (numsamplers <= m_iNumConfiguredSamplers) {
        return;
    }

    for (int i = m_iNumConfiguredSamplers; i < numsamplers; ++i) {
        QString group = PlayerManager::groupForSampler(i);
        m_rateControls.push_back(new ControlProxy(
                group, "rate"));
        m_rateRangeControls.push_back(new ControlProxy(
                group, "rateRange"));
        m_rateDirectionControls.push_back(new ControlProxy(
                group, "rate_dir"));
        m_cueControls.push_back(new ControlProxy(
                group, "cue_mode"));
        m_keylockModeControls.push_back(new ControlProxy(
                group, "keylockMode"));
        m_keylockModeControls.last()->set(static_cast<double>(m_keylockMode));
        m_keyunlockModeControls.push_back(new ControlProxy(
                group, "keyunlockMode"));
        m_keyunlockModeControls.last()->set(static_cast<double>(m_keyunlockMode));
    }

    m_iNumConfiguredSamplers = numsamplers;

    // The rate range hasn't been read from the config file when this is first called.
    if (!initializing) {
        setRateDirectionForAllDecks(m_rateDirectionControls[0]->get() == kRateDirectionInverted);
        setRateRangeForAllDecks(m_rateRangeControls[0]->get() * 100);
    }
}

void DlgPrefDeck::slotUpdateSpeedAutoReset(bool b) {
    m_speedAutoReset = b;
}

void DlgPrefDeck::slotUpdatePitchAutoReset(bool b) {
    m_pitchAutoReset = b;
}

int DlgPrefDeck::cueDefaultIndexByData(int userData) const {
    for (int i = 0; i < ComboBoxCueMode->count(); ++i) {
        if (ComboBoxCueMode->itemData(i).toInt() == userData) {
            return i;
        }
    }
    qWarning() << "No default cue behavior found for value" << userData
               << "returning default";
    return 0;
}<|MERGE_RESOLUTION|>--- conflicted
+++ resolved
@@ -165,20 +165,18 @@
     connect(checkBoxSeekToCue, SIGNAL(toggled(bool)),
             this, SLOT(slotJumpToCueOnTrackLoadCheckbox(bool)));
 
-<<<<<<< HEAD
     // Double-tap Load to clone a deck via keyboard or controller ([ChannelN],LoadSelectedTrack)
     m_bCloneDeckOnLoadDoubleTap = m_pConfig->getValue(
             ConfigKey("[Controls]", "CloneDeckOnLoadDoubleTap"), true);
     checkBoxCloneDeckOnLoadDoubleTap->setChecked(m_bCloneDeckOnLoadDoubleTap);
     connect(checkBoxCloneDeckOnLoadDoubleTap, SIGNAL(toggled(bool)),
             this, SLOT(slotCloneDeckOnLoadDoubleTapCheckbox(bool)));
-=======
+
     // Automatically assign a color to new hot cues
     m_bAssignHotcueColors = m_pConfig->getValue(ConfigKey("[Controls]", "auto_hotcue_colors"), false);
     checkBoxAssignHotcueColors->setChecked(m_bAssignHotcueColors);
     connect(checkBoxAssignHotcueColors, SIGNAL(toggled(bool)),
             this, SLOT(slotAssignHotcueColorsCheckbox(bool)));
->>>>>>> 9b3c3019
 
     m_bRateInverted = m_pConfig->getValue(ConfigKey("[Controls]", "RateDir"), false);
     setRateDirectionForAllDecks(m_bRateInverted);
@@ -512,13 +510,13 @@
     m_bJumpToCueOnTrackLoad = checked;
 }
 
-<<<<<<< HEAD
+
 void DlgPrefDeck::slotCloneDeckOnLoadDoubleTapCheckbox(bool checked) {
     m_bCloneDeckOnLoadDoubleTap = checked;
-=======
+
 void DlgPrefDeck::slotAssignHotcueColorsCheckbox(bool checked) {
     m_bAssignHotcueColors = checked;
->>>>>>> 9b3c3019
+
 }
 
 void DlgPrefDeck::slotSetTrackTimeDisplay(QAbstractButton* b) {
