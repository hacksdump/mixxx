--- conflicted
+++ resolved
@@ -158,15 +158,9 @@
     normalizeOverviewCheckBox->setChecked(factory->isOverviewNormalized());
     // Round zoom to int to get a default zoom index.
     defaultZoomComboBox->setCurrentIndex(static_cast<int>(factory->getDefaultZoom()) - 1);
-<<<<<<< HEAD
     playMarkerPositionSlider->setValue(static_cast<int>(factory->getPlayMarkerPosition() * 100));
-    beatGridAlphaSpinBox->setValue(factory->beatGridAlpha());
-    beatGridAlphaSlider->setValue(factory->beatGridAlpha());
-=======
-    playMarkerPositionSlider->setValue(factory->getPlayMarkerPosition() * 100);
     beatGridAlphaSpinBox->setValue(factory->getBeatGridAlpha());
     beatGridAlphaSlider->setValue(factory->getBeatGridAlpha());
->>>>>>> bee15eee
 
     // By default we set RGB woverview = "2"
     int overviewType = m_pConfig->getValue(
