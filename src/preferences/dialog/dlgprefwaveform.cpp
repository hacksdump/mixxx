#include "preferences/dialog/dlgprefwaveform.h"

#include "mixxx.h"
#include "library/library.h"
#include "library/dao/analysisdao.h"
#include "preferences/waveformsettings.h"
#include "waveform/waveformwidgetfactory.h"
#include "waveform/renderers/waveformwidgetrenderer.h"
#include "util/db/dbconnectionpooled.h"

DlgPrefWaveform::DlgPrefWaveform(QWidget* pParent, MixxxMainWindow* pMixxx,
                                 UserSettingsPointer pConfig, Library* pLibrary)
        : DlgPreferencePage(pParent),
          m_pConfig(pConfig),
          m_pLibrary(pLibrary),
          m_pMixxx(pMixxx) {
    setupUi(this);

    // Waveform overview init
    waveformOverviewComboBox->addItem(tr("Filtered")); // "0"
    waveformOverviewComboBox->addItem(tr("HSV")); // "1"
    waveformOverviewComboBox->addItem(tr("RGB")); // "2"

    // Populate waveform options.
    WaveformWidgetFactory* factory = WaveformWidgetFactory::instance();
    QVector<WaveformWidgetAbstractHandle> handles = factory->getAvailableTypes();
    for (int i = 0; i < handles.size(); ++i) {
        waveformTypeComboBox->addItem(handles[i].getDisplayName(),
                                      handles[i].getType());
    }

    // Populate zoom options.
    for (int i = static_cast<int>(WaveformWidgetRenderer::s_waveformMinZoom);
            i <= static_cast<int>(WaveformWidgetRenderer::s_waveformMaxZoom);
            i++) {
        defaultZoomComboBox->addItem(QString::number(100 / static_cast<double>(i), 'f', 1) + " %");
    }

    // The GUI is not fully setup so connecting signals before calling
    // slotUpdate can generate rebootMixxxView calls.
    // TODO(XXX): Improve this awkwardness.
    slotUpdate();

    connect(frameRateSpinBox,
            QOverload<int>::of(&QSpinBox::valueChanged),
            this,
            &DlgPrefWaveform::slotSetFrameRate);
    connect(endOfTrackWarningTimeSpinBox,
            QOverload<int>::of(&QSpinBox::valueChanged),
            this,
            &DlgPrefWaveform::slotSetWaveformEndRender);
    connect(beatGridAlphaSpinBox,
            QOverload<int>::of(&QSpinBox::valueChanged),
            this,
            &DlgPrefWaveform::slotSetBeatGridAlpha);
    connect(frameRateSlider,
<<<<<<< HEAD
            QOverload<int>::of(&QSlider::valueChanged),
=======
            &QSlider::valueChanged,
>>>>>>> ebe12558
            frameRateSpinBox,
            &QSpinBox::setValue);
    connect(frameRateSpinBox,
            QOverload<int>::of(&QSpinBox::valueChanged),
            frameRateSlider,
            &QSlider::setValue);
    connect(endOfTrackWarningTimeSlider,
<<<<<<< HEAD
            QOverload<int>::of(&QSlider::valueChanged),
=======
            &QSlider::valueChanged,
>>>>>>> ebe12558
            endOfTrackWarningTimeSpinBox,
            &QSpinBox::setValue);
    connect(endOfTrackWarningTimeSpinBox,
            QOverload<int>::of(&QSpinBox::valueChanged),
            endOfTrackWarningTimeSlider,
            &QSlider::setValue);
    connect(beatGridAlphaSlider,
<<<<<<< HEAD
            QOverload<int>::of(&QSlider::valueChanged),
=======
            &QSlider::valueChanged,
>>>>>>> ebe12558
            beatGridAlphaSpinBox,
            &QSpinBox::setValue);
    connect(beatGridAlphaSpinBox,
            QOverload<int>::of(&QSpinBox::valueChanged),
            beatGridAlphaSlider,
            &QSlider::setValue);

    connect(waveformTypeComboBox,
            QOverload<int>::of(&QComboBox::currentIndexChanged),
            this,
            &DlgPrefWaveform::slotSetWaveformType);
    connect(defaultZoomComboBox,
            QOverload<int>::of(&QComboBox::currentIndexChanged),
            this,
            &DlgPrefWaveform::slotSetDefaultZoom);
    connect(synchronizeZoomCheckBox,
            &QCheckBox::clicked,
            this,
            &DlgPrefWaveform::slotSetZoomSynchronization);
    connect(allVisualGain,
            QOverload<double>::of(&QDoubleSpinBox::valueChanged),
            this,
            &DlgPrefWaveform::slotSetVisualGainAll);
    connect(lowVisualGain,
            QOverload<double>::of(&QDoubleSpinBox::valueChanged),
            this,
            &DlgPrefWaveform::slotSetVisualGainLow);
    connect(midVisualGain,
            QOverload<double>::of(&QDoubleSpinBox::valueChanged),
            this,
            &DlgPrefWaveform::slotSetVisualGainMid);
    connect(highVisualGain,
            QOverload<double>::of(&QDoubleSpinBox::valueChanged),
            this,
            &DlgPrefWaveform::slotSetVisualGainHigh);
    connect(normalizeOverviewCheckBox,
<<<<<<< HEAD
            &QCheckBox::clicked,
=======
            &QCheckBox::toggled,
>>>>>>> ebe12558
            this,
            &DlgPrefWaveform::slotSetNormalizeOverview);
    connect(factory,
            &WaveformWidgetFactory::waveformMeasured,
            this,
            &DlgPrefWaveform::slotWaveformMeasured);
<<<<<<< HEAD
    // Don't automatically reload the skin after changing the overview type to
    // work around macOS skin change crash. https://bugs.launchpad.net/mixxx/+bug/1877487
#ifndef __APPLE__
=======
>>>>>>> ebe12558
    connect(waveformOverviewComboBox,
            QOverload<int>::of(&QComboBox::currentIndexChanged),
            this,
            &DlgPrefWaveform::slotSetWaveformOverviewType);
<<<<<<< HEAD
#endif
    connect(clearCachedWaveforms,
            &QPushButton::clicked,
            this,
            &DlgPrefWaveform::slotClearCachedWaveforms);
    connect(playMarkerPositionSlider,
            QOverload<int>::of(&QSlider::valueChanged),
=======
    connect(clearCachedWaveforms,
            &QAbstractButton::clicked,
            this,
            &DlgPrefWaveform::slotClearCachedWaveforms);
    connect(playMarkerPositionSlider,
            &QSlider::valueChanged,
>>>>>>> ebe12558
            this,
            &DlgPrefWaveform::slotSetPlayMarkerPosition);
}

DlgPrefWaveform::~DlgPrefWaveform() {
}

void DlgPrefWaveform::slotUpdate() {
    WaveformWidgetFactory* factory = WaveformWidgetFactory::instance();

    if (factory->isOpenGlAvailable() || factory->isOpenGlesAvailable()) {
        openGlStatusIcon->setText(factory->getOpenGLVersion());
    } else {
        openGlStatusIcon->setText(tr("OpenGL not available") + ": " + factory->getOpenGLVersion());
    }

    WaveformWidgetType::Type currentType = factory->getType();
    int currentIndex = waveformTypeComboBox->findData(currentType);
    if (currentIndex != -1 && waveformTypeComboBox->currentIndex() != currentIndex) {
        waveformTypeComboBox->setCurrentIndex(currentIndex);
    }

    frameRateSpinBox->setValue(factory->getFrameRate());
    frameRateSlider->setValue(factory->getFrameRate());
    endOfTrackWarningTimeSpinBox->setValue(factory->getEndOfTrackWarningTime());
    endOfTrackWarningTimeSlider->setValue(factory->getEndOfTrackWarningTime());
    synchronizeZoomCheckBox->setChecked(factory->isZoomSync());
    allVisualGain->setValue(factory->getVisualGain(WaveformWidgetFactory::All));
    lowVisualGain->setValue(factory->getVisualGain(WaveformWidgetFactory::Low));
    midVisualGain->setValue(factory->getVisualGain(WaveformWidgetFactory::Mid));
    highVisualGain->setValue(factory->getVisualGain(WaveformWidgetFactory::High));
    normalizeOverviewCheckBox->setChecked(factory->isOverviewNormalized());
    // Round zoom to int to get a default zoom index.
    defaultZoomComboBox->setCurrentIndex(static_cast<int>(factory->getDefaultZoom()) - 1);
    playMarkerPositionSlider->setValue(static_cast<int>(factory->getPlayMarkerPosition() * 100));
    beatGridAlphaSpinBox->setValue(factory->getBeatGridAlpha());
    beatGridAlphaSlider->setValue(factory->getBeatGridAlpha());

    // By default we set RGB woverview = "2"
    int overviewType = m_pConfig->getValue(
            ConfigKey("[Waveform]","WaveformOverviewType"), 2);
    if (overviewType != waveformOverviewComboBox->currentIndex()) {
        waveformOverviewComboBox->setCurrentIndex(overviewType);
    }

    WaveformSettings waveformSettings(m_pConfig);
    enableWaveformCaching->setChecked(waveformSettings.waveformCachingEnabled());
    enableWaveformGenerationWithAnalysis->setChecked(
        waveformSettings.waveformGenerationWithAnalysisEnabled());
    calculateCachedWaveformDiskUsage();
}

void DlgPrefWaveform::slotApply() {
    // Require restarting Mixxx to apply the new overview type in order to work
    // around macOS skin change crash. https://bugs.launchpad.net/mixxx/+bug/1877487
#ifdef __APPLE__
    ConfigValue overviewtype = ConfigValue(waveformOverviewComboBox->currentIndex());
    if (overviewtype != m_pConfig->get(ConfigKey("[Waveform]", "WaveformOverviewType"))) {
        m_pConfig->set(ConfigKey("[Waveform]", "WaveformOverviewType"), overviewtype);
        notifyRebootNecessary();
    }
#endif
    WaveformSettings waveformSettings(m_pConfig);
    waveformSettings.setWaveformCachingEnabled(enableWaveformCaching->isChecked());
    waveformSettings.setWaveformGenerationWithAnalysisEnabled(
        enableWaveformGenerationWithAnalysis->isChecked());
}

void DlgPrefWaveform::slotResetToDefaults() {
    WaveformWidgetFactory* factory = WaveformWidgetFactory::instance();

    // Get the default we ought to use based on whether the user has OpenGL or
    // not.
    WaveformWidgetType::Type defaultType = factory->autoChooseWidgetType();
    int defaultIndex = waveformTypeComboBox->findData(defaultType);
    if (defaultIndex != -1 && waveformTypeComboBox->currentIndex() != defaultIndex) {
        waveformTypeComboBox->setCurrentIndex(defaultIndex);
    }

    allVisualGain->setValue(1.0);
    lowVisualGain->setValue(1.0);
    midVisualGain->setValue(1.0);
    highVisualGain->setValue(1.0);

    // Default zoom level is 3 in WaveformWidgetFactory.
    defaultZoomComboBox->setCurrentIndex(3 + 1);

    // Don't synchronize zoom by default.
    synchronizeZoomCheckBox->setChecked(false);

    // RGB overview.
    waveformOverviewComboBox->setCurrentIndex(2);

    // Don't normalize overview.
    normalizeOverviewCheckBox->setChecked(false);

    // 30FPS is the default
    frameRateSlider->setValue(30);
    endOfTrackWarningTimeSlider->setValue(30);

    // Waveform caching enabled.
    enableWaveformCaching->setChecked(true);
    enableWaveformGenerationWithAnalysis->setChecked(false);

    // Beat grid alpha default is 90
    beatGridAlphaSlider->setValue(90);
    beatGridAlphaSpinBox->setValue(90);

    // 50 (center) is default
    playMarkerPositionSlider->setValue(50);
}

void DlgPrefWaveform::notifyRebootNecessary() {
    // make the fact that you have to restart mixxx more obvious
    QMessageBox::information(
            this, tr("Information"), tr("Mixxx must be restarted to load the new overview type."));
}

void DlgPrefWaveform::slotSetFrameRate(int frameRate) {
    WaveformWidgetFactory::instance()->setFrameRate(frameRate);
}

void DlgPrefWaveform::slotSetWaveformEndRender(int endTime) {
    WaveformWidgetFactory::instance()->setEndOfTrackWarningTime(endTime);
}

void DlgPrefWaveform::slotSetWaveformType(int index) {
    // Ignore sets for -1 since this happens when we clear the combobox.
    if (index < 0) {
        return;
    }
    WaveformWidgetFactory::instance()->setWidgetTypeFromHandle(index);
#if QT_VERSION >= QT_VERSION_CHECK(5, 14, 0) && defined __WINDOWS__
    // This regenerates the waveforms twice because of a bug found on Windows
    // where the first one fails.
    // The problem is that the window of the widget thinks that it is not exposed.
    // (https://doc.qt.io/qt-5/qwindow.html#exposeEvent )
    // TODO: Remove this when it has been fixed upstream.
    WaveformWidgetFactory::instance()->setWidgetTypeFromHandle(index, true);
#endif
}

void DlgPrefWaveform::slotSetWaveformOverviewType(int index) {
    m_pConfig->set(ConfigKey("[Waveform]","WaveformOverviewType"), ConfigValue(index));
    m_pMixxx->rebootMixxxView();
}

void DlgPrefWaveform::slotSetDefaultZoom(int index) {
    WaveformWidgetFactory::instance()->setDefaultZoom(index + 1);
}

void DlgPrefWaveform::slotSetZoomSynchronization(bool checked) {
    WaveformWidgetFactory::instance()->setZoomSync(checked);
}

void DlgPrefWaveform::slotSetVisualGainAll(double gain) {
    WaveformWidgetFactory::instance()->setVisualGain(WaveformWidgetFactory::All,gain);
}

void DlgPrefWaveform::slotSetVisualGainLow(double gain) {
    WaveformWidgetFactory::instance()->setVisualGain(WaveformWidgetFactory::Low,gain);
}

void DlgPrefWaveform::slotSetVisualGainMid(double gain) {
    WaveformWidgetFactory::instance()->setVisualGain(WaveformWidgetFactory::Mid,gain);
}

void DlgPrefWaveform::slotSetVisualGainHigh(double gain) {
    WaveformWidgetFactory::instance()->setVisualGain(WaveformWidgetFactory::High,gain);
}

void DlgPrefWaveform::slotSetNormalizeOverview(bool normalize) {
    WaveformWidgetFactory::instance()->setOverviewNormalized(normalize);
}

void DlgPrefWaveform::slotWaveformMeasured(float frameRate, int droppedFrames) {
    frameRateAverage->setText(
            QString::number((double)frameRate, 'f', 2) + " : " +
            tr("dropped frames") + " " + QString::number(droppedFrames));
}

void DlgPrefWaveform::slotClearCachedWaveforms() {
    AnalysisDao analysisDao(m_pConfig);
    QSqlDatabase dbConnection = mixxx::DbConnectionPooled(m_pLibrary->dbConnectionPool());
    analysisDao.deleteAnalysesByType(dbConnection, AnalysisDao::TYPE_WAVEFORM);
    analysisDao.deleteAnalysesByType(dbConnection, AnalysisDao::TYPE_WAVESUMMARY);
    calculateCachedWaveformDiskUsage();
}

void DlgPrefWaveform::slotSetBeatGridAlpha(int alpha) {
    m_pConfig->setValue(ConfigKey("[Waveform]", "beatGridAlpha"), alpha);
    WaveformWidgetFactory::instance()->setDisplayBeatGridAlpha(alpha);
}

void DlgPrefWaveform::slotSetPlayMarkerPosition(int position) {
    // QSlider works with integer values, so divide the percentage given by the
    // slider value by 100 to get a fraction of the waveform width.
    WaveformWidgetFactory::instance()->setPlayMarkerPosition(position / 100.0);
}

void DlgPrefWaveform::calculateCachedWaveformDiskUsage() {
    AnalysisDao analysisDao(m_pConfig);
    QSqlDatabase dbConnection = mixxx::DbConnectionPooled(m_pLibrary->dbConnectionPool());
    size_t numBytes = analysisDao.getDiskUsageInBytes(dbConnection, AnalysisDao::TYPE_WAVEFORM) +
            analysisDao.getDiskUsageInBytes(dbConnection, AnalysisDao::TYPE_WAVESUMMARY);

    // Display total cached waveform size in mebibytes with 2 decimals.
    QString sizeMebibytes = QString::number(
            numBytes / (1024.0 * 1024.0), 'f', 2);

    waveformDiskUsage->setText(
            tr("Cached waveforms occupy %1 MiB on disk.").arg(sizeMebibytes));
}<|MERGE_RESOLUTION|>--- conflicted
+++ resolved
@@ -54,11 +54,7 @@
             this,
             &DlgPrefWaveform::slotSetBeatGridAlpha);
     connect(frameRateSlider,
-<<<<<<< HEAD
-            QOverload<int>::of(&QSlider::valueChanged),
-=======
             &QSlider::valueChanged,
->>>>>>> ebe12558
             frameRateSpinBox,
             &QSpinBox::setValue);
     connect(frameRateSpinBox,
@@ -66,11 +62,7 @@
             frameRateSlider,
             &QSlider::setValue);
     connect(endOfTrackWarningTimeSlider,
-<<<<<<< HEAD
-            QOverload<int>::of(&QSlider::valueChanged),
-=======
             &QSlider::valueChanged,
->>>>>>> ebe12558
             endOfTrackWarningTimeSpinBox,
             &QSpinBox::setValue);
     connect(endOfTrackWarningTimeSpinBox,
@@ -78,11 +70,7 @@
             endOfTrackWarningTimeSlider,
             &QSlider::setValue);
     connect(beatGridAlphaSlider,
-<<<<<<< HEAD
-            QOverload<int>::of(&QSlider::valueChanged),
-=======
             &QSlider::valueChanged,
->>>>>>> ebe12558
             beatGridAlphaSpinBox,
             &QSpinBox::setValue);
     connect(beatGridAlphaSpinBox,
@@ -119,43 +107,27 @@
             this,
             &DlgPrefWaveform::slotSetVisualGainHigh);
     connect(normalizeOverviewCheckBox,
-<<<<<<< HEAD
-            &QCheckBox::clicked,
-=======
             &QCheckBox::toggled,
->>>>>>> ebe12558
             this,
             &DlgPrefWaveform::slotSetNormalizeOverview);
     connect(factory,
             &WaveformWidgetFactory::waveformMeasured,
             this,
             &DlgPrefWaveform::slotWaveformMeasured);
-<<<<<<< HEAD
     // Don't automatically reload the skin after changing the overview type to
     // work around macOS skin change crash. https://bugs.launchpad.net/mixxx/+bug/1877487
 #ifndef __APPLE__
-=======
->>>>>>> ebe12558
     connect(waveformOverviewComboBox,
             QOverload<int>::of(&QComboBox::currentIndexChanged),
             this,
             &DlgPrefWaveform::slotSetWaveformOverviewType);
-<<<<<<< HEAD
 #endif
-    connect(clearCachedWaveforms,
-            &QPushButton::clicked,
-            this,
-            &DlgPrefWaveform::slotClearCachedWaveforms);
-    connect(playMarkerPositionSlider,
-            QOverload<int>::of(&QSlider::valueChanged),
-=======
     connect(clearCachedWaveforms,
             &QAbstractButton::clicked,
             this,
             &DlgPrefWaveform::slotClearCachedWaveforms);
     connect(playMarkerPositionSlider,
             &QSlider::valueChanged,
->>>>>>> ebe12558
             this,
             &DlgPrefWaveform::slotSetPlayMarkerPosition);
 }
