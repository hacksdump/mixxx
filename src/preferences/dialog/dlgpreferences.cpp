--- conflicted
+++ resolved
@@ -123,11 +123,11 @@
     addPageWidget(m_autoDjPage);
 
 #ifdef __BROADCAST__
-    m_broadcastingPage = new DlgPrefBroadcast(this, m_pConfig);
+    m_broadcastingPage = new DlgPrefBroadcast(this,
+        pSettingsManager->broadcastSettings());
     addPageWidget(m_broadcastingPage);
 #endif
 
-<<<<<<< HEAD
     m_recordingPage = new DlgPrefRecord(this, m_pConfig);
     addPageWidget(m_recordingPage);
 
@@ -136,16 +136,6 @@
     addPageWidget (m_beatgridPage);
     m_musicalKeyPage = new DlgPrefKey(this, m_pConfig);
     addPageWidget(m_musicalKeyPage);
-=======
-    m_wreplaygain = new DlgPrefReplayGain(this, m_pConfig);
-    addPageWidget(m_wreplaygain);
-    m_wrecord = new DlgPrefRecord(this, m_pConfig);
-    addPageWidget(m_wrecord);
-#ifdef __BROADCAST__
-    m_wbroadcast = new DlgPrefBroadcast(this,
-            pSettingsManager->broadcastSettings());
-    addPageWidget(m_wbroadcast);
->>>>>>> 9f7eb845
 #endif
 
     m_replayGainPage = new DlgPrefReplayGain(this, m_pConfig);
