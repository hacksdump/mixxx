--- conflicted
+++ resolved
@@ -8,14 +8,11 @@
   public:
     EngineFilterBessel4Low(int sampleRate, double freqCorner1);
     void setFrequencyCorners(int sampleRate, double freqCorner1);
-<<<<<<< HEAD
-=======
     // This function selects a corner frequency near the
     // desiredCorner1Ratio freqCorner / sampleRate
     // the produces an integer group delay at the passband
     // Optimized for freqCorner / 20
     int setFrequencyCornersForIntDelay(double desiredCorner1Ratio, int maxDelay);
->>>>>>> 01982b38
 };
 
 class EngineFilterBessel4Band : public EngineFilterIIR<8, IIR_BP> {
