// ratecontrol.cpp
// Created 7/4/2009 by RJ Ryan (rryan@mit.edu)

#include "controlobject.h"
#include "controlpushbutton.h"
#include "controlpotmeter.h"
#include "controlttrotary.h"
#include "rotary.h"
#include "mathstuff.h"

#include "engine/bpmcontrol.h"
#include "engine/enginechannel.h"
#include "engine/enginecontrol.h"
#include "engine/enginesync.h"
#include "engine/ratecontrol.h"
#include "engine/positionscratchcontroller.h"

#ifdef __VINYLCONTROL__
#include "engine/vinylcontrolcontrol.h"
#endif

#include <QtDebug>

// Static default values for rate buttons (percents)
double RateControl::m_dTemp = 4.00; //(eg. 4.00%)
double RateControl::m_dTempSmall = 1.00;
double RateControl::m_dPerm = 0.50;
double RateControl::m_dPermSmall = 0.05;

int RateControl::m_iRateRampSensitivity = 250;
enum RateControl::RATERAMP_MODE RateControl::m_eRateRampMode = RateControl::RATERAMP_STEP;

RateControl::RateControl(const char* _group,
                         ConfigObject<ConfigValue>* _config,
                         EngineSync* enginesync)
    : EngineControl(_group, _config),
      m_sGroup(_group),
      m_pEngineSync(enginesync),
      m_pBpmControl(NULL),
      m_pFileBpm(NULL),
      m_ePbCurrent(0),
      m_ePbPressed(0),
      m_bTempStarted(false),
      m_dTempRateChange(0.0),
      m_dRateTemp(0.0),
      m_dOldBpm(0.0),
      m_eRampBackMode(RATERAMP_RAMPBACK_NONE),
      m_dRateTempRampbackChange(0.0) {
    m_pScratchController = new PositionScratchController(_group);

    m_pRateDir = new ControlObject(ConfigKey(_group, "rate_dir"));
    // For testing, make sure there is a sane, non-zero default direction.
    // This value affects tests.
    m_pRateDir->set(2.0);
    m_pRateRange = new ControlObject(ConfigKey(_group, "rateRange"));
    // For testing, make sure there is a sane, non-zero default range.
    // This value affects tests.
    m_pRateRange->set(2.0);
    m_pRateSlider = new ControlPotmeter(ConfigKey(_group, "rate"), -1.f, 1.f);
    connect(m_pRateSlider, SIGNAL(valueChanged(double)),
            this, SLOT(slotRateSliderChanged(double)),
            Qt::DirectConnection);
    connect(m_pRateSlider, SIGNAL(valueChangedFromEngine(double)),
            this, SLOT(slotRateSliderChanged(double)),
            Qt::DirectConnection);

    m_pRateEngine = ControlObject::getControl(ConfigKey(_group, "rateEngine"));
    m_pBeatDistance = new ControlObject(ConfigKey(_group, "beat_distance"));

    // Search rate. Rate used when searching in sound. This overrules the
    // playback rate
    m_pRateSearch = new ControlPotmeter(ConfigKey(_group, "rateSearch"), -300., 300.);

    // Reverse button
    m_pReverseButton = new ControlPushButton(ConfigKey(_group, "reverse"));
    m_pReverseButton->set(0);

    // Play button.  We only listen to this to disable master if the deck is stopped.
    m_pPlayButton = ControlObject::getControl(ConfigKey(_group, "play"));
    connect(m_pPlayButton, SIGNAL(valueChanged(double)),
            this, SLOT(slotControlPlay(double)),
            Qt::DirectConnection);
    connect(m_pPlayButton, SIGNAL(valueChangedFromEngine(double)),
            this, SLOT(slotControlPlay(double)),
            Qt::DirectConnection);

    // Forward button
    m_pForwardButton = new ControlPushButton(ConfigKey(_group, "fwd"));
    connect(m_pForwardButton, SIGNAL(valueChanged(double)),
            this, SLOT(slotControlFastForward(double)),
            Qt::DirectConnection);
    m_pForwardButton->set(0);

    // Back button
    m_pBackButton = new ControlPushButton(ConfigKey(_group, "back"));
    connect(m_pBackButton, SIGNAL(valueChanged(double)),
            this, SLOT(slotControlFastBack(double)),
            Qt::DirectConnection);
    m_pBackButton->set(0);

    // Permanent rate-change buttons
    buttonRatePermDown =
        new ControlPushButton(ConfigKey(_group,"rate_perm_down"));
    connect(buttonRatePermDown, SIGNAL(valueChanged(double)),
            this, SLOT(slotControlRatePermDown(double)),
            Qt::DirectConnection);

    buttonRatePermDownSmall =
        new ControlPushButton(ConfigKey(_group,"rate_perm_down_small"));
    connect(buttonRatePermDownSmall, SIGNAL(valueChanged(double)),
            this, SLOT(slotControlRatePermDownSmall(double)),
            Qt::DirectConnection);

    buttonRatePermUp =
        new ControlPushButton(ConfigKey(_group,"rate_perm_up"));
    connect(buttonRatePermUp, SIGNAL(valueChanged(double)),
            this, SLOT(slotControlRatePermUp(double)),
            Qt::DirectConnection);

    buttonRatePermUpSmall =
        new ControlPushButton(ConfigKey(_group,"rate_perm_up_small"));
    connect(buttonRatePermUpSmall, SIGNAL(valueChanged(double)),
            this, SLOT(slotControlRatePermUpSmall(double)),
            Qt::DirectConnection);

    // Temporary rate-change buttons
    buttonRateTempDown =
        new ControlPushButton(ConfigKey(_group,"rate_temp_down"));
    connect(buttonRateTempDown, SIGNAL(valueChanged(double)),
            this, SLOT(slotControlRateTempDown(double)),
            Qt::DirectConnection);

    buttonRateTempDownSmall =
        new ControlPushButton(ConfigKey(_group,"rate_temp_down_small"));
    connect(buttonRateTempDownSmall, SIGNAL(valueChanged(double)),
            this, SLOT(slotControlRateTempDownSmall(double)),
            Qt::DirectConnection);

    buttonRateTempUp =
        new ControlPushButton(ConfigKey(_group,"rate_temp_up"));
    connect(buttonRateTempUp, SIGNAL(valueChanged(double)),
            this, SLOT(slotControlRateTempUp(double)),
            Qt::DirectConnection);

    buttonRateTempUpSmall =
        new ControlPushButton(ConfigKey(_group,"rate_temp_up_small"));
    connect(buttonRateTempUpSmall, SIGNAL(valueChanged(double)),
            this, SLOT(slotControlRateTempUpSmall(double)),
            Qt::DirectConnection);

    // We need the sample rate so we can guesstimate something close
    // what latency is.
    m_pSampleRate = ControlObject::getControl(ConfigKey("[Master]","samplerate"));

    // Wheel to control playback position/speed
    m_pWheel = new ControlTTRotary(ConfigKey(_group, "wheel"));

    // Scratch controller, this is an accumulator which is useful for
    // controllers that return individiual +1 or -1s, these get added up and
    // cleared when we read
    m_pScratch = new ControlTTRotary(ConfigKey(_group, "scratch2"));
    m_pOldScratch = new ControlTTRotary(ConfigKey(_group, "scratch"));  // Deprecated

    // Scratch enable toggle
    m_pScratchToggle = new ControlPushButton(ConfigKey(_group, "scratch2_enable"));
    m_pScratchToggle->set(0);

    m_pJog = new ControlObject(ConfigKey(_group, "jog"));
    m_pJogFilter = new Rotary();
    // FIXME: This should be dependent on sample rate/block size or something
    m_pJogFilter->setFilterLength(25);

    // Update Internal Settings
    // Set Pitchbend Mode
    m_eRateRampMode = (RateControl::RATERAMP_MODE)
            getConfig()->getValueString(ConfigKey("[Controls]","RateRamp")).toInt();

    // Set the Sensitivity
    m_iRateRampSensitivity =
            getConfig()->getValueString(ConfigKey("[Controls]","RateRampSensitivity")).toInt();

    m_pSyncMode = new ControlObject(ConfigKey(_group, "sync_mode"));
    connect(m_pSyncMode, SIGNAL(valueChanged(double)),
<<<<<<< HEAD
                this, SLOT(slotSyncModeChanged(double)),
                Qt::DirectConnection);
=======
            this, SLOT(slotSyncModeChanged(double)),
            Qt::DirectConnection);

    m_pSyncMasterEnabled = new ControlPushButton(ConfigKey(_group, "sync_master"));
    m_pSyncMasterEnabled->setButtonMode(ControlPushButton::TOGGLE);
    connect(m_pSyncMasterEnabled, SIGNAL(valueChanged(double)),
            this, SLOT(slotSyncMasterEnabledChanged(double)),
            Qt::DirectConnection);

    m_pSyncEnabled = new ControlPushButton(ConfigKey(_group, "sync_enabled"));
    m_pSyncEnabled->setButtonMode(ControlPushButton::TOGGLE);
    connect(m_pSyncEnabled, SIGNAL(valueChanged(double)),
            this, SLOT(slotSyncEnabledChanged(double)),
            Qt::DirectConnection);
>>>>>>> 9d21e547
}

RateControl::~RateControl() {
    delete m_pRateSlider;
    delete m_pRateRange;
    delete m_pRateDir;
    delete m_pBeatDistance;
<<<<<<< HEAD
=======
    delete m_pSyncMasterEnabled;
    delete m_pSyncEnabled;
>>>>>>> 9d21e547

    delete m_pRateSearch;

    delete m_pReverseButton;
    delete m_pForwardButton;
    delete m_pBackButton;

    delete buttonRateTempDown;
    delete buttonRateTempDownSmall;
    delete buttonRateTempUp;
    delete buttonRateTempUpSmall;
    delete buttonRatePermDown;
    delete buttonRatePermDownSmall;
    delete buttonRatePermUp;
    delete buttonRatePermUpSmall;

    delete m_pWheel;
    delete m_pScratch;
    delete m_pOldScratch;
    delete m_pScratchToggle;
    delete m_pJog;
    delete m_pJogFilter;
    delete m_pScratchController;
}

void RateControl::setBpmControl(BpmControl* bpmcontrol) {
    m_pBpmControl = bpmcontrol;
<<<<<<< HEAD
    ControlObject* sync_master_button =
            ControlObject::getControl(ConfigKey(getGroup(), "sync_master"));
    connect(sync_master_button, SIGNAL(valueChanged(double)),
            this, SLOT(slotSyncMasterChanged(double)),
            Qt::DirectConnection);
    ControlObject* sync_slave_button =
            ControlObject::getControl(ConfigKey(getGroup(), "sync_slave"));
    connect(sync_slave_button, SIGNAL(valueChanged(double)),
            this, SLOT(slotSyncSlaveChanged(double)),
            Qt::DirectConnection);
=======
>>>>>>> 9d21e547
}

void RateControl::setEngineChannel(EngineChannel* pChannel) {
    m_pChannel = pChannel;
    m_pFileBpm =
            ControlObject::getControl(ConfigKey(pChannel->getGroup(), "file_bpm"));
    Q_ASSERT(m_pFileBpm);
}

#ifdef __VINYLCONTROL__
void RateControl::setVinylControlControl(VinylControlControl* vinylcontrolcontrol) {
    m_pVinylControlControl = vinylcontrolcontrol;
    m_pVCEnabled = ControlObject::getControl(ConfigKey(getGroup(), "vinylcontrol_enabled"));
    m_pVCScratching = ControlObject::getControl(ConfigKey(getGroup(), "vinylcontrol_scratching"));
}
#endif

void RateControl::setRateRamp(bool linearMode)
{
    if ( linearMode )
        m_eRateRampMode = RateControl::RATERAMP_LINEAR;
    else
        m_eRateRampMode = RateControl::RATERAMP_STEP;
}

void RateControl::setRateRampSensitivity(int sense)
{
    // Reverse the actual sensitivity value passed.
    // That way the gui works in an intuitive manner.
    sense = RATE_SENSITIVITY_MAX - sense + RATE_SENSITIVITY_MIN;
    if ( sense < RATE_SENSITIVITY_MIN )
        m_iRateRampSensitivity = RATE_SENSITIVITY_MIN;
    else if ( sense > RATE_SENSITIVITY_MAX )
        m_iRateRampSensitivity = RATE_SENSITIVITY_MAX;
    else
        m_iRateRampSensitivity = sense;
}

void RateControl::setTemp(double v) {
    m_dTemp = v;
}

void RateControl::setTempSmall(double v) {
    m_dTempSmall = v;
}

void RateControl::setPerm(double v) {
    m_dPerm = v;
}

void RateControl::setPermSmall(double v) {
    m_dPermSmall = v;
}

void RateControl::slotControlFastForward(double v)
{
    //qDebug() << "slotControlFastForward(" << v << ")";
    if (v==0.)
        m_pRateSearch->set(0.);
    else
        m_pRateSearch->set(4.);
}

void RateControl::slotControlFastBack(double v)
{
    //qDebug() << "slotControlFastBack(" << v << ")";
    if (v==0.)
        m_pRateSearch->set(0.);
    else
        m_pRateSearch->set(-4.);
}

void RateControl::slotControlRatePermDown(double)
{
    // Adjusts temp rate down if button pressed
    if (buttonRatePermDown->get())
        m_pRateSlider->set(m_pRateSlider->get() -
                           m_pRateDir->get() * m_dPerm / (100. * m_pRateRange->get()));
}

void RateControl::slotControlRatePermDownSmall(double)
{
    // Adjusts temp rate down if button pressed
    if (buttonRatePermDownSmall->get())
        m_pRateSlider->set(m_pRateSlider->get() -
                           m_pRateDir->get() * m_dPermSmall / (100. * m_pRateRange->get()));
}

void RateControl::slotControlRatePermUp(double)
{
    // Adjusts temp rate up if button pressed
    if (buttonRatePermUp->get()) {
        m_pRateSlider->set(m_pRateSlider->get() +
                           m_pRateDir->get() * m_dPerm / (100. * m_pRateRange->get()));
    }
}

void RateControl::slotControlRatePermUpSmall(double)
{
    // Adjusts temp rate up if button pressed
    if (buttonRatePermUpSmall->get())
        m_pRateSlider->set(m_pRateSlider->get() +
                           m_pRateDir->get() * m_dPermSmall / (100. * m_pRateRange->get()));
}

void RateControl::slotControlRateTempDown(double)
{
    // Set the state of the Temporary button. Logic is handled in ::process()
    if (buttonRateTempDown->get() && !(m_ePbPressed & RateControl::RATERAMP_DOWN))
    {
        m_ePbPressed |= RateControl::RATERAMP_DOWN;
        m_ePbCurrent = RateControl::RATERAMP_DOWN;
    }
    else if (!buttonRateTempDown->get())
    {
        m_ePbPressed &= ~RateControl::RATERAMP_DOWN;
        m_ePbCurrent = m_ePbPressed;
    }
}

void RateControl::slotControlRateTempDownSmall(double)
{
    // Set the state of the Temporary button. Logic is handled in ::process()
    if (buttonRateTempDownSmall->get() && !(m_ePbPressed & RateControl::RATERAMP_DOWN))
    {
        m_ePbPressed |= RateControl::RATERAMP_DOWN;
        m_ePbCurrent = RateControl::RATERAMP_DOWN;
    }
    else if (!buttonRateTempDownSmall->get())
    {
        m_ePbPressed &= ~RateControl::RATERAMP_DOWN;
        m_ePbCurrent = m_ePbPressed;
    }
}

void RateControl::slotControlRateTempUp(double)
{
    // Set the state of the Temporary button. Logic is handled in ::process()
    if (buttonRateTempUp->get() && !(m_ePbPressed & RateControl::RATERAMP_UP))
    {
        m_ePbPressed |= RateControl::RATERAMP_UP;
        m_ePbCurrent = RateControl::RATERAMP_UP;
    }
    else if (!buttonRateTempUp->get())
    {
        m_ePbPressed &= ~RateControl::RATERAMP_UP;
        m_ePbCurrent = m_ePbPressed;
    }
}

void RateControl::slotControlRateTempUpSmall(double)
{
    // Set the state of the Temporary button. Logic is handled in ::process()
    if (buttonRateTempUpSmall->get() && !(m_ePbPressed & RateControl::RATERAMP_UP))
    {
        m_ePbPressed |= RateControl::RATERAMP_UP;
        m_ePbCurrent = RateControl::RATERAMP_UP;
    }
    else if (!buttonRateTempUpSmall->get())
    {
        m_ePbPressed &= ~RateControl::RATERAMP_UP;
        m_ePbCurrent = m_ePbPressed;
    }
}

void RateControl::slotControlPlay(double state) {
<<<<<<< HEAD
    // I'm not liking this behavior, disable for now.

    // If the stop button was pushed while master, choose a new master.
    // As usual, if vinyl is on don't do anything.
//    if (state == 0.0) {
//        if (m_pVCEnabled && m_pVCEnabled->get() > 0.0) {
//            return;
//        }
//        if (m_pSyncMode->get() == SYNC_MASTER) {
//            m_pSyncMode->set(SYNC_SLAVE);
//            m_pEngineSync->setChannelSyncMode(this, SYNC_SLAVE);
//        }
//    }
=======
    m_pEngineSync->setDeckPlaying(this, state);
>>>>>>> 9d21e547
}

void RateControl::slotSyncModeChanged(double state) {
    m_pEngineSync->setChannelSyncMode(this, state);
}

<<<<<<< HEAD
void RateControl::slotSyncMasterChanged(double state) {
=======
void RateControl::slotSyncMasterEnabledChanged(double state) {
>>>>>>> 9d21e547
    if (state) {
        if (m_pSyncMode->get() == SYNC_MASTER) {
            return;
        }
        m_pSyncMode->set(SYNC_MASTER);
        slotSyncModeChanged(SYNC_MASTER);
    } else {
<<<<<<< HEAD
        // Turning off master turns off sync mode
=======
        // Turning off master goes back to follower mode.
>>>>>>> 9d21e547
        if (m_pSyncMode->get() != SYNC_MASTER) {
            return;
        }
        // Unset ourselves
<<<<<<< HEAD
        m_pSyncMode->set(SYNC_NONE);
        slotSyncModeChanged(SYNC_NONE);
    }
}

void RateControl::slotSyncSlaveChanged(double state) {
    if (state) {
        if (m_pSyncMode->get() == SYNC_SLAVE) {
            return;
        }
        m_pSyncMode->set(SYNC_SLAVE);
        slotSyncModeChanged(SYNC_SLAVE);
    } else {
        // Turning off slave turns off syncing
        m_pSyncMode->set(SYNC_NONE);
        slotSyncModeChanged(SYNC_NONE);
=======
        m_pSyncMode->set(SYNC_FOLLOWER);
        slotSyncModeChanged(SYNC_FOLLOWER);
    }
}

void RateControl::slotSyncEnabledChanged(double v) {
    if (v) {
        if (m_pSyncMode->get() == SYNC_NONE) {
            m_pEngineSync->setChannelSyncMode(this);
        }
    } else {
        if (m_pSyncMode->get() != SYNC_NONE) {
            // Turning off slave turns off syncing
            m_pSyncMode->set(SYNC_NONE);
            slotSyncModeChanged(SYNC_NONE);
        }
>>>>>>> 9d21e547
    }
}

void RateControl::slotRateSliderChanged(double v) {
    // Notify Master Sync of a change to the rate slider.
    if (!m_pFileBpm) {
       return;
    }

    const double new_bpm = m_pFileBpm->get() * (1.0 + m_pRateDir->get() * m_pRateRange->get() * v);
    if (qFuzzyCompare(new_bpm, m_dOldBpm)) {
        return;
    }
    m_dOldBpm = new_bpm;
    m_pEngineSync->setChannelRateSlider(this, new_bpm);
}


void RateControl::trackLoaded(TrackPointer pTrack) {
    if (m_pTrack) {
        trackUnloaded(m_pTrack);
    }
    if (pTrack) {
        m_pTrack = pTrack;
    }
}

void RateControl::trackUnloaded(TrackPointer pTrack) {
    Q_UNUSED(pTrack);
    m_pTrack.clear();
}

double RateControl::getRawRate() const {
    return m_pRateSlider->get() *
        m_pRateRange->get() *
        m_pRateDir->get();
}

double RateControl::getWheelFactor() const {
    return m_pWheel->get();
}

double RateControl::getJogFactor() const {
    // FIXME: Sensitivity should be configurable separately?
    const double jogSensitivity = 0.1;  // Nudges during playback
    double jogValue = m_pJog->get();

    // Since m_pJog is an accumulator, reset it since we've used its value.
    if(jogValue != 0.)
        m_pJog->set(0.);

    double jogValueFiltered = m_pJogFilter->filter(jogValue);
    double jogFactor = jogValueFiltered * jogSensitivity;

    if (isnan(jogValue) || isnan(jogFactor)) {
        jogFactor = 0.0f;
    }

    return jogFactor;
}

ControlObject* RateControl::getBeatDistanceControl() {
    return m_pBeatDistance;
}

double RateControl::getMode() const {
    return m_pSyncMode->get();
}

<<<<<<< HEAD
void RateControl::setMode(double state) {
    m_pSyncMode->set(state);
=======
void RateControl::setMode(double mode) {
    qDebug() << getGroup() << "rate control asked to set mode" << mode;
    m_pSyncMode->set(mode);
    m_pSyncMasterEnabled->set(mode == SYNC_MASTER);
>>>>>>> 9d21e547
}

double RateControl::calculateRate(double baserate, bool paused, int iSamplesPerBuffer,
                                  bool* isScratching) {
    double rate = (paused ? 0 : 1.0);

    double searching = m_pRateSearch->get();
    if (searching) {
        // If searching is in progress, it overrides everything else
        rate = searching;
    } else {
        double wheelFactor = getWheelFactor();
        double jogFactor = getJogFactor();
        bool bVinylControlEnabled = m_pVCEnabled && m_pVCEnabled->get() > 0.0;
        bool scratchEnable = m_pScratchToggle->get() != 0 || bVinylControlEnabled;
<<<<<<< HEAD

        // If master sync is on, respond to it -- but vinyl and scratch mode always override.
        if (m_pSyncMode->get() == SYNC_SLAVE && !paused &&
            !bVinylControlEnabled && !m_pScratchController->isEnabled())
        {
            if (m_pBpmControl == NULL) {
                qDebug() << "ERROR: calculateRate m_pBpmControl is null during master sync";
                return 1.0;
            }

            rate = m_pBpmControl->getSyncedRate();
            double userTweak = getTempRate() + wheelFactor + jogFactor;
            bool userTweakingSync = userTweak != 0.0;
            rate += userTweak;
=======

        // If master sync is on, respond to it -- but vinyl and scratch mode always override.
        if (m_pSyncMode->get() == SYNC_FOLLOWER && !paused &&
            !bVinylControlEnabled && !m_pScratchController->isEnabled())
        {
            if (m_pBpmControl == NULL) {
                qDebug() << "ERROR: calculateRate m_pBpmControl is null during master sync";
                return 1.0;
            }

            rate = m_pBpmControl->getSyncedRate();
            double userTweak = getTempRate() + wheelFactor + jogFactor;
            bool userTweakingSync = (userTweak != 0.0);
            if (userTweakingSync) {
                rate += userTweak;
            }
>>>>>>> 9d21e547

            rate *= m_pBpmControl->getSyncAdjustment(userTweakingSync);
            return rate;
        }

        double scratchFactor = m_pScratch->get();
        // Don't trust values from m_pScratch
        if (isnan(scratchFactor)) {
            scratchFactor = 0.0;
        }

        // Old Scratch works without scratchEnable
        double oldScratchFactor = m_pOldScratch->get(); // Deprecated
        // Don't trust values from m_pScratch
        if (isnan(oldScratchFactor)) {
            oldScratchFactor = 0.0;
        }

        // If vinyl control is enabled and scratching then also set isScratching
        bool bVinylControlScratching = m_pVCScratching && m_pVCScratching->get() > 0.0;
        if (bVinylControlEnabled && bVinylControlScratching) {
            *isScratching = true;
        }

        if (paused) {
            // Stopped. Wheel, jog and scratch controller all scrub through audio.
            // New scratch behavior overrides old
            if (scratchEnable) {
                rate = scratchFactor + jogFactor + wheelFactor * 40.0;
            } else {
                // Just remove oldScratchFactor in future
                rate = oldScratchFactor + jogFactor * 18 + wheelFactor;
            }
        } else {
            // The buffer is playing, so calculate the buffer rate.

            // There are four rate effects we apply: wheel, scratch, jog and temp.
            // Wheel: a linear additive effect (no spring-back)
            // Scratch: a rate multiplier
            // Jog: a linear additive effect whose value is filtered (springs back)
            // Temp: pitch bend

            // New scratch behavior - overrides playback speed (and old behavior)
            if (scratchEnable) {
                rate = scratchFactor;
            } else {

                rate = 1. + getRawRate() + getTempRate();
                rate += wheelFactor;

                // Deprecated old scratch behavior
                if (oldScratchFactor < 0.) {
                    rate *= (oldScratchFactor - 1.);
                } else if (oldScratchFactor > 0.) {
                    rate *= (oldScratchFactor + 1.);
                }
            }

            rate += jogFactor;

            // If we are reversing (and not scratching,) flip the rate.
            if (!scratchEnable && m_pReverseButton->get()) {
                rate = -rate;
            }
        }

        double currentSample = getCurrentSample();
        m_pScratchController->process(currentSample, rate, iSamplesPerBuffer, baserate);

        // If waveform scratch is enabled, override all other controls
        if (m_pScratchController->isEnabled()) {
            rate = m_pScratchController->getRate();
            *isScratching = true;
        }
    }

    return rate;
}

double RateControl::process(const double rate,
                            const double currentSample,
                            const double totalSamples,
                            const int bufferSamples)
{
    Q_UNUSED(rate);
    Q_UNUSED(currentSample);
    Q_UNUSED(totalSamples);
    /*
     * Code to handle temporary rate change buttons.
     *
     * We support two behaviors, the standard ramped pitch bending
     * and pitch shift stepping, which is the old behavior.
     */

    /*
     * Initialize certain values necessary for pitchbending. Most of this
     * code should be handled inside a slot, but we'd need to connect to
     * the troublesome Latency ControlObject... Either the Master or Soundcard
     * one.
     */

    double latrate = ((double)bufferSamples / (double)m_pSampleRate->get());


    if ((m_ePbPressed) && (!m_bTempStarted))
    {
        m_bTempStarted = true;


        if ( m_eRateRampMode == RATERAMP_STEP )
        {
            // old temporary pitch shift behavior
            double range = m_pRateRange->get();

            // Avoid Division by Zero
            if (range == 0) {
                qDebug() << "Avoiding a Division by Zero in RATERAMP_STEP code";
                return kNoTrigger;
            }

            double change = m_pRateDir->get() * m_dTemp /
                                    (100. * range);
            double csmall = m_pRateDir->get() * m_dTempSmall /
                                    (100. * range);

            if (buttonRateTempUp->get())
                addRateTemp(change);
            else if (buttonRateTempDown->get())
                subRateTemp(change);
            else if (buttonRateTempUpSmall->get())
                addRateTemp(csmall);
            else if (buttonRateTempDownSmall->get())
                subRateTemp(csmall);
        }
        else
        {
            m_dTempRateChange = ((double)latrate / ((double)m_iRateRampSensitivity / 100.));

            if (m_eRampBackMode == RATERAMP_RAMPBACK_PERIOD)
                m_dRateTempRampbackChange = 0.0;
        }

    }

    if (m_eRateRampMode == RATERAMP_LINEAR) {

        if (m_ePbCurrent)
        {
            // apply ramped pitchbending
            if ( m_ePbCurrent == RateControl::RATERAMP_UP )
                addRateTemp(m_dTempRateChange);
            else if ( m_ePbCurrent == RateControl::RATERAMP_DOWN )
                subRateTemp(m_dTempRateChange);
        }
        else if ((m_bTempStarted) || ((m_eRampBackMode != RATERAMP_RAMPBACK_NONE) && (m_dRateTemp != 0.0)))
        {
            // No buttons pressed, so time to deinitialize
            m_bTempStarted = false;


            if ((m_eRampBackMode == RATERAMP_RAMPBACK_PERIOD) &&  (m_dRateTempRampbackChange == 0.0))
            {
                int period = 2;
                if (period)
                    m_dRateTempRampbackChange = fabs(m_dRateTemp / (double)period);
                else {
                    resetRateTemp();
                    return kNoTrigger;
                }

            }
            else if ((m_eRampBackMode != RATERAMP_RAMPBACK_NONE) && (m_dRateTempRampbackChange == 0.0))
            {

                if ( fabs(m_dRateTemp) < m_dRateTempRampbackChange)
                    resetRateTemp();
                else if ( m_dRateTemp > 0 )
                    subRateTemp(m_dRateTempRampbackChange);
                else
                    addRateTemp(m_dRateTempRampbackChange);
            }
            else
                resetRateTemp();
        }
    }
    else if ((m_eRateRampMode == RATERAMP_STEP) && (m_bTempStarted))
    {
        if (!m_ePbCurrent) {
            m_bTempStarted = false;
            resetRateTemp();
        }
    }

    return kNoTrigger;
}

double RateControl::getTempRate() {
    return (m_pRateDir->get() * (m_dRateTemp * m_pRateRange->get()));
}

void RateControl::setRateTemp(double v)
{
    // Do not go backwards
    if (( 1. + getRawRate() + v ) < 0)
        return;

    m_dRateTemp = v;
    if ( m_dRateTemp < -1.0 )
        m_dRateTemp = -1.0;
    else if ( m_dRateTemp > 1.0 )
        m_dRateTemp = 1.0;
    else if ( isnan(m_dRateTemp))
        m_dRateTemp = 0;
}

void RateControl::addRateTemp(double v)
{
    setRateTemp(m_dRateTemp + v);
}

void RateControl::subRateTemp(double v)
{
    setRateTemp(m_dRateTemp - v);
}

void RateControl::resetRateTemp(void)
{
    setRateTemp(0.0);
}

void RateControl::notifySeek(double playPos) {
    m_pScratchController->notifySeek(playPos);
}

void RateControl::checkTrackPosition(double fractionalPlaypos) {
    // If we're close to the end, and master, disable master so we don't stop the party.
    if (m_pSyncMode->get() == SYNC_MASTER && fractionalPlaypos > TRACK_POSITION_MASTER_HANDOFF) {
<<<<<<< HEAD
        slotSyncModeChanged(SYNC_SLAVE);
=======
        slotSyncModeChanged(SYNC_NONE);
>>>>>>> 9d21e547
    }
}<|MERGE_RESOLUTION|>--- conflicted
+++ resolved
@@ -181,10 +181,6 @@
 
     m_pSyncMode = new ControlObject(ConfigKey(_group, "sync_mode"));
     connect(m_pSyncMode, SIGNAL(valueChanged(double)),
-<<<<<<< HEAD
-                this, SLOT(slotSyncModeChanged(double)),
-                Qt::DirectConnection);
-=======
             this, SLOT(slotSyncModeChanged(double)),
             Qt::DirectConnection);
 
@@ -199,7 +195,6 @@
     connect(m_pSyncEnabled, SIGNAL(valueChanged(double)),
             this, SLOT(slotSyncEnabledChanged(double)),
             Qt::DirectConnection);
->>>>>>> 9d21e547
 }
 
 RateControl::~RateControl() {
@@ -207,11 +202,8 @@
     delete m_pRateRange;
     delete m_pRateDir;
     delete m_pBeatDistance;
-<<<<<<< HEAD
-=======
     delete m_pSyncMasterEnabled;
     delete m_pSyncEnabled;
->>>>>>> 9d21e547
 
     delete m_pRateSearch;
 
@@ -239,19 +231,6 @@
 
 void RateControl::setBpmControl(BpmControl* bpmcontrol) {
     m_pBpmControl = bpmcontrol;
-<<<<<<< HEAD
-    ControlObject* sync_master_button =
-            ControlObject::getControl(ConfigKey(getGroup(), "sync_master"));
-    connect(sync_master_button, SIGNAL(valueChanged(double)),
-            this, SLOT(slotSyncMasterChanged(double)),
-            Qt::DirectConnection);
-    ControlObject* sync_slave_button =
-            ControlObject::getControl(ConfigKey(getGroup(), "sync_slave"));
-    connect(sync_slave_button, SIGNAL(valueChanged(double)),
-            this, SLOT(slotSyncSlaveChanged(double)),
-            Qt::DirectConnection);
-=======
->>>>>>> 9d21e547
 }
 
 void RateControl::setEngineChannel(EngineChannel* pChannel) {
@@ -418,34 +397,14 @@
 }
 
 void RateControl::slotControlPlay(double state) {
-<<<<<<< HEAD
-    // I'm not liking this behavior, disable for now.
-
-    // If the stop button was pushed while master, choose a new master.
-    // As usual, if vinyl is on don't do anything.
-//    if (state == 0.0) {
-//        if (m_pVCEnabled && m_pVCEnabled->get() > 0.0) {
-//            return;
-//        }
-//        if (m_pSyncMode->get() == SYNC_MASTER) {
-//            m_pSyncMode->set(SYNC_SLAVE);
-//            m_pEngineSync->setChannelSyncMode(this, SYNC_SLAVE);
-//        }
-//    }
-=======
     m_pEngineSync->setDeckPlaying(this, state);
->>>>>>> 9d21e547
 }
 
 void RateControl::slotSyncModeChanged(double state) {
     m_pEngineSync->setChannelSyncMode(this, state);
 }
 
-<<<<<<< HEAD
-void RateControl::slotSyncMasterChanged(double state) {
-=======
 void RateControl::slotSyncMasterEnabledChanged(double state) {
->>>>>>> 9d21e547
     if (state) {
         if (m_pSyncMode->get() == SYNC_MASTER) {
             return;
@@ -453,33 +412,11 @@
         m_pSyncMode->set(SYNC_MASTER);
         slotSyncModeChanged(SYNC_MASTER);
     } else {
-<<<<<<< HEAD
-        // Turning off master turns off sync mode
-=======
         // Turning off master goes back to follower mode.
->>>>>>> 9d21e547
         if (m_pSyncMode->get() != SYNC_MASTER) {
             return;
         }
         // Unset ourselves
-<<<<<<< HEAD
-        m_pSyncMode->set(SYNC_NONE);
-        slotSyncModeChanged(SYNC_NONE);
-    }
-}
-
-void RateControl::slotSyncSlaveChanged(double state) {
-    if (state) {
-        if (m_pSyncMode->get() == SYNC_SLAVE) {
-            return;
-        }
-        m_pSyncMode->set(SYNC_SLAVE);
-        slotSyncModeChanged(SYNC_SLAVE);
-    } else {
-        // Turning off slave turns off syncing
-        m_pSyncMode->set(SYNC_NONE);
-        slotSyncModeChanged(SYNC_NONE);
-=======
         m_pSyncMode->set(SYNC_FOLLOWER);
         slotSyncModeChanged(SYNC_FOLLOWER);
     }
@@ -496,7 +433,6 @@
             m_pSyncMode->set(SYNC_NONE);
             slotSyncModeChanged(SYNC_NONE);
         }
->>>>>>> 9d21e547
     }
 }
 
@@ -566,15 +502,10 @@
     return m_pSyncMode->get();
 }
 
-<<<<<<< HEAD
-void RateControl::setMode(double state) {
-    m_pSyncMode->set(state);
-=======
 void RateControl::setMode(double mode) {
     qDebug() << getGroup() << "rate control asked to set mode" << mode;
     m_pSyncMode->set(mode);
     m_pSyncMasterEnabled->set(mode == SYNC_MASTER);
->>>>>>> 9d21e547
 }
 
 double RateControl::calculateRate(double baserate, bool paused, int iSamplesPerBuffer,
@@ -590,22 +521,6 @@
         double jogFactor = getJogFactor();
         bool bVinylControlEnabled = m_pVCEnabled && m_pVCEnabled->get() > 0.0;
         bool scratchEnable = m_pScratchToggle->get() != 0 || bVinylControlEnabled;
-<<<<<<< HEAD
-
-        // If master sync is on, respond to it -- but vinyl and scratch mode always override.
-        if (m_pSyncMode->get() == SYNC_SLAVE && !paused &&
-            !bVinylControlEnabled && !m_pScratchController->isEnabled())
-        {
-            if (m_pBpmControl == NULL) {
-                qDebug() << "ERROR: calculateRate m_pBpmControl is null during master sync";
-                return 1.0;
-            }
-
-            rate = m_pBpmControl->getSyncedRate();
-            double userTweak = getTempRate() + wheelFactor + jogFactor;
-            bool userTweakingSync = userTweak != 0.0;
-            rate += userTweak;
-=======
 
         // If master sync is on, respond to it -- but vinyl and scratch mode always override.
         if (m_pSyncMode->get() == SYNC_FOLLOWER && !paused &&
@@ -618,11 +533,8 @@
 
             rate = m_pBpmControl->getSyncedRate();
             double userTweak = getTempRate() + wheelFactor + jogFactor;
-            bool userTweakingSync = (userTweak != 0.0);
-            if (userTweakingSync) {
-                rate += userTweak;
-            }
->>>>>>> 9d21e547
+            bool userTweakingSync = userTweak != 0.0;
+            rate += userTweak;
 
             rate *= m_pBpmControl->getSyncAdjustment(userTweakingSync);
             return rate;
@@ -860,10 +772,6 @@
 void RateControl::checkTrackPosition(double fractionalPlaypos) {
     // If we're close to the end, and master, disable master so we don't stop the party.
     if (m_pSyncMode->get() == SYNC_MASTER && fractionalPlaypos > TRACK_POSITION_MASTER_HANDOFF) {
-<<<<<<< HEAD
-        slotSyncModeChanged(SYNC_SLAVE);
-=======
         slotSyncModeChanged(SYNC_NONE);
->>>>>>> 9d21e547
     }
 }