// ratecontrol.cpp
// Created 7/4/2009 by RJ Ryan (rryan@mit.edu)

#include "controlobject.h"
#include "controlpushbutton.h"
#include "controlpotmeter.h"
#include "controlttrotary.h"
#include "rotary.h"
#include "mathstuff.h"

#include "engine/bpmcontrol.h"
#include "engine/enginechannel.h"
#include "engine/enginecontrol.h"
#include "engine/enginesync.h"
#include "engine/ratecontrol.h"
#include "engine/positionscratchcontroller.h"

#ifdef __VINYLCONTROL__
#include "engine/vinylcontrolcontrol.h"
#endif

#include <QtDebug>

// Static default values for rate buttons (percents)
double RateControl::m_dTemp = 4.00; //(eg. 4.00%)
double RateControl::m_dTempSmall = 1.00;
double RateControl::m_dPerm = 0.50;
double RateControl::m_dPermSmall = 0.05;

int RateControl::m_iRateRampSensitivity = 250;
enum RateControl::RATERAMP_MODE RateControl::m_eRateRampMode = RateControl::RATERAMP_STEP;

RateControl::RateControl(const char* _group,
                         ConfigObject<ConfigValue>* _config,
                         EngineSync* enginesync)
    : EngineControl(_group, _config),
      m_sGroup(_group),
      m_pEngineSync(enginesync),
      m_pBpmControl(NULL),
      m_pFileBpm(NULL),
      m_ePbCurrent(0),
      m_ePbPressed(0),
      m_bTempStarted(false),
      m_dTempRateChange(0.0),
      m_dRateTemp(0.0),
      m_eRampBackMode(RATERAMP_RAMPBACK_NONE),
      m_dRateTempRampbackChange(0.0) {
    m_pScratchController = new PositionScratchController(_group);

    m_pRateDir = new ControlObject(ConfigKey(_group, "rate_dir"));
    // For testing, make sure there is a sane, non-zero default direction.
    // This value affects tests.
    m_pRateDir->set(2.0);
    m_pRateRange = new ControlObject(ConfigKey(_group, "rateRange"));
    // For testing, make sure there is a sane, non-zero default range.
    // This value affects tests.
    m_pRateRange->set(2.0);
    m_pRateSlider = new ControlPotmeter(ConfigKey(_group, "rate"), -1.f, 1.f);
    if (m_pRateSlider) {
        connect(m_pRateSlider, SIGNAL(valueChanged(double)),
                this, SLOT(slotChannelRateSliderChanged(double)),
                Qt::DirectConnection);
        connect(m_pRateSlider, SIGNAL(valueChangedFromEngine(double)),
                this, SLOT(slotChannelRateSliderChanged(double)),
                Qt::DirectConnection);
    }

    m_pRateEngine = ControlObject::getControl(ConfigKey(_group, "rateEngine"));
    m_pBeatDistance = new ControlObject(ConfigKey(_group, "beat_distance"));

    // Search rate. Rate used when searching in sound. This overrules the
    // playback rate
    m_pRateSearch = new ControlPotmeter(ConfigKey(_group, "rateSearch"), -300., 300.);

    // Reverse button
    m_pReverseButton = new ControlPushButton(ConfigKey(_group, "reverse"));
    m_pReverseButton->set(0);

    // Play button.  We only listen to this to disable master if the deck is stopped.
    m_pPlayButton = ControlObject::getControl(ConfigKey(_group, "play"));
    connect(m_pPlayButton, SIGNAL(valueChanged(double)),
            this, SLOT(slotControlPlay(double)),
            Qt::DirectConnection);
    connect(m_pPlayButton, SIGNAL(valueChangedFromEngine(double)),
            this, SLOT(slotControlPlay(double)),
            Qt::DirectConnection);

    // Forward button
    m_pForwardButton = new ControlPushButton(ConfigKey(_group, "fwd"));
    connect(m_pForwardButton, SIGNAL(valueChanged(double)),
            this, SLOT(slotControlFastForward(double)),
            Qt::DirectConnection);
    m_pForwardButton->set(0);

    // Back button
    m_pBackButton = new ControlPushButton(ConfigKey(_group, "back"));
    connect(m_pBackButton, SIGNAL(valueChanged(double)),
            this, SLOT(slotControlFastBack(double)),
            Qt::DirectConnection);
    m_pBackButton->set(0);

    // Permanent rate-change buttons
    buttonRatePermDown =
        new ControlPushButton(ConfigKey(_group,"rate_perm_down"));
    connect(buttonRatePermDown, SIGNAL(valueChanged(double)),
            this, SLOT(slotControlRatePermDown(double)),
            Qt::DirectConnection);

    buttonRatePermDownSmall =
        new ControlPushButton(ConfigKey(_group,"rate_perm_down_small"));
    connect(buttonRatePermDownSmall, SIGNAL(valueChanged(double)),
            this, SLOT(slotControlRatePermDownSmall(double)),
            Qt::DirectConnection);

    buttonRatePermUp =
        new ControlPushButton(ConfigKey(_group,"rate_perm_up"));
    connect(buttonRatePermUp, SIGNAL(valueChanged(double)),
            this, SLOT(slotControlRatePermUp(double)),
            Qt::DirectConnection);

    buttonRatePermUpSmall =
        new ControlPushButton(ConfigKey(_group,"rate_perm_up_small"));
    connect(buttonRatePermUpSmall, SIGNAL(valueChanged(double)),
            this, SLOT(slotControlRatePermUpSmall(double)),
            Qt::DirectConnection);

    // Temporary rate-change buttons
    buttonRateTempDown =
        new ControlPushButton(ConfigKey(_group,"rate_temp_down"));
    connect(buttonRateTempDown, SIGNAL(valueChanged(double)),
            this, SLOT(slotControlRateTempDown(double)),
            Qt::DirectConnection);

    buttonRateTempDownSmall =
        new ControlPushButton(ConfigKey(_group,"rate_temp_down_small"));
    connect(buttonRateTempDownSmall, SIGNAL(valueChanged(double)),
            this, SLOT(slotControlRateTempDownSmall(double)),
            Qt::DirectConnection);

    buttonRateTempUp =
        new ControlPushButton(ConfigKey(_group,"rate_temp_up"));
    connect(buttonRateTempUp, SIGNAL(valueChanged(double)),
            this, SLOT(slotControlRateTempUp(double)),
            Qt::DirectConnection);

    buttonRateTempUpSmall =
        new ControlPushButton(ConfigKey(_group,"rate_temp_up_small"));
    connect(buttonRateTempUpSmall, SIGNAL(valueChanged(double)),
            this, SLOT(slotControlRateTempUpSmall(double)),
            Qt::DirectConnection);

    // We need the sample rate so we can guesstimate something close
    // what latency is.
    m_pSampleRate = ControlObject::getControl(ConfigKey("[Master]","samplerate"));

    // Wheel to control playback position/speed
    m_pWheel = new ControlTTRotary(ConfigKey(_group, "wheel"));

    // Scratch controller, this is an accumulator which is useful for
    // controllers that return individiual +1 or -1s, these get added up and
    // cleared when we read
    m_pScratch = new ControlTTRotary(ConfigKey(_group, "scratch2"));
    m_pOldScratch = new ControlTTRotary(ConfigKey(_group, "scratch"));  // Deprecated

    // Scratch enable toggle
    m_pScratchToggle = new ControlPushButton(ConfigKey(_group, "scratch2_enable"));
    m_pScratchToggle->set(0);

    m_pJog = new ControlObject(ConfigKey(_group, "jog"));
    m_pJogFilter = new Rotary();
    // FIXME: This should be dependent on sample rate/block size or something
    m_pJogFilter->setFilterLength(25);

    // Update Internal Settings
    // Set Pitchbend Mode
    m_eRateRampMode = (RateControl::RATERAMP_MODE)
            getConfig()->getValueString(ConfigKey("[Controls]","RateRamp")).toInt();

    // Set the Sensitivity
    m_iRateRampSensitivity =
            getConfig()->getValueString(ConfigKey("[Controls]","RateRampSensitivity")).toInt();

    m_pSyncMode = new ControlObject(ConfigKey(_group, "sync_mode"));
    connect(m_pSyncMode, SIGNAL(valueChanged(double)),
                this, SLOT(slotSyncModeChanged(double)),
                Qt::DirectConnection);
}

RateControl::~RateControl() {
    delete m_pRateSlider;
    delete m_pRateRange;
    delete m_pRateDir;
    delete m_pBeatDistance;

    delete m_pRateSearch;

    delete m_pReverseButton;
    delete m_pForwardButton;
    delete m_pBackButton;

    delete buttonRateTempDown;
    delete buttonRateTempDownSmall;
    delete buttonRateTempUp;
    delete buttonRateTempUpSmall;
    delete buttonRatePermDown;
    delete buttonRatePermDownSmall;
    delete buttonRatePermUp;
    delete buttonRatePermUpSmall;

    delete m_pWheel;
    delete m_pScratch;
    delete m_pOldScratch;
    delete m_pScratchToggle;
    delete m_pJog;
    delete m_pJogFilter;
    delete m_pScratchController;
}

void RateControl::setBpmControl(BpmControl* bpmcontrol) {
    m_pBpmControl = bpmcontrol;
    ControlObject* sync_master_button =
            ControlObject::getControl(ConfigKey(getGroup(), "sync_master"));
    connect(sync_master_button, SIGNAL(valueChanged(double)),
            this, SLOT(slotSyncMasterChanged(double)),
            Qt::DirectConnection);
    ControlObject* sync_slave_button =
            ControlObject::getControl(ConfigKey(getGroup(), "sync_slave"));
    connect(sync_slave_button, SIGNAL(valueChanged(double)),
            this, SLOT(slotSyncSlaveChanged(double)),
            Qt::DirectConnection);
}

void RateControl::setEngineChannel(EngineChannel* pChannel) {
    m_pChannel = pChannel;
    m_pFileBpm =
            ControlObject::getControl(ConfigKey(pChannel->getGroup(), "file_bpm"));
    Q_ASSERT(m_pFileBpm);
}

#ifdef __VINYLCONTROL__
void RateControl::setVinylControlControl(VinylControlControl* vinylcontrolcontrol) {
    m_pVinylControlControl = vinylcontrolcontrol;
    m_pVCEnabled = ControlObject::getControl(ConfigKey(getGroup(), "vinylcontrol_enabled"));
    m_pVCScratching = ControlObject::getControl(ConfigKey(getGroup(), "vinylcontrol_scratching"));
}
#endif

void RateControl::setRateRamp(bool linearMode)
{
    if ( linearMode )
        m_eRateRampMode = RateControl::RATERAMP_LINEAR;
    else
        m_eRateRampMode = RateControl::RATERAMP_STEP;
}

void RateControl::setRateRampSensitivity(int sense)
{
    // Reverse the actual sensitivity value passed.
    // That way the gui works in an intuitive manner.
    sense = RATE_SENSITIVITY_MAX - sense + RATE_SENSITIVITY_MIN;
    if ( sense < RATE_SENSITIVITY_MIN )
        m_iRateRampSensitivity = RATE_SENSITIVITY_MIN;
    else if ( sense > RATE_SENSITIVITY_MAX )
        m_iRateRampSensitivity = RATE_SENSITIVITY_MAX;
    else
        m_iRateRampSensitivity = sense;
}

void RateControl::setTemp(double v) {
    m_dTemp = v;
}

void RateControl::setTempSmall(double v) {
    m_dTempSmall = v;
}

void RateControl::setPerm(double v) {
    m_dPerm = v;
}

void RateControl::setPermSmall(double v) {
    m_dPermSmall = v;
}

void RateControl::slotControlFastForward(double v)
{
    //qDebug() << "slotControlFastForward(" << v << ")";
    if (v==0.)
        m_pRateSearch->set(0.);
    else
        m_pRateSearch->set(4.);
}

void RateControl::slotControlFastBack(double v)
{
    //qDebug() << "slotControlFastBack(" << v << ")";
    if (v==0.)
        m_pRateSearch->set(0.);
    else
        m_pRateSearch->set(-4.);
}

void RateControl::slotControlRatePermDown(double)
{
    // Adjusts temp rate down if button pressed
    if (buttonRatePermDown->get())
        m_pRateSlider->set(m_pRateSlider->get() -
                           m_pRateDir->get() * m_dPerm / (100. * m_pRateRange->get()));
}

void RateControl::slotControlRatePermDownSmall(double)
{
    // Adjusts temp rate down if button pressed
    if (buttonRatePermDownSmall->get())
        m_pRateSlider->set(m_pRateSlider->get() -
                           m_pRateDir->get() * m_dPermSmall / (100. * m_pRateRange->get()));
}

void RateControl::slotControlRatePermUp(double)
{
    // Adjusts temp rate up if button pressed
    if (buttonRatePermUp->get()) {
        m_pRateSlider->set(m_pRateSlider->get() +
                           m_pRateDir->get() * m_dPerm / (100. * m_pRateRange->get()));
    }
}

void RateControl::slotControlRatePermUpSmall(double)
{
    // Adjusts temp rate up if button pressed
    if (buttonRatePermUpSmall->get())
        m_pRateSlider->set(m_pRateSlider->get() +
                           m_pRateDir->get() * m_dPermSmall / (100. * m_pRateRange->get()));
}

void RateControl::slotControlRateTempDown(double)
{
    // Set the state of the Temporary button. Logic is handled in ::process()
    if (buttonRateTempDown->get() && !(m_ePbPressed & RateControl::RATERAMP_DOWN))
    {
        m_ePbPressed |= RateControl::RATERAMP_DOWN;
        m_ePbCurrent = RateControl::RATERAMP_DOWN;
    }
    else if (!buttonRateTempDown->get())
    {
        m_ePbPressed &= ~RateControl::RATERAMP_DOWN;
        m_ePbCurrent = m_ePbPressed;
    }
}

void RateControl::slotControlRateTempDownSmall(double)
{
    // Set the state of the Temporary button. Logic is handled in ::process()
    if (buttonRateTempDownSmall->get() && !(m_ePbPressed & RateControl::RATERAMP_DOWN))
    {
        m_ePbPressed |= RateControl::RATERAMP_DOWN;
        m_ePbCurrent = RateControl::RATERAMP_DOWN;
    }
    else if (!buttonRateTempDownSmall->get())
    {
        m_ePbPressed &= ~RateControl::RATERAMP_DOWN;
        m_ePbCurrent = m_ePbPressed;
    }
}

void RateControl::slotControlRateTempUp(double)
{
    // Set the state of the Temporary button. Logic is handled in ::process()
    if (buttonRateTempUp->get() && !(m_ePbPressed & RateControl::RATERAMP_UP))
    {
        m_ePbPressed |= RateControl::RATERAMP_UP;
        m_ePbCurrent = RateControl::RATERAMP_UP;
    }
    else if (!buttonRateTempUp->get())
    {
        m_ePbPressed &= ~RateControl::RATERAMP_UP;
        m_ePbCurrent = m_ePbPressed;
    }
}

void RateControl::slotControlRateTempUpSmall(double)
{
    // Set the state of the Temporary button. Logic is handled in ::process()
    if (buttonRateTempUpSmall->get() && !(m_ePbPressed & RateControl::RATERAMP_UP))
    {
        m_ePbPressed |= RateControl::RATERAMP_UP;
        m_ePbCurrent = RateControl::RATERAMP_UP;
    }
    else if (!buttonRateTempUpSmall->get())
    {
        m_ePbPressed &= ~RateControl::RATERAMP_UP;
        m_ePbCurrent = m_ePbPressed;
    }
}

void RateControl::slotControlPlay(double state) {
    // I'm not liking this behavior, disable for now.

    // If the stop button was pushed while master, choose a new master.
    // As usual, if vinyl is on don't do anything.
//    if (state == 0.0) {
//        if (m_pVCEnabled && m_pVCEnabled->get() > 0.0) {
//            return;
//        }
//        if (m_pSyncMode->get() == SYNC_MASTER) {
//            m_pSyncMode->set(SYNC_SLAVE);
//            m_pEngineSync->setChannelSyncMode(this, SYNC_SLAVE);
//        }
//    }
}

void RateControl::slotSyncModeChanged(double state) {
    m_pEngineSync->setChannelSyncMode(this, state);
}

void RateControl::slotSyncMasterChanged(double state) {
    if (state) {
        if (m_pSyncMode->get() == SYNC_MASTER) {
            return;
        }
        m_pSyncMode->set(SYNC_MASTER);
        slotSyncModeChanged(SYNC_MASTER);
    } else {
        // Turning off master turns off sync mode
        if (m_pSyncMode->get() != SYNC_MASTER) {
            return;
        }
        // Unset ourselves
        m_pSyncMode->set(SYNC_NONE);
        slotSyncModeChanged(SYNC_NONE);
    }
}

void RateControl::slotSyncSlaveChanged(double state) {
    if (state) {
        if (m_pSyncMode->get() == SYNC_SLAVE) {
            return;
        }
        m_pSyncMode->set(SYNC_SLAVE);
        slotSyncModeChanged(SYNC_SLAVE);
    } else {
        // Turning off slave turns off syncing
        m_pSyncMode->set(SYNC_NONE);
        slotSyncModeChanged(SYNC_NONE);
    }
}

void RateControl::slotChannelRateSliderChanged(double v) {
    if (m_pSyncMode->get() == SYNC_SLAVE) {
        // bpm control will override this value.
        return;
    }
    if (!m_pFileBpm) {
       return;
    }
    const double new_bpm = m_pFileBpm->get() * (1.0 + m_pRateDir->get() * m_pRateRange->get() * v);
    m_pEngineSync->setChannelRateSlider(this, new_bpm);
}


void RateControl::trackLoaded(TrackPointer pTrack) {
    if (m_pTrack) {
        trackUnloaded(m_pTrack);
    }
    if (pTrack) {
        m_pTrack = pTrack;
    }
}

void RateControl::trackUnloaded(TrackPointer pTrack) {
    Q_UNUSED(pTrack);
    m_pTrack.clear();
}

double RateControl::getRawRate() const {
    return m_pRateSlider->get() *
        m_pRateRange->get() *
        m_pRateDir->get();
}

double RateControl::getWheelFactor() const {
    return m_pWheel->get();
}

double RateControl::getJogFactor() const {
    // FIXME: Sensitivity should be configurable separately?
    const double jogSensitivity = 0.1;  // Nudges during playback
    double jogValue = m_pJog->get();

    // Since m_pJog is an accumulator, reset it since we've used its value.
    if(jogValue != 0.)
        m_pJog->set(0.);

    double jogValueFiltered = m_pJogFilter->filter(jogValue);
    double jogFactor = jogValueFiltered * jogSensitivity;

    if (isnan(jogValue) || isnan(jogFactor)) {
        jogFactor = 0.0f;
    }

    return jogFactor;
}

ControlObject* RateControl::getBeatDistanceControl() {
    return m_pBeatDistance;
}

double RateControl::getMode() const {
    return m_pSyncMode->get();
}

void RateControl::setMode(double state) {
    m_pSyncMode->set(state);
}

double RateControl::calculateRate(double baserate, bool paused, int iSamplesPerBuffer,
                                  bool* isScratching) {
    double rate = (paused ? 0 : 1.0);

    double searching = m_pRateSearch->get();
    if (searching) {
        // If searching is in progress, it overrides everything else
        rate = searching;
    } else {
        double wheelFactor = getWheelFactor();
        double jogFactor = getJogFactor();
        bool bVinylControlEnabled = m_pVCEnabled && m_pVCEnabled->get() > 0.0;
        bool scratchEnable = m_pScratchToggle->get() != 0 || bVinylControlEnabled;

        // if master sync is on, respond to it -- but vinyl always overrides
        if (m_pSyncMode->get() == SYNC_SLAVE && !paused && !bVinylControlEnabled)
        {
            if (m_pBpmControl == NULL) {
                qDebug() << "ERROR: calculateRate m_pBpmControl is null during master sync";
                return 1.0;
            }
<<<<<<< HEAD

            rate = m_pBpmControl->getSyncedRate();
            double userTweak = getTempRate() + wheelFactor + jogFactor;
            bool userTweakingSync = (userTweak != 0.0);
            if (userTweakingSync) {
                rate += userTweak;
            }

=======

            rate = m_pBpmControl->getSyncedRate();
            double userTweak = getTempRate() + wheelFactor + jogFactor;
            bool userTweakingSync = (userTweak != 0.0);
            if (userTweakingSync) {
                rate += userTweak;
            }

>>>>>>> 33b9028d
            rate *= m_pBpmControl->getSyncAdjustment(userTweakingSync);
            return rate;
        }

        double scratchFactor = m_pScratch->get();
        // Don't trust values from m_pScratch
        if (isnan(scratchFactor)) {
            scratchFactor = 0.0;
        }

        // Old Scratch works without scratchEnable
        double oldScratchFactor = m_pOldScratch->get(); // Deprecated
        // Don't trust values from m_pScratch
        if (isnan(oldScratchFactor)) {
            oldScratchFactor = 0.0;
        }

        // If vinyl control is enabled and scratching then also set isScratching
        bool bVinylControlScratching = m_pVCScratching && m_pVCScratching->get() > 0.0;
        if (bVinylControlEnabled && bVinylControlScratching) {
            *isScratching = true;
        }

        if (paused) {
            // Stopped. Wheel, jog and scratch controller all scrub through audio.
            // New scratch behavior overrides old
            if (scratchEnable) {
                rate = scratchFactor + jogFactor + wheelFactor * 40.0;
            } else {
                // Just remove oldScratchFactor in future
                rate = oldScratchFactor + jogFactor * 18 + wheelFactor;
            }
        } else {
            // The buffer is playing, so calculate the buffer rate.

            // There are four rate effects we apply: wheel, scratch, jog and temp.
            // Wheel: a linear additive effect (no spring-back)
            // Scratch: a rate multiplier
            // Jog: a linear additive effect whose value is filtered (springs back)
            // Temp: pitch bend

            // New scratch behavior - overrides playback speed (and old behavior)
            if (scratchEnable) {
                rate = scratchFactor;
            } else {
                rate = 1. + getRawRate() + getTempRate();
                rate += wheelFactor;

                // Deprecated old scratch behavior
                if (oldScratchFactor < 0.) {
                    rate *= (oldScratchFactor - 1.);
                } else if (oldScratchFactor > 0.) {
                    rate *= (oldScratchFactor + 1.);
                }
            }

            rate += jogFactor;

            // If we are reversing (and not scratching,) flip the rate.
            if (!scratchEnable && m_pReverseButton->get()) {
                rate = -rate;
            }
        }

        double currentSample = getCurrentSample();
        m_pScratchController->process(currentSample, rate, iSamplesPerBuffer, baserate);

        // If waveform scratch is enabled, override all other controls
        if (m_pScratchController->isEnabled()) {
            rate = m_pScratchController->getRate();
            *isScratching = true;
        }
    }
<<<<<<< HEAD
=======

>>>>>>> 33b9028d
    return rate;
}

double RateControl::process(const double rate,
                            const double currentSample,
                            const double totalSamples,
                            const int bufferSamples)
{
    Q_UNUSED(rate);
    Q_UNUSED(currentSample);
    Q_UNUSED(totalSamples);
    /*
     * Code to handle temporary rate change buttons.
     *
     * We support two behaviors, the standard ramped pitch bending
     * and pitch shift stepping, which is the old behavior.
     */

    /*
     * Initialize certain values necessary for pitchbending. Most of this
     * code should be handled inside a slot, but we'd need to connect to
     * the troublesome Latency ControlObject... Either the Master or Soundcard
     * one.
     */

    double latrate = ((double)bufferSamples / (double)m_pSampleRate->get());


    if ((m_ePbPressed) && (!m_bTempStarted))
    {
        m_bTempStarted = true;


        if ( m_eRateRampMode == RATERAMP_STEP )
        {
            // old temporary pitch shift behavior
            double range = m_pRateRange->get();

            // Avoid Division by Zero
            if (range == 0) {
                qDebug() << "Avoiding a Division by Zero in RATERAMP_STEP code";
                return kNoTrigger;
            }

            double change = m_pRateDir->get() * m_dTemp /
                                    (100. * range);
            double csmall = m_pRateDir->get() * m_dTempSmall /
                                    (100. * range);

            if (buttonRateTempUp->get())
                addRateTemp(change);
            else if (buttonRateTempDown->get())
                subRateTemp(change);
            else if (buttonRateTempUpSmall->get())
                addRateTemp(csmall);
            else if (buttonRateTempDownSmall->get())
                subRateTemp(csmall);
        }
        else
        {
            m_dTempRateChange = ((double)latrate / ((double)m_iRateRampSensitivity / 100.));

            if (m_eRampBackMode == RATERAMP_RAMPBACK_PERIOD)
                m_dRateTempRampbackChange = 0.0;
        }

    }

    if (m_eRateRampMode == RATERAMP_LINEAR) {

        if (m_ePbCurrent)
        {
            // apply ramped pitchbending
            if ( m_ePbCurrent == RateControl::RATERAMP_UP )
                addRateTemp(m_dTempRateChange);
            else if ( m_ePbCurrent == RateControl::RATERAMP_DOWN )
                subRateTemp(m_dTempRateChange);
        }
        else if ((m_bTempStarted) || ((m_eRampBackMode != RATERAMP_RAMPBACK_NONE) && (m_dRateTemp != 0.0)))
        {
            // No buttons pressed, so time to deinitialize
            m_bTempStarted = false;


            if ((m_eRampBackMode == RATERAMP_RAMPBACK_PERIOD) &&  (m_dRateTempRampbackChange == 0.0))
            {
                int period = 2;
                if (period)
                    m_dRateTempRampbackChange = fabs(m_dRateTemp / (double)period);
                else {
                    resetRateTemp();
                    return kNoTrigger;
                }

            }
            else if ((m_eRampBackMode != RATERAMP_RAMPBACK_NONE) && (m_dRateTempRampbackChange == 0.0))
            {

                if ( fabs(m_dRateTemp) < m_dRateTempRampbackChange)
                    resetRateTemp();
                else if ( m_dRateTemp > 0 )
                    subRateTemp(m_dRateTempRampbackChange);
                else
                    addRateTemp(m_dRateTempRampbackChange);
            }
            else
                resetRateTemp();
        }
    }
    else if ((m_eRateRampMode == RATERAMP_STEP) && (m_bTempStarted))
    {
        if (!m_ePbCurrent) {
            m_bTempStarted = false;
            resetRateTemp();
        }
    }

    return kNoTrigger;
}

double RateControl::getTempRate() {
    return (m_pRateDir->get() * (m_dRateTemp * m_pRateRange->get()));
}

void RateControl::setRateTemp(double v)
{
    // Do not go backwards
    if (( 1. + getRawRate() + v ) < 0)
        return;

    m_dRateTemp = v;
    if ( m_dRateTemp < -1.0 )
        m_dRateTemp = -1.0;
    else if ( m_dRateTemp > 1.0 )
        m_dRateTemp = 1.0;
    else if ( isnan(m_dRateTemp))
        m_dRateTemp = 0;
}

void RateControl::addRateTemp(double v)
{
    setRateTemp(m_dRateTemp + v);
}

void RateControl::subRateTemp(double v)
{
    setRateTemp(m_dRateTemp - v);
}

void RateControl::resetRateTemp(void)
{
    setRateTemp(0.0);
}

void RateControl::notifySeek(double playPos) {
    m_pScratchController->notifySeek(playPos);
}

void RateControl::checkTrackPosition(double fractionalPlaypos) {
    // If we're close to the end, and master, disable master so we don't stop the party.
    if (m_pSyncMode->get() == SYNC_MASTER && fractionalPlaypos > TRACK_POSITION_MASTER_HANDOFF) {
        slotSyncModeChanged(SYNC_SLAVE);
    }
}<|MERGE_RESOLUTION|>--- conflicted
+++ resolved
@@ -534,7 +534,6 @@
                 qDebug() << "ERROR: calculateRate m_pBpmControl is null during master sync";
                 return 1.0;
             }
-<<<<<<< HEAD
 
             rate = m_pBpmControl->getSyncedRate();
             double userTweak = getTempRate() + wheelFactor + jogFactor;
@@ -543,16 +542,6 @@
                 rate += userTweak;
             }
 
-=======
-
-            rate = m_pBpmControl->getSyncedRate();
-            double userTweak = getTempRate() + wheelFactor + jogFactor;
-            bool userTweakingSync = (userTweak != 0.0);
-            if (userTweakingSync) {
-                rate += userTweak;
-            }
-
->>>>>>> 33b9028d
             rate *= m_pBpmControl->getSyncAdjustment(userTweakingSync);
             return rate;
         }
@@ -598,6 +587,7 @@
             if (scratchEnable) {
                 rate = scratchFactor;
             } else {
+
                 rate = 1. + getRawRate() + getTempRate();
                 rate += wheelFactor;
 
@@ -626,10 +616,7 @@
             *isScratching = true;
         }
     }
-<<<<<<< HEAD
-=======
-
->>>>>>> 33b9028d
+
     return rate;
 }
 
