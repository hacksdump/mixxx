/***************************************************************************
                          enginechannel.h  -  description
                             -------------------
    begin                : Sun Apr 28 2002
    copyright            : (C) 2002 by
    email                :
 ***************************************************************************/

/***************************************************************************
 *                                                                         *
 *   This program is free software; you can redistribute it and/or modify  *
 *   it under the terms of the GNU General Public License as published by  *
 *   the Free Software Foundation; either version 2 of the License, or     *
 *   (at your option) any later version.                                   *
 *                                                                         *
 ***************************************************************************/

#ifndef ENGINECHANNEL_H
#define ENGINECHANNEL_H

#include "control/controlproxy.h"
#include "effects/effectsmanager.h"
#include "engine/engineobject.h"
#include "engine/channelhandle.h"
#include "engine/enginevumeter.h"
#include "preferences/usersettings.h"

class ControlObject;
class EngineBuffer;
class EngineFilterBlock;
class ControlPushButton;

class EngineChannel : public EngineObject {
    Q_OBJECT
  public:
    enum ChannelOrientation {
        LEFT = 0,
        CENTER,
        RIGHT,
    };

    EngineChannel(const ChannelHandleAndGroup& handle_group,
                  ChannelOrientation defaultOrientation = CENTER,
<<<<<<< HEAD
                  EffectsManager* pEffectsManager = nullptr,
                  bool isTalkoverChannel = false,
                  bool effectable = true);
=======
                  bool isTalkoverChannel = false);
>>>>>>> b7f3f726
    virtual ~EngineChannel();

    virtual ChannelOrientation getOrientation() const;

    inline const ChannelHandle& getHandle() const {
        return m_group.handle();
    }

    virtual const QString& getGroup() const {
        return m_group.name();
    }

    virtual bool isActive() = 0;
    void setPfl(bool enabled);
    virtual bool isPflEnabled() const;
    void setMaster(bool enabled);
    virtual bool isMasterEnabled() const;
    void setTalkover(bool enabled);
    virtual bool isTalkoverEnabled() const;
    inline bool isTalkoverChannel() { return m_bIsTalkoverChannel; };

    virtual void process(CSAMPLE* pOut, const int iBufferSize) = 0;
    virtual void collectFeatures(GroupFeatureState* pGroupFeatures) const = 0;
    virtual void postProcess(const int iBuffersize) = 0;

    // TODO(XXX) This hack needs to be removed.
    virtual EngineBuffer* getEngineBuffer() {
        return NULL;
    }

  protected:
    const ChannelHandleAndGroup m_group;
    EffectsManager* m_pEffectsManager;

    EngineVuMeter m_vuMeter;
    ControlProxy* m_pSampleRate;
    const CSAMPLE* volatile m_sampleBuffer;

  private slots:
    void slotOrientationLeft(double v);
    void slotOrientationRight(double v);
    void slotOrientationCenter(double v);

  private:
    ControlPushButton* m_pMaster;
    ControlPushButton* m_pPFL;
    ControlPushButton* m_pOrientation;
    ControlPushButton* m_pOrientationLeft;
    ControlPushButton* m_pOrientationRight;
    ControlPushButton* m_pOrientationCenter;
    ControlPushButton* m_pTalkover;
    bool m_bIsTalkoverChannel;
};

#endif
<|MERGE_RESOLUTION|>--- conflicted
+++ resolved
@@ -41,13 +41,9 @@
 
     EngineChannel(const ChannelHandleAndGroup& handle_group,
                   ChannelOrientation defaultOrientation = CENTER,
-<<<<<<< HEAD
                   EffectsManager* pEffectsManager = nullptr,
                   bool isTalkoverChannel = false,
                   bool effectable = true);
-=======
-                  bool isTalkoverChannel = false);
->>>>>>> b7f3f726
     virtual ~EngineChannel();
 
     virtual ChannelOrientation getOrientation() const;
