// cuecontrol.h
// Created 11/5/2009 by RJ Ryan (rryan@mit.edu)

#ifndef CUECONTROL_H
#define CUECONTROL_H

#include <QList>
#include <QMutex>

#include "control/controlproxy.h"
#include "engine/controls/enginecontrol.h"
#include "preferences/colorpalettesettings.h"
#include "preferences/usersettings.h"
#include "track/track.h"
#include "util/parented_ptr.h"

#define NUM_HOT_CUES 37

class ControlObject;
class ControlPushButton;
class ControlIndicator;

enum class CueMode {
    Mixxx,
    Pioneer,
    Denon,
    Numark,
    MixxxNoBlinking,
    CueAndPlay
};

enum class SeekOnLoadMode {
    MainCue = 0,    // Use main cue point
    Beginning = 1,  // Use 0:00.000
    FirstSound = 2, // Skip leading silence
    IntroStart = 3, // Use intro start cue point
};

inline SeekOnLoadMode seekOnLoadModeFromDouble(double value) {
    return static_cast<SeekOnLoadMode>(int(value));
}

class HotcueControl : public QObject {
    Q_OBJECT
  public:
    HotcueControl(QString group, int hotcueNumber);
    ~HotcueControl() override;

    inline int getHotcueNumber() { return m_iHotcueNumber; }
    inline CuePointer getCue() { return m_pCue; }
    double getPosition() const;
    double getLength() const;
    void setCue(CuePointer pCue);
    void resetCue();
    void setPosition(double position);
<<<<<<< HEAD
    void setLength(double length);
    void setType(Cue::Type type);
    void setStatus(Cue::Status status);
    void setColor(PredefinedColorPointer newColor);
    PredefinedColorPointer getColor() const;
=======
    void setColor(mixxx::RgbColor::optional_t newColor);
    mixxx::RgbColor::optional_t getColor() const;
>>>>>>> 8122e7eb

    // Used for caching the preview state of this hotcue control.
    inline bool isPreviewing() {
        return m_bPreviewing;
    }
    inline void setPreviewing(bool bPreviewing) {
        m_bPreviewing = bPreviewing;
    }
    inline double getPreviewingPosition() {
        return m_previewingPosition;
    }
    inline void setPreviewingPosition(double position) {
        m_previewingPosition = position;
    }

  private slots:
    void slotHotcueSet(double v);
    void slotHotcueSetCue(double v);
    void slotHotcueSetLoop(double v);
    void slotHotcueGoto(double v);
    void slotHotcueGotoAndPlay(double v);
    void slotHotcueGotoAndStop(double v);
    void slotHotcueGotoAndLoop(double v);
    void slotHotcueActivate(double v);
    void slotHotcueActivateCue(double v);
    void slotHotcueActivateLoop(double v);
    void slotHotcueActivatePreview(double v);
    void slotHotcueClear(double v);
    void slotHotcueLengthChanged(double newPosition);
    void slotHotcuePositionChanged(double newPosition);
<<<<<<< HEAD
    void slotHotcueTypeChanged(double newType);
    void slotHotcueColorChanged(double newColorId);
=======
    void slotHotcueColorChangeRequest(double newColor);
    void slotHotcueColorChanged(double newColor);
>>>>>>> 8122e7eb

  signals:
    void hotcueSet(HotcueControl* pHotcue, double v);
    void hotcueSetCue(HotcueControl* pHotcue, double v);
    void hotcueSetLoop(HotcueControl* pHotcue, double v);
    void hotcueGoto(HotcueControl* pHotcue, double v);
    void hotcueGotoAndPlay(HotcueControl* pHotcue, double v);
    void hotcueGotoAndStop(HotcueControl* pHotcue, double v);
    void hotcueGotoAndLoop(HotcueControl* pHotcue, double v);
    void hotcueActivate(HotcueControl* pHotcue, double v);
    void hotcueActivateCue(HotcueControl* pHotcue, double v);
    void hotcueActivateLoop(HotcueControl* pHotcue, double v);
    void hotcueActivatePreview(HotcueControl* pHotcue, double v);
    void hotcueClear(HotcueControl* pHotcue, double v);
    void hotcuePositionChanged(HotcueControl* pHotcue, double newPosition);
<<<<<<< HEAD
    void hotcueLengthChanged(HotcueControl* pHotcue, double newLength);
    void hotcueTypeChanged(HotcueControl* pHotcue, double newType);
    void hotcueColorChanged(HotcueControl* pHotcue, double newColorId);
=======
    void hotcueColorChanged(HotcueControl* pHotcue, double newColor);
>>>>>>> 8122e7eb
    void hotcuePlay(double v);

  private:
    ConfigKey keyForControl(int hotcue, const char* name);

    QString m_group;
    int m_iHotcueNumber;
    CuePointer m_pCue;

    // Hotcue state controls
    ControlObject* m_hotcuePosition;
    ControlObject* m_hotcueLength;
    ControlObject* m_hotcueEnabled;
    ControlObject* m_hotcueType;
    ControlObject* m_hotcueColor;
    // Hotcue button controls
    ControlObject* m_hotcueSet;
    ControlObject* m_hotcueSetCue;
    ControlObject* m_hotcueSetLoop;
    ControlObject* m_hotcueGoto;
    ControlObject* m_hotcueGotoAndPlay;
    ControlObject* m_hotcueGotoAndStop;
    ControlObject* m_hotcueGotoAndLoop;
    ControlObject* m_hotcueActivate;
    ControlObject* m_hotcueActivateCue;
    ControlObject* m_hotcueActivateLoop;
    ControlObject* m_hotcueActivatePreview;
    ControlObject* m_hotcueClear;

    bool m_bPreviewing;
    double m_previewingPosition;
};

class CueControl : public EngineControl {
    Q_OBJECT
  public:
    CueControl(QString group,
               UserSettingsPointer pConfig);
    ~CueControl() override;

    void hintReader(HintVector* pHintList) override;
    bool updateIndicatorsAndModifyPlay(bool newPlay, bool playPossible);
    void updateIndicators();
    bool isTrackAtZeroPos();
    bool isTrackAtIntroCue();
    void resetIndicators();
    bool isPlayingByPlayButton();
    bool getPlayFlashingAtPause();
    SeekOnLoadMode getSeekOnLoadPreference();
    void trackLoaded(TrackPointer pNewTrack) override;

  private slots:
    void quantizeChanged(double v);

    void cueUpdated();
    void trackCuesUpdated();
    void trackBeatsUpdated();
    void hotcueSet(HotcueControl* pControl, double v);
    void hotcueSetCue(HotcueControl* pControl, double v);
    void hotcueSetLoop(HotcueControl* pControl, double v);
    void hotcueGoto(HotcueControl* pControl, double v);
    void hotcueGotoAndPlay(HotcueControl* pControl, double v);
    void hotcueGotoAndStop(HotcueControl* pControl, double v);
    void hotcueGotoAndLoop(HotcueControl* pControl, double v);
    void hotcueLoopToggle(HotcueControl* pControl, double v);
    void hotcueActivate(HotcueControl* pControl, double v);
    void hotcueActivateCue(HotcueControl* pControl, double v);
    void hotcueActivateLoop(HotcueControl* pControl, double v);
    void hotcueActivatePreview(HotcueControl* pControl, double v);
    void hotcueClear(HotcueControl* pControl, double v);
    void hotcuePositionChanged(HotcueControl* pControl, double newPosition);
    void hotcueLengthChanged(HotcueControl* pControl, double newLength);
    void hotcueTypeChanged(HotcueControl* pControl, double newType);

    void hotcueFocusColorNext(double v);
    void hotcueFocusColorPrev(double v);

    void cueSet(double v);
    void cueClear(double v);
    void cueGoto(double v);
    void cueGotoAndPlay(double v);
    void cueGotoAndStop(double v);
    void cuePreview(double v);
    void cueCDJ(double v);
    void cueDenon(double v);
    void cuePlay(double v);
    void cueDefault(double v);
    void pause(double v);
    void playStutter(double v);

    void introStartSet(double v);
    void introStartClear(double v);
    void introStartActivate(double v);
    void introEndSet(double v);
    void introEndClear(double v);
    void introEndActivate(double v);
    void outroStartSet(double v);
    void outroStartClear(double v);
    void outroStartActivate(double v);
    void outroEndSet(double v);
    void outroEndClear(double v);
    void outroEndActivate(double v);

  private:
    enum class TrackAt {
        Cue,
        End,
        ElseWhere
    };

    // These methods are not thread safe, only call them when the lock is held.
    void createControls();
    void attachCue(CuePointer pCue, HotcueControl* pControl);
    void detachCue(HotcueControl* pControl);
    void loadCuesFromTrack();
    void reloadCuesFromTrack();
    double quantizeCuePoint(double position);
    double getQuantizedCurrentPosition();
    TrackAt getTrackAt() const;

    UserSettingsPointer m_pConfig;
    ColorPaletteSettings m_colorPaletteSettings;
    bool m_bPreviewing;
    ControlObject* m_pPlay;
    ControlObject* m_pStopButton;
    int m_iCurrentlyPreviewingHotcues;
    ControlObject* m_pQuantizeEnabled;
    ControlObject* m_pClosestBeat;
    parented_ptr<ControlProxy> m_pLoopStartPosition;
    parented_ptr<ControlProxy> m_pLoopEndPosition;
    parented_ptr<ControlProxy> m_pLoopEnabled;
    parented_ptr<ControlProxy> m_pLoopToggle;
    parented_ptr<ControlProxy> m_pBeatLoopActivate;
    bool m_bypassCueSetByPlay;

    const int m_iNumHotCues;
    QList<HotcueControl*> m_hotcueControls;

    ControlObject* m_pTrackSamples;
    ControlObject* m_pCuePoint;
    ControlObject* m_pCueMode;
    ControlPushButton* m_pCueSet;
    ControlPushButton* m_pCueClear;
    ControlPushButton* m_pCueCDJ;
    ControlPushButton* m_pCueDefault;
    ControlPushButton* m_pPlayStutter;
    ControlIndicator* m_pCueIndicator;
    ControlIndicator* m_pPlayIndicator;
    ControlPushButton* m_pCueGoto;
    ControlPushButton* m_pCueGotoAndPlay;
    ControlPushButton* m_pCuePlay;
    ControlPushButton* m_pCueGotoAndStop;
    ControlPushButton* m_pCuePreview;

    ControlObject* m_pIntroStartPosition;
    ControlObject* m_pIntroStartEnabled;
    ControlPushButton* m_pIntroStartSet;
    ControlPushButton* m_pIntroStartClear;
    ControlPushButton* m_pIntroStartActivate;

    ControlObject* m_pIntroEndPosition;
    ControlObject* m_pIntroEndEnabled;
    ControlPushButton* m_pIntroEndSet;
    ControlPushButton* m_pIntroEndClear;
    ControlPushButton* m_pIntroEndActivate;

    ControlObject* m_pOutroStartPosition;
    ControlObject* m_pOutroStartEnabled;
    ControlPushButton* m_pOutroStartSet;
    ControlPushButton* m_pOutroStartClear;
    ControlPushButton* m_pOutroStartActivate;

    ControlObject* m_pOutroEndPosition;
    ControlObject* m_pOutroEndEnabled;
    ControlPushButton* m_pOutroEndSet;
    ControlPushButton* m_pOutroEndClear;
    ControlPushButton* m_pOutroEndActivate;

    ControlProxy* m_pVinylControlEnabled;
    ControlProxy* m_pVinylControlMode;

    ControlObject* m_pHotcueFocus;
    ControlObject* m_pHotcueFocusColorNext;
    ControlObject* m_pHotcueFocusColorPrev;

    TrackPointer m_pLoadedTrack; // is written from an engine worker thread

    // Tells us which controls map to which hotcue
    QMap<QObject*, int> m_controlMap;

    QMutex m_mutex;
};


#endif /* CUECONTROL_H */<|MERGE_RESOLUTION|>--- conflicted
+++ resolved
@@ -53,16 +53,11 @@
     void setCue(CuePointer pCue);
     void resetCue();
     void setPosition(double position);
-<<<<<<< HEAD
     void setLength(double length);
-    void setType(Cue::Type type);
-    void setStatus(Cue::Status status);
-    void setColor(PredefinedColorPointer newColor);
-    PredefinedColorPointer getColor() const;
-=======
+    void setType(mixxx::CueType type);
+    void setStatus(mixxx::CueStatus status);
     void setColor(mixxx::RgbColor::optional_t newColor);
     mixxx::RgbColor::optional_t getColor() const;
->>>>>>> 8122e7eb
 
     // Used for caching the preview state of this hotcue control.
     inline bool isPreviewing() {
@@ -93,13 +88,9 @@
     void slotHotcueClear(double v);
     void slotHotcueLengthChanged(double newPosition);
     void slotHotcuePositionChanged(double newPosition);
-<<<<<<< HEAD
     void slotHotcueTypeChanged(double newType);
-    void slotHotcueColorChanged(double newColorId);
-=======
     void slotHotcueColorChangeRequest(double newColor);
     void slotHotcueColorChanged(double newColor);
->>>>>>> 8122e7eb
 
   signals:
     void hotcueSet(HotcueControl* pHotcue, double v);
@@ -115,13 +106,9 @@
     void hotcueActivatePreview(HotcueControl* pHotcue, double v);
     void hotcueClear(HotcueControl* pHotcue, double v);
     void hotcuePositionChanged(HotcueControl* pHotcue, double newPosition);
-<<<<<<< HEAD
     void hotcueLengthChanged(HotcueControl* pHotcue, double newLength);
     void hotcueTypeChanged(HotcueControl* pHotcue, double newType);
-    void hotcueColorChanged(HotcueControl* pHotcue, double newColorId);
-=======
     void hotcueColorChanged(HotcueControl* pHotcue, double newColor);
->>>>>>> 8122e7eb
     void hotcuePlay(double v);
 
   private:
