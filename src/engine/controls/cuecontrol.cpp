// cuecontrol.cpp
// Created 11/5/2009 by RJ Ryan (rryan@mit.edu)

#include "engine/controls/cuecontrol.h"

#include <QMutexLocker>

#include "control/controlindicator.h"
#include "control/controlobject.h"
#include "control/controlpushbutton.h"
#include "engine/enginebuffer.h"
#include "preferences/colorpalettesettings.h"
#include "track/track.h"
#include "util/color/color.h"
#include "util/color/predefinedcolorpalettes.h"
#include "util/sample.h"
#include "vinylcontrol/defs_vinylcontrol.h"

namespace {

// TODO: Convert these doubles to a standard enum
// and convert elseif logic to switch statements
constexpr double CUE_MODE_MIXXX = 0.0;
constexpr double CUE_MODE_PIONEER = 1.0;
constexpr double CUE_MODE_DENON = 2.0;
constexpr double CUE_MODE_NUMARK = 3.0;
constexpr double CUE_MODE_MIXXX_NO_BLINK = 4.0;
constexpr double CUE_MODE_CUP = 5.0;

/// This is the position of a fresh loaded tack without any seek
constexpr double kDefaultLoadPosition = 0.0;
constexpr int kNoHotCueNumber = 0;

// Helper function to convert control values (i.e. doubles) into RgbColor
// instances (or nullopt if value < 0). This happens by using the integer
// component as RGB color codes (e.g. 0xFF0000).
inline mixxx::RgbColor::optional_t doubleToRgbColor(double value) {
    if (value < 0) {
        return std::nullopt;
    }
    auto colorCode = static_cast<mixxx::RgbColor::code_t>(value);
    if (value != mixxx::RgbColor::validateCode(colorCode)) {
        return std::nullopt;
    }
    return mixxx::RgbColor::optional(colorCode);
}

/// Convert hot cue index to 1-based number
///
/// Works independent of if the hot cue index is either 0-based
/// or 1..n-based.
inline int hotcueIndexToHotcueNumber(int hotcueIndex) {
    if (hotcueIndex >= Cue::kFirstHotCue) {
        DEBUG_ASSERT(hotcueIndex != Cue::kNoHotCue);
        return (hotcueIndex - Cue::kFirstHotCue) + 1; // to 1-based numbering
    } else {
        DEBUG_ASSERT(hotcueIndex == Cue::kNoHotCue);
        return kNoHotCueNumber;
    }
}

/// Convert 1-based hot cue number to hot cue index.
///
/// Works independent of if the hot cue index is either 0-based
/// or 1..n-based.
inline int hotcueNumberToHotcueIndex(int hotcueNumber) {
    if (hotcueNumber >= 1) {
        DEBUG_ASSERT(hotcueNumber != kNoHotCueNumber);
        return Cue::kFirstHotCue + (hotcueNumber - 1); // from 1-based numbering
    } else {
        DEBUG_ASSERT(hotcueNumber == kNoHotCueNumber);
        return Cue::kNoHotCue;
    }
}

} // namespace

CueControl::CueControl(const QString& group,
        UserSettingsPointer pConfig)
        : EngineControl(group, pConfig),
          m_pConfig(pConfig),
          m_colorPaletteSettings(ColorPaletteSettings(pConfig)),
          m_bPreviewing(false),
          m_pPlay(ControlObject::getControl(ConfigKey(group, "play"))),
          m_pStopButton(ControlObject::getControl(ConfigKey(group, "stop"))),
          m_iCurrentlyPreviewingHotcues(0),
          m_bypassCueSetByPlay(false),
          m_iNumHotCues(NUM_HOT_CUES),
          m_pLoadedTrack(),
          m_pCurrentSavedLoopControl(nullptr),
          m_mutex(QMutex::Recursive) {
    // To silence a compiler warning about CUE_MODE_PIONEER.
    Q_UNUSED(CUE_MODE_PIONEER);
    createControls();

    m_pTrackSamples = ControlObject::getControl(ConfigKey(group, "track_samples"));

    m_pQuantizeEnabled = ControlObject::getControl(ConfigKey(group, "quantize"));
    connect(m_pQuantizeEnabled, &ControlObject::valueChanged,
            this, &CueControl::quantizeChanged,
            Qt::DirectConnection);

    m_pClosestBeat = ControlObject::getControl(ConfigKey(group, "beat_closest"));
    m_pLoopStartPosition = make_parented<ControlProxy>(group, "loop_start_position", this);
    m_pLoopEndPosition = make_parented<ControlProxy>(group, "loop_end_position", this);
    m_pLoopEnabled = make_parented<ControlProxy>(group, "loop_enabled", this);
    m_pBeatLoopActivate = make_parented<ControlProxy>(group, "beatloop_activate", this);
    m_pBeatLoopSize = make_parented<ControlProxy>(group, "beatloop_size", this);

    m_pCuePoint = new ControlObject(ConfigKey(group, "cue_point"));
    m_pCuePoint->set(Cue::kNoPosition);

    m_pCueMode = new ControlObject(ConfigKey(group, "cue_mode"));

    m_pCueSet = new ControlPushButton(ConfigKey(group, "cue_set"));
    m_pCueSet->setButtonMode(ControlPushButton::TRIGGER);
    connect(m_pCueSet, &ControlObject::valueChanged,
            this, &CueControl::cueSet,
            Qt::DirectConnection);

    m_pCueClear = new ControlPushButton(ConfigKey(group, "cue_clear"));
    m_pCueClear->setButtonMode(ControlPushButton::TRIGGER);
    connect(m_pCueClear, &ControlObject::valueChanged,
            this, &CueControl::cueClear,
            Qt::DirectConnection);

    m_pCueGoto = new ControlPushButton(ConfigKey(group, "cue_goto"));
    connect(m_pCueGoto, &ControlObject::valueChanged,
            this, &CueControl::cueGoto,
            Qt::DirectConnection);

    m_pCueGotoAndPlay =
            new ControlPushButton(ConfigKey(group, "cue_gotoandplay"));
    connect(m_pCueGotoAndPlay, &ControlObject::valueChanged,
            this, &CueControl::cueGotoAndPlay,
            Qt::DirectConnection);

    m_pCuePlay =
            new ControlPushButton(ConfigKey(group, "cue_play"));
    connect(m_pCuePlay, &ControlObject::valueChanged,
            this, &CueControl::cuePlay,
            Qt::DirectConnection);

    m_pCueGotoAndStop =
            new ControlPushButton(ConfigKey(group, "cue_gotoandstop"));
    connect(m_pCueGotoAndStop, &ControlObject::valueChanged,
            this, &CueControl::cueGotoAndStop,
            Qt::DirectConnection);

    m_pCuePreview = new ControlPushButton(ConfigKey(group, "cue_preview"));
    connect(m_pCuePreview, &ControlObject::valueChanged,
            this, &CueControl::cuePreview,
            Qt::DirectConnection);

    m_pCueCDJ = new ControlPushButton(ConfigKey(group, "cue_cdj"));
    connect(m_pCueCDJ, &ControlObject::valueChanged,
            this, &CueControl::cueCDJ,
            Qt::DirectConnection);

    m_pCueDefault = new ControlPushButton(ConfigKey(group, "cue_default"));
    connect(m_pCueDefault, &ControlObject::valueChanged,
            this, &CueControl::cueDefault,
            Qt::DirectConnection);

    m_pPlayStutter = new ControlPushButton(ConfigKey(group, "play_stutter"));
    connect(m_pPlayStutter, &ControlObject::valueChanged,
            this, &CueControl::playStutter,
            Qt::DirectConnection);

    m_pCueIndicator = new ControlIndicator(ConfigKey(group, "cue_indicator"));
    m_pPlayIndicator = new ControlIndicator(ConfigKey(group, "play_indicator"));

    m_pPlayLatched = new ControlObject(ConfigKey(group, "play_latched"));
    m_pPlayLatched->setReadOnly();

    m_pIntroStartPosition = new ControlObject(ConfigKey(group, "intro_start_position"));
    m_pIntroStartPosition->set(Cue::kNoPosition);

    m_pIntroStartEnabled = new ControlObject(ConfigKey(group, "intro_start_enabled"));
    m_pIntroStartEnabled->setReadOnly();

    m_pIntroStartSet = new ControlPushButton(ConfigKey(group, "intro_start_set"));
    connect(m_pIntroStartSet, &ControlObject::valueChanged,
            this, &CueControl::introStartSet,
            Qt::DirectConnection);

    m_pIntroStartClear = new ControlPushButton(ConfigKey(group, "intro_start_clear"));
    connect(m_pIntroStartClear, &ControlObject::valueChanged,
            this, &CueControl::introStartClear,
            Qt::DirectConnection);

    m_pIntroStartActivate = new ControlPushButton(ConfigKey(group, "intro_start_activate"));
    connect(m_pIntroStartActivate, &ControlObject::valueChanged,
            this, &CueControl::introStartActivate,
            Qt::DirectConnection);

    m_pIntroEndPosition = new ControlObject(ConfigKey(group, "intro_end_position"));
    m_pIntroEndPosition->set(Cue::kNoPosition);

    m_pIntroEndEnabled = new ControlObject(ConfigKey(group, "intro_end_enabled"));
    m_pIntroEndEnabled->setReadOnly();

    m_pIntroEndSet = new ControlPushButton(ConfigKey(group, "intro_end_set"));
    connect(m_pIntroEndSet, &ControlObject::valueChanged,
            this, &CueControl::introEndSet,
            Qt::DirectConnection);

    m_pIntroEndClear = new ControlPushButton(ConfigKey(group, "intro_end_clear"));
    connect(m_pIntroEndClear, &ControlObject::valueChanged,
            this, &CueControl::introEndClear,
            Qt::DirectConnection);

    m_pIntroEndActivate = new ControlPushButton(ConfigKey(group, "intro_end_activate"));
    connect(m_pIntroEndActivate, &ControlObject::valueChanged,
            this, &CueControl::introEndActivate,
            Qt::DirectConnection);

    m_pOutroStartPosition = new ControlObject(ConfigKey(group, "outro_start_position"));
    m_pOutroStartPosition->set(Cue::kNoPosition);

    m_pOutroStartEnabled = new ControlObject(ConfigKey(group, "outro_start_enabled"));
    m_pOutroStartEnabled->setReadOnly();

    m_pOutroStartSet = new ControlPushButton(ConfigKey(group, "outro_start_set"));
    connect(m_pOutroStartSet, &ControlObject::valueChanged,
            this, &CueControl::outroStartSet,
            Qt::DirectConnection);

    m_pOutroStartClear = new ControlPushButton(ConfigKey(group, "outro_start_clear"));
    connect(m_pOutroStartClear, &ControlObject::valueChanged,
            this, &CueControl::outroStartClear,
            Qt::DirectConnection);

    m_pOutroStartActivate = new ControlPushButton(ConfigKey(group, "outro_start_activate"));
    connect(m_pOutroStartActivate, &ControlObject::valueChanged,
            this, &CueControl::outroStartActivate,
            Qt::DirectConnection);

    m_pOutroEndPosition = new ControlObject(ConfigKey(group, "outro_end_position"));
    m_pOutroEndPosition->set(Cue::kNoPosition);

    m_pOutroEndEnabled = new ControlObject(ConfigKey(group, "outro_end_enabled"));
    m_pOutroEndEnabled->setReadOnly();

    m_pOutroEndSet = new ControlPushButton(ConfigKey(group, "outro_end_set"));
    connect(m_pOutroEndSet, &ControlObject::valueChanged,
            this, &CueControl::outroEndSet,
            Qt::DirectConnection);

    m_pOutroEndClear = new ControlPushButton(ConfigKey(group, "outro_end_clear"));
    connect(m_pOutroEndClear, &ControlObject::valueChanged,
            this, &CueControl::outroEndClear,
            Qt::DirectConnection);

    m_pOutroEndActivate = new ControlPushButton(ConfigKey(group, "outro_end_activate"));
    connect(m_pOutroEndActivate, &ControlObject::valueChanged,
            this, &CueControl::outroEndActivate,
            Qt::DirectConnection);

    m_pVinylControlEnabled = new ControlProxy(group, "vinylcontrol_enabled");
    m_pVinylControlMode = new ControlProxy(group, "vinylcontrol_mode");

    m_pHotcueFocus = new ControlObject(ConfigKey(group, "hotcue_focus"));
    setHotcueFocusIndex(Cue::kNoHotCue);

    m_pHotcueFocusColorPrev = new ControlObject(ConfigKey(group, "hotcue_focus_color_prev"));
    connect(m_pHotcueFocusColorPrev,
            &ControlObject::valueChanged,
            this,
            &CueControl::hotcueFocusColorPrev,
            Qt::DirectConnection);

    m_pHotcueFocusColorNext = new ControlObject(ConfigKey(group, "hotcue_focus_color_next"));
    connect(m_pHotcueFocusColorNext,
            &ControlObject::valueChanged,
            this,
            &CueControl::hotcueFocusColorNext,
            Qt::DirectConnection);
}

CueControl::~CueControl() {
    delete m_pCuePoint;
    delete m_pCueMode;
    delete m_pCueSet;
    delete m_pCueClear;
    delete m_pCueGoto;
    delete m_pCueGotoAndPlay;
    delete m_pCuePlay;
    delete m_pCueGotoAndStop;
    delete m_pCuePreview;
    delete m_pCueCDJ;
    delete m_pCueDefault;
    delete m_pPlayStutter;
    delete m_pCueIndicator;
    delete m_pPlayIndicator;
    delete m_pPlayLatched;
    delete m_pIntroStartPosition;
    delete m_pIntroStartEnabled;
    delete m_pIntroStartSet;
    delete m_pIntroStartClear;
    delete m_pIntroStartActivate;
    delete m_pIntroEndPosition;
    delete m_pIntroEndEnabled;
    delete m_pIntroEndSet;
    delete m_pIntroEndClear;
    delete m_pIntroEndActivate;
    delete m_pOutroStartPosition;
    delete m_pOutroStartEnabled;
    delete m_pOutroStartSet;
    delete m_pOutroStartClear;
    delete m_pOutroStartActivate;
    delete m_pOutroEndPosition;
    delete m_pOutroEndEnabled;
    delete m_pOutroEndSet;
    delete m_pOutroEndClear;
    delete m_pOutroEndActivate;
    delete m_pVinylControlEnabled;
    delete m_pVinylControlMode;
    delete m_pHotcueFocus;
    delete m_pHotcueFocusColorPrev;
    delete m_pHotcueFocusColorNext;
    qDeleteAll(m_hotcueControls);
}

void CueControl::createControls() {
    for (int i = 0; i < m_iNumHotCues; ++i) {
        HotcueControl* pControl = new HotcueControl(getGroup(), i);

        connect(pControl, &HotcueControl::hotcuePositionChanged,
                this, &CueControl::hotcuePositionChanged,
                Qt::DirectConnection);
        connect(pControl,
                &HotcueControl::hotcueEndPositionChanged,
                this,
                &CueControl::hotcueEndPositionChanged,
                Qt::DirectConnection);
        connect(pControl,
                &HotcueControl::hotcueSet,
                this,
                &CueControl::hotcueSet,
                Qt::DirectConnection);
        connect(pControl,
                &HotcueControl::hotcueGoto,
                this,
                &CueControl::hotcueGoto,
                Qt::DirectConnection);
        connect(pControl,
                &HotcueControl::hotcueGotoAndPlay,
                this,
                &CueControl::hotcueGotoAndPlay,
                Qt::DirectConnection);
        connect(pControl,
                &HotcueControl::hotcueGotoAndStop,
                this,
                &CueControl::hotcueGotoAndStop,
                Qt::DirectConnection);
        connect(pControl,
                &HotcueControl::hotcueGotoAndLoop,
                this,
                &CueControl::hotcueGotoAndLoop,
                Qt::DirectConnection);
        connect(pControl,
                &HotcueControl::hotcueCueLoop,
                this,
                &CueControl::hotcueCueLoop,
                Qt::DirectConnection);
        connect(pControl,
                &HotcueControl::hotcueActivate,
                this,
                &CueControl::hotcueActivate,
                Qt::DirectConnection);
        connect(pControl,
                &HotcueControl::hotcueActivatePreview,
                this,
                &CueControl::hotcueActivatePreview,
                Qt::DirectConnection);
        connect(pControl,
                &HotcueControl::hotcueClear,
                this,
                &CueControl::hotcueClear,
                Qt::DirectConnection);

        m_hotcueControls.append(pControl);
    }
}

void CueControl::attachCue(const CuePointer& pCue, HotcueControl* pControl) {
    VERIFY_OR_DEBUG_ASSERT(pControl) {
        return;
    }
    detachCue(pControl);
    connect(pCue.get(),
            &Cue::updated,
            this,
            &CueControl::cueUpdated,
            Qt::DirectConnection);

    pControl->setCue(pCue);
}

void CueControl::detachCue(HotcueControl* pControl) {
    VERIFY_OR_DEBUG_ASSERT(pControl) {
        return;
    }

    CuePointer pCue(pControl->getCue());
    if (!pCue) {
        return;
    }

    disconnect(pCue.get(), 0, this, 0);

    if (m_pCurrentSavedLoopControl == pControl) {
        m_pCurrentSavedLoopControl = nullptr;
    }
    pControl->resetCue();
}

void CueControl::trackLoaded(TrackPointer pNewTrack) {
    QMutexLocker lock(&m_mutex);
    if (m_pLoadedTrack) {
        disconnect(m_pLoadedTrack.get(), 0, this, 0);
        for (const auto& pControl : qAsConst(m_hotcueControls)) {
            detachCue(pControl);
        }

        m_pCueIndicator->setBlinkValue(ControlIndicator::OFF);
        m_pCuePoint->set(Cue::kNoPosition);
        m_pIntroStartPosition->set(Cue::kNoPosition);
        m_pIntroStartEnabled->forceSet(0.0);
        m_pIntroEndPosition->set(Cue::kNoPosition);
        m_pIntroEndEnabled->forceSet(0.0);
        m_pOutroStartPosition->set(Cue::kNoPosition);
        m_pOutroStartEnabled->forceSet(0.0);
        m_pOutroEndPosition->set(Cue::kNoPosition);
        m_pOutroEndEnabled->forceSet(0.0);
        setHotcueFocusIndex(Cue::kNoHotCue);
        m_pLoadedTrack.reset();
        m_usedSeekOnLoadPosition.setValue(kDefaultLoadPosition);
    }

    if (!pNewTrack) {
        return;
    }
    m_pLoadedTrack = pNewTrack;

    connect(m_pLoadedTrack.get(),
            &Track::analyzed,
            this,
            &CueControl::trackAnalyzed,
            Qt::DirectConnection);

    connect(m_pLoadedTrack.get(),
            &Track::cuesUpdated,
            this,
            &CueControl::trackCuesUpdated,
            Qt::DirectConnection);

    CuePointer pMainCue;
    const QList<CuePointer> cuePoints = m_pLoadedTrack->getCuePoints();
    for (const CuePointer& pCue : cuePoints) {
        if (pCue->getType() == mixxx::CueType::MainCue) {
            DEBUG_ASSERT(!pMainCue);
            pMainCue = pCue;
        }
    }

    // Need to unlock before emitting any signals to prevent deadlock.
    lock.unlock();
    // Use pNewTrack from now, because m_pLoadedTrack might have been reset
    // immediately after leaving the locking scope!

    // Because of legacy, we store the (load) cue point twice and need to
    // sync both values.
    // The mixxx::CueType::MainCue from getCuePoints() has the priority
    CuePosition mainCuePoint;
    if (pMainCue) {
        mainCuePoint.setPosition(pMainCue->getPosition());
        // adjust the track cue accordingly
        pNewTrack->setCuePoint(mainCuePoint);
    } else {
        // If no load cue point is stored, read from track
        // Note: This is 0:00 for new tracks
        mainCuePoint = pNewTrack->getCuePoint();
        // Than add the load cue to the list of cue
        CuePointer pCue(pNewTrack->createAndAddCue());
        pCue->setStartPosition(mainCuePoint.getPosition());
        pCue->setHotCue(Cue::kNoHotCue);
        pCue->setType(mixxx::CueType::MainCue);
    }
    m_pCuePoint->set(mainCuePoint.getPosition());

    // Update COs with cues from track.
    loadCuesFromTrack();

    // Seek track according to SeekOnLoadMode.
    SeekOnLoadMode seekOnLoadMode = getSeekOnLoadPreference();

    switch (seekOnLoadMode) {
    case SeekOnLoadMode::Beginning:
        // This allows users to load tracks and have the needle-drop be maintained.
        if (!(m_pVinylControlEnabled->toBool() &&
                    m_pVinylControlMode->get() == MIXXX_VCMODE_ABSOLUTE)) {
            seekOnLoad(0.0);
        }
        break;
    case SeekOnLoadMode::FirstSound: {
        CuePointer pAudibleSound =
                pNewTrack->findCueByType(mixxx::CueType::AudibleSound);
        double audibleSoundPosition = Cue::kNoPosition;
        if (pAudibleSound) {
            audibleSoundPosition = pAudibleSound->getPosition();
        }
        if (audibleSoundPosition != Cue::kNoPosition) {
            seekOnLoad(audibleSoundPosition);
        } else {
            seekOnLoad(0.0);
        }
        break;
    }
    case SeekOnLoadMode::MainCue: {
        // Take main cue position from CO instead of cue point list because
        // value in CO will be quantized if quantization is enabled
        // while value in cue point list will never be quantized.
        // This prevents jumps when track analysis finishes while quantization is enabled.
        double cuePoint = m_pCuePoint->get();
        if (cuePoint != Cue::kNoPosition) {
            seekOnLoad(cuePoint);
        } else {
            seekOnLoad(0.0);
        }
        break;
    }
    case SeekOnLoadMode::IntroStart: {
        double introStart = m_pIntroStartPosition->get();
        if (introStart != Cue::kNoPosition) {
            seekOnLoad(introStart);
        } else {
            seekOnLoad(0.0);
        }
        break;
    }
    default:
        DEBUG_ASSERT(!"Unknown enum value");
        seekOnLoad(0.0);
        break;
    }
}

void CueControl::seekOnLoad(double seekOnLoadPosition) {
    seekExact(seekOnLoadPosition);
    m_usedSeekOnLoadPosition.setValue(seekOnLoadPosition);
}

void CueControl::cueUpdated() {
    //QMutexLocker lock(&m_mutex);
    // We should get a trackCuesUpdated call anyway, so do nothing.
}

void CueControl::loadCuesFromTrack() {
    QMutexLocker lock(&m_mutex);
    QSet<int> active_hotcues;
    CuePointer pLoadCue, pIntroCue, pOutroCue;

    if (!m_pLoadedTrack) {
        return;
    }

    const QList<CuePointer> cues = m_pLoadedTrack->getCuePoints();
    for (const auto& pCue : cues) {
        switch (pCue->getType()) {
        case mixxx::CueType::MainCue:
            DEBUG_ASSERT(!pLoadCue); // There should be only one MainCue cue
            pLoadCue = pCue;
            break;
        case mixxx::CueType::Intro:
            DEBUG_ASSERT(!pIntroCue); // There should be only one Intro cue
            pIntroCue = pCue;
            break;
        case mixxx::CueType::Outro:
            DEBUG_ASSERT(!pOutroCue); // There should be only one Outro cue
            pOutroCue = pCue;
            break;
        case mixxx::CueType::HotCue:
        case mixxx::CueType::Loop: {
            if (pCue->getHotCue() == Cue::kNoHotCue) {
                continue;
            }

            int hotcue = pCue->getHotCue();
            HotcueControl* pControl = m_hotcueControls.value(hotcue, NULL);

            // Cue's hotcue doesn't have a hotcue control.
            if (pControl == nullptr) {
                continue;
            }

            CuePointer pOldCue(pControl->getCue());

            // If the old hotcue is different than this one.
            if (pOldCue != pCue) {
                // old cue is detached if required
                attachCue(pCue, pControl);
            } else {
                // If the old hotcue is the same, then we only need to update
                pControl->setPosition(pCue->getPosition());
                pControl->setEndPosition(pCue->getEndPosition());
                pControl->setColor(pCue->getColor());
                pControl->setType(pCue->getType());
            }
            // Add the hotcue to the list of active hotcues
            active_hotcues.insert(hotcue);
            break;
        }
        default:
            break;
        }
    }

    if (pIntroCue) {
        double startPosition = pIntroCue->getPosition();
        double endPosition = pIntroCue->getEndPosition();

        m_pIntroStartPosition->set(quantizeCuePoint(startPosition));
        m_pIntroStartEnabled->forceSet(
                startPosition == Cue::kNoPosition ? 0.0 : 1.0);
        m_pIntroEndPosition->set(quantizeCuePoint(endPosition));
        m_pIntroEndEnabled->forceSet(
                endPosition == Cue::kNoPosition ? 0.0 : 1.0);
    } else {
        m_pIntroStartPosition->set(Cue::kNoPosition);
        m_pIntroStartEnabled->forceSet(0.0);
        m_pIntroEndPosition->set(Cue::kNoPosition);
        m_pIntroEndEnabled->forceSet(0.0);
    }

    if (pOutroCue) {
        double startPosition = pOutroCue->getPosition();
        double endPosition = pOutroCue->getEndPosition();

        m_pOutroStartPosition->set(quantizeCuePoint(startPosition));
        m_pOutroStartEnabled->forceSet(
                startPosition == Cue::kNoPosition ? 0.0 : 1.0);
        m_pOutroEndPosition->set(quantizeCuePoint(endPosition));
        m_pOutroEndEnabled->forceSet(
                endPosition == Cue::kNoPosition ? 0.0 : 1.0);
    } else {
        m_pOutroStartPosition->set(Cue::kNoPosition);
        m_pOutroStartEnabled->forceSet(0.0);
        m_pOutroEndPosition->set(Cue::kNoPosition);
        m_pOutroEndEnabled->forceSet(0.0);
    }

    if (pLoadCue) {
        double position = pLoadCue->getPosition();
        m_pCuePoint->set(quantizeCuePoint(position));
    } else {
        m_pCuePoint->set(Cue::kNoPosition);
    }

    // Detach all hotcues that are no longer present
    for (int hotCue = 0; hotCue < m_iNumHotCues; ++hotCue) {
        if (!active_hotcues.contains(hotCue)) {
            HotcueControl* pControl = m_hotcueControls.at(hotCue);
            detachCue(pControl);
        }
    }
}

void CueControl::trackAnalyzed() {
    if (!m_pLoadedTrack) {
        return;
    }

    SampleOfTrack sampleOfTrack = getSampleOfTrack();
    if (sampleOfTrack.current != m_usedSeekOnLoadPosition.getValue()) {
        // the track is already manual cued, don't re-cue
        return;
    }

    // Make track follow the updated cues.
    SeekOnLoadMode seekOnLoadMode = getSeekOnLoadPreference();

    if (seekOnLoadMode == SeekOnLoadMode::MainCue) {
        double cue = m_pCuePoint->get();
        if (cue != Cue::kNoPosition) {
            seekOnLoad(cue);
        }
    } else if (seekOnLoadMode == SeekOnLoadMode::IntroStart) {
        double intro = m_pIntroStartPosition->get();
        if (intro != Cue::kNoPosition) {
            seekOnLoad(intro);
        }
    }
}

void CueControl::trackCuesUpdated() {
    loadCuesFromTrack();
}

void CueControl::trackBeatsUpdated(mixxx::BeatsPointer pBeats) {
    Q_UNUSED(pBeats);
    loadCuesFromTrack();
}

void CueControl::quantizeChanged(double v) {
    Q_UNUSED(v);

    // check if we were at the cue point before
    bool wasTrackAtCue = getTrackAt() == TrackAt::Cue;
    bool wasTrackAtIntro = isTrackAtIntroCue();

    loadCuesFromTrack();

    // if we are playing (no matter what reason for) do not seek
    if (m_pPlay->toBool()) {
        return;
    }

    // Retrieve new cue pos and follow
    double cue = m_pCuePoint->get();
    if (wasTrackAtCue && cue != Cue::kNoPosition) {
        seekExact(cue);
    }
    // Retrieve new intro start pos and follow
    double intro = m_pIntroStartPosition->get();
    if (wasTrackAtIntro && intro != Cue::kNoPosition) {
        seekExact(intro);
    }
}

void CueControl::hotcueSet(HotcueControl* pControl, double value, HotcueSetMode mode) {
    //qDebug() << "CueControl::hotcueSet" << value;

    if (value <= 0) {
        return;
    }

    QMutexLocker lock(&m_mutex);
    if (!m_pLoadedTrack) {
        return;
    }

    int hotcueIndex = pControl->getHotcueIndex();
    // Note: the cue is just detached from the hotcue control
    // It remains in the database for later use
    // TODO: find a rule, that allows us to delete the cue as well
    // https://bugs.launchpad.net/mixxx/+bug/1653276
    hotcueClear(pControl, value);

    CuePointer pCue(m_pLoadedTrack->createAndAddCue());
<<<<<<< HEAD

    double cueStartPosition = Cue::kNoPosition;
    double cueEndPosition = Cue::kNoPosition;
    mixxx::CueType cueType = mixxx::CueType::Invalid;

    bool loopEnabled = m_pLoopEnabled->toBool();
    if (mode == HotcueSetMode::Auto) {
        mode = loopEnabled ? HotcueSetMode::Loop : HotcueSetMode::Cue;
    }

    switch (mode) {
    case HotcueSetMode::Cue: {
        // If no loop is enabled, just store regular jump cue
        cueStartPosition = getQuantizedCurrentPosition();
        cueType = mixxx::CueType::HotCue;
        break;
    }
    case HotcueSetMode::Loop: {
        if (loopEnabled) {
            // If a loop is enabled, save the current loop
            cueStartPosition = m_pLoopStartPosition->get();
            cueEndPosition = m_pLoopEndPosition->get();
        } else {
            // If no loop is enabled, save a loop starting from the current
            // position and with the current beatloop size
            cueStartPosition = getQuantizedCurrentPosition();
            double beatloopSize = m_pBeatLoopSize->get();
            const mixxx::BeatsPointer pBeats = m_pLoadedTrack->getBeats();
            if (beatloopSize <= 0 || !pBeats) {
                return;
            }
            cueEndPosition = pBeats->findNBeatsFromSample(cueStartPosition, beatloopSize);
=======
    double cuePosition = getQuantizedCurrentPosition();
    pCue->setStartPosition(cuePosition);
    pCue->setHotCue(hotcueIndex);
    pCue->setLabel();
    pCue->setType(mixxx::CueType::HotCue);

    const ColorPalette hotcueColorPalette =
            m_colorPaletteSettings.getHotcueColorPalette();
    if (getConfig()->getValue(ConfigKey("[Controls]", "auto_hotcue_colors"), false)) {
        pCue->setColor(hotcueColorPalette.colorForHotcueIndex(hotcueIndex));
    } else {
        int hotcueDefaultColorIndex = m_pConfig->getValue(ConfigKey("[Controls]", "HotcueDefaultColorIndex"), -1);
        if (hotcueDefaultColorIndex < 0 || hotcueDefaultColorIndex >= hotcueColorPalette.size()) {
            hotcueDefaultColorIndex = hotcueColorPalette.size() - 1; // default to last color (orange)
>>>>>>> 46c86c26
        }
        cueType = mixxx::CueType::Loop;
        break;
    }
    default:
        DEBUG_ASSERT(!"Invalid HotcueSetMode");
        return;
    }

    VERIFY_OR_DEBUG_ASSERT(cueType != mixxx::CueType::Invalid) {
        return;
    }

    // Abort if no position has been found.
    VERIFY_OR_DEBUG_ASSERT(cueStartPosition != Cue::kNoPosition &&
            (cueType != mixxx::CueType::Loop ||
                    cueEndPosition != Cue::kNoPosition)) {
        return;
    }

    pCue->setStartPosition(cueStartPosition);
    pCue->setEndPosition(cueEndPosition);
    pCue->setHotCue(hotcue);
    pCue->setLabel(QString());
    pCue->setType(cueType);
    // TODO(XXX) deal with spurious signals
    attachCue(pCue, pControl);

    if (cueType == mixxx::CueType::Loop) {
        ConfigKey autoLoopColorsKey("[Controls]", "auto_loop_colors");
        if (getConfig()->getValue(autoLoopColorsKey, false)) {
            auto hotcueColorPalette =
                    m_colorPaletteSettings.getHotcueColorPalette();
            pCue->setColor(hotcueColorPalette.colorForHotcueIndex(hotcue));
        } else {
            pCue->setColor(mixxx::PredefinedColorPalettes::kDefaultLoopColor);
        }
    } else {
        ConfigKey autoHotcueColorsKey("[Controls]", "auto_hotcue_colors");
        if (getConfig()->getValue(autoHotcueColorsKey, false)) {
            auto hotcueColorPalette =
                    m_colorPaletteSettings.getHotcueColorPalette();
            pCue->setColor(hotcueColorPalette.colorForHotcueIndex(hotcue));
        } else {
            pCue->setColor(mixxx::PredefinedColorPalettes::kDefaultCueColor);
        }
    }

    if (cueType == mixxx::CueType::Loop) {
        setCurrentSavedLoopControlAndActivate(pControl);
    }

    // If quantize is enabled and we are not playing, jump to the cue point
    // since it's not necessarily where we currently are. TODO(XXX) is this
    // potentially invalid for vinyl control?
    bool playing = m_pPlay->toBool();
    if (!playing && m_pQuantizeEnabled->toBool()) {
        lock.unlock(); // prevent deadlock.
        // Enginebuffer will quantize more exactly than we can.
        seekAbs(cueStartPosition);
    }
}

void CueControl::hotcueGoto(HotcueControl* pControl, double value) {
    if (value <= 0) {
        return;
    }

    QMutexLocker lock(&m_mutex);
    if (!m_pLoadedTrack) {
        return;
    }

    CuePointer pCue(pControl->getCue());

    // Need to unlock before emitting any signals to prevent deadlock.
    lock.unlock();

    if (pCue) {
        double position = pCue->getPosition();
        if (position != Cue::kNoPosition) {
            seekAbs(position);
        }
    }
}

void CueControl::hotcueGotoAndStop(HotcueControl* pControl, double value) {
    if (value <= 0) {
        return;
    }

    QMutexLocker lock(&m_mutex);
    if (!m_pLoadedTrack) {
        return;
    }

    CuePointer pCue(pControl->getCue());

    // Need to unlock before emitting any signals to prevent deadlock.
    lock.unlock();

    if (pCue) {
        double position = pCue->getPosition();
        if (position != Cue::kNoPosition) {
            m_pPlay->set(0.0);
            seekExact(position);
        }
    }
}

void CueControl::hotcueGotoAndPlay(HotcueControl* pControl, double value) {
    if (value <= 0) {
        return;
    }

    QMutexLocker lock(&m_mutex);
    if (!m_pLoadedTrack) {
        return;
    }

    CuePointer pCue(pControl->getCue());

    // Need to unlock before emitting any signals to prevent deadlock.
    lock.unlock();

    if (pCue) {
        double position = pCue->getPosition();
        if (position != Cue::kNoPosition) {
            seekAbs(position);
            if (!isPlayingByPlayButton()) {
                // cueGoto is processed asynchronously.
                // avoid a wrong cue set if seek by cueGoto is still pending
                m_bPreviewing = false;
                m_iCurrentlyPreviewingHotcues = 0;
                // don't move the cue point to the hot cue point in DENON mode
                m_bypassCueSetByPlay = true;
                m_pPlay->set(1.0);
            }
        }
    }
}

void CueControl::hotcueGotoAndLoop(HotcueControl* pControl, double value) {
    if (value == 0) {
        return;
    }

    QMutexLocker lock(&m_mutex);
    if (!m_pLoadedTrack) {
        return;
    }

    CuePointer pCue(pControl->getCue());

    // Need to unlock before emitting any signals to prevent deadlock.
    lock.unlock();

    if (!pCue) {
        return;
    }

    double startPosition = pCue->getPosition();
    if (startPosition == Cue::kNoPosition) {
        return;
    }

    if (pCue->getType() == mixxx::CueType::Loop) {
        seekAbs(startPosition);
        setCurrentSavedLoopControlAndActivate(pControl);
    } else if (pCue->getType() == mixxx::CueType::HotCue) {
        seekAbs(startPosition);
        setBeatLoop(startPosition, true);
    } else {
        return;
    }

    if (!isPlayingByPlayButton()) {
        // cueGoto is processed asynchronously.
        // avoid a wrong cue set if seek by cueGoto is still pending
        m_bPreviewing = false;
        m_iCurrentlyPreviewingHotcues = 0;
        // don't move the cue point to the hot cue point in DENON mode
        m_bypassCueSetByPlay = true;
        m_pPlay->set(1.0);
    }

    m_pHotcueFocus->set(pControl->getHotcueNumber());
}

void CueControl::hotcueCueLoop(HotcueControl* pControl, double value) {
    if (value == 0) {
        return;
    }

    if (!m_pLoadedTrack) {
        return;
    }

    CuePointer pCue = pControl->getCue();

    if (!pCue || pCue->getPosition() == Cue::kNoPosition) {
        hotcueSet(pControl, value, HotcueSetMode::Cue);
        pCue = pControl->getCue();
        VERIFY_OR_DEBUG_ASSERT(pCue && pCue->getPosition() != Cue::kNoPosition) {
            return;
        }
    }

    switch (pCue->getType()) {
    case mixxx::CueType::Loop: {
        // The hotcue_X_cueloop CO was invoked for a saved loop, set it as
        // active the first time this happens and toggle the loop_enabled state
        // on subsequent invocations.
        if (m_pCurrentSavedLoopControl != pControl) {
            setCurrentSavedLoopControlAndActivate(pControl);
        } else {
            bool loopActive = pControl->getStatus() == HotcueControl::Status::Active;
            setLoop(pCue->getPosition(), pCue->getEndPosition(), !loopActive);
        }
    } break;
    case mixxx::CueType::HotCue: {
        // The hotcue_X_cueloop CO was invoked for a hotcue. In that case,
        // create a beatloop starting at the hotcue position. This is useful for
        // mapping the CUE LOOP mode labeled on some controllers.
        setCurrentSavedLoopControlAndActivate(nullptr);
        double startPosition = pCue->getPosition();
        bool loopActive = m_pLoopEnabled->toBool() &&
                (startPosition == m_pLoopStartPosition->get());
        setBeatLoop(startPosition, !loopActive);
        break;
    }
    default:
        return;
    }

    m_pHotcueFocus->set(pControl->getHotcueNumber());
}

void CueControl::hotcueActivate(HotcueControl* pControl, double value, HotcueSetMode mode) {
    //qDebug() << "CueControl::hotcueActivate" << value;

    QMutexLocker lock(&m_mutex);

    if (!m_pLoadedTrack) {
        return;
    }

    CuePointer pCue(pControl->getCue());

    lock.unlock();

    if (pCue) {
        if (value > 0) {
            if (pCue->getPosition() == Cue::kNoPosition) {
                hotcueSet(pControl, value, mode);
            } else {
                if (isPlayingByPlayButton()) {
                    switch (pCue->getType()) {
                    case mixxx::CueType::HotCue:
                        hotcueGoto(pControl, value);
                        break;
                    case mixxx::CueType::Loop:
                        if (m_pCurrentSavedLoopControl != pControl) {
                            setCurrentSavedLoopControlAndActivate(pControl);
                        } else {
                            bool loopActive = pControl->getStatus() ==
                                    HotcueControl::Status::Active;
                            setLoop(pCue->getPosition(), pCue->getEndPosition(), !loopActive);
                        }
                        break;
                    default:
                        DEBUG_ASSERT(!"Invalid CueType!");
                    }
                } else {
                    hotcueActivatePreview(pControl, value);
                }
            }
        } else {
            if (pCue->getPosition() != Cue::kNoPosition) {
                hotcueActivatePreview(pControl, value);
            }
        }
    } else {
        // The cue is non-existent ...
        if (value > 0) {
            // set it to the current position
            hotcueSet(pControl, value, mode);
        } else if (m_iCurrentlyPreviewingHotcues) {
            // yet we got a release for it and are
            // currently previewing a hotcue. This is indicative of a corner
            // case where the cue was detached while we were pressing it. Let
            // hotcueActivatePreview handle it.
            hotcueActivatePreview(pControl, value);
        }
    }

    setHotcueFocusIndex(pControl->getHotcueIndex());
}

void CueControl::hotcueActivatePreview(HotcueControl* pControl, double value) {
    QMutexLocker lock(&m_mutex);
    if (!m_pLoadedTrack) {
        return;
    }
    CuePointer pCue(pControl->getCue());

<<<<<<< HEAD
    if (value != 0) {
        if (pCue && pCue->getPosition() != Cue::kNoPosition &&
                pCue->getType() != mixxx::CueType::Invalid) {
=======
    if (value > 0) {
        if (pCue && pCue->getPosition() != Cue::kNoPosition) {
>>>>>>> 46c86c26
            m_iCurrentlyPreviewingHotcues++;
            double position = pCue->getPosition();
            m_bypassCueSetByPlay = true;
            pControl->setPreviewingType(pCue->getType());
            pControl->setPreviewingPosition(position);
            if (pCue->getType() == mixxx::CueType::Loop) {
                setCurrentSavedLoopControlAndActivate(pControl);
            } else if (pControl->getStatus() == HotcueControl::Status::Set) {
                pControl->setStatus(HotcueControl::Status::Active);
            }

            // Need to unlock before emitting any signals to prevent deadlock.
            lock.unlock();

            seekAbs(position);
            m_pPlay->set(1.0);
        }
    } else if (m_iCurrentlyPreviewingHotcues) {
        // This is a activate release and we are previewing at least one
        // hotcue. If this hotcue is previewing:
        mixxx::CueType cueType = pControl->getPreviewingType();
        if (cueType != mixxx::CueType::Invalid) {
            // If this is the last hotcue to leave preview.
            if (--m_iCurrentlyPreviewingHotcues == 0 && !m_bPreviewing) {
                // Mark this hotcue as not previewing.
                double position = pControl->getPreviewingPosition();
                pControl->setPreviewingType(mixxx::CueType::Invalid);
                pControl->setPreviewingPosition(Cue::kNoPosition);

                m_pPlay->set(0.0);
                // Need to unlock before emitting any signals to prevent deadlock.
                lock.unlock();
                if (cueType == mixxx::CueType::Loop) {
                    m_pLoopEnabled->set(0);
                } else if (pControl->getStatus() == HotcueControl::Status::Active) {
                    pControl->setStatus(HotcueControl::Status::Set);
                }
                seekExact(position);
            }
        }
    }
}

void CueControl::hotcueClear(HotcueControl* pControl, double value) {
    if (value <= 0) {
        return;
    }

    QMutexLocker lock(&m_mutex);
    if (!m_pLoadedTrack) {
        return;
    }

    CuePointer pCue(pControl->getCue());
    if (!pCue) {
        return;
    }
    detachCue(pControl);
    m_pLoadedTrack->removeCue(pCue);
    setHotcueFocusIndex(Cue::kNoHotCue);
}

void CueControl::hotcuePositionChanged(
        HotcueControl* pControl, double newPosition) {
    QMutexLocker lock(&m_mutex);
    if (!m_pLoadedTrack) {
        return;
    }

    CuePointer pCue(pControl->getCue());
    if (pCue) {
        // Setting the position to Cue::kNoPosition is the same as calling hotcue_x_clear
        if (newPosition == Cue::kNoPosition) {
            detachCue(pControl);
        } else if (newPosition > 0 && newPosition < m_pTrackSamples->get()) {
            if (pCue->getType() == mixxx::CueType::Loop && newPosition >= pCue->getEndPosition()) {
                return;
            }
            pCue->setStartPosition(newPosition);
        }
    }
}

void CueControl::hotcueEndPositionChanged(
        HotcueControl* pControl, double newEndPosition) {
    QMutexLocker lock(&m_mutex);
    if (!m_pLoadedTrack) {
        return;
    }

    CuePointer pCue(pControl->getCue());
    if (pCue) {
        // Setting the end position of a loop cue to Cue::kNoPosition converts
        // it into a regular jump cue
        if (pCue->getType() == mixxx::CueType::Loop &&
                newEndPosition == Cue::kNoPosition) {
            pCue->setType(mixxx::CueType::HotCue);
            pCue->setEndPosition(Cue::kNoPosition);
        } else {
            if (newEndPosition > pCue->getPosition()) {
                pCue->setEndPosition(newEndPosition);
            }
        }
    }
}

void CueControl::hintReader(HintVector* pHintList) {
    Hint cue_hint;
    double cuePoint = m_pCuePoint->get();
    if (cuePoint >= 0) {
        cue_hint.frame = SampleUtil::floorPlayPosToFrame(m_pCuePoint->get());
        cue_hint.frameCount = Hint::kFrameCountForward;
        cue_hint.priority = 10;
        pHintList->append(cue_hint);
    }

    // this is called from the engine thread
    // it is no locking required, because m_hotcueControl is filled during the
    // constructor and getPosition()->get() is a ControlObject
    for (const auto& pControl : qAsConst(m_hotcueControls)) {
        double position = pControl->getPosition();
        if (position != Cue::kNoPosition) {
            cue_hint.frame = SampleUtil::floorPlayPosToFrame(position);
            cue_hint.frameCount = Hint::kFrameCountForward;
            cue_hint.priority = 10;
            pHintList->append(cue_hint);
        }
    }
}

// Moves the cue point to current position or to closest beat in case
// quantize is enabled
void CueControl::cueSet(double value) {
    if (value <= 0) {
        return;
    }

    QMutexLocker lock(&m_mutex);

    double cue = getQuantizedCurrentPosition();
    m_pCuePoint->set(cue);
    TrackPointer pLoadedTrack = m_pLoadedTrack;
    lock.unlock();

    // Store cue point in loaded track
    if (pLoadedTrack) {
        pLoadedTrack->setCuePoint(CuePosition(cue));
    }
}

void CueControl::cueClear(double value) {
    if (value <= 0) {
        return;
    }

    QMutexLocker lock(&m_mutex);
    m_pCuePoint->set(Cue::kNoPosition);
    TrackPointer pLoadedTrack = m_pLoadedTrack;
    lock.unlock();

    if (pLoadedTrack) {
        pLoadedTrack->setCuePoint(CuePosition());
    }
}

void CueControl::cueGoto(double value) {
    if (value <= 0) {
        return;
    }

    QMutexLocker lock(&m_mutex);
    // Seek to cue point
    double cuePoint = m_pCuePoint->get();

    // Need to unlock before emitting any signals to prevent deadlock.
    lock.unlock();

    seekAbs(cuePoint);
}

void CueControl::cueGotoAndPlay(double value) {
    if (value <= 0) {
        return;
    }

    cueGoto(value);
    QMutexLocker lock(&m_mutex);
    // Start playing if not already
    if (!isPlayingByPlayButton()) {
        // cueGoto is processed asynchronously.
        // avoid a wrong cue set if seek by cueGoto is still pending
        m_bPreviewing = false;
        m_iCurrentlyPreviewingHotcues = 0;
        m_bypassCueSetByPlay = true;
        m_pPlay->set(1.0);
    }
}

void CueControl::cueGotoAndStop(double value) {
    if (value <= 0) {
        return;
    }

    QMutexLocker lock(&m_mutex);
    m_pPlay->set(0.0);
    double cuePoint = m_pCuePoint->get();

    // Need to unlock before emitting any signals to prevent deadlock.
    lock.unlock();

    seekExact(cuePoint);
}

void CueControl::cuePreview(double value) {
    QMutexLocker lock(&m_mutex);

    if (value > 0) {
        m_bPreviewing = true;
        m_bypassCueSetByPlay = true;
        m_pPlay->set(1.0);
    } else if (m_bPreviewing) {
        m_bPreviewing = false;
        if (m_iCurrentlyPreviewingHotcues) {
            return;
        }
        m_pPlay->set(0.0);
    } else {
        return;
    }

    // Need to unlock before emitting any signals to prevent deadlock.
    lock.unlock();

    seekAbs(m_pCuePoint->get());
}

void CueControl::cueCDJ(double value) {
    // This is how Pioneer cue buttons work:
    // If pressed while freely playing (i.e. playing and platter NOT being touched), stop playback and go to cue.
    // If pressed while NOT freely playing (i.e. stopped or playing but platter IS being touched), set new cue point.
    // If pressed while stopped and at cue, play while pressed.
    // If play is pressed while holding cue, the deck is now playing. (Handled in playFromCuePreview().)

    QMutexLocker lock(&m_mutex);
    const auto freely_playing =
            m_pPlay->toBool() && !getEngineBuffer()->getScratching();
    TrackAt trackAt = getTrackAt();

    if (value > 0) {
        if (m_iCurrentlyPreviewingHotcues) {
            // we are already previewing by hotcues
            // just jump to cue point and continue previewing
            m_bPreviewing = true;
            lock.unlock();
            seekAbs(m_pCuePoint->get());
        } else if (freely_playing || trackAt == TrackAt::End) {
            // Jump to cue when playing or when at end position

            // Just in case.
            m_bPreviewing = false;
            m_pPlay->set(0.0);

            // Need to unlock before emitting any signals to prevent deadlock.
            lock.unlock();

            seekAbs(m_pCuePoint->get());
        } else if (trackAt == TrackAt::Cue) {
            // pause at cue point
            m_bPreviewing = true;
            m_pPlay->set(1.0);
        } else {
            // Pause not at cue point and not at end position
            cueSet(value);
            // Just in case.
            m_bPreviewing = false;
            m_pPlay->set(0.0);

            // If quantize is enabled, jump to the cue point since it's not
            // necessarily where we currently are
            if (m_pQuantizeEnabled->toBool()) {
                lock.unlock(); // prevent deadlock.
                // Enginebuffer will quantize more exactly than we can.
                seekAbs(m_pCuePoint->get());
            }
        }
    } else if (m_bPreviewing) {
        m_bPreviewing = false;
        if (!m_iCurrentlyPreviewingHotcues) {
            m_pPlay->set(0.0);

            // Need to unlock before emitting any signals to prevent deadlock.
            lock.unlock();

            seekAbs(m_pCuePoint->get());
        }
    }
    // indicator may flash because the delayed adoption of seekAbs
    // Correct the Indicator set via play
    if (m_pLoadedTrack && !freely_playing) {
        m_pCueIndicator->setBlinkValue(ControlIndicator::ON);
    } else {
        m_pCueIndicator->setBlinkValue(ControlIndicator::OFF);
    }
}

void CueControl::cueDenon(double value) {
    // This is how Denon DN-S 3700 cue buttons work:
    // If pressed go to cue and stop.
    // If pressed while stopped and at cue, play while pressed.
    // Cue Point is moved by play from pause

    QMutexLocker lock(&m_mutex);
    bool playing = (m_pPlay->toBool());
    TrackAt trackAt = getTrackAt();

    if (value > 0) {
        if (m_iCurrentlyPreviewingHotcues) {
            // we are already previewing by hotcues
            // just jump to cue point and continue previewing
            m_bPreviewing = true;
            lock.unlock();
            seekAbs(m_pCuePoint->get());
        } else if (!playing && trackAt == TrackAt::Cue) {
            // pause at cue point
            m_bPreviewing = true;
            m_pPlay->set(1.0);
        } else {
            // Just in case.
            m_bPreviewing = false;
            m_pPlay->set(0.0);

            // Need to unlock before emitting any signals to prevent deadlock.
            lock.unlock();

            seekAbs(m_pCuePoint->get());
        }
    } else if (m_bPreviewing) {
        m_bPreviewing = false;
        if (!m_iCurrentlyPreviewingHotcues) {
            m_pPlay->set(0.0);

            // Need to unlock before emitting any signals to prevent deadlock.
            lock.unlock();

            seekAbs(m_pCuePoint->get());
        }
    }
}

void CueControl::cuePlay(double value) {
    // This is how CUP button works:
    // If freely playing (i.e. playing and platter NOT being touched), press to go to cue and stop.
    // If not freely playing (i.e. stopped or platter IS being touched), press to go to cue and stop.
    // On release, start playing from cue point.

    QMutexLocker lock(&m_mutex);
    const auto freely_playing =
            m_pPlay->toBool() && !getEngineBuffer()->getScratching();
    TrackAt trackAt = getTrackAt();

    // pressed
    if (value > 0) {
        if (freely_playing) {
            m_bPreviewing = false;
            m_pPlay->set(0.0);

            // Need to unlock before emitting any signals to prevent deadlock.
            lock.unlock();

            seekAbs(m_pCuePoint->get());
        } else if (trackAt == TrackAt::ElseWhere) {
            // Pause not at cue point and not at end position
            cueSet(value);
            // Just in case.
            m_bPreviewing = false;
            m_pPlay->set(0.0);
            // If quantize is enabled, jump to the cue point since it's not
            // necessarily where we currently are
            if (m_pQuantizeEnabled->toBool()) {
                lock.unlock(); // prevent deadlock.
                // Enginebuffer will quantize more exactly than we can.
                seekAbs(m_pCuePoint->get());
            }
        }
    } else if (trackAt == TrackAt::Cue) {
        m_bPreviewing = false;
        m_pPlay->set(1.0);
        lock.unlock();
    }
}

void CueControl::cueDefault(double v) {
    double cueMode = m_pCueMode->get();
    // Decide which cue implementation to call based on the user preference
    if (cueMode == CUE_MODE_DENON || cueMode == CUE_MODE_NUMARK) {
        cueDenon(v);
    } else if (cueMode == CUE_MODE_CUP) {
        cuePlay(v);
    } else {
        // The modes CUE_MODE_PIONEER and CUE_MODE_MIXXX are similar
        // are handled inside cueCDJ(v)
        // default to Pioneer mode
        cueCDJ(v);
    }
}

void CueControl::pause(double v) {
    QMutexLocker lock(&m_mutex);
    //qDebug() << "CueControl::pause()" << v;
    if (v != 0.0) {
        m_pPlay->set(0.0);
    }
}

void CueControl::playStutter(double v) {
    QMutexLocker lock(&m_mutex);
    //qDebug() << "playStutter" << v;
    if (v != 0.0) {
        if (isPlayingByPlayButton()) {
            cueGoto(1.0);
        } else {
            m_pPlay->set(1.0);
        }
    }
}

void CueControl::introStartSet(double value) {
    if (value <= 0) {
        return;
    }

    QMutexLocker lock(&m_mutex);

    double position = getQuantizedCurrentPosition();

    // Make sure user is not trying to place intro start cue on or after
    // other intro/outro cues.
    double introEnd = m_pIntroEndPosition->get();
    double outroStart = m_pOutroStartPosition->get();
    double outroEnd = m_pOutroEndPosition->get();
    if (introEnd != Cue::kNoPosition && position >= introEnd) {
        qWarning()
                << "Trying to place intro start cue on or after intro end cue.";
        return;
    }
    if (outroStart != Cue::kNoPosition && position >= outroStart) {
        qWarning() << "Trying to place intro start cue on or after outro start "
                      "cue.";
        return;
    }
    if (outroEnd != Cue::kNoPosition && position >= outroEnd) {
        qWarning()
                << "Trying to place intro start cue on or after outro end cue.";
        return;
    }

    TrackPointer pLoadedTrack = m_pLoadedTrack;
    lock.unlock();

    if (pLoadedTrack) {
        CuePointer pCue = pLoadedTrack->findCueByType(mixxx::CueType::Intro);
        if (!pCue) {
            pCue = pLoadedTrack->createAndAddCue();
            pCue->setType(mixxx::CueType::Intro);
        }
        pCue->setStartPosition(position);
        pCue->setEndPosition(introEnd);
    }
}

void CueControl::introStartClear(double value) {
    if (value <= 0) {
        return;
    }

    QMutexLocker lock(&m_mutex);
    double introEnd = m_pIntroEndPosition->get();
    TrackPointer pLoadedTrack = m_pLoadedTrack;
    lock.unlock();

    if (pLoadedTrack) {
        CuePointer pCue = pLoadedTrack->findCueByType(mixxx::CueType::Intro);
        if (introEnd != Cue::kNoPosition) {
            pCue->setStartPosition(Cue::kNoPosition);
            pCue->setEndPosition(introEnd);
        } else if (pCue) {
            pLoadedTrack->removeCue(pCue);
        }
    }
}

void CueControl::introStartActivate(double value) {
    if (value == 0) {
        return;
    }

    QMutexLocker lock(&m_mutex);
    double introStart = m_pIntroStartPosition->get();
    lock.unlock();

    if (introStart == Cue::kNoPosition) {
        introStartSet(1.0);
    } else {
        seekAbs(introStart);
    }
}

void CueControl::introEndSet(double value) {
    if (value <= 0) {
        return;
    }

    QMutexLocker lock(&m_mutex);

    double position = getQuantizedCurrentPosition();

    // Make sure user is not trying to place intro end cue on or before
    // intro start cue, or on or after outro start/end cue.
    double introStart = m_pIntroStartPosition->get();
    double outroStart = m_pOutroStartPosition->get();
    double outroEnd = m_pOutroEndPosition->get();
    if (introStart != Cue::kNoPosition && position <= introStart) {
        qWarning() << "Trying to place intro end cue on or before intro start "
                      "cue.";
        return;
    }
    if (outroStart != Cue::kNoPosition && position >= outroStart) {
        qWarning()
                << "Trying to place intro end cue on or after outro start cue.";
        return;
    }
    if (outroEnd != Cue::kNoPosition && position >= outroEnd) {
        qWarning()
                << "Trying to place intro end cue on or after outro end cue.";
        return;
    }

    TrackPointer pLoadedTrack = m_pLoadedTrack;
    lock.unlock();

    if (pLoadedTrack) {
        CuePointer pCue = pLoadedTrack->findCueByType(mixxx::CueType::Intro);
        if (!pCue) {
            pCue = pLoadedTrack->createAndAddCue();
            pCue->setType(mixxx::CueType::Intro);
        }
        pCue->setStartPosition(introStart);
        pCue->setEndPosition(position);
    }
}

void CueControl::introEndClear(double value) {
    if (value <= 0) {
        return;
    }

    QMutexLocker lock(&m_mutex);
    double introStart = m_pIntroStartPosition->get();
    TrackPointer pLoadedTrack = m_pLoadedTrack;
    lock.unlock();

    if (pLoadedTrack) {
        CuePointer pCue = pLoadedTrack->findCueByType(mixxx::CueType::Intro);
        if (introStart != Cue::kNoPosition) {
            pCue->setStartPosition(introStart);
            pCue->setEndPosition(Cue::kNoPosition);
        } else if (pCue) {
            pLoadedTrack->removeCue(pCue);
        }
    }
}

void CueControl::introEndActivate(double value) {
    if (value == 0) {
        return;
    }

    QMutexLocker lock(&m_mutex);
    double introEnd = m_pIntroEndPosition->get();
    lock.unlock();

    if (introEnd == Cue::kNoPosition) {
        introEndSet(1.0);
    } else {
        seekAbs(introEnd);
    }
}

void CueControl::outroStartSet(double value) {
    if (value <= 0) {
        return;
    }

    QMutexLocker lock(&m_mutex);

    double position = getQuantizedCurrentPosition();

    // Make sure user is not trying to place outro start cue on or before
    // intro end cue or on or after outro end cue.
    double introStart = m_pIntroStartPosition->get();
    double introEnd = m_pIntroEndPosition->get();
    double outroEnd = m_pOutroEndPosition->get();
    if (introStart != Cue::kNoPosition && position <= introStart) {
        qWarning() << "Trying to place outro start cue on or before intro "
                      "start cue.";
        return;
    }
    if (introEnd != Cue::kNoPosition && position <= introEnd) {
        qWarning() << "Trying to place outro start cue on or before intro end "
                      "cue.";
        return;
    }
    if (outroEnd != Cue::kNoPosition && position >= outroEnd) {
        qWarning()
                << "Trying to place outro start cue on or after outro end cue.";
        return;
    }

    TrackPointer pLoadedTrack = m_pLoadedTrack;
    lock.unlock();

    if (pLoadedTrack) {
        CuePointer pCue = pLoadedTrack->findCueByType(mixxx::CueType::Outro);
        if (!pCue) {
            pCue = pLoadedTrack->createAndAddCue();
            pCue->setType(mixxx::CueType::Outro);
        }
        pCue->setStartPosition(position);
        pCue->setEndPosition(outroEnd);
    }
}

void CueControl::outroStartClear(double value) {
    if (value <= 0) {
        return;
    }

    QMutexLocker lock(&m_mutex);
    double outroEnd = m_pOutroEndPosition->get();
    TrackPointer pLoadedTrack = m_pLoadedTrack;
    lock.unlock();

    if (pLoadedTrack) {
        CuePointer pCue = pLoadedTrack->findCueByType(mixxx::CueType::Outro);
        if (outroEnd != Cue::kNoPosition) {
            pCue->setStartPosition(Cue::kNoPosition);
            pCue->setEndPosition(outroEnd);
        } else if (pCue) {
            pLoadedTrack->removeCue(pCue);
        }
    }
}

void CueControl::outroStartActivate(double value) {
    if (value <= 0) {
        return;
    }

    QMutexLocker lock(&m_mutex);
    double outroStart = m_pOutroStartPosition->get();
    lock.unlock();

    if (outroStart == Cue::kNoPosition) {
        outroStartSet(1.0);
    } else {
        seekAbs(outroStart);
    }
}

void CueControl::outroEndSet(double value) {
    if (value <= 0) {
        return;
    }

    QMutexLocker lock(&m_mutex);

    double position = getQuantizedCurrentPosition();

    // Make sure user is not trying to place outro end cue on or before
    // other intro/outro cues.
    double introStart = m_pIntroStartPosition->get();
    double introEnd = m_pIntroEndPosition->get();
    double outroStart = m_pOutroStartPosition->get();
    if (introStart != Cue::kNoPosition && position <= introStart) {
        qWarning() << "Trying to place outro end cue on or before intro start "
                      "cue.";
        return;
    }
    if (introEnd != Cue::kNoPosition && position <= introEnd) {
        qWarning()
                << "Trying to place outro end cue on or before intro end cue.";
        return;
    }
    if (outroStart != Cue::kNoPosition && position <= outroStart) {
        qWarning() << "Trying to place outro end cue on or before outro start "
                      "cue.";
        return;
    }

    TrackPointer pLoadedTrack = m_pLoadedTrack;
    lock.unlock();

    if (pLoadedTrack) {
        CuePointer pCue = pLoadedTrack->findCueByType(mixxx::CueType::Outro);
        if (!pCue) {
            pCue = pLoadedTrack->createAndAddCue();
            pCue->setType(mixxx::CueType::Outro);
        }
        pCue->setStartPosition(outroStart);
        pCue->setEndPosition(position);
    }
}

void CueControl::outroEndClear(double value) {
    if (value <= 0) {
        return;
    }

    QMutexLocker lock(&m_mutex);
    double outroStart = m_pOutroStartPosition->get();
    TrackPointer pLoadedTrack = m_pLoadedTrack;
    lock.unlock();

    if (pLoadedTrack) {
        CuePointer pCue = pLoadedTrack->findCueByType(mixxx::CueType::Outro);
        if (outroStart != Cue::kNoPosition) {
            pCue->setStartPosition(outroStart);
            pCue->setEndPosition(Cue::kNoPosition);
        } else if (pCue) {
            pLoadedTrack->removeCue(pCue);
        }
    }
}

void CueControl::outroEndActivate(double value) {
    if (value <= 0) {
        return;
    }

    QMutexLocker lock(&m_mutex);
    double outroEnd = m_pOutroEndPosition->get();
    lock.unlock();

    if (outroEnd == Cue::kNoPosition) {
        outroEndSet(1.0);
    } else {
        seekAbs(outroEnd);
    }
}

// This is also called from the engine thread. No locking allowed.
bool CueControl::updateIndicatorsAndModifyPlay(
        bool newPlay, bool oldPlay, bool playPossible) {
    //qDebug() << "updateIndicatorsAndModifyPlay" << newPlay << playPossible
    //        << m_iCurrentlyPreviewingHotcues << m_bPreviewing;
    CueMode cueMode = static_cast<CueMode>(static_cast<int>(m_pCueMode->get()));
    if ((cueMode == CueMode::Denon || cueMode == CueMode::Numark) &&
            newPlay && !oldPlay && playPossible &&
            !m_bypassCueSetByPlay) {
        // in Denon mode each play from pause moves the cue point
        // if not previewing
        cueSet(1.0);
    }
    m_bypassCueSetByPlay = false;

    // when previewing, "play" was set by cue button, a following toggle request
    // (play = 0.0) is used for latching play.
    bool previewing = false;
    if (m_bPreviewing || m_iCurrentlyPreviewingHotcues) {
        if (!newPlay && oldPlay) {
            // play latch request: stop previewing and go into normal play mode.
            m_bPreviewing = false;
            m_iCurrentlyPreviewingHotcues = 0;
            newPlay = true;
            m_pPlayLatched->forceSet(1.0);
        } else {
            previewing = true;
            m_pPlayLatched->forceSet(0.0);
        }
    }

    TrackAt trackAt = getTrackAt();

    if (!playPossible) {
        // play not possible
        newPlay = false;
        m_pPlayIndicator->setBlinkValue(ControlIndicator::OFF);
        m_pStopButton->set(0.0);
        m_pPlayLatched->forceSet(0.0);
    } else if (newPlay && !previewing) {
        // Play: Indicates a latched Play
        m_pPlayIndicator->setBlinkValue(ControlIndicator::ON);
        m_pStopButton->set(0.0);
        m_pPlayLatched->forceSet(1.0);
    } else {
        // Pause:
        m_pStopButton->set(1.0);
        m_pPlayLatched->forceSet(0.0);
        if (cueMode == CueMode::Denon) {
            if (trackAt == TrackAt::Cue || previewing) {
                m_pPlayIndicator->setBlinkValue(ControlIndicator::OFF);
            } else {
                // Flashing indicates that a following play would move cue point
                m_pPlayIndicator->setBlinkValue(
                        ControlIndicator::RATIO1TO1_500MS);
            }
        } else if (cueMode == CueMode::Mixxx ||
                cueMode == CueMode::MixxxNoBlinking ||
                cueMode == CueMode::Numark) {
            m_pPlayIndicator->setBlinkValue(ControlIndicator::OFF);
        } else {
            // Flashing indicates that play is possible in Pioneer mode
            m_pPlayIndicator->setBlinkValue(ControlIndicator::RATIO1TO1_500MS);
        }
    }

    if (cueMode != CueMode::Denon && cueMode != CueMode::Numark) {
        if (m_pCuePoint->get() != Cue::kNoPosition) {
            if (newPlay == 0.0 && trackAt == TrackAt::ElseWhere) {
                if (cueMode == CueMode::Mixxx) {
                    // in Mixxx mode Cue Button is flashing slow if CUE will move Cue point
                    m_pCueIndicator->setBlinkValue(
                            ControlIndicator::RATIO1TO1_500MS);
                } else if (cueMode == CueMode::MixxxNoBlinking) {
                    m_pCueIndicator->setBlinkValue(ControlIndicator::OFF);
                } else {
                    // in Pioneer mode Cue Button is flashing fast if CUE will move Cue point
                    m_pCueIndicator->setBlinkValue(
                            ControlIndicator::RATIO1TO1_250MS);
                }
            } else {
                m_pCueIndicator->setBlinkValue(ControlIndicator::OFF);
            }
        } else {
            m_pCueIndicator->setBlinkValue(ControlIndicator::OFF);
        }
    }
    m_pPlayStutter->set(newPlay ? 1.0 : 0.0);

    return newPlay;
}

// called from the engine thread
void CueControl::updateIndicators() {
    // No need for mutex lock because we are only touching COs.
    double cueMode = m_pCueMode->get();
    TrackAt trackAt = getTrackAt();

    if (cueMode == CUE_MODE_DENON || cueMode == CUE_MODE_NUMARK) {
        // Cue button is only lit at cue point
        bool playing = m_pPlay->toBool();
        if (trackAt == TrackAt::Cue) {
            // at cue point
            if (!playing) {
                m_pCueIndicator->setBlinkValue(ControlIndicator::ON);
                m_pPlayIndicator->setBlinkValue(ControlIndicator::OFF);
            }
        } else {
            m_pCueIndicator->setBlinkValue(ControlIndicator::OFF);
            if (!playing) {
                if (trackAt != TrackAt::End && cueMode != CUE_MODE_NUMARK) {
                    // Play will move cue point
                    m_pPlayIndicator->setBlinkValue(
                            ControlIndicator::RATIO1TO1_500MS);
                } else {
                    // At track end
                    m_pPlayIndicator->setBlinkValue(ControlIndicator::OFF);
                }
            }
        }
    } else {
        // Here we have CUE_MODE_PIONEER or CUE_MODE_MIXXX
        // default to Pioneer mode
        if (!m_bPreviewing) {
            const auto freely_playing =
                    m_pPlay->toBool() && !getEngineBuffer()->getScratching();
            if (!freely_playing) {
                switch (trackAt) {
                case TrackAt::ElseWhere:
                    if (cueMode == CUE_MODE_MIXXX) {
                        // in Mixxx mode Cue Button is flashing slow if CUE will move Cue point
                        m_pCueIndicator->setBlinkValue(
                                ControlIndicator::RATIO1TO1_500MS);
                    } else if (cueMode == CUE_MODE_MIXXX_NO_BLINK) {
                        m_pCueIndicator->setBlinkValue(ControlIndicator::OFF);
                    } else {
                        // in Pioneer mode Cue Button is flashing fast if CUE will move Cue point
                        m_pCueIndicator->setBlinkValue(
                                ControlIndicator::RATIO1TO1_250MS);
                    }
                    break;
                case TrackAt::End:
                    // At track end
                    m_pCueIndicator->setBlinkValue(ControlIndicator::OFF);
                    break;
                case TrackAt::Cue:
                    // Next Press is preview
                    m_pCueIndicator->setBlinkValue(ControlIndicator::ON);
                    break;
                }
            } else {
                // Cue indicator should be off when freely playing
                m_pCueIndicator->setBlinkValue(ControlIndicator::OFF);
            }
        }
    }
}

void CueControl::resetIndicators() {
    m_pCueIndicator->setBlinkValue(ControlIndicator::OFF);
    m_pPlayIndicator->setBlinkValue(ControlIndicator::OFF);
}

CueControl::TrackAt CueControl::getTrackAt() const {
    SampleOfTrack sot = getSampleOfTrack();
    // Note: current can be in the padded silence after the track end > total.
    if (sot.current >= sot.total) {
        return TrackAt::End;
    }
    double cue = m_pCuePoint->get();
    if (cue != Cue::kNoPosition && fabs(sot.current - cue) < 1.0f) {
        return TrackAt::Cue;
    }
    return TrackAt::ElseWhere;
}

double CueControl::getQuantizedCurrentPosition() {
    SampleOfTrack sampleOfTrack = getSampleOfTrack();
    double currentPos = sampleOfTrack.current;
    const double total = sampleOfTrack.total;

    // Note: currentPos can be past the end of the track, in the padded
    // silence of the last buffer. This position might be not reachable in
    // a future runs, depending on the buffering.
    currentPos = math_min(currentPos, total);

    // Don't quantize if quantization is disabled.
    if (!m_pQuantizeEnabled->toBool()) {
        return currentPos;
    }

    double closestBeat = m_pClosestBeat->get();
    // Note: closestBeat can be an interpolated beat past the end of the track,
    // which cannot be reached.
    if (closestBeat != -1.0 && closestBeat <= total) {
        return closestBeat;
    }

    return currentPos;
}

double CueControl::quantizeCuePoint(double cuePos) {
    // we need to use m_pTrackSamples here because SampleOfTrack
    // is set later by the engine and not during EngineBuffer::slotTrackLoaded
    const double total = m_pTrackSamples->get();

    if (cuePos > total) {
        // This can happen if the track length has changed or the cue was set in the
        // the padded silence after the track.
        cuePos = total;
    }

    // Don't quantize unset cues, manual cues or when quantization is disabled.
    if (cuePos == Cue::kNoPosition || !m_pQuantizeEnabled->toBool()) {
        return cuePos;
    }

    mixxx::BeatsPointer pBeats = m_pLoadedTrack->getBeats();
    if (!pBeats) {
        return cuePos;
    }

    double closestBeat = pBeats->findClosestBeat(cuePos);
    // The closest beat can be an unreachable  interpolated beat past the end of
    // the track.
    if (closestBeat != -1.0 && closestBeat <= total) {
        return closestBeat;
    }

    return cuePos;
}

bool CueControl::isTrackAtIntroCue() {
    return (fabs(getSampleOfTrack().current - m_pIntroStartPosition->get()) <
            1.0f);
}

bool CueControl::isPlayingByPlayButton() {
    return m_pPlay->toBool() && !m_iCurrentlyPreviewingHotcues &&
            !m_bPreviewing;
}

SeekOnLoadMode CueControl::getSeekOnLoadPreference() {
    int configValue =
            getConfig()->getValue(ConfigKey("[Controls]", "CueRecall"),
                    static_cast<int>(SeekOnLoadMode::IntroStart));
    return static_cast<SeekOnLoadMode>(configValue);
}

void CueControl::hotcueFocusColorPrev(double value) {
    if (value <= 0) {
        return;
    }

    int hotcueIndex = getHotcueFocusIndex();
    if (hotcueIndex < 0 || hotcueIndex >= m_hotcueControls.size()) {
        return;
    }

    HotcueControl* pControl = m_hotcueControls.at(hotcueIndex);
    if (!pControl) {
        return;
    }

    CuePointer pCue = pControl->getCue();
    if (!pCue) {
        return;
    }

    mixxx::RgbColor::optional_t color = pCue->getColor();
    if (!color) {
        return;
    }

    ColorPalette colorPalette = m_colorPaletteSettings.getHotcueColorPalette();
    pCue->setColor(colorPalette.previousColor(*color));
}

void CueControl::hotcueFocusColorNext(double value) {
    if (value <= 0) {
        return;
    }

    int hotcueIndex = getHotcueFocusIndex();
    if (hotcueIndex < 0 || hotcueIndex >= m_hotcueControls.size()) {
        return;
    }

    HotcueControl* pControl = m_hotcueControls.at(hotcueIndex);
    if (!pControl) {
        return;
    }

    CuePointer pCue = pControl->getCue();
    if (!pCue) {
        return;
    }

    mixxx::RgbColor::optional_t color = pCue->getColor();
    if (!color) {
        return;
    }

    ColorPalette colorPalette = m_colorPaletteSettings.getHotcueColorPalette();
    pCue->setColor(colorPalette.nextColor(*color));
}

<<<<<<< HEAD
void CueControl::setCurrentSavedLoopControlAndActivate(HotcueControl* pControl) {
    if (m_pCurrentSavedLoopControl && m_pCurrentSavedLoopControl != pControl) {
        // Disable previous saved loop
        DEBUG_ASSERT(m_pCurrentSavedLoopControl->getStatus() != HotcueControl::Status::Empty);
        m_pCurrentSavedLoopControl->setStatus(HotcueControl::Status::Set);
        m_pCurrentSavedLoopControl = nullptr;
    }

    if (!pControl) {
        return;
    }

    if (!m_pLoadedTrack) {
        return;
    }

    CuePointer pCue(pControl->getCue());

    VERIFY_OR_DEBUG_ASSERT(pCue &&
            pCue->getType() == mixxx::CueType::Loop &&
            pCue->getEndPosition() != Cue::kNoPosition) {
        return;
    }

    // Set new control as active
    m_pCurrentSavedLoopControl = pControl;
    setLoop(pCue->getPosition(), pCue->getEndPosition(), true);
    pControl->setStatus(HotcueControl::Status::Active);
}

void CueControl::slotLoopReset() {
    setCurrentSavedLoopControlAndActivate(nullptr);
}

void CueControl::slotLoopEnabledChanged(bool enabled) {
    if (!m_pCurrentSavedLoopControl) {
        return;
    }

    DEBUG_ASSERT(m_pCurrentSavedLoopControl->getStatus() != HotcueControl::Status::Empty);
    DEBUG_ASSERT(
            m_pCurrentSavedLoopControl->getCue() &&
            m_pCurrentSavedLoopControl->getCue()->getPosition() ==
                    m_pLoopStartPosition->get());
    DEBUG_ASSERT(
            m_pCurrentSavedLoopControl->getCue() &&
            m_pCurrentSavedLoopControl->getCue()->getEndPosition() ==
                    m_pLoopEndPosition->get());

    if (enabled) {
        m_pCurrentSavedLoopControl->setStatus(HotcueControl::Status::Active);
    } else {
        m_pCurrentSavedLoopControl->setStatus(HotcueControl::Status::Set);
    }
}

void CueControl::slotLoopUpdated(double startPosition, double endPosition) {
    if (!m_pCurrentSavedLoopControl) {
        return;
    }

    if (!m_pLoadedTrack) {
        return;
    }

    if (m_pCurrentSavedLoopControl->getStatus() != HotcueControl::Status::Active) {
        slotLoopReset();
        return;
    }

    CuePointer pCue(m_pCurrentSavedLoopControl->getCue());

    VERIFY_OR_DEBUG_ASSERT(pCue->getType() == mixxx::CueType::Loop) {
        setCurrentSavedLoopControlAndActivate(nullptr);
        return;
    }

    DEBUG_ASSERT(startPosition != Cue::kNoPosition);
    DEBUG_ASSERT(endPosition != Cue::kNoPosition);
    DEBUG_ASSERT(startPosition < endPosition);

    DEBUG_ASSERT(m_pCurrentSavedLoopControl->getStatus() == HotcueControl::Status::Active);
    pCue->setStartPosition(startPosition);
    pCue->setEndPosition(endPosition);
    DEBUG_ASSERT(m_pCurrentSavedLoopControl->getStatus() == HotcueControl::Status::Active);
}

ConfigKey HotcueControl::keyForControl(int hotcue, const char* name) {
    ConfigKey key;
    key.group = m_group;
    // Add one to hotcue so that we don't have a hotcue_0
    key.item =
            QLatin1String("hotcue_") % QString::number(hotcue + 1) % "_" % name;
=======
void CueControl::setHotcueFocusIndex(int hotcueIndex) {
    m_pHotcueFocus->set(hotcueIndexToHotcueNumber(hotcueIndex));
}

int CueControl::getHotcueFocusIndex() const {
    return hotcueNumberToHotcueIndex(static_cast<int>(m_pHotcueFocus->get()));
}

ConfigKey HotcueControl::keyForControl(const QString& name) {
    ConfigKey key;
    key.group = m_group;
    // Add one to hotcue so that we don't have a hotcue_0
    key.item = QStringLiteral("hotcue_") +
            QString::number(hotcueIndexToHotcueNumber(m_hotcueIndex)) +
            QChar('_') + name;
>>>>>>> 46c86c26
    return key;
}

HotcueControl::HotcueControl(const QString& group, int hotcueIndex)
        : m_group(group),
<<<<<<< HEAD
          m_iHotcueNumber(i),
          m_pCue(NULL),
          m_previewingType(mixxx::CueType::Invalid),
          m_previewingPosition(-1) {
    m_hotcuePosition = new ControlObject(keyForControl(i, "position"));
    connect(m_hotcuePosition,
=======
          m_hotcueIndex(hotcueIndex),
          m_pCue(nullptr),
          m_bPreviewing(false),
          m_previewingPosition(-1) {
    m_hotcuePosition = std::make_unique<ControlObject>(keyForControl(QStringLiteral("position")));
    connect(m_hotcuePosition.get(),
>>>>>>> 46c86c26
            &ControlObject::valueChanged,
            this,
            &HotcueControl::slotHotcuePositionChanged,
            Qt::DirectConnection);
    m_hotcuePosition->set(Cue::kNoPosition);

<<<<<<< HEAD
    m_hotcueEndPosition = new ControlObject(keyForControl(i, "endposition"));
    connect(m_hotcueEndPosition,
            &ControlObject::valueChanged,
            this,
            &HotcueControl::slotHotcueEndPositionChanged,
            Qt::DirectConnection);
    m_hotcueEndPosition->set(Cue::kNoPosition);

    m_pHotcueStatus = new ControlObject(keyForControl(i, "status"));
    m_pHotcueStatus->setReadOnly();

    // Add an alias for the legacy hotcue_X_enabled CO
    ControlDoublePrivate::insertAlias(keyForControl(i, "enabled"),
            keyForControl(i, "status"));

    m_hotcueType = new ControlObject(keyForControl(i, "type"));
    m_hotcueType->setReadOnly();
=======
    m_hotcueEnabled = std::make_unique<ControlObject>(keyForControl(QStringLiteral("enabled")));
    m_hotcueEnabled->setReadOnly();
>>>>>>> 46c86c26

    // The rgba value  of the color assigned to this color.
    m_hotcueColor = std::make_unique<ControlObject>(keyForControl(QStringLiteral("color")));
    m_hotcueColor->connectValueChangeRequest(
            this,
            &HotcueControl::slotHotcueColorChangeRequest,
            Qt::DirectConnection);
    connect(m_hotcueColor.get(),
            &ControlObject::valueChanged,
            this,
            &HotcueControl::slotHotcueColorChanged,
            Qt::DirectConnection);

    m_hotcueSet = std::make_unique<ControlPushButton>(keyForControl(QStringLiteral("set")));
    connect(m_hotcueSet.get(),
            &ControlObject::valueChanged,
            this,
            &HotcueControl::slotHotcueSet,
            Qt::DirectConnection);

<<<<<<< HEAD
    m_hotcueSetCue = new ControlPushButton(keyForControl(i, "setcue"));
    connect(m_hotcueSetCue,
            &ControlObject::valueChanged,
            this,
            &HotcueControl::slotHotcueSetCue,
            Qt::DirectConnection);

    m_hotcueSetLoop = new ControlPushButton(keyForControl(i, "setloop"));
    connect(m_hotcueSetLoop,
            &ControlObject::valueChanged,
            this,
            &HotcueControl::slotHotcueSetLoop,
            Qt::DirectConnection);

    m_hotcueGoto = new ControlPushButton(keyForControl(i, "goto"));
    connect(m_hotcueGoto, &ControlObject::valueChanged,
            this, &HotcueControl::slotHotcueGoto,
=======
    m_hotcueGoto = std::make_unique<ControlPushButton>(keyForControl(QStringLiteral("goto")));
    connect(m_hotcueGoto.get(),
            &ControlObject::valueChanged,
            this,
            &HotcueControl::slotHotcueGoto,
>>>>>>> 46c86c26
            Qt::DirectConnection);

    m_hotcueGotoAndPlay = std::make_unique<ControlPushButton>(
            keyForControl(QStringLiteral("gotoandplay")));
    connect(m_hotcueGotoAndPlay.get(),
            &ControlObject::valueChanged,
            this,
            &HotcueControl::slotHotcueGotoAndPlay,
            Qt::DirectConnection);

    m_hotcueGotoAndStop = std::make_unique<ControlPushButton>(
            keyForControl(QStringLiteral("gotoandstop")));
    connect(m_hotcueGotoAndStop.get(),
            &ControlObject::valueChanged,
            this,
            &HotcueControl::slotHotcueGotoAndStop,
            Qt::DirectConnection);

<<<<<<< HEAD
    m_hotcueGotoAndLoop = new ControlPushButton(keyForControl(i, "gotoandloop"));
    connect(m_hotcueGotoAndLoop,
            &ControlObject::valueChanged,
            this,
            &HotcueControl::slotHotcueGotoAndLoop,
            Qt::DirectConnection);

    // Enable/disable the loop associated with this hotcue (either a saved loop
    // or a beatloop from the hotcue position if this is a regular hotcue).
    m_hotcueCueLoop = new ControlPushButton(keyForControl(i, "cueloop"));
    connect(m_hotcueCueLoop,
            &ControlObject::valueChanged,
            this,
            &HotcueControl::slotHotcueCueLoop,
            Qt::DirectConnection);

    m_hotcueActivate = new ControlPushButton(keyForControl(i, "activate"));
    connect(m_hotcueActivate, &ControlObject::valueChanged,
            this, &HotcueControl::slotHotcueActivate,
            Qt::DirectConnection);

    m_hotcueActivateCue = new ControlPushButton(keyForControl(i, "activatecue"));
    connect(m_hotcueActivateCue,
            &ControlObject::valueChanged,
            this,
            &HotcueControl::slotHotcueActivateCue,
            Qt::DirectConnection);

    m_hotcueActivateLoop = new ControlPushButton(keyForControl(i, "activateloop"));
    connect(m_hotcueActivateLoop,
            &ControlObject::valueChanged,
            this,
            &HotcueControl::slotHotcueActivateLoop,
            Qt::DirectConnection);

    m_hotcueActivatePreview = new ControlPushButton(keyForControl(i, "activate_preview"));
    connect(m_hotcueActivatePreview, &ControlObject::valueChanged,
            this, &HotcueControl::slotHotcueActivatePreview,
=======
    m_hotcueActivate = std::make_unique<ControlPushButton>(
            keyForControl(QStringLiteral("activate")));
    connect(m_hotcueActivate.get(),
            &ControlObject::valueChanged,
            this,
            &HotcueControl::slotHotcueActivate,
            Qt::DirectConnection);

    m_hotcueActivatePreview = std::make_unique<ControlPushButton>(
            keyForControl(QStringLiteral("activate_preview")));
    connect(m_hotcueActivatePreview.get(),
            &ControlObject::valueChanged,
            this,
            &HotcueControl::slotHotcueActivatePreview,
>>>>>>> 46c86c26
            Qt::DirectConnection);

    m_hotcueClear = std::make_unique<ControlPushButton>(keyForControl(QStringLiteral("clear")));
    connect(m_hotcueClear.get(),
            &ControlObject::valueChanged,
            this,
            &HotcueControl::slotHotcueClear,
            Qt::DirectConnection);
}

<<<<<<< HEAD
HotcueControl::~HotcueControl() {
    delete m_hotcuePosition;
    delete m_hotcueEndPosition;
    delete m_pHotcueStatus;
    delete m_hotcueType;
    delete m_hotcueColor;
    delete m_hotcueSet;
    delete m_hotcueSetCue;
    delete m_hotcueSetLoop;
    delete m_hotcueGoto;
    delete m_hotcueGotoAndPlay;
    delete m_hotcueGotoAndStop;
    delete m_hotcueGotoAndLoop;
    delete m_hotcueCueLoop;
    delete m_hotcueActivate;
    delete m_hotcueActivateCue;
    delete m_hotcueActivateLoop;
    delete m_hotcueActivatePreview;
    delete m_hotcueClear;
}
=======
HotcueControl::~HotcueControl() = default;
>>>>>>> 46c86c26

void HotcueControl::slotHotcueSet(double v) {
    emit hotcueSet(this, v, HotcueSetMode::Auto);
}

void HotcueControl::slotHotcueSetCue(double v) {
    emit hotcueSet(this, v, HotcueSetMode::Cue);
}

void HotcueControl::slotHotcueSetLoop(double v) {
    emit hotcueSet(this, v, HotcueSetMode::Loop);
}

void HotcueControl::slotHotcueGoto(double v) {
    emit hotcueGoto(this, v);
}

void HotcueControl::slotHotcueGotoAndPlay(double v) {
    emit hotcueGotoAndPlay(this, v);
}

void HotcueControl::slotHotcueGotoAndStop(double v) {
    emit hotcueGotoAndStop(this, v);
}

void HotcueControl::slotHotcueGotoAndLoop(double v) {
    emit hotcueGotoAndLoop(this, v);
}

void HotcueControl::slotHotcueCueLoop(double v) {
    emit hotcueCueLoop(this, v);
}

void HotcueControl::slotHotcueActivate(double v) {
    emit hotcueActivate(this, v, HotcueSetMode::Auto);
}

void HotcueControl::slotHotcueActivateCue(double v) {
    emit hotcueActivate(this, v, HotcueSetMode::Cue);
}

void HotcueControl::slotHotcueActivateLoop(double v) {
    emit hotcueActivate(this, v, HotcueSetMode::Loop);
}

void HotcueControl::slotHotcueActivatePreview(double v) {
    emit hotcueActivatePreview(this, v);
}

void HotcueControl::slotHotcueClear(double v) {
    emit hotcueClear(this, v);
}

void HotcueControl::slotHotcuePositionChanged(double newPosition) {
    emit hotcuePositionChanged(this, newPosition);
}

void HotcueControl::slotHotcueEndPositionChanged(double newEndPosition) {
    emit hotcueEndPositionChanged(this, newEndPosition);
}

void HotcueControl::slotHotcueColorChangeRequest(double color) {
    if (color < 0 || color > 0xFFFFFF) {
        qWarning() << "slotHotcueColorChanged got invalid value:" << color;
        return;
    }
    m_hotcueColor->setAndConfirm(color);
}

void HotcueControl::slotHotcueColorChanged(double newColor) {
    if (!m_pCue) {
        return;
    }

    mixxx::RgbColor::optional_t color = doubleToRgbColor(newColor);
    VERIFY_OR_DEBUG_ASSERT(color) {
        return;
    }

    m_pCue->setColor(*color);
    emit hotcueColorChanged(this, newColor);
}

double HotcueControl::getPosition() const {
    return m_hotcuePosition->get();
}

double HotcueControl::getEndPosition() const {
    return m_hotcueEndPosition->get();
}

void HotcueControl::setCue(const CuePointer& pCue) {
    setPosition(pCue->getPosition());
    setEndPosition(pCue->getEndPosition());
    setColor(pCue->getColor());
    setStatus((pCue->getType() == mixxx::CueType::Invalid)
                    ? HotcueControl::Status::Empty
                    : HotcueControl::Status::Set);
    setType(pCue->getType());
    // set pCue only if all other data is in place
    // because we have a null check for valid data else where in the code
    m_pCue = pCue;
}
mixxx::RgbColor::optional_t HotcueControl::getColor() const {
    return doubleToRgbColor(m_hotcueColor->get());
}

void HotcueControl::setColor(mixxx::RgbColor::optional_t newColor) {
    if (newColor) {
        m_hotcueColor->set(*newColor);
    }
}
void HotcueControl::resetCue() {
    // clear pCue first because we have a null check for valid data else where
    // in the code
    m_pCue.reset();
    setPosition(Cue::kNoPosition);
    setEndPosition(Cue::kNoPosition);
    setType(mixxx::CueType::Invalid);
    setStatus(Status::Empty);
}

void HotcueControl::setPosition(double position) {
    m_hotcuePosition->set(position);
}

void HotcueControl::setEndPosition(double endPosition) {
    m_hotcueEndPosition->set(endPosition);
}

void HotcueControl::setType(mixxx::CueType type) {
    m_hotcueType->forceSet(static_cast<double>(type));
}

void HotcueControl::setStatus(HotcueControl::Status status) {
    m_pHotcueStatus->forceSet(static_cast<double>(status));
}

HotcueControl::Status HotcueControl::getStatus() const {
    // Cast to int before casting to the int-based enum class because MSVC will
    // throw a hissy fit otherwise.
    return static_cast<Status>(static_cast<int>(m_pHotcueStatus->get()));
}<|MERGE_RESOLUTION|>--- conflicted
+++ resolved
@@ -741,7 +741,6 @@
         return;
     }
 
-    int hotcueIndex = pControl->getHotcueIndex();
     // Note: the cue is just detached from the hotcue control
     // It remains in the database for later use
     // TODO: find a rule, that allows us to delete the cue as well
@@ -749,7 +748,6 @@
     hotcueClear(pControl, value);
 
     CuePointer pCue(m_pLoadedTrack->createAndAddCue());
-<<<<<<< HEAD
 
     double cueStartPosition = Cue::kNoPosition;
     double cueEndPosition = Cue::kNoPosition;
@@ -782,22 +780,6 @@
                 return;
             }
             cueEndPosition = pBeats->findNBeatsFromSample(cueStartPosition, beatloopSize);
-=======
-    double cuePosition = getQuantizedCurrentPosition();
-    pCue->setStartPosition(cuePosition);
-    pCue->setHotCue(hotcueIndex);
-    pCue->setLabel();
-    pCue->setType(mixxx::CueType::HotCue);
-
-    const ColorPalette hotcueColorPalette =
-            m_colorPaletteSettings.getHotcueColorPalette();
-    if (getConfig()->getValue(ConfigKey("[Controls]", "auto_hotcue_colors"), false)) {
-        pCue->setColor(hotcueColorPalette.colorForHotcueIndex(hotcueIndex));
-    } else {
-        int hotcueDefaultColorIndex = m_pConfig->getValue(ConfigKey("[Controls]", "HotcueDefaultColorIndex"), -1);
-        if (hotcueDefaultColorIndex < 0 || hotcueDefaultColorIndex >= hotcueColorPalette.size()) {
-            hotcueDefaultColorIndex = hotcueColorPalette.size() - 1; // default to last color (orange)
->>>>>>> 46c86c26
         }
         cueType = mixxx::CueType::Loop;
         break;
@@ -818,9 +800,11 @@
         return;
     }
 
+    int hotcueIndex = pControl->getHotcueIndex();
+
     pCue->setStartPosition(cueStartPosition);
     pCue->setEndPosition(cueEndPosition);
-    pCue->setHotCue(hotcue);
+    pCue->setHotCue(hotcueIndex);
     pCue->setLabel(QString());
     pCue->setType(cueType);
     // TODO(XXX) deal with spurious signals
@@ -831,7 +815,7 @@
         if (getConfig()->getValue(autoLoopColorsKey, false)) {
             auto hotcueColorPalette =
                     m_colorPaletteSettings.getHotcueColorPalette();
-            pCue->setColor(hotcueColorPalette.colorForHotcueIndex(hotcue));
+            pCue->setColor(hotcueColorPalette.colorForHotcueIndex(hotcueIndex));
         } else {
             pCue->setColor(mixxx::PredefinedColorPalettes::kDefaultLoopColor);
         }
@@ -840,7 +824,7 @@
         if (getConfig()->getValue(autoHotcueColorsKey, false)) {
             auto hotcueColorPalette =
                     m_colorPaletteSettings.getHotcueColorPalette();
-            pCue->setColor(hotcueColorPalette.colorForHotcueIndex(hotcue));
+            pCue->setColor(hotcueColorPalette.colorForHotcueIndex(hotcueIndex));
         } else {
             pCue->setColor(mixxx::PredefinedColorPalettes::kDefaultCueColor);
         }
@@ -938,6 +922,7 @@
             }
         }
     }
+    setHotcueFocusIndex(pControl->getHotcueIndex());
 }
 
 void CueControl::hotcueGotoAndLoop(HotcueControl* pControl, double value) {
@@ -984,7 +969,7 @@
         m_pPlay->set(1.0);
     }
 
-    m_pHotcueFocus->set(pControl->getHotcueNumber());
+    setHotcueFocusIndex(pControl->getHotcueIndex());
 }
 
 void CueControl::hotcueCueLoop(HotcueControl* pControl, double value) {
@@ -1033,7 +1018,7 @@
         return;
     }
 
-    m_pHotcueFocus->set(pControl->getHotcueNumber());
+    setHotcueFocusIndex(pControl->getHotcueIndex());
 }
 
 void CueControl::hotcueActivate(HotcueControl* pControl, double value, HotcueSetMode mode) {
@@ -1104,14 +1089,9 @@
     }
     CuePointer pCue(pControl->getCue());
 
-<<<<<<< HEAD
-    if (value != 0) {
+    if (value > 0) {
         if (pCue && pCue->getPosition() != Cue::kNoPosition &&
                 pCue->getType() != mixxx::CueType::Invalid) {
-=======
-    if (value > 0) {
-        if (pCue && pCue->getPosition() != Cue::kNoPosition) {
->>>>>>> 46c86c26
             m_iCurrentlyPreviewingHotcues++;
             double position = pCue->getPosition();
             m_bypassCueSetByPlay = true;
@@ -1153,6 +1133,7 @@
             }
         }
     }
+    setHotcueFocusIndex(pControl->getHotcueIndex());
 }
 
 void CueControl::hotcueClear(HotcueControl* pControl, double value) {
@@ -1521,7 +1502,7 @@
 void CueControl::pause(double v) {
     QMutexLocker lock(&m_mutex);
     //qDebug() << "CueControl::pause()" << v;
-    if (v != 0.0) {
+    if (v > 0.0) {
         m_pPlay->set(0.0);
     }
 }
@@ -1529,7 +1510,7 @@
 void CueControl::playStutter(double v) {
     QMutexLocker lock(&m_mutex);
     //qDebug() << "playStutter" << v;
-    if (v != 0.0) {
+    if (v > 0.0) {
         if (isPlayingByPlayButton()) {
             cueGoto(1.0);
         } else {
@@ -1604,7 +1585,7 @@
 }
 
 void CueControl::introStartActivate(double value) {
-    if (value == 0) {
+    if (value <= 0) {
         return;
     }
 
@@ -2169,7 +2150,6 @@
     pCue->setColor(colorPalette.nextColor(*color));
 }
 
-<<<<<<< HEAD
 void CueControl::setCurrentSavedLoopControlAndActivate(HotcueControl* pControl) {
     if (m_pCurrentSavedLoopControl && m_pCurrentSavedLoopControl != pControl) {
         // Disable previous saved loop
@@ -2257,13 +2237,6 @@
     DEBUG_ASSERT(m_pCurrentSavedLoopControl->getStatus() == HotcueControl::Status::Active);
 }
 
-ConfigKey HotcueControl::keyForControl(int hotcue, const char* name) {
-    ConfigKey key;
-    key.group = m_group;
-    // Add one to hotcue so that we don't have a hotcue_0
-    key.item =
-            QLatin1String("hotcue_") % QString::number(hotcue + 1) % "_" % name;
-=======
 void CueControl::setHotcueFocusIndex(int hotcueIndex) {
     m_pHotcueFocus->set(hotcueIndexToHotcueNumber(hotcueIndex));
 }
@@ -2279,55 +2252,41 @@
     key.item = QStringLiteral("hotcue_") +
             QString::number(hotcueIndexToHotcueNumber(m_hotcueIndex)) +
             QChar('_') + name;
->>>>>>> 46c86c26
     return key;
 }
 
 HotcueControl::HotcueControl(const QString& group, int hotcueIndex)
         : m_group(group),
-<<<<<<< HEAD
-          m_iHotcueNumber(i),
-          m_pCue(NULL),
-          m_previewingType(mixxx::CueType::Invalid),
-          m_previewingPosition(-1) {
-    m_hotcuePosition = new ControlObject(keyForControl(i, "position"));
-    connect(m_hotcuePosition,
-=======
           m_hotcueIndex(hotcueIndex),
           m_pCue(nullptr),
-          m_bPreviewing(false),
+          m_previewingType(mixxx::CueType::Invalid),
           m_previewingPosition(-1) {
     m_hotcuePosition = std::make_unique<ControlObject>(keyForControl(QStringLiteral("position")));
     connect(m_hotcuePosition.get(),
->>>>>>> 46c86c26
             &ControlObject::valueChanged,
             this,
             &HotcueControl::slotHotcuePositionChanged,
             Qt::DirectConnection);
     m_hotcuePosition->set(Cue::kNoPosition);
 
-<<<<<<< HEAD
-    m_hotcueEndPosition = new ControlObject(keyForControl(i, "endposition"));
-    connect(m_hotcueEndPosition,
+    m_hotcueEndPosition = std::make_unique<ControlObject>(
+            keyForControl(QStringLiteral("endposition")));
+    connect(m_hotcueEndPosition.get(),
             &ControlObject::valueChanged,
             this,
             &HotcueControl::slotHotcueEndPositionChanged,
             Qt::DirectConnection);
     m_hotcueEndPosition->set(Cue::kNoPosition);
 
-    m_pHotcueStatus = new ControlObject(keyForControl(i, "status"));
+    m_pHotcueStatus = std::make_unique<ControlObject>(keyForControl(QStringLiteral("status")));
     m_pHotcueStatus->setReadOnly();
 
     // Add an alias for the legacy hotcue_X_enabled CO
-    ControlDoublePrivate::insertAlias(keyForControl(i, "enabled"),
-            keyForControl(i, "status"));
-
-    m_hotcueType = new ControlObject(keyForControl(i, "type"));
+    ControlDoublePrivate::insertAlias(keyForControl(QStringLiteral("enabled")),
+            keyForControl(QStringLiteral("status")));
+
+    m_hotcueType = std::make_unique<ControlObject>(keyForControl(QStringLiteral("type")));
     m_hotcueType->setReadOnly();
-=======
-    m_hotcueEnabled = std::make_unique<ControlObject>(keyForControl(QStringLiteral("enabled")));
-    m_hotcueEnabled->setReadOnly();
->>>>>>> 46c86c26
 
     // The rgba value  of the color assigned to this color.
     m_hotcueColor = std::make_unique<ControlObject>(keyForControl(QStringLiteral("color")));
@@ -2348,31 +2307,25 @@
             &HotcueControl::slotHotcueSet,
             Qt::DirectConnection);
 
-<<<<<<< HEAD
-    m_hotcueSetCue = new ControlPushButton(keyForControl(i, "setcue"));
-    connect(m_hotcueSetCue,
+    m_hotcueSetCue = std::make_unique<ControlPushButton>(keyForControl(QStringLiteral("setcue")));
+    connect(m_hotcueSetCue.get(),
             &ControlObject::valueChanged,
             this,
             &HotcueControl::slotHotcueSetCue,
             Qt::DirectConnection);
 
-    m_hotcueSetLoop = new ControlPushButton(keyForControl(i, "setloop"));
-    connect(m_hotcueSetLoop,
+    m_hotcueSetLoop = std::make_unique<ControlPushButton>(keyForControl(QStringLiteral("setloop")));
+    connect(m_hotcueSetLoop.get(),
             &ControlObject::valueChanged,
             this,
             &HotcueControl::slotHotcueSetLoop,
             Qt::DirectConnection);
 
-    m_hotcueGoto = new ControlPushButton(keyForControl(i, "goto"));
-    connect(m_hotcueGoto, &ControlObject::valueChanged,
-            this, &HotcueControl::slotHotcueGoto,
-=======
     m_hotcueGoto = std::make_unique<ControlPushButton>(keyForControl(QStringLiteral("goto")));
     connect(m_hotcueGoto.get(),
             &ControlObject::valueChanged,
             this,
             &HotcueControl::slotHotcueGoto,
->>>>>>> 46c86c26
             Qt::DirectConnection);
 
     m_hotcueGotoAndPlay = std::make_unique<ControlPushButton>(
@@ -2391,9 +2344,9 @@
             &HotcueControl::slotHotcueGotoAndStop,
             Qt::DirectConnection);
 
-<<<<<<< HEAD
-    m_hotcueGotoAndLoop = new ControlPushButton(keyForControl(i, "gotoandloop"));
-    connect(m_hotcueGotoAndLoop,
+    m_hotcueGotoAndLoop = std::make_unique<ControlPushButton>(
+            keyForControl(QStringLiteral("gotoandloop")));
+    connect(m_hotcueGotoAndLoop.get(),
             &ControlObject::valueChanged,
             this,
             &HotcueControl::slotHotcueGotoAndLoop,
@@ -2401,36 +2354,13 @@
 
     // Enable/disable the loop associated with this hotcue (either a saved loop
     // or a beatloop from the hotcue position if this is a regular hotcue).
-    m_hotcueCueLoop = new ControlPushButton(keyForControl(i, "cueloop"));
-    connect(m_hotcueCueLoop,
+    m_hotcueCueLoop = std::make_unique<ControlPushButton>(keyForControl(QStringLiteral("cueloop")));
+    connect(m_hotcueCueLoop.get(),
             &ControlObject::valueChanged,
             this,
             &HotcueControl::slotHotcueCueLoop,
             Qt::DirectConnection);
 
-    m_hotcueActivate = new ControlPushButton(keyForControl(i, "activate"));
-    connect(m_hotcueActivate, &ControlObject::valueChanged,
-            this, &HotcueControl::slotHotcueActivate,
-            Qt::DirectConnection);
-
-    m_hotcueActivateCue = new ControlPushButton(keyForControl(i, "activatecue"));
-    connect(m_hotcueActivateCue,
-            &ControlObject::valueChanged,
-            this,
-            &HotcueControl::slotHotcueActivateCue,
-            Qt::DirectConnection);
-
-    m_hotcueActivateLoop = new ControlPushButton(keyForControl(i, "activateloop"));
-    connect(m_hotcueActivateLoop,
-            &ControlObject::valueChanged,
-            this,
-            &HotcueControl::slotHotcueActivateLoop,
-            Qt::DirectConnection);
-
-    m_hotcueActivatePreview = new ControlPushButton(keyForControl(i, "activate_preview"));
-    connect(m_hotcueActivatePreview, &ControlObject::valueChanged,
-            this, &HotcueControl::slotHotcueActivatePreview,
-=======
     m_hotcueActivate = std::make_unique<ControlPushButton>(
             keyForControl(QStringLiteral("activate")));
     connect(m_hotcueActivate.get(),
@@ -2439,13 +2369,28 @@
             &HotcueControl::slotHotcueActivate,
             Qt::DirectConnection);
 
+    m_hotcueActivateCue = std::make_unique<ControlPushButton>(
+            keyForControl(QStringLiteral("activatecue")));
+    connect(m_hotcueActivateCue.get(),
+            &ControlObject::valueChanged,
+            this,
+            &HotcueControl::slotHotcueActivateCue,
+            Qt::DirectConnection);
+
+    m_hotcueActivateLoop = std::make_unique<ControlPushButton>(
+            keyForControl(QStringLiteral("activateloop")));
+    connect(m_hotcueActivateLoop.get(),
+            &ControlObject::valueChanged,
+            this,
+            &HotcueControl::slotHotcueActivateLoop,
+            Qt::DirectConnection);
+
     m_hotcueActivatePreview = std::make_unique<ControlPushButton>(
             keyForControl(QStringLiteral("activate_preview")));
     connect(m_hotcueActivatePreview.get(),
             &ControlObject::valueChanged,
             this,
             &HotcueControl::slotHotcueActivatePreview,
->>>>>>> 46c86c26
             Qt::DirectConnection);
 
     m_hotcueClear = std::make_unique<ControlPushButton>(keyForControl(QStringLiteral("clear")));
@@ -2456,30 +2401,7 @@
             Qt::DirectConnection);
 }
 
-<<<<<<< HEAD
-HotcueControl::~HotcueControl() {
-    delete m_hotcuePosition;
-    delete m_hotcueEndPosition;
-    delete m_pHotcueStatus;
-    delete m_hotcueType;
-    delete m_hotcueColor;
-    delete m_hotcueSet;
-    delete m_hotcueSetCue;
-    delete m_hotcueSetLoop;
-    delete m_hotcueGoto;
-    delete m_hotcueGotoAndPlay;
-    delete m_hotcueGotoAndStop;
-    delete m_hotcueGotoAndLoop;
-    delete m_hotcueCueLoop;
-    delete m_hotcueActivate;
-    delete m_hotcueActivateCue;
-    delete m_hotcueActivateLoop;
-    delete m_hotcueActivatePreview;
-    delete m_hotcueClear;
-}
-=======
 HotcueControl::~HotcueControl() = default;
->>>>>>> 46c86c26
 
 void HotcueControl::slotHotcueSet(double v) {
     emit hotcueSet(this, v, HotcueSetMode::Auto);
