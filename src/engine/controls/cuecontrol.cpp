--- conflicted
+++ resolved
@@ -2436,15 +2436,11 @@
     return m_hotcuePosition->get();
 }
 
-<<<<<<< HEAD
 double HotcueControl::getEndPosition() const {
     return m_hotcueEndPosition->get();
 }
 
-void HotcueControl::setCue(CuePointer pCue) {
-=======
 void HotcueControl::setCue(const CuePointer& pCue) {
->>>>>>> 5311b4ed
     setPosition(pCue->getPosition());
     setEndPosition(pCue->getEndPosition());
     setColor(pCue->getColor());
