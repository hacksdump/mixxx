// cuecontrol.cpp
// Created 11/5/2009 by RJ Ryan (rryan@mit.edu)

#include "engine/controls/cuecontrol.h"

#include <QMutexLocker>

#include "control/controlindicator.h"
#include "control/controlobject.h"
#include "control/controlpushbutton.h"
#include "engine/enginebuffer.h"
#include "preferences/colorpalettesettings.h"
#include "track/track.h"
#include "util/color/color.h"
#include "util/color/predefinedcolorpalettes.h"
#include "util/sample.h"
#include "vinylcontrol/defs_vinylcontrol.h"

namespace {

// TODO: Convert these doubles to a standard enum
// and convert elseif logic to switch statements
constexpr double CUE_MODE_MIXXX = 0.0;
constexpr double CUE_MODE_PIONEER = 1.0;
constexpr double CUE_MODE_DENON = 2.0;
constexpr double CUE_MODE_NUMARK = 3.0;
constexpr double CUE_MODE_MIXXX_NO_BLINK = 4.0;
constexpr double CUE_MODE_CUP = 5.0;

/// This is the position of a fresh loaded tack without any seek
constexpr double kDefaultLoadPosition = 0.0;

// Helper function to convert control values (i.e. doubles) into RgbColor
// instances (or nullopt if value < 0). This happens by using the integer
// component as RGB color codes (e.g. 0xFF0000).
inline mixxx::RgbColor::optional_t doubleToRgbColor(double value) {
    if (value < 0) {
        return std::nullopt;
    }
    auto colorCode = static_cast<mixxx::RgbColor::code_t>(value);
    if (value != mixxx::RgbColor::validateCode(colorCode)) {
        return std::nullopt;
    }
    return mixxx::RgbColor::optional(colorCode);
}

} // namespace

CueControl::CueControl(QString group,
        UserSettingsPointer pConfig)
        : EngineControl(group, pConfig),
          m_pConfig(pConfig),
          m_colorPaletteSettings(ColorPaletteSettings(pConfig)),
          m_bPreviewing(false),
          m_pPlay(ControlObject::getControl(ConfigKey(group, "play"))),
          m_pStopButton(ControlObject::getControl(ConfigKey(group, "stop"))),
          m_iCurrentlyPreviewingHotcues(0),
          m_bypassCueSetByPlay(false),
          m_iNumHotCues(NUM_HOT_CUES),
          m_pLoadedTrack(),
          m_pCurrentSavedLoopControl(nullptr),
          m_mutex(QMutex::Recursive) {
    // To silence a compiler warning about CUE_MODE_PIONEER.
    Q_UNUSED(CUE_MODE_PIONEER);
    createControls();

    m_pTrackSamples = ControlObject::getControl(ConfigKey(group, "track_samples"));

    m_pQuantizeEnabled = ControlObject::getControl(ConfigKey(group, "quantize"));
    connect(m_pQuantizeEnabled, &ControlObject::valueChanged,
            this, &CueControl::quantizeChanged,
            Qt::DirectConnection);

    m_pClosestBeat = ControlObject::getControl(ConfigKey(group, "beat_closest"));
    m_pLoopStartPosition = make_parented<ControlProxy>(group, "loop_start_position", this);
    m_pLoopEndPosition = make_parented<ControlProxy>(group, "loop_end_position", this);
    m_pLoopEnabled = make_parented<ControlProxy>(group, "loop_enabled", this);
    m_pBeatLoopActivate = make_parented<ControlProxy>(group, "beatloop_activate", this);
    m_pBeatLoopSize = make_parented<ControlProxy>(group, "beatloop_size", this);

    m_pCuePoint = new ControlObject(ConfigKey(group, "cue_point"));
    m_pCuePoint->set(Cue::kNoPosition);

    m_pCueMode = new ControlObject(ConfigKey(group, "cue_mode"));

    m_pCueSet = new ControlPushButton(ConfigKey(group, "cue_set"));
    m_pCueSet->setButtonMode(ControlPushButton::TRIGGER);
    connect(m_pCueSet, &ControlObject::valueChanged,
            this, &CueControl::cueSet,
            Qt::DirectConnection);

    m_pCueClear = new ControlPushButton(ConfigKey(group, "cue_clear"));
    m_pCueClear->setButtonMode(ControlPushButton::TRIGGER);
    connect(m_pCueClear, &ControlObject::valueChanged,
            this, &CueControl::cueClear,
            Qt::DirectConnection);

    m_pCueGoto = new ControlPushButton(ConfigKey(group, "cue_goto"));
    connect(m_pCueGoto, &ControlObject::valueChanged,
            this, &CueControl::cueGoto,
            Qt::DirectConnection);

    m_pCueGotoAndPlay =
            new ControlPushButton(ConfigKey(group, "cue_gotoandplay"));
    connect(m_pCueGotoAndPlay, &ControlObject::valueChanged,
            this, &CueControl::cueGotoAndPlay,
            Qt::DirectConnection);

    m_pCuePlay =
            new ControlPushButton(ConfigKey(group, "cue_play"));
    connect(m_pCuePlay, &ControlObject::valueChanged,
            this, &CueControl::cuePlay,
            Qt::DirectConnection);

    m_pCueGotoAndStop =
            new ControlPushButton(ConfigKey(group, "cue_gotoandstop"));
    connect(m_pCueGotoAndStop, &ControlObject::valueChanged,
            this, &CueControl::cueGotoAndStop,
            Qt::DirectConnection);

    m_pCuePreview = new ControlPushButton(ConfigKey(group, "cue_preview"));
    connect(m_pCuePreview, &ControlObject::valueChanged,
            this, &CueControl::cuePreview,
            Qt::DirectConnection);

    m_pCueCDJ = new ControlPushButton(ConfigKey(group, "cue_cdj"));
    connect(m_pCueCDJ, &ControlObject::valueChanged,
            this, &CueControl::cueCDJ,
            Qt::DirectConnection);

    m_pCueDefault = new ControlPushButton(ConfigKey(group, "cue_default"));
    connect(m_pCueDefault, &ControlObject::valueChanged,
            this, &CueControl::cueDefault,
            Qt::DirectConnection);

    m_pPlayStutter = new ControlPushButton(ConfigKey(group, "play_stutter"));
    connect(m_pPlayStutter, &ControlObject::valueChanged,
            this, &CueControl::playStutter,
            Qt::DirectConnection);

    m_pCueIndicator = new ControlIndicator(ConfigKey(group, "cue_indicator"));
    m_pPlayIndicator = new ControlIndicator(ConfigKey(group, "play_indicator"));

    m_pIntroStartPosition = new ControlObject(ConfigKey(group, "intro_start_position"));
    m_pIntroStartPosition->set(Cue::kNoPosition);

    m_pIntroStartEnabled = new ControlObject(ConfigKey(group, "intro_start_enabled"));
    m_pIntroStartEnabled->setReadOnly();

    m_pIntroStartSet = new ControlPushButton(ConfigKey(group, "intro_start_set"));
    connect(m_pIntroStartSet, &ControlObject::valueChanged,
            this, &CueControl::introStartSet,
            Qt::DirectConnection);

    m_pIntroStartClear = new ControlPushButton(ConfigKey(group, "intro_start_clear"));
    connect(m_pIntroStartClear, &ControlObject::valueChanged,
            this, &CueControl::introStartClear,
            Qt::DirectConnection);

    m_pIntroStartActivate = new ControlPushButton(ConfigKey(group, "intro_start_activate"));
    connect(m_pIntroStartActivate, &ControlObject::valueChanged,
            this, &CueControl::introStartActivate,
            Qt::DirectConnection);

    m_pIntroEndPosition = new ControlObject(ConfigKey(group, "intro_end_position"));
    m_pIntroEndPosition->set(Cue::kNoPosition);

    m_pIntroEndEnabled = new ControlObject(ConfigKey(group, "intro_end_enabled"));
    m_pIntroEndEnabled->setReadOnly();

    m_pIntroEndSet = new ControlPushButton(ConfigKey(group, "intro_end_set"));
    connect(m_pIntroEndSet, &ControlObject::valueChanged,
            this, &CueControl::introEndSet,
            Qt::DirectConnection);

    m_pIntroEndClear = new ControlPushButton(ConfigKey(group, "intro_end_clear"));
    connect(m_pIntroEndClear, &ControlObject::valueChanged,
            this, &CueControl::introEndClear,
            Qt::DirectConnection);

    m_pIntroEndActivate = new ControlPushButton(ConfigKey(group, "intro_end_activate"));
    connect(m_pIntroEndActivate, &ControlObject::valueChanged,
            this, &CueControl::introEndActivate,
            Qt::DirectConnection);

    m_pOutroStartPosition = new ControlObject(ConfigKey(group, "outro_start_position"));
    m_pOutroStartPosition->set(Cue::kNoPosition);

    m_pOutroStartEnabled = new ControlObject(ConfigKey(group, "outro_start_enabled"));
    m_pOutroStartEnabled->setReadOnly();

    m_pOutroStartSet = new ControlPushButton(ConfigKey(group, "outro_start_set"));
    connect(m_pOutroStartSet, &ControlObject::valueChanged,
            this, &CueControl::outroStartSet,
            Qt::DirectConnection);

    m_pOutroStartClear = new ControlPushButton(ConfigKey(group, "outro_start_clear"));
    connect(m_pOutroStartClear, &ControlObject::valueChanged,
            this, &CueControl::outroStartClear,
            Qt::DirectConnection);

    m_pOutroStartActivate = new ControlPushButton(ConfigKey(group, "outro_start_activate"));
    connect(m_pOutroStartActivate, &ControlObject::valueChanged,
            this, &CueControl::outroStartActivate,
            Qt::DirectConnection);

    m_pOutroEndPosition = new ControlObject(ConfigKey(group, "outro_end_position"));
    m_pOutroEndPosition->set(Cue::kNoPosition);

    m_pOutroEndEnabled = new ControlObject(ConfigKey(group, "outro_end_enabled"));
    m_pOutroEndEnabled->setReadOnly();

    m_pOutroEndSet = new ControlPushButton(ConfigKey(group, "outro_end_set"));
    connect(m_pOutroEndSet, &ControlObject::valueChanged,
            this, &CueControl::outroEndSet,
            Qt::DirectConnection);

    m_pOutroEndClear = new ControlPushButton(ConfigKey(group, "outro_end_clear"));
    connect(m_pOutroEndClear, &ControlObject::valueChanged,
            this, &CueControl::outroEndClear,
            Qt::DirectConnection);

    m_pOutroEndActivate = new ControlPushButton(ConfigKey(group, "outro_end_activate"));
    connect(m_pOutroEndActivate, &ControlObject::valueChanged,
            this, &CueControl::outroEndActivate,
            Qt::DirectConnection);

    m_pVinylControlEnabled = new ControlProxy(group, "vinylcontrol_enabled");
    m_pVinylControlMode = new ControlProxy(group, "vinylcontrol_mode");

    m_pHotcueFocus = new ControlObject(ConfigKey(group, "hotcue_focus"));
    m_pHotcueFocus->set(Cue::kNoHotCue);

    m_pHotcueFocusColorPrev = new ControlObject(ConfigKey(group, "hotcue_focus_color_prev"));
    connect(m_pHotcueFocusColorPrev,
            &ControlObject::valueChanged,
            this,
            &CueControl::hotcueFocusColorPrev,
            Qt::DirectConnection);

    m_pHotcueFocusColorNext = new ControlObject(ConfigKey(group, "hotcue_focus_color_next"));
    connect(m_pHotcueFocusColorNext,
            &ControlObject::valueChanged,
            this,
            &CueControl::hotcueFocusColorNext,
            Qt::DirectConnection);
}

CueControl::~CueControl() {
    delete m_pCuePoint;
    delete m_pCueMode;
    delete m_pCueSet;
    delete m_pCueClear;
    delete m_pCueGoto;
    delete m_pCueGotoAndPlay;
    delete m_pCuePlay;
    delete m_pCueGotoAndStop;
    delete m_pCuePreview;
    delete m_pCueCDJ;
    delete m_pCueDefault;
    delete m_pPlayStutter;
    delete m_pCueIndicator;
    delete m_pPlayIndicator;
    delete m_pIntroStartPosition;
    delete m_pIntroStartEnabled;
    delete m_pIntroStartSet;
    delete m_pIntroStartClear;
    delete m_pIntroStartActivate;
    delete m_pIntroEndPosition;
    delete m_pIntroEndEnabled;
    delete m_pIntroEndSet;
    delete m_pIntroEndClear;
    delete m_pIntroEndActivate;
    delete m_pOutroStartPosition;
    delete m_pOutroStartEnabled;
    delete m_pOutroStartSet;
    delete m_pOutroStartClear;
    delete m_pOutroStartActivate;
    delete m_pOutroEndPosition;
    delete m_pOutroEndEnabled;
    delete m_pOutroEndSet;
    delete m_pOutroEndClear;
    delete m_pOutroEndActivate;
    delete m_pVinylControlEnabled;
    delete m_pVinylControlMode;
    delete m_pHotcueFocus;
    delete m_pHotcueFocusColorPrev;
    delete m_pHotcueFocusColorNext;
    qDeleteAll(m_hotcueControls);
}

void CueControl::createControls() {
    for (int i = 0; i < m_iNumHotCues; ++i) {
        HotcueControl* pControl = new HotcueControl(getGroup(), i);

        connect(pControl, &HotcueControl::hotcuePositionChanged,
                this, &CueControl::hotcuePositionChanged,
                Qt::DirectConnection);
        connect(pControl,
                &HotcueControl::hotcueEndPositionChanged,
                this,
                &CueControl::hotcueEndPositionChanged,
                Qt::DirectConnection);
        connect(pControl,
                &HotcueControl::hotcueSet,
                this,
                &CueControl::hotcueSet,
                Qt::DirectConnection);
        connect(pControl,
                &HotcueControl::hotcueGoto,
                this,
                &CueControl::hotcueGoto,
                Qt::DirectConnection);
        connect(pControl,
                &HotcueControl::hotcueGotoAndPlay,
                this,
                &CueControl::hotcueGotoAndPlay,
                Qt::DirectConnection);
        connect(pControl,
                &HotcueControl::hotcueGotoAndStop,
                this,
                &CueControl::hotcueGotoAndStop,
                Qt::DirectConnection);
        connect(pControl,
                &HotcueControl::hotcueGotoAndLoop,
                this,
                &CueControl::hotcueGotoAndLoop,
                Qt::DirectConnection);
        connect(pControl,
                &HotcueControl::hotcueCueLoop,
                this,
                &CueControl::hotcueCueLoop,
                Qt::DirectConnection);
        connect(pControl,
                &HotcueControl::hotcueActivate,
                this,
                &CueControl::hotcueActivate,
                Qt::DirectConnection);
        connect(pControl,
                &HotcueControl::hotcueActivatePreview,
                this,
                &CueControl::hotcueActivatePreview,
                Qt::DirectConnection);
        connect(pControl,
                &HotcueControl::hotcueClear,
                this,
                &CueControl::hotcueClear,
                Qt::DirectConnection);

        m_hotcueControls.append(pControl);
    }
}

void CueControl::attachCue(CuePointer pCue, HotcueControl* pControl) {
    VERIFY_OR_DEBUG_ASSERT(pControl) {
        return;
    }
    detachCue(pControl);
    connect(pCue.get(),
            &Cue::updated,
            this,
            &CueControl::cueUpdated,
            Qt::DirectConnection);

    pControl->setCue(pCue);
}

void CueControl::detachCue(HotcueControl* pControl) {
    VERIFY_OR_DEBUG_ASSERT(pControl) {
        return;
    }

    CuePointer pCue(pControl->getCue());
    if (!pCue) {
        return;
    }

    disconnect(pCue.get(), 0, this, 0);

    if (m_pCurrentSavedLoopControl == pControl) {
        m_pCurrentSavedLoopControl = nullptr;
    }
    pControl->resetCue();
}

void CueControl::trackLoaded(TrackPointer pNewTrack) {
    QMutexLocker lock(&m_mutex);
    if (m_pLoadedTrack) {
        disconnect(m_pLoadedTrack.get(), 0, this, 0);
        for (const auto& pControl : qAsConst(m_hotcueControls)) {
            detachCue(pControl);
        }

        m_pCueIndicator->setBlinkValue(ControlIndicator::OFF);
        m_pCuePoint->set(Cue::kNoPosition);
        m_pIntroStartPosition->set(Cue::kNoPosition);
        m_pIntroStartEnabled->forceSet(0.0);
        m_pIntroEndPosition->set(Cue::kNoPosition);
        m_pIntroEndEnabled->forceSet(0.0);
        m_pOutroStartPosition->set(Cue::kNoPosition);
        m_pOutroStartEnabled->forceSet(0.0);
        m_pOutroEndPosition->set(Cue::kNoPosition);
        m_pOutroEndEnabled->forceSet(0.0);
        m_pHotcueFocus->set(Cue::kNoHotCue);
        m_pLoadedTrack.reset();
        m_usedSeekOnLoadPosition.setValue(kDefaultLoadPosition);
    }

    if (!pNewTrack) {
        return;
    }
    m_pLoadedTrack = pNewTrack;

    connect(m_pLoadedTrack.get(),
            &Track::analyzed,
            this,
            &CueControl::trackAnalyzed,
            Qt::DirectConnection);

    connect(m_pLoadedTrack.get(),
            &Track::cuesUpdated,
            this,
            &CueControl::trackCuesUpdated,
            Qt::DirectConnection);

    CuePointer pMainCue;
    for (const CuePointer& pCue : m_pLoadedTrack->getCuePoints()) {
        if (pCue->getType() == mixxx::CueType::MainCue) {
            DEBUG_ASSERT(!pMainCue);
            pMainCue = pCue;
        }
    }

    // Need to unlock before emitting any signals to prevent deadlock.
    lock.unlock();
    // Use pNewTrack from now, because m_pLoadedTrack might have been reset
    // immediately after leaving the locking scope!

    // Because of legacy, we store the (load) cue point twice and need to
    // sync both values.
    // The mixxx::CueType::MainCue from getCuePoints() has the priority
    CuePosition mainCuePoint;
    if (pMainCue) {
        mainCuePoint.setPosition(pMainCue->getPosition());
        // adjust the track cue accordingly
        pNewTrack->setCuePoint(mainCuePoint);
    } else {
        // If no load cue point is stored, read from track
        // Note: This is 0:00 for new tracks
        mainCuePoint = pNewTrack->getCuePoint();
        // Than add the load cue to the list of cue
        CuePointer pCue(pNewTrack->createAndAddCue());
        pCue->setStartPosition(mainCuePoint.getPosition());
        pCue->setHotCue(Cue::kNoHotCue);
        pCue->setType(mixxx::CueType::MainCue);
    }
    m_pCuePoint->set(mainCuePoint.getPosition());

    // Update COs with cues from track.
    loadCuesFromTrack();

    // Seek track according to SeekOnLoadMode.
    SeekOnLoadMode seekOnLoadMode = getSeekOnLoadPreference();

    switch (seekOnLoadMode) {
    case SeekOnLoadMode::Beginning:
        // This allows users to load tracks and have the needle-drop be maintained.
        if (!(m_pVinylControlEnabled->toBool() &&
                    m_pVinylControlMode->get() == MIXXX_VCMODE_ABSOLUTE)) {
            seekOnLoad(0.0);
        }
        break;
    case SeekOnLoadMode::FirstSound: {
        CuePointer pAudibleSound =
                pNewTrack->findCueByType(mixxx::CueType::AudibleSound);
        double audibleSoundPosition = Cue::kNoPosition;
        if (pAudibleSound) {
            audibleSoundPosition = pAudibleSound->getPosition();
        }
        if (audibleSoundPosition != Cue::kNoPosition) {
            seekOnLoad(audibleSoundPosition);
        } else {
            seekOnLoad(0.0);
        }
        break;
    }
    case SeekOnLoadMode::MainCue: {
        // Take main cue position from CO instead of cue point list because
        // value in CO will be quantized if quantization is enabled
        // while value in cue point list will never be quantized.
        // This prevents jumps when track analysis finishes while quantization is enabled.
        double cuePoint = m_pCuePoint->get();
        if (cuePoint != Cue::kNoPosition) {
            seekOnLoad(cuePoint);
        } else {
            seekOnLoad(0.0);
        }
        break;
    }
    case SeekOnLoadMode::IntroStart: {
        double introStart = m_pIntroStartPosition->get();
        if (introStart != Cue::kNoPosition) {
            seekOnLoad(introStart);
        } else {
            seekOnLoad(0.0);
        }
        break;
    }
    default:
        DEBUG_ASSERT(!"Unknown enum value");
        seekOnLoad(0.0);
        break;
    }
}

void CueControl::seekOnLoad(double seekOnLoadPosition) {
    seekExact(seekOnLoadPosition);
    m_usedSeekOnLoadPosition.setValue(seekOnLoadPosition);
}

void CueControl::cueUpdated() {
    //QMutexLocker lock(&m_mutex);
    // We should get a trackCuesUpdated call anyway, so do nothing.
}

void CueControl::loadCuesFromTrack() {
    QMutexLocker lock(&m_mutex);
    QSet<int> active_hotcues;
    CuePointer pLoadCue, pIntroCue, pOutroCue;

    if (!m_pLoadedTrack) {
        return;
    }

    for (const CuePointer& pCue : m_pLoadedTrack->getCuePoints()) {
        switch (pCue->getType()) {
        case mixxx::CueType::MainCue:
            DEBUG_ASSERT(!pLoadCue); // There should be only one MainCue cue
            pLoadCue = pCue;
            break;
        case mixxx::CueType::Intro:
            DEBUG_ASSERT(!pIntroCue); // There should be only one Intro cue
            pIntroCue = pCue;
            break;
        case mixxx::CueType::Outro:
            DEBUG_ASSERT(!pOutroCue); // There should be only one Outro cue
            pOutroCue = pCue;
            break;
        case mixxx::CueType::HotCue:
        case mixxx::CueType::Loop: {
            if (pCue->getHotCue() == Cue::kNoHotCue) {
                continue;
            }

            int hotcue = pCue->getHotCue();
            HotcueControl* pControl = m_hotcueControls.value(hotcue, NULL);

            // Cue's hotcue doesn't have a hotcue control.
            if (pControl == nullptr) {
                continue;
            }

            CuePointer pOldCue(pControl->getCue());

            // If the old hotcue is different than this one.
            if (pOldCue != pCue) {
                // old cue is detached if required
                attachCue(pCue, pControl);
            } else {
                // If the old hotcue is the same, then we only need to update
                pControl->setPosition(pCue->getPosition());
                pControl->setEndPosition(pCue->getEndPosition());
                pControl->setColor(pCue->getColor());
                pControl->setType(pCue->getType());
            }
            // Add the hotcue to the list of active hotcues
            active_hotcues.insert(hotcue);
            break;
        }
        default:
            break;
        }
    }

    if (pIntroCue) {
        double startPosition = pIntroCue->getPosition();
        double endPosition = pIntroCue->getEndPosition();

        m_pIntroStartPosition->set(quantizeCuePoint(startPosition));
        m_pIntroStartEnabled->forceSet(
                startPosition == Cue::kNoPosition ? 0.0 : 1.0);
        m_pIntroEndPosition->set(quantizeCuePoint(endPosition));
        m_pIntroEndEnabled->forceSet(
                endPosition == Cue::kNoPosition ? 0.0 : 1.0);
    } else {
        m_pIntroStartPosition->set(Cue::kNoPosition);
        m_pIntroStartEnabled->forceSet(0.0);
        m_pIntroEndPosition->set(Cue::kNoPosition);
        m_pIntroEndEnabled->forceSet(0.0);
    }

    if (pOutroCue) {
        double startPosition = pOutroCue->getPosition();
        double endPosition = pOutroCue->getEndPosition();

        m_pOutroStartPosition->set(quantizeCuePoint(startPosition));
        m_pOutroStartEnabled->forceSet(
                startPosition == Cue::kNoPosition ? 0.0 : 1.0);
        m_pOutroEndPosition->set(quantizeCuePoint(endPosition));
        m_pOutroEndEnabled->forceSet(
                endPosition == Cue::kNoPosition ? 0.0 : 1.0);
    } else {
        m_pOutroStartPosition->set(Cue::kNoPosition);
        m_pOutroStartEnabled->forceSet(0.0);
        m_pOutroEndPosition->set(Cue::kNoPosition);
        m_pOutroEndEnabled->forceSet(0.0);
    }

    if (pLoadCue) {
        double position = pLoadCue->getPosition();
        m_pCuePoint->set(quantizeCuePoint(position));
    } else {
        m_pCuePoint->set(Cue::kNoPosition);
    }

    // Detach all hotcues that are no longer present
    for (int hotCue = 0; hotCue < m_iNumHotCues; ++hotCue) {
        if (!active_hotcues.contains(hotCue)) {
            HotcueControl* pControl = m_hotcueControls.at(hotCue);
            detachCue(pControl);
        }
    }
}

void CueControl::trackAnalyzed() {
    if (!m_pLoadedTrack) {
        return;
    }

    SampleOfTrack sampleOfTrack = getSampleOfTrack();
    if (sampleOfTrack.current != m_usedSeekOnLoadPosition.getValue()) {
        // the track is already manual cued, don't re-cue
        return;
    }

    // Make track follow the updated cues.
    SeekOnLoadMode seekOnLoadMode = getSeekOnLoadPreference();

    if (seekOnLoadMode == SeekOnLoadMode::MainCue) {
        double cue = m_pCuePoint->get();
        if (cue != Cue::kNoPosition) {
            seekOnLoad(cue);
        }
    } else if (seekOnLoadMode == SeekOnLoadMode::IntroStart) {
        double intro = m_pIntroStartPosition->get();
        if (intro != Cue::kNoPosition) {
            seekOnLoad(intro);
        }
    }
}

void CueControl::trackCuesUpdated() {
    loadCuesFromTrack();
}

void CueControl::trackBeatsUpdated(mixxx::BeatsPointer pBeats) {
    Q_UNUSED(pBeats);
    loadCuesFromTrack();
}

void CueControl::quantizeChanged(double v) {
    Q_UNUSED(v);

    // check if we were at the cue point before
    bool wasTrackAtCue = getTrackAt() == TrackAt::Cue;
    bool wasTrackAtIntro = isTrackAtIntroCue();

    loadCuesFromTrack();

    // if we are playing (no matter what reason for) do not seek
    if (m_pPlay->toBool()) {
        return;
    }

    // Retrieve new cue pos and follow
    double cue = m_pCuePoint->get();
    if (wasTrackAtCue && cue != Cue::kNoPosition) {
        seekExact(cue);
    }
    // Retrieve new intro start pos and follow
    double intro = m_pIntroStartPosition->get();
    if (wasTrackAtIntro && intro != Cue::kNoPosition) {
        seekExact(intro);
    }
}

void CueControl::hotcueSet(HotcueControl* pControl, double value, HotcueSetMode mode) {
    //qDebug() << "CueControl::hotcueSet" << value;

    if (value == 0) {
        return;
    }

    QMutexLocker lock(&m_mutex);
    if (!m_pLoadedTrack) {
        return;
    }

    int hotcue = pControl->getHotcueNumber();
    // Note: the cue is just detached from the hotcue control
    // It remains in the database for later use
    // TODO: find a rule, that allows us to delete the cue as well
    // https://bugs.launchpad.net/mixxx/+bug/1653276
    hotcueClear(pControl, value);

    CuePointer pCue(m_pLoadedTrack->createAndAddCue());

    double cueStartPosition = Cue::kNoPosition;
    double cueEndPosition = Cue::kNoPosition;
    mixxx::CueType cueType = mixxx::CueType::Invalid;

    bool loopEnabled = m_pLoopEnabled->get();
    if (mode == HotcueSetMode::Auto) {
        mode = loopEnabled ? HotcueSetMode::Loop : HotcueSetMode::Cue;
    }

    switch (mode) {
    case HotcueSetMode::Cue: {
        // If no loop is enabled, just store regular jump cue
        cueStartPosition = getQuantizedCurrentPosition();
        cueType = mixxx::CueType::HotCue;
        break;
    }
    case HotcueSetMode::Loop: {
        if (loopEnabled) {
            // If a loop is enabled, save the current loop
            cueStartPosition = m_pLoopStartPosition->get();
            cueEndPosition = m_pLoopEndPosition->get();
        } else {
            // If no loop is enabled, save a loop starting from the current
            // position and with the current beatloop size
            cueStartPosition = getQuantizedCurrentPosition();
            double beatloopSize = m_pBeatLoopSize->get();
            const mixxx::BeatsPointer pBeats = m_pLoadedTrack->getBeats();
            if (beatloopSize <= 0 || !pBeats) {
                return;
            }
            cueEndPosition = pBeats->findNBeatsFromSample(cueStartPosition, beatloopSize);
        }
        cueType = mixxx::CueType::Loop;
        break;
    }
    default:
        DEBUG_ASSERT(!"Invalid HotcueSetMode");
        return;
    }

    VERIFY_OR_DEBUG_ASSERT(cueType != mixxx::CueType::Invalid) {
        return;
    }

    // Abort if no position has been found.
    VERIFY_OR_DEBUG_ASSERT(cueStartPosition != Cue::kNoPosition &&
            (cueType != mixxx::CueType::Loop ||
                    cueEndPosition != Cue::kNoPosition)) {
        return;
    }

    pCue->setStartPosition(cueStartPosition);
    pCue->setEndPosition(cueEndPosition);
    pCue->setHotCue(hotcue);
    pCue->setLabel(QString());
    pCue->setType(cueType);
    // TODO(XXX) deal with spurious signals
    attachCue(pCue, pControl);

    if (cueType == mixxx::CueType::Loop) {
        ConfigKey autoLoopColorsKey("[Controls]", "auto_loop_colors");
        if (getConfig()->getValue(autoLoopColorsKey, false)) {
            auto hotcueColorPalette =
                    m_colorPaletteSettings.getHotcueColorPalette();
            pCue->setColor(hotcueColorPalette.colorForHotcueIndex(hotcue));
        } else {
            pCue->setColor(mixxx::PredefinedColorPalettes::kDefaultLoopColor);
        }
    } else {
        ConfigKey autoHotcueColorsKey("[Controls]", "auto_hotcue_colors");
        if (getConfig()->getValue(autoHotcueColorsKey, false)) {
            auto hotcueColorPalette =
                    m_colorPaletteSettings.getHotcueColorPalette();
            pCue->setColor(hotcueColorPalette.colorForHotcueIndex(hotcue));
        } else {
            pCue->setColor(mixxx::PredefinedColorPalettes::kDefaultCueColor);
        }
    }

    if (cueType == mixxx::CueType::Loop) {
        setCurrentSavedLoopControlAndActivate(pControl);
    }

    // If quantize is enabled and we are not playing, jump to the cue point
    // since it's not necessarily where we currently are. TODO(XXX) is this
    // potentially invalid for vinyl control?
    bool playing = m_pPlay->toBool();
    if (!playing && m_pQuantizeEnabled->toBool()) {
        lock.unlock(); // prevent deadlock.
        // Enginebuffer will quantize more exactly than we can.
        seekAbs(cueStartPosition);
    }
}

void CueControl::hotcueGoto(HotcueControl* pControl, double value) {
    if (value == 0) {
        return;
    }

    QMutexLocker lock(&m_mutex);
    if (!m_pLoadedTrack) {
        return;
    }

    CuePointer pCue(pControl->getCue());

    // Need to unlock before emitting any signals to prevent deadlock.
    lock.unlock();

    if (pCue) {
        double position = pCue->getPosition();
        if (position != Cue::kNoPosition) {
            seekAbs(position);
        }
    }
}

void CueControl::hotcueGotoAndStop(HotcueControl* pControl, double value) {
    if (value == 0) {
        return;
    }

    QMutexLocker lock(&m_mutex);
    if (!m_pLoadedTrack) {
        return;
    }

    CuePointer pCue(pControl->getCue());

    // Need to unlock before emitting any signals to prevent deadlock.
    lock.unlock();

    if (pCue) {
        double position = pCue->getPosition();
        if (position != Cue::kNoPosition) {
            m_pPlay->set(0.0);
            seekExact(position);
        }
    }
}

void CueControl::hotcueGotoAndPlay(HotcueControl* pControl, double value) {
    if (value == 0) {
        return;
    }

    QMutexLocker lock(&m_mutex);
    if (!m_pLoadedTrack) {
        return;
    }

    CuePointer pCue(pControl->getCue());

    // Need to unlock before emitting any signals to prevent deadlock.
    lock.unlock();

    if (pCue) {
        double position = pCue->getPosition();
        if (position != Cue::kNoPosition) {
            seekAbs(position);
            if (!isPlayingByPlayButton()) {
                // cueGoto is processed asynchronously.
                // avoid a wrong cue set if seek by cueGoto is still pending
                m_bPreviewing = false;
                m_iCurrentlyPreviewingHotcues = 0;
                // don't move the cue point to the hot cue point in DENON mode
                m_bypassCueSetByPlay = true;
                m_pPlay->set(1.0);
            }
        }
    }
}

void CueControl::hotcueGotoAndLoop(HotcueControl* pControl, double value) {
    if (value == 0) {
        return;
    }

    QMutexLocker lock(&m_mutex);
    if (!m_pLoadedTrack) {
        return;
    }

    CuePointer pCue(pControl->getCue());

    // Need to unlock before emitting any signals to prevent deadlock.
    lock.unlock();

    if (!pCue) {
        return;
    }

    double startPosition = pCue->getPosition();
    if (startPosition == Cue::kNoPosition) {
        return;
    }

    if (pCue->getType() == mixxx::CueType::Loop) {
        seekAbs(startPosition);
        setCurrentSavedLoopControlAndActivate(pControl);
    } else if (pCue->getType() == mixxx::CueType::HotCue) {
        seekAbs(startPosition);
        setBeatLoop(startPosition, true);
    } else {
        return;
    }

    if (!isPlayingByPlayButton()) {
        // cueGoto is processed asynchronously.
        // avoid a wrong cue set if seek by cueGoto is still pending
        m_bPreviewing = false;
        m_iCurrentlyPreviewingHotcues = 0;
        // don't move the cue point to the hot cue point in DENON mode
        m_bypassCueSetByPlay = true;
        m_pPlay->set(1.0);
    }

    m_pHotcueFocus->set(pControl->getHotcueNumber());
}

void CueControl::hotcueCueLoop(HotcueControl* pControl, double value) {
    if (value == 0) {
        return;
    }

    if (!m_pLoadedTrack) {
        return;
    }

    CuePointer pCue = pControl->getCue();

    if (!pCue || pCue->getPosition() == Cue::kNoPosition) {
        hotcueSet(pControl, value, HotcueSetMode::Cue);
        pCue = pControl->getCue();
        VERIFY_OR_DEBUG_ASSERT(pCue && pCue->getPosition() != Cue::kNoPosition) {
            return;
        }
    }

    switch (pCue->getType()) {
    case mixxx::CueType::Loop: {
        // The hotcue_X_cueloop CO was invoked for a saved loop, set it as
        // active the first time this happens and toggle the loop_enabled state
        // on subsequent invocations.
        if (m_pCurrentSavedLoopControl != pControl) {
            setCurrentSavedLoopControlAndActivate(pControl);
        } else {
            bool loopActive = pControl->getStatus() == HotcueControl::Status::Active;
            setLoop(pCue->getPosition(), pCue->getEndPosition(), !loopActive);
        }
    } break;
    case mixxx::CueType::HotCue: {
        // The hotcue_X_cueloop CO was invoked for a hotcue. In that case,
        // create a beatloop starting at the hotcue position. This is useful for
        // mapping the CUE LOOP mode labeled on some controllers.
        setCurrentSavedLoopControlAndActivate(nullptr);
        double startPosition = pCue->getPosition();
        bool loopActive = m_pLoopEnabled->get() && (startPosition == m_pLoopStartPosition->get());
        setBeatLoop(startPosition, !loopActive);
        break;
    }
    default:
        return;
    }

    m_pHotcueFocus->set(pControl->getHotcueNumber());
}

void CueControl::hotcueActivate(HotcueControl* pControl, double value, HotcueSetMode mode) {
    //qDebug() << "CueControl::hotcueActivate" << value;

    QMutexLocker lock(&m_mutex);

    if (!m_pLoadedTrack) {
        return;
    }

    CuePointer pCue(pControl->getCue());

    lock.unlock();

    if (pCue) {
        if (value != 0) {
            if (pCue->getPosition() == Cue::kNoPosition) {
                hotcueSet(pControl, value, mode);
            } else {
                if (isPlayingByPlayButton()) {
                    switch (pCue->getType()) {
                    case mixxx::CueType::HotCue:
                        hotcueGoto(pControl, value);
                        break;
                    case mixxx::CueType::Loop:
                        if (m_pCurrentSavedLoopControl != pControl) {
                            setCurrentSavedLoopControlAndActivate(pControl);
                        } else {
                            bool loopActive = pControl->getStatus() ==
                                    HotcueControl::Status::Active;
                            setLoop(pCue->getPosition(), pCue->getEndPosition(), !loopActive);
                        }
                        break;
                    default:
                        DEBUG_ASSERT(!"Invalid CueType!");
                    }
                } else {
                    hotcueActivatePreview(pControl, value);
                }
            }
        } else {
            if (pCue->getPosition() != Cue::kNoPosition) {
                hotcueActivatePreview(pControl, value);
            }
        }
    } else {
        // The cue is non-existent ...
        if (value != 0) {
            // set it to the current position
            hotcueSet(pControl, value, mode);
        } else if (m_iCurrentlyPreviewingHotcues) {
            // yet we got a release for it and are
            // currently previewing a hotcue. This is indicative of a corner
            // case where the cue was detached while we were pressing it. Let
            // hotcueActivatePreview handle it.
            hotcueActivatePreview(pControl, value);
        }
    }

    m_pHotcueFocus->set(pControl->getHotcueNumber());
}

void CueControl::hotcueActivatePreview(HotcueControl* pControl, double value) {
    QMutexLocker lock(&m_mutex);
    if (!m_pLoadedTrack) {
        return;
    }
    CuePointer pCue(pControl->getCue());

    if (value != 0) {
        if (pCue && pCue->getPosition() != Cue::kNoPosition &&
                pCue->getType() != mixxx::CueType::Invalid) {
            m_iCurrentlyPreviewingHotcues++;
            double position = pCue->getPosition();
            m_bypassCueSetByPlay = true;
            pControl->setPreviewingType(pCue->getType());
            pControl->setPreviewingPosition(position);
            if (pCue->getType() == mixxx::CueType::Loop) {
                setCurrentSavedLoopControlAndActivate(pControl);
            } else if (pControl->getStatus() == HotcueControl::Status::Set) {
                pControl->setStatus(HotcueControl::Status::Active);
            }

            // Need to unlock before emitting any signals to prevent deadlock.
            lock.unlock();

            seekAbs(position);
            m_pPlay->set(1.0);
        }
    } else if (m_iCurrentlyPreviewingHotcues) {
        // This is a activate release and we are previewing at least one
        // hotcue. If this hotcue is previewing:
        mixxx::CueType cueType = pControl->getPreviewingType();
        if (cueType != mixxx::CueType::Invalid) {
            // If this is the last hotcue to leave preview.
            if (--m_iCurrentlyPreviewingHotcues == 0 && !m_bPreviewing) {
                // Mark this hotcue as not previewing.
                double position = pControl->getPreviewingPosition();
                pControl->setPreviewingType(mixxx::CueType::Invalid);
                pControl->setPreviewingPosition(Cue::kNoPosition);

                m_pPlay->set(0.0);
                // Need to unlock before emitting any signals to prevent deadlock.
                lock.unlock();
                if (cueType == mixxx::CueType::Loop) {
                    m_pLoopEnabled->set(0);
                } else if (pControl->getStatus() == HotcueControl::Status::Active) {
                    pControl->setStatus(HotcueControl::Status::Set);
                }
                seekExact(position);
            }
        }
    }
}

void CueControl::hotcueClear(HotcueControl* pControl, double value) {
    if (value == 0) {
        return;
    }

    QMutexLocker lock(&m_mutex);
    if (!m_pLoadedTrack) {
        return;
    }

    CuePointer pCue(pControl->getCue());
    if (!pCue) {
        return;
    }
    detachCue(pControl);
    m_pLoadedTrack->removeCue(pCue);
    m_pHotcueFocus->set(Cue::kNoHotCue);
}

void CueControl::hotcuePositionChanged(
        HotcueControl* pControl, double newPosition) {
    QMutexLocker lock(&m_mutex);
    if (!m_pLoadedTrack) {
        return;
    }

    CuePointer pCue(pControl->getCue());
    if (pCue) {
        // Setting the position to Cue::kNoPosition is the same as calling hotcue_x_clear
        if (newPosition == Cue::kNoPosition) {
            detachCue(pControl);
        } else if (newPosition > 0 && newPosition < m_pTrackSamples->get()) {
            if (pCue->getType() == mixxx::CueType::Loop && newPosition >= pCue->getEndPosition()) {
                return;
            }
            pCue->setStartPosition(newPosition);
        }
    }
}

void CueControl::hotcueEndPositionChanged(
        HotcueControl* pControl, double newEndPosition) {
    QMutexLocker lock(&m_mutex);
    if (!m_pLoadedTrack) {
        return;
    }

    CuePointer pCue(pControl->getCue());
    if (pCue) {
        // Setting the end position of a loop cue to Cue::kNoPosition converts
        // it into a regular jump cue
        if (pCue->getType() == mixxx::CueType::Loop &&
                newEndPosition == Cue::kNoPosition) {
            pCue->setType(mixxx::CueType::HotCue);
            pCue->setEndPosition(Cue::kNoPosition);
        } else {
            if (newEndPosition > pCue->getPosition()) {
                pCue->setEndPosition(newEndPosition);
            }
        }
    }
}

void CueControl::hintReader(HintVector* pHintList) {
    Hint cue_hint;
    double cuePoint = m_pCuePoint->get();
    if (cuePoint >= 0) {
        cue_hint.frame = SampleUtil::floorPlayPosToFrame(m_pCuePoint->get());
        cue_hint.frameCount = Hint::kFrameCountForward;
        cue_hint.priority = 10;
        pHintList->append(cue_hint);
    }

    // this is called from the engine thread
    // it is no locking required, because m_hotcueControl is filled during the
    // constructor and getPosition()->get() is a ControlObject
<<<<<<< HEAD
    for (const auto& pControl : m_hotcueControls) {
=======
    for (const auto& pControl : qAsConst(m_hotcueControls)) {
>>>>>>> c17ad0f7
        double position = pControl->getPosition();
        if (position != Cue::kNoPosition) {
            cue_hint.frame = SampleUtil::floorPlayPosToFrame(position);
            cue_hint.frameCount = Hint::kFrameCountForward;
            cue_hint.priority = 10;
            pHintList->append(cue_hint);
        }
    }
}

// Moves the cue point to current position or to closest beat in case
// quantize is enabled
void CueControl::cueSet(double value) {
    if (value == 0) {
        return;
    }

    QMutexLocker lock(&m_mutex);

    double cue = getQuantizedCurrentPosition();
    m_pCuePoint->set(cue);
    TrackPointer pLoadedTrack = m_pLoadedTrack;
    lock.unlock();

    // Store cue point in loaded track
    if (pLoadedTrack) {
        pLoadedTrack->setCuePoint(CuePosition(cue));
    }
}

void CueControl::cueClear(double value) {
    if (value == 0) {
        return;
    }

    QMutexLocker lock(&m_mutex);
    m_pCuePoint->set(Cue::kNoPosition);
    TrackPointer pLoadedTrack = m_pLoadedTrack;
    lock.unlock();

    if (pLoadedTrack) {
        pLoadedTrack->setCuePoint(CuePosition());
    }
}

void CueControl::cueGoto(double value) {
    if (value == 0) {
        return;
    }

    QMutexLocker lock(&m_mutex);
    // Seek to cue point
    double cuePoint = m_pCuePoint->get();

    // Need to unlock before emitting any signals to prevent deadlock.
    lock.unlock();

    seekAbs(cuePoint);
}

void CueControl::cueGotoAndPlay(double value) {
    if (value == 0) {
        return;
    }

    cueGoto(value);
    QMutexLocker lock(&m_mutex);
    // Start playing if not already
    if (!isPlayingByPlayButton()) {
        // cueGoto is processed asynchronously.
        // avoid a wrong cue set if seek by cueGoto is still pending
        m_bPreviewing = false;
        m_iCurrentlyPreviewingHotcues = 0;
        m_bypassCueSetByPlay = true;
        m_pPlay->set(1.0);
    }
}

void CueControl::cueGotoAndStop(double value) {
    if (value == 0) {
        return;
    }

    QMutexLocker lock(&m_mutex);
    m_pPlay->set(0.0);
    double cuePoint = m_pCuePoint->get();

    // Need to unlock before emitting any signals to prevent deadlock.
    lock.unlock();

    seekExact(cuePoint);
}

void CueControl::cuePreview(double value) {
    QMutexLocker lock(&m_mutex);

    if (value != 0) {
        m_bPreviewing = true;
        m_bypassCueSetByPlay = true;
        m_pPlay->set(1.0);
    } else if (m_bPreviewing) {
        m_bPreviewing = false;
        if (m_iCurrentlyPreviewingHotcues) {
            return;
        }
        m_pPlay->set(0.0);
    } else {
        return;
    }

    // Need to unlock before emitting any signals to prevent deadlock.
    lock.unlock();

    seekAbs(m_pCuePoint->get());
}

void CueControl::cueCDJ(double value) {
    // This is how Pioneer cue buttons work:
    // If pressed while freely playing (i.e. playing and platter NOT being touched), stop playback and go to cue.
    // If pressed while NOT freely playing (i.e. stopped or playing but platter IS being touched), set new cue point.
    // If pressed while stopped and at cue, play while pressed.
    // If play is pressed while holding cue, the deck is now playing. (Handled in playFromCuePreview().)

    QMutexLocker lock(&m_mutex);
    const auto freely_playing =
            m_pPlay->toBool() && !getEngineBuffer()->getScratching();
    TrackAt trackAt = getTrackAt();

    if (value != 0) {
        if (m_iCurrentlyPreviewingHotcues) {
            // we are already previewing by hotcues
            // just jump to cue point and continue previewing
            m_bPreviewing = true;
            lock.unlock();
            seekAbs(m_pCuePoint->get());
        } else if (freely_playing || trackAt == TrackAt::End) {
            // Jump to cue when playing or when at end position

            // Just in case.
            m_bPreviewing = false;
            m_pPlay->set(0.0);

            // Need to unlock before emitting any signals to prevent deadlock.
            lock.unlock();

            seekAbs(m_pCuePoint->get());
        } else if (trackAt == TrackAt::Cue) {
            // pause at cue point
            m_bPreviewing = true;
            m_pPlay->set(1.0);
        } else {
            // Pause not at cue point and not at end position
            cueSet(value);
            // Just in case.
            m_bPreviewing = false;
            m_pPlay->set(0.0);

            // If quantize is enabled, jump to the cue point since it's not
            // necessarily where we currently are
            if (m_pQuantizeEnabled->toBool()) {
                lock.unlock(); // prevent deadlock.
                // Enginebuffer will quantize more exactly than we can.
                seekAbs(m_pCuePoint->get());
            }
        }
    } else if (m_bPreviewing) {
        m_bPreviewing = false;
        if (!m_iCurrentlyPreviewingHotcues) {
            m_pPlay->set(0.0);

            // Need to unlock before emitting any signals to prevent deadlock.
            lock.unlock();

            seekAbs(m_pCuePoint->get());
        }
    }
    // indicator may flash because the delayed adoption of seekAbs
    // Correct the Indicator set via play
    if (m_pLoadedTrack && !freely_playing) {
        m_pCueIndicator->setBlinkValue(ControlIndicator::ON);
    } else {
        m_pCueIndicator->setBlinkValue(ControlIndicator::OFF);
    }
}

void CueControl::cueDenon(double value) {
    // This is how Denon DN-S 3700 cue buttons work:
    // If pressed go to cue and stop.
    // If pressed while stopped and at cue, play while pressed.
    // Cue Point is moved by play from pause

    QMutexLocker lock(&m_mutex);
    bool playing = (m_pPlay->toBool());
    TrackAt trackAt = getTrackAt();

    if (value != 0) {
        if (m_iCurrentlyPreviewingHotcues) {
            // we are already previewing by hotcues
            // just jump to cue point and continue previewing
            m_bPreviewing = true;
            lock.unlock();
            seekAbs(m_pCuePoint->get());
        } else if (!playing && trackAt == TrackAt::Cue) {
            // pause at cue point
            m_bPreviewing = true;
            m_pPlay->set(1.0);
        } else {
            // Just in case.
            m_bPreviewing = false;
            m_pPlay->set(0.0);

            // Need to unlock before emitting any signals to prevent deadlock.
            lock.unlock();

            seekAbs(m_pCuePoint->get());
        }
    } else if (m_bPreviewing) {
        m_bPreviewing = false;
        if (!m_iCurrentlyPreviewingHotcues) {
            m_pPlay->set(0.0);

            // Need to unlock before emitting any signals to prevent deadlock.
            lock.unlock();

            seekAbs(m_pCuePoint->get());
        }
    }
}

void CueControl::cuePlay(double value) {
    // This is how CUP button works:
    // If freely playing (i.e. playing and platter NOT being touched), press to go to cue and stop.
    // If not freely playing (i.e. stopped or platter IS being touched), press to go to cue and stop.
    // On release, start playing from cue point.

    QMutexLocker lock(&m_mutex);
    const auto freely_playing =
            m_pPlay->toBool() && !getEngineBuffer()->getScratching();
    TrackAt trackAt = getTrackAt();

    // pressed
    if (value != 0) {
        if (freely_playing) {
            m_bPreviewing = false;
            m_pPlay->set(0.0);

            // Need to unlock before emitting any signals to prevent deadlock.
            lock.unlock();

            seekAbs(m_pCuePoint->get());
        } else if (trackAt == TrackAt::ElseWhere) {
            // Pause not at cue point and not at end position
            cueSet(value);
            // Just in case.
            m_bPreviewing = false;
            m_pPlay->set(0.0);
            // If quantize is enabled, jump to the cue point since it's not
            // necessarily where we currently are
            if (m_pQuantizeEnabled->toBool()) {
                lock.unlock(); // prevent deadlock.
                // Enginebuffer will quantize more exactly than we can.
                seekAbs(m_pCuePoint->get());
            }
        }
    } else if (trackAt == TrackAt::Cue) {
        m_bPreviewing = false;
        m_pPlay->set(1.0);
        lock.unlock();
    }
}

void CueControl::cueDefault(double v) {
    double cueMode = m_pCueMode->get();
    // Decide which cue implementation to call based on the user preference
    if (cueMode == CUE_MODE_DENON || cueMode == CUE_MODE_NUMARK) {
        cueDenon(v);
    } else if (cueMode == CUE_MODE_CUP) {
        cuePlay(v);
    } else {
        // The modes CUE_MODE_PIONEER and CUE_MODE_MIXXX are similar
        // are handled inside cueCDJ(v)
        // default to Pioneer mode
        cueCDJ(v);
    }
}

void CueControl::pause(double v) {
    QMutexLocker lock(&m_mutex);
    //qDebug() << "CueControl::pause()" << v;
    if (v != 0.0) {
        m_pPlay->set(0.0);
    }
}

void CueControl::playStutter(double v) {
    QMutexLocker lock(&m_mutex);
    //qDebug() << "playStutter" << v;
    if (v != 0.0) {
        if (isPlayingByPlayButton()) {
            cueGoto(1.0);
        } else {
            m_pPlay->set(1.0);
        }
    }
}

void CueControl::introStartSet(double value) {
    if (value == 0) {
        return;
    }

    QMutexLocker lock(&m_mutex);

    double position = getQuantizedCurrentPosition();

    // Make sure user is not trying to place intro start cue on or after
    // other intro/outro cues.
    double introEnd = m_pIntroEndPosition->get();
    double outroStart = m_pOutroStartPosition->get();
    double outroEnd = m_pOutroEndPosition->get();
    if (introEnd != Cue::kNoPosition && position >= introEnd) {
        qWarning()
                << "Trying to place intro start cue on or after intro end cue.";
        return;
    }
    if (outroStart != Cue::kNoPosition && position >= outroStart) {
        qWarning() << "Trying to place intro start cue on or after outro start "
                      "cue.";
        return;
    }
    if (outroEnd != Cue::kNoPosition && position >= outroEnd) {
        qWarning()
                << "Trying to place intro start cue on or after outro end cue.";
        return;
    }

    TrackPointer pLoadedTrack = m_pLoadedTrack;
    lock.unlock();

    if (pLoadedTrack) {
        CuePointer pCue = pLoadedTrack->findCueByType(mixxx::CueType::Intro);
        if (!pCue) {
            pCue = pLoadedTrack->createAndAddCue();
            pCue->setType(mixxx::CueType::Intro);
        }
        pCue->setStartPosition(position);
        pCue->setEndPosition(introEnd);
    }
}

void CueControl::introStartClear(double value) {
    if (value == 0) {
        return;
    }

    QMutexLocker lock(&m_mutex);
    double introEnd = m_pIntroEndPosition->get();
    TrackPointer pLoadedTrack = m_pLoadedTrack;
    lock.unlock();

    if (pLoadedTrack) {
        CuePointer pCue = pLoadedTrack->findCueByType(mixxx::CueType::Intro);
        if (introEnd != Cue::kNoPosition) {
            pCue->setStartPosition(Cue::kNoPosition);
            pCue->setEndPosition(introEnd);
        } else if (pCue) {
            pLoadedTrack->removeCue(pCue);
        }
    }
}

void CueControl::introStartActivate(double value) {
    if (value == 0) {
        return;
    }

    QMutexLocker lock(&m_mutex);
    double introStart = m_pIntroStartPosition->get();
    lock.unlock();

    if (introStart == Cue::kNoPosition) {
        introStartSet(1.0);
    } else {
        seekAbs(introStart);
    }
}

void CueControl::introEndSet(double value) {
    if (value == 0) {
        return;
    }

    QMutexLocker lock(&m_mutex);

    double position = getQuantizedCurrentPosition();

    // Make sure user is not trying to place intro end cue on or before
    // intro start cue, or on or after outro start/end cue.
    double introStart = m_pIntroStartPosition->get();
    double outroStart = m_pOutroStartPosition->get();
    double outroEnd = m_pOutroEndPosition->get();
    if (introStart != Cue::kNoPosition && position <= introStart) {
        qWarning() << "Trying to place intro end cue on or before intro start "
                      "cue.";
        return;
    }
    if (outroStart != Cue::kNoPosition && position >= outroStart) {
        qWarning()
                << "Trying to place intro end cue on or after outro start cue.";
        return;
    }
    if (outroEnd != Cue::kNoPosition && position >= outroEnd) {
        qWarning()
                << "Trying to place intro end cue on or after outro end cue.";
        return;
    }

    TrackPointer pLoadedTrack = m_pLoadedTrack;
    lock.unlock();

    if (pLoadedTrack) {
        CuePointer pCue = pLoadedTrack->findCueByType(mixxx::CueType::Intro);
        if (!pCue) {
            pCue = pLoadedTrack->createAndAddCue();
            pCue->setType(mixxx::CueType::Intro);
        }
        pCue->setStartPosition(introStart);
        pCue->setEndPosition(position);
    }
}

void CueControl::introEndClear(double value) {
    if (value == 0) {
        return;
    }

    QMutexLocker lock(&m_mutex);
    double introStart = m_pIntroStartPosition->get();
    TrackPointer pLoadedTrack = m_pLoadedTrack;
    lock.unlock();

    if (pLoadedTrack) {
        CuePointer pCue = pLoadedTrack->findCueByType(mixxx::CueType::Intro);
        if (introStart != Cue::kNoPosition) {
            pCue->setStartPosition(introStart);
            pCue->setEndPosition(Cue::kNoPosition);
        } else if (pCue) {
            pLoadedTrack->removeCue(pCue);
        }
    }
}

void CueControl::introEndActivate(double value) {
    if (value == 0) {
        return;
    }

    QMutexLocker lock(&m_mutex);
    double introEnd = m_pIntroEndPosition->get();
    lock.unlock();

    if (introEnd == Cue::kNoPosition) {
        introEndSet(1.0);
    } else {
        seekAbs(introEnd);
    }
}

void CueControl::outroStartSet(double value) {
    if (value == 0) {
        return;
    }

    QMutexLocker lock(&m_mutex);

    double position = getQuantizedCurrentPosition();

    // Make sure user is not trying to place outro start cue on or before
    // intro end cue or on or after outro end cue.
    double introStart = m_pIntroStartPosition->get();
    double introEnd = m_pIntroEndPosition->get();
    double outroEnd = m_pOutroEndPosition->get();
    if (introStart != Cue::kNoPosition && position <= introStart) {
        qWarning() << "Trying to place outro start cue on or before intro "
                      "start cue.";
        return;
    }
    if (introEnd != Cue::kNoPosition && position <= introEnd) {
        qWarning() << "Trying to place outro start cue on or before intro end "
                      "cue.";
        return;
    }
    if (outroEnd != Cue::kNoPosition && position >= outroEnd) {
        qWarning()
                << "Trying to place outro start cue on or after outro end cue.";
        return;
    }

    TrackPointer pLoadedTrack = m_pLoadedTrack;
    lock.unlock();

    if (pLoadedTrack) {
        CuePointer pCue = pLoadedTrack->findCueByType(mixxx::CueType::Outro);
        if (!pCue) {
            pCue = pLoadedTrack->createAndAddCue();
            pCue->setType(mixxx::CueType::Outro);
        }
        pCue->setStartPosition(position);
        pCue->setEndPosition(outroEnd);
    }
}

void CueControl::outroStartClear(double value) {
    if (value == 0) {
        return;
    }

    QMutexLocker lock(&m_mutex);
    double outroEnd = m_pOutroEndPosition->get();
    TrackPointer pLoadedTrack = m_pLoadedTrack;
    lock.unlock();

    if (pLoadedTrack) {
        CuePointer pCue = pLoadedTrack->findCueByType(mixxx::CueType::Outro);
        if (outroEnd != Cue::kNoPosition) {
            pCue->setStartPosition(Cue::kNoPosition);
            pCue->setEndPosition(outroEnd);
        } else if (pCue) {
            pLoadedTrack->removeCue(pCue);
        }
    }
}

void CueControl::outroStartActivate(double value) {
    if (value == 0) {
        return;
    }

    QMutexLocker lock(&m_mutex);
    double outroStart = m_pOutroStartPosition->get();
    lock.unlock();

    if (outroStart == Cue::kNoPosition) {
        outroStartSet(1.0);
    } else {
        seekAbs(outroStart);
    }
}

void CueControl::outroEndSet(double value) {
    if (value == 0) {
        return;
    }

    QMutexLocker lock(&m_mutex);

    double position = getQuantizedCurrentPosition();

    // Make sure user is not trying to place outro end cue on or before
    // other intro/outro cues.
    double introStart = m_pIntroStartPosition->get();
    double introEnd = m_pIntroEndPosition->get();
    double outroStart = m_pOutroStartPosition->get();
    if (introStart != Cue::kNoPosition && position <= introStart) {
        qWarning() << "Trying to place outro end cue on or before intro start "
                      "cue.";
        return;
    }
    if (introEnd != Cue::kNoPosition && position <= introEnd) {
        qWarning()
                << "Trying to place outro end cue on or before intro end cue.";
        return;
    }
    if (outroStart != Cue::kNoPosition && position <= outroStart) {
        qWarning() << "Trying to place outro end cue on or before outro start "
                      "cue.";
        return;
    }

    TrackPointer pLoadedTrack = m_pLoadedTrack;
    lock.unlock();

    if (pLoadedTrack) {
        CuePointer pCue = pLoadedTrack->findCueByType(mixxx::CueType::Outro);
        if (!pCue) {
            pCue = pLoadedTrack->createAndAddCue();
            pCue->setType(mixxx::CueType::Outro);
        }
        pCue->setStartPosition(outroStart);
        pCue->setEndPosition(position);
    }
}

void CueControl::outroEndClear(double value) {
    if (value == 0) {
        return;
    }

    QMutexLocker lock(&m_mutex);
    double outroStart = m_pOutroStartPosition->get();
    TrackPointer pLoadedTrack = m_pLoadedTrack;
    lock.unlock();

    if (pLoadedTrack) {
        CuePointer pCue = pLoadedTrack->findCueByType(mixxx::CueType::Outro);
        if (outroStart != Cue::kNoPosition) {
            pCue->setStartPosition(outroStart);
            pCue->setEndPosition(Cue::kNoPosition);
        } else if (pCue) {
            pLoadedTrack->removeCue(pCue);
        }
    }
}

void CueControl::outroEndActivate(double value) {
    if (value == 0) {
        return;
    }

    QMutexLocker lock(&m_mutex);
    double outroEnd = m_pOutroEndPosition->get();
    lock.unlock();

    if (outroEnd == Cue::kNoPosition) {
        outroEndSet(1.0);
    } else {
        seekAbs(outroEnd);
    }
}

// This is also called from the engine thread. No locking allowed.
bool CueControl::updateIndicatorsAndModifyPlay(
        bool newPlay, bool oldPlay, bool playPossible) {
    //qDebug() << "updateIndicatorsAndModifyPlay" << newPlay << playPossible
    //        << m_iCurrentlyPreviewingHotcues << m_bPreviewing;
    CueMode cueMode = static_cast<CueMode>(static_cast<int>(m_pCueMode->get()));
    if ((cueMode == CueMode::Denon || cueMode == CueMode::Numark) &&
            newPlay && !oldPlay && playPossible &&
            !m_bypassCueSetByPlay) {
        // in Denon mode each play from pause moves the cue point
        // if not previewing
        cueSet(1.0);
    }
    m_bypassCueSetByPlay = false;

    // when previewing, "play" was set by cue button, a following toggle request
    // (play = 0.0) is used for latching play.
    bool previewing = false;
    if (m_bPreviewing || m_iCurrentlyPreviewingHotcues) {
        if (!newPlay && oldPlay) {
            // play latch request: stop previewing and go into normal play mode.
            m_bPreviewing = false;
            m_iCurrentlyPreviewingHotcues = 0;
            newPlay = true;
        } else {
            previewing = true;
        }
    }

    TrackAt trackAt = getTrackAt();

    if (!playPossible) {
        // play not possible
        newPlay = false;
        m_pPlayIndicator->setBlinkValue(ControlIndicator::OFF);
        m_pStopButton->set(0.0);
    } else if (newPlay && !previewing) {
        // Play: Indicates a latched Play
        m_pPlayIndicator->setBlinkValue(ControlIndicator::ON);
        m_pStopButton->set(0.0);
    } else {
        // Pause:
        m_pStopButton->set(1.0);
        if (cueMode == CueMode::Denon) {
            if (trackAt == TrackAt::Cue || previewing) {
                m_pPlayIndicator->setBlinkValue(ControlIndicator::OFF);
            } else {
                // Flashing indicates that a following play would move cue point
                m_pPlayIndicator->setBlinkValue(
                        ControlIndicator::RATIO1TO1_500MS);
            }
        } else if (cueMode == CueMode::Mixxx ||
                cueMode == CueMode::MixxxNoBlinking ||
                cueMode == CueMode::Numark) {
            m_pPlayIndicator->setBlinkValue(ControlIndicator::OFF);
        } else {
            // Flashing indicates that play is possible in Pioneer mode
            m_pPlayIndicator->setBlinkValue(ControlIndicator::RATIO1TO1_500MS);
        }
    }

    if (cueMode != CueMode::Denon && cueMode != CueMode::Numark) {
        if (m_pCuePoint->get() != Cue::kNoPosition) {
            if (newPlay == 0.0 && trackAt == TrackAt::ElseWhere) {
                if (cueMode == CueMode::Mixxx) {
                    // in Mixxx mode Cue Button is flashing slow if CUE will move Cue point
                    m_pCueIndicator->setBlinkValue(
                            ControlIndicator::RATIO1TO1_500MS);
                } else if (cueMode == CueMode::MixxxNoBlinking) {
                    m_pCueIndicator->setBlinkValue(ControlIndicator::OFF);
                } else {
                    // in Pioneer mode Cue Button is flashing fast if CUE will move Cue point
                    m_pCueIndicator->setBlinkValue(
                            ControlIndicator::RATIO1TO1_250MS);
                }
            } else {
                m_pCueIndicator->setBlinkValue(ControlIndicator::OFF);
            }
        } else {
            m_pCueIndicator->setBlinkValue(ControlIndicator::OFF);
        }
    }
    m_pPlayStutter->set(newPlay ? 1.0 : 0.0);

    return newPlay;
}

// called from the engine thread
void CueControl::updateIndicators() {
    // No need for mutex lock because we are only touching COs.
    double cueMode = m_pCueMode->get();
    TrackAt trackAt = getTrackAt();

    if (cueMode == CUE_MODE_DENON || cueMode == CUE_MODE_NUMARK) {
        // Cue button is only lit at cue point
        bool playing = m_pPlay->toBool();
        if (trackAt == TrackAt::Cue) {
            // at cue point
            if (!playing) {
                m_pCueIndicator->setBlinkValue(ControlIndicator::ON);
                m_pPlayIndicator->setBlinkValue(ControlIndicator::OFF);
            }
        } else {
            m_pCueIndicator->setBlinkValue(ControlIndicator::OFF);
            if (!playing) {
                if (trackAt != TrackAt::End && cueMode != CUE_MODE_NUMARK) {
                    // Play will move cue point
                    m_pPlayIndicator->setBlinkValue(
                            ControlIndicator::RATIO1TO1_500MS);
                } else {
                    // At track end
                    m_pPlayIndicator->setBlinkValue(ControlIndicator::OFF);
                }
            }
        }
    } else {
        // Here we have CUE_MODE_PIONEER or CUE_MODE_MIXXX
        // default to Pioneer mode
        if (!m_bPreviewing) {
            const auto freely_playing =
                    m_pPlay->toBool() && !getEngineBuffer()->getScratching();
            if (!freely_playing) {
                switch (trackAt) {
                case TrackAt::ElseWhere:
                    if (cueMode == CUE_MODE_MIXXX) {
                        // in Mixxx mode Cue Button is flashing slow if CUE will move Cue point
                        m_pCueIndicator->setBlinkValue(
                                ControlIndicator::RATIO1TO1_500MS);
                    } else if (cueMode == CUE_MODE_MIXXX_NO_BLINK) {
                        m_pCueIndicator->setBlinkValue(ControlIndicator::OFF);
                    } else {
                        // in Pioneer mode Cue Button is flashing fast if CUE will move Cue point
                        m_pCueIndicator->setBlinkValue(
                                ControlIndicator::RATIO1TO1_250MS);
                    }
                    break;
                case TrackAt::End:
                    // At track end
                    m_pCueIndicator->setBlinkValue(ControlIndicator::OFF);
                    break;
                case TrackAt::Cue:
                    // Next Press is preview
                    m_pCueIndicator->setBlinkValue(ControlIndicator::ON);
                    break;
                }
            } else {
                // Cue indicator should be off when freely playing
                m_pCueIndicator->setBlinkValue(ControlIndicator::OFF);
            }
        }
    }
}

void CueControl::resetIndicators() {
    m_pCueIndicator->setBlinkValue(ControlIndicator::OFF);
    m_pPlayIndicator->setBlinkValue(ControlIndicator::OFF);
}

CueControl::TrackAt CueControl::getTrackAt() const {
    SampleOfTrack sot = getSampleOfTrack();
    // Note: current can be in the padded silence after the track end > total.
    if (sot.current >= sot.total) {
        return TrackAt::End;
    }
    double cue = m_pCuePoint->get();
    if (cue != Cue::kNoPosition && fabs(sot.current - cue) < 1.0f) {
        return TrackAt::Cue;
    }
    return TrackAt::ElseWhere;
}

double CueControl::getQuantizedCurrentPosition() {
    SampleOfTrack sampleOfTrack = getSampleOfTrack();
    double currentPos = sampleOfTrack.current;
    const double total = sampleOfTrack.total;

    // Note: currentPos can be past the end of the track, in the padded
    // silence of the last buffer. This position might be not reachable in
    // a future runs, depending on the buffering.
    currentPos = math_min(currentPos, total);

    // Don't quantize if quantization is disabled.
    if (!m_pQuantizeEnabled->toBool()) {
        return currentPos;
    }

    double closestBeat = m_pClosestBeat->get();
    // Note: closestBeat can be an interpolated beat past the end of the track,
    // which cannot be reached.
    if (closestBeat != -1.0 && closestBeat <= total) {
        return closestBeat;
    }

    return currentPos;
}

double CueControl::quantizeCuePoint(double cuePos) {
    // we need to use m_pTrackSamples here because SampleOfTrack
    // is set later by the engine and not during EngineBuffer::slotTrackLoaded
    const double total = m_pTrackSamples->get();

    if (cuePos > total) {
        // This can happen if the track length has changed or the cue was set in the
        // the padded silence after the track.
        cuePos = total;
    }

    // Don't quantize unset cues, manual cues or when quantization is disabled.
    if (cuePos == Cue::kNoPosition || !m_pQuantizeEnabled->toBool()) {
        return cuePos;
    }

    mixxx::BeatsPointer pBeats = m_pLoadedTrack->getBeats();
    if (!pBeats) {
        return cuePos;
    }

    double closestBeat = pBeats->findClosestBeat(cuePos);
    // The closest beat can be an unreachable  interpolated beat past the end of
    // the track.
    if (closestBeat != -1.0 && closestBeat <= total) {
        return closestBeat;
    }

    return cuePos;
}

bool CueControl::isTrackAtIntroCue() {
    return (fabs(getSampleOfTrack().current - m_pIntroStartPosition->get()) <
            1.0f);
}

bool CueControl::isPlayingByPlayButton() {
    return m_pPlay->toBool() && !m_iCurrentlyPreviewingHotcues &&
            !m_bPreviewing;
}

SeekOnLoadMode CueControl::getSeekOnLoadPreference() {
    int configValue =
            getConfig()->getValue(ConfigKey("[Controls]", "CueRecall"),
                    static_cast<int>(SeekOnLoadMode::IntroStart));
    return static_cast<SeekOnLoadMode>(configValue);
}

void CueControl::hotcueFocusColorPrev(double value) {
    if (value == 0) {
        return;
    }

    int hotcueNumber = static_cast<int>(m_pHotcueFocus->get());
    if (hotcueNumber < 0 || hotcueNumber >= m_hotcueControls.size()) {
        return;
    }

    HotcueControl* pControl = m_hotcueControls.at(hotcueNumber);
    if (!pControl) {
        return;
    }

    CuePointer pCue = pControl->getCue();
    if (!pCue) {
        return;
    }

    mixxx::RgbColor::optional_t color = pCue->getColor();
    if (!color) {
        return;
    }

    ColorPalette colorPalette = m_colorPaletteSettings.getHotcueColorPalette();
    pCue->setColor(colorPalette.previousColor(*color));
}

void CueControl::hotcueFocusColorNext(double value) {
    if (value == 0) {
        return;
    }

    int hotcueNumber = static_cast<int>(m_pHotcueFocus->get());
    if (hotcueNumber < 0 || hotcueNumber >= m_hotcueControls.size()) {
        return;
    }

    HotcueControl* pControl = m_hotcueControls.at(hotcueNumber);
    if (!pControl) {
        return;
    }

    CuePointer pCue = pControl->getCue();
    if (!pCue) {
        return;
    }

    mixxx::RgbColor::optional_t color = pCue->getColor();
    if (!color) {
        return;
    }

    ColorPalette colorPalette = m_colorPaletteSettings.getHotcueColorPalette();
    pCue->setColor(colorPalette.nextColor(*color));
}

void CueControl::setCurrentSavedLoopControlAndActivate(HotcueControl* pControl) {
    if (m_pCurrentSavedLoopControl && m_pCurrentSavedLoopControl != pControl) {
        // Disable previous saved loop
        DEBUG_ASSERT(m_pCurrentSavedLoopControl->getStatus() != HotcueControl::Status::Empty);
        m_pCurrentSavedLoopControl->setStatus(HotcueControl::Status::Set);
        m_pCurrentSavedLoopControl = nullptr;
    }

    if (!pControl) {
        return;
    }

    if (!m_pLoadedTrack) {
        return;
    }

    CuePointer pCue(pControl->getCue());

    VERIFY_OR_DEBUG_ASSERT(pCue &&
            pCue->getType() == mixxx::CueType::Loop &&
            pCue->getEndPosition() != Cue::kNoPosition) {
        return;
    }

    // Set new control as active
    m_pCurrentSavedLoopControl = pControl;
    setLoop(pCue->getPosition(), pCue->getEndPosition(), true);
    pControl->setStatus(HotcueControl::Status::Active);
}

void CueControl::slotLoopReset() {
    setCurrentSavedLoopControlAndActivate(nullptr);
}

void CueControl::slotLoopEnabledChanged(bool enabled) {
    if (!m_pCurrentSavedLoopControl) {
        return;
    }

    DEBUG_ASSERT(m_pCurrentSavedLoopControl->getStatus() != HotcueControl::Status::Empty);
    DEBUG_ASSERT(
            m_pCurrentSavedLoopControl->getCue() &&
            m_pCurrentSavedLoopControl->getCue()->getPosition() ==
                    m_pLoopStartPosition->get());
    DEBUG_ASSERT(
            m_pCurrentSavedLoopControl->getCue() &&
            m_pCurrentSavedLoopControl->getCue()->getEndPosition() ==
                    m_pLoopEndPosition->get());

    if (enabled) {
        m_pCurrentSavedLoopControl->setStatus(HotcueControl::Status::Active);
    } else {
        m_pCurrentSavedLoopControl->setStatus(HotcueControl::Status::Set);
    }
}

void CueControl::slotLoopUpdated(double startPosition, double endPosition) {
    if (!m_pCurrentSavedLoopControl) {
        return;
    }

    if (!m_pLoadedTrack) {
        return;
    }

    if (m_pCurrentSavedLoopControl->getStatus() != HotcueControl::Status::Active) {
        slotLoopReset();
        return;
    }

    CuePointer pCue(m_pCurrentSavedLoopControl->getCue());

    VERIFY_OR_DEBUG_ASSERT(pCue->getType() == mixxx::CueType::Loop) {
        setCurrentSavedLoopControlAndActivate(nullptr);
        return;
    }

    DEBUG_ASSERT(startPosition != Cue::kNoPosition);
    DEBUG_ASSERT(endPosition != Cue::kNoPosition);
    DEBUG_ASSERT(startPosition < endPosition);

    DEBUG_ASSERT(m_pCurrentSavedLoopControl->getStatus() == HotcueControl::Status::Active);
    pCue->setStartPosition(startPosition);
    pCue->setEndPosition(endPosition);
    DEBUG_ASSERT(m_pCurrentSavedLoopControl->getStatus() == HotcueControl::Status::Active);
}

ConfigKey HotcueControl::keyForControl(int hotcue, const char* name) {
    ConfigKey key;
    key.group = m_group;
    // Add one to hotcue so that we don't have a hotcue_0
    key.item =
            QLatin1String("hotcue_") % QString::number(hotcue + 1) % "_" % name;
    return key;
}

HotcueControl::HotcueControl(QString group, int i)
        : m_group(group),
          m_iHotcueNumber(i),
          m_pCue(NULL),
          m_previewingType(mixxx::CueType::Invalid),
          m_previewingPosition(-1) {
    m_hotcuePosition = new ControlObject(keyForControl(i, "position"));
    connect(m_hotcuePosition,
            &ControlObject::valueChanged,
            this,
            &HotcueControl::slotHotcuePositionChanged,
            Qt::DirectConnection);
    m_hotcuePosition->set(Cue::kNoPosition);

    m_hotcueEndPosition = new ControlObject(keyForControl(i, "endposition"));
    connect(m_hotcueEndPosition,
            &ControlObject::valueChanged,
            this,
            &HotcueControl::slotHotcueEndPositionChanged,
            Qt::DirectConnection);
    m_hotcueEndPosition->set(Cue::kNoPosition);

    m_pHotcueStatus = new ControlObject(keyForControl(i, "status"));
    m_pHotcueStatus->setReadOnly();

    // Add an alias for the legacy hotcue_X_enabled CO
    ControlDoublePrivate::insertAlias(keyForControl(i, "enabled"),
            keyForControl(i, "status"));

    m_hotcueType = new ControlObject(keyForControl(i, "type"));
    m_hotcueType->setReadOnly();

    // The rgba value  of the color assigned to this color.
    m_hotcueColor = new ControlObject(keyForControl(i, "color"));
    m_hotcueColor->connectValueChangeRequest(
            this,
            &HotcueControl::slotHotcueColorChangeRequest,
            Qt::DirectConnection);
    connect(m_hotcueColor,
            &ControlObject::valueChanged,
            this,
            &HotcueControl::slotHotcueColorChanged,
            Qt::DirectConnection);

    m_hotcueSet = new ControlPushButton(keyForControl(i, "set"));
    connect(m_hotcueSet, &ControlObject::valueChanged,
            this, &HotcueControl::slotHotcueSet,
            Qt::DirectConnection);

    m_hotcueSetCue = new ControlPushButton(keyForControl(i, "setcue"));
    connect(m_hotcueSetCue,
            &ControlObject::valueChanged,
            this,
            &HotcueControl::slotHotcueSetCue,
            Qt::DirectConnection);

    m_hotcueSetLoop = new ControlPushButton(keyForControl(i, "setloop"));
    connect(m_hotcueSetLoop,
            &ControlObject::valueChanged,
            this,
            &HotcueControl::slotHotcueSetLoop,
            Qt::DirectConnection);

    m_hotcueGoto = new ControlPushButton(keyForControl(i, "goto"));
    connect(m_hotcueGoto, &ControlObject::valueChanged,
            this, &HotcueControl::slotHotcueGoto,
            Qt::DirectConnection);

    m_hotcueGotoAndPlay = new ControlPushButton(keyForControl(i, "gotoandplay"));
    connect(m_hotcueGotoAndPlay, &ControlObject::valueChanged,
            this, &HotcueControl::slotHotcueGotoAndPlay,
            Qt::DirectConnection);

    m_hotcueGotoAndStop = new ControlPushButton(keyForControl(i, "gotoandstop"));
    connect(m_hotcueGotoAndStop, &ControlObject::valueChanged,
            this, &HotcueControl::slotHotcueGotoAndStop,
            Qt::DirectConnection);

    m_hotcueGotoAndLoop = new ControlPushButton(keyForControl(i, "gotoandloop"));
    connect(m_hotcueGotoAndLoop,
            &ControlObject::valueChanged,
            this,
            &HotcueControl::slotHotcueGotoAndLoop,
            Qt::DirectConnection);

    // Enable/disable the loop associated with this hotcue (either a saved loop
    // or a beatloop from the hotcue position if this is a regular hotcue).
    m_hotcueCueLoop = new ControlPushButton(keyForControl(i, "cueloop"));
    connect(m_hotcueCueLoop,
            &ControlObject::valueChanged,
            this,
            &HotcueControl::slotHotcueCueLoop,
            Qt::DirectConnection);

    m_hotcueActivate = new ControlPushButton(keyForControl(i, "activate"));
    connect(m_hotcueActivate, &ControlObject::valueChanged,
            this, &HotcueControl::slotHotcueActivate,
            Qt::DirectConnection);

    m_hotcueActivateCue = new ControlPushButton(keyForControl(i, "activatecue"));
    connect(m_hotcueActivateCue,
            &ControlObject::valueChanged,
            this,
            &HotcueControl::slotHotcueActivateCue,
            Qt::DirectConnection);

    m_hotcueActivateLoop = new ControlPushButton(keyForControl(i, "activateloop"));
    connect(m_hotcueActivateLoop,
            &ControlObject::valueChanged,
            this,
            &HotcueControl::slotHotcueActivateLoop,
            Qt::DirectConnection);

    m_hotcueActivatePreview = new ControlPushButton(keyForControl(i, "activate_preview"));
    connect(m_hotcueActivatePreview, &ControlObject::valueChanged,
            this, &HotcueControl::slotHotcueActivatePreview,
            Qt::DirectConnection);

    m_hotcueClear = new ControlPushButton(keyForControl(i, "clear"));
    connect(m_hotcueClear, &ControlObject::valueChanged,
            this, &HotcueControl::slotHotcueClear,
            Qt::DirectConnection);
}

HotcueControl::~HotcueControl() {
    delete m_hotcuePosition;
    delete m_hotcueEndPosition;
    delete m_pHotcueStatus;
    delete m_hotcueType;
    delete m_hotcueColor;
    delete m_hotcueSet;
    delete m_hotcueSetCue;
    delete m_hotcueSetLoop;
    delete m_hotcueGoto;
    delete m_hotcueGotoAndPlay;
    delete m_hotcueGotoAndStop;
    delete m_hotcueGotoAndLoop;
    delete m_hotcueCueLoop;
    delete m_hotcueActivate;
    delete m_hotcueActivateCue;
    delete m_hotcueActivateLoop;
    delete m_hotcueActivatePreview;
    delete m_hotcueClear;
}

void HotcueControl::slotHotcueSet(double v) {
    emit hotcueSet(this, v, HotcueSetMode::Auto);
}

void HotcueControl::slotHotcueSetCue(double v) {
    emit hotcueSet(this, v, HotcueSetMode::Cue);
}

void HotcueControl::slotHotcueSetLoop(double v) {
    emit hotcueSet(this, v, HotcueSetMode::Loop);
}

void HotcueControl::slotHotcueGoto(double v) {
    emit hotcueGoto(this, v);
}

void HotcueControl::slotHotcueGotoAndPlay(double v) {
    emit hotcueGotoAndPlay(this, v);
}

void HotcueControl::slotHotcueGotoAndStop(double v) {
    emit hotcueGotoAndStop(this, v);
}

void HotcueControl::slotHotcueGotoAndLoop(double v) {
    emit hotcueGotoAndLoop(this, v);
}

void HotcueControl::slotHotcueCueLoop(double v) {
    emit hotcueCueLoop(this, v);
}

void HotcueControl::slotHotcueActivate(double v) {
    emit hotcueActivate(this, v, HotcueSetMode::Auto);
}

void HotcueControl::slotHotcueActivateCue(double v) {
    emit hotcueActivate(this, v, HotcueSetMode::Cue);
}

void HotcueControl::slotHotcueActivateLoop(double v) {
    emit hotcueActivate(this, v, HotcueSetMode::Loop);
}

void HotcueControl::slotHotcueActivatePreview(double v) {
    emit hotcueActivatePreview(this, v);
}

void HotcueControl::slotHotcueClear(double v) {
    emit hotcueClear(this, v);
}

void HotcueControl::slotHotcuePositionChanged(double newPosition) {
    emit hotcuePositionChanged(this, newPosition);
}

void HotcueControl::slotHotcueEndPositionChanged(double newEndPosition) {
    emit hotcueEndPositionChanged(this, newEndPosition);
}

void HotcueControl::slotHotcueColorChangeRequest(double color) {
    if (color < 0 || color > 0xFFFFFF) {
        qWarning() << "slotHotcueColorChanged got invalid value:" << color;
        return;
    }
    m_hotcueColor->setAndConfirm(color);
}

void HotcueControl::slotHotcueColorChanged(double newColor) {
    if (!m_pCue) {
        return;
    }

    mixxx::RgbColor::optional_t color = doubleToRgbColor(newColor);
    VERIFY_OR_DEBUG_ASSERT(color) {
        return;
    }

    m_pCue->setColor(*color);
    emit hotcueColorChanged(this, newColor);
}

double HotcueControl::getPosition() const {
    return m_hotcuePosition->get();
}

double HotcueControl::getEndPosition() const {
    return m_hotcueEndPosition->get();
}

void HotcueControl::setCue(CuePointer pCue) {
    setPosition(pCue->getPosition());
    setEndPosition(pCue->getEndPosition());
    setColor(pCue->getColor());
    setStatus((pCue->getType() == mixxx::CueType::Invalid)
                    ? HotcueControl::Status::Empty
                    : HotcueControl::Status::Set);
    setType(pCue->getType());
    // set pCue only if all other data is in place
    // because we have a null check for valid data else where in the code
    m_pCue = pCue;
}
mixxx::RgbColor::optional_t HotcueControl::getColor() const {
    return doubleToRgbColor(m_hotcueColor->get());
}

void HotcueControl::setColor(mixxx::RgbColor::optional_t newColor) {
    if (newColor) {
        m_hotcueColor->set(*newColor);
    }
}
void HotcueControl::resetCue() {
    // clear pCue first because we have a null check for valid data else where
    // in the code
    m_pCue.reset();
    setPosition(Cue::kNoPosition);
    setEndPosition(Cue::kNoPosition);
    setType(mixxx::CueType::Invalid);
    setStatus(Status::Empty);
}

void HotcueControl::setPosition(double position) {
    m_hotcuePosition->set(position);
}

void HotcueControl::setEndPosition(double endPosition) {
    m_hotcueEndPosition->set(endPosition);
}

void HotcueControl::setType(mixxx::CueType type) {
    m_hotcueType->forceSet(static_cast<double>(type));
}

void HotcueControl::setStatus(HotcueControl::Status status) {
    m_pHotcueStatus->forceSet(static_cast<double>(status));
}

HotcueControl::Status HotcueControl::getStatus() const {
    // Cast to int before casting to the int-based enum class because MSVC will
    // throw a hissy fit otherwise.
    return static_cast<Status>(static_cast<int>(m_pHotcueStatus->get()));
}<|MERGE_RESOLUTION|>--- conflicted
+++ resolved
@@ -1173,11 +1173,7 @@
     // this is called from the engine thread
     // it is no locking required, because m_hotcueControl is filled during the
     // constructor and getPosition()->get() is a ControlObject
-<<<<<<< HEAD
-    for (const auto& pControl : m_hotcueControls) {
-=======
     for (const auto& pControl : qAsConst(m_hotcueControls)) {
->>>>>>> c17ad0f7
         double position = pControl->getPosition();
         if (position != Cue::kNoPosition) {
             cue_hint.frame = SampleUtil::floorPlayPosToFrame(position);
