// cuecontrol.cpp
// Created 11/5/2009 by RJ Ryan (rryan@mit.edu)

#include "engine/controls/cuecontrol.h"

#include <QMutexLocker>

#include "control/controlindicator.h"
#include "control/controlobject.h"
#include "control/controlpushbutton.h"
#include "engine/enginebuffer.h"
#include "preferences/colorpalettesettings.h"
#include "util/color/color.h"
#include "util/sample.h"
#include "vinylcontrol/defs_vinylcontrol.h"

// TODO: Convert these doubles to a standard enum
// and convert elseif logic to switch statements
static const double CUE_MODE_MIXXX = 0.0;
static const double CUE_MODE_PIONEER = 1.0;
static const double CUE_MODE_DENON = 2.0;
static const double CUE_MODE_NUMARK = 3.0;
static const double CUE_MODE_MIXXX_NO_BLINK = 4.0;
static const double CUE_MODE_CUP = 5.0;

constexpr double kNoColorControlValue = -1;

namespace {

// Helper function to convert doubles into RgbColor instances (or nullopt)
inline mixxx::RgbColor::optional_t doubleToRgbColor(double value) {
    if (value < 0) {
        return std::nullopt;
    }
    mixxx::RgbColor::code_t colorCode = static_cast<mixxx::RgbColor::code_t>(value);
    if (value != mixxx::RgbColor::validateCode(colorCode)) {
        return std::nullopt;
    }
    return mixxx::RgbColor::optional(colorCode);
}

} // namespace

CueControl::CueControl(QString group,
        UserSettingsPointer pConfig)
        : EngineControl(group, pConfig),
          m_pConfig(pConfig),
          m_colorPaletteSettings(ColorPaletteSettings(pConfig)),
          m_bPreviewing(false),
          // m_pPlay->toBoo() -> engine play state
          // m_pPlay->set(1.0) -> emulate play button press
          m_pPlay(ControlObject::getControl(ConfigKey(group, "play"))),
          m_pStopButton(ControlObject::getControl(ConfigKey(group, "stop"))),
          m_iCurrentlyPreviewingHotcues(0),
          m_bypassCueSetByPlay(false),
          m_iNumHotCues(NUM_HOT_CUES),
          m_pLoadedTrack(),
          m_mutex(QMutex::Recursive) {
    // To silence a compiler warning about CUE_MODE_PIONEER.
    Q_UNUSED(CUE_MODE_PIONEER);
    createControls();

    m_pTrackSamples = ControlObject::getControl(ConfigKey(group, "track_samples"));

    m_pQuantizeEnabled = ControlObject::getControl(ConfigKey(group, "quantize"));
    connect(m_pQuantizeEnabled, &ControlObject::valueChanged,
            this, &CueControl::quantizeChanged,
            Qt::DirectConnection);

    m_pClosestBeat = ControlObject::getControl(ConfigKey(group, "beat_closest"));

    m_pCuePoint = new ControlObject(ConfigKey(group, "cue_point"));
    m_pCuePoint->set(Cue::kNoPosition);

    m_pCueMode = new ControlObject(ConfigKey(group, "cue_mode"));

    m_pCueSet = new ControlPushButton(ConfigKey(group, "cue_set"));
    m_pCueSet->setButtonMode(ControlPushButton::TRIGGER);
    connect(m_pCueSet, &ControlObject::valueChanged,
            this, &CueControl::cueSet,
            Qt::DirectConnection);

    m_pCueClear = new ControlPushButton(ConfigKey(group, "cue_clear"));
    m_pCueClear->setButtonMode(ControlPushButton::TRIGGER);
    connect(m_pCueClear, &ControlObject::valueChanged,
            this, &CueControl::cueClear,
            Qt::DirectConnection);

    m_pCueGoto = new ControlPushButton(ConfigKey(group, "cue_goto"));
    connect(m_pCueGoto, &ControlObject::valueChanged,
            this, &CueControl::cueGoto,
            Qt::DirectConnection);

    m_pCueGotoAndPlay =
            new ControlPushButton(ConfigKey(group, "cue_gotoandplay"));
    connect(m_pCueGotoAndPlay, &ControlObject::valueChanged,
            this, &CueControl::cueGotoAndPlay,
            Qt::DirectConnection);

    m_pCuePlay =
            new ControlPushButton(ConfigKey(group, "cue_play"));
    connect(m_pCuePlay, &ControlObject::valueChanged,
            this, &CueControl::cuePlay,
            Qt::DirectConnection);

    m_pCueGotoAndStop =
            new ControlPushButton(ConfigKey(group, "cue_gotoandstop"));
    connect(m_pCueGotoAndStop, &ControlObject::valueChanged,
            this, &CueControl::cueGotoAndStop,
            Qt::DirectConnection);

    m_pCuePreview = new ControlPushButton(ConfigKey(group, "cue_preview"));
    connect(m_pCuePreview, &ControlObject::valueChanged,
            this, &CueControl::cuePreview,
            Qt::DirectConnection);

    m_pCueCDJ = new ControlPushButton(ConfigKey(group, "cue_cdj"));
    connect(m_pCueCDJ, &ControlObject::valueChanged,
            this, &CueControl::cueCDJ,
            Qt::DirectConnection);

    m_pCueDefault = new ControlPushButton(ConfigKey(group, "cue_default"));
    connect(m_pCueDefault, &ControlObject::valueChanged,
            this, &CueControl::cueDefault,
            Qt::DirectConnection);

    m_pPlayStutter = new ControlPushButton(ConfigKey(group, "play_stutter"));
    connect(m_pPlayStutter, &ControlObject::valueChanged,
            this, &CueControl::playStutter,
            Qt::DirectConnection);

    m_pCueIndicator = new ControlIndicator(ConfigKey(group, "cue_indicator"));
    m_pPlayIndicator = new ControlIndicator(ConfigKey(group, "play_indicator"));

    m_pIntroStartPosition = new ControlObject(ConfigKey(group, "intro_start_position"));
    m_pIntroStartPosition->set(Cue::kNoPosition);

    m_pIntroStartEnabled = new ControlObject(ConfigKey(group, "intro_start_enabled"));
    m_pIntroStartEnabled->setReadOnly();

    m_pIntroStartSet = new ControlPushButton(ConfigKey(group, "intro_start_set"));
    connect(m_pIntroStartSet, &ControlObject::valueChanged,
            this, &CueControl::introStartSet,
            Qt::DirectConnection);

    m_pIntroStartClear = new ControlPushButton(ConfigKey(group, "intro_start_clear"));
    connect(m_pIntroStartClear, &ControlObject::valueChanged,
            this, &CueControl::introStartClear,
            Qt::DirectConnection);

    m_pIntroStartActivate = new ControlPushButton(ConfigKey(group, "intro_start_activate"));
    connect(m_pIntroStartActivate, &ControlObject::valueChanged,
            this, &CueControl::introStartActivate,
            Qt::DirectConnection);

    m_pIntroEndPosition = new ControlObject(ConfigKey(group, "intro_end_position"));
    m_pIntroEndPosition->set(Cue::kNoPosition);

    m_pIntroEndEnabled = new ControlObject(ConfigKey(group, "intro_end_enabled"));
    m_pIntroEndEnabled->setReadOnly();

    m_pIntroEndSet = new ControlPushButton(ConfigKey(group, "intro_end_set"));
    connect(m_pIntroEndSet, &ControlObject::valueChanged,
            this, &CueControl::introEndSet,
            Qt::DirectConnection);

    m_pIntroEndClear = new ControlPushButton(ConfigKey(group, "intro_end_clear"));
    connect(m_pIntroEndClear, &ControlObject::valueChanged,
            this, &CueControl::introEndClear,
            Qt::DirectConnection);

    m_pIntroEndActivate = new ControlPushButton(ConfigKey(group, "intro_end_activate"));
    connect(m_pIntroEndActivate, &ControlObject::valueChanged,
            this, &CueControl::introEndActivate,
            Qt::DirectConnection);

    m_pOutroStartPosition = new ControlObject(ConfigKey(group, "outro_start_position"));
    m_pOutroStartPosition->set(Cue::kNoPosition);

    m_pOutroStartEnabled = new ControlObject(ConfigKey(group, "outro_start_enabled"));
    m_pOutroStartEnabled->setReadOnly();

    m_pOutroStartSet = new ControlPushButton(ConfigKey(group, "outro_start_set"));
    connect(m_pOutroStartSet, &ControlObject::valueChanged,
            this, &CueControl::outroStartSet,
            Qt::DirectConnection);

    m_pOutroStartClear = new ControlPushButton(ConfigKey(group, "outro_start_clear"));
    connect(m_pOutroStartClear, &ControlObject::valueChanged,
            this, &CueControl::outroStartClear,
            Qt::DirectConnection);

    m_pOutroStartActivate = new ControlPushButton(ConfigKey(group, "outro_start_activate"));
    connect(m_pOutroStartActivate, &ControlObject::valueChanged,
            this, &CueControl::outroStartActivate,
            Qt::DirectConnection);

    m_pOutroEndPosition = new ControlObject(ConfigKey(group, "outro_end_position"));
    m_pOutroEndPosition->set(Cue::kNoPosition);

    m_pOutroEndEnabled = new ControlObject(ConfigKey(group, "outro_end_enabled"));
    m_pOutroEndEnabled->setReadOnly();

    m_pOutroEndSet = new ControlPushButton(ConfigKey(group, "outro_end_set"));
    connect(m_pOutroEndSet, &ControlObject::valueChanged,
            this, &CueControl::outroEndSet,
            Qt::DirectConnection);

    m_pOutroEndClear = new ControlPushButton(ConfigKey(group, "outro_end_clear"));
    connect(m_pOutroEndClear, &ControlObject::valueChanged,
            this, &CueControl::outroEndClear,
            Qt::DirectConnection);

    m_pOutroEndActivate = new ControlPushButton(ConfigKey(group, "outro_end_activate"));
    connect(m_pOutroEndActivate, &ControlObject::valueChanged,
            this, &CueControl::outroEndActivate,
            Qt::DirectConnection);

    m_pVinylControlEnabled = new ControlProxy(group, "vinylcontrol_enabled");
    m_pVinylControlMode = new ControlProxy(group, "vinylcontrol_mode");

    m_pHotcueFocus = new ControlObject(ConfigKey(group, "hotcue_focus"));
    m_pHotcueFocus->set(Cue::kNoHotCue);

    m_pHotcueFocusColorPrev = new ControlObject(ConfigKey(group, "hotcue_focus_color_prev"));
    connect(m_pHotcueFocusColorPrev,
            &ControlObject::valueChanged,
            this,
            &CueControl::hotcueFocusColorPrev,
            Qt::DirectConnection);

    m_pHotcueFocusColorNext = new ControlObject(ConfigKey(group, "hotcue_focus_color_next"));
    connect(m_pHotcueFocusColorNext,
            &ControlObject::valueChanged,
            this,
            &CueControl::hotcueFocusColorNext,
            Qt::DirectConnection);
}

CueControl::~CueControl() {
    delete m_pCuePoint;
    delete m_pCueMode;
    delete m_pCueSet;
    delete m_pCueClear;
    delete m_pCueGoto;
    delete m_pCueGotoAndPlay;
    delete m_pCuePlay;
    delete m_pCueGotoAndStop;
    delete m_pCuePreview;
    delete m_pCueCDJ;
    delete m_pCueDefault;
    delete m_pPlayStutter;
    delete m_pCueIndicator;
    delete m_pPlayIndicator;
    delete m_pIntroStartPosition;
    delete m_pIntroStartEnabled;
    delete m_pIntroStartSet;
    delete m_pIntroStartClear;
    delete m_pIntroStartActivate;
    delete m_pIntroEndPosition;
    delete m_pIntroEndEnabled;
    delete m_pIntroEndSet;
    delete m_pIntroEndClear;
    delete m_pIntroEndActivate;
    delete m_pOutroStartPosition;
    delete m_pOutroStartEnabled;
    delete m_pOutroStartSet;
    delete m_pOutroStartClear;
    delete m_pOutroStartActivate;
    delete m_pOutroEndPosition;
    delete m_pOutroEndEnabled;
    delete m_pOutroEndSet;
    delete m_pOutroEndClear;
    delete m_pOutroEndActivate;
    delete m_pVinylControlEnabled;
    delete m_pVinylControlMode;
    delete m_pHotcueFocus;
    delete m_pHotcueFocusColorPrev;
    delete m_pHotcueFocusColorNext;
    qDeleteAll(m_hotcueControls);
}

void CueControl::createControls() {
    for (int i = 0; i < m_iNumHotCues; ++i) {
        HotcueControl* pControl = new HotcueControl(getGroup(), i);

        connect(pControl, &HotcueControl::hotcuePositionChanged,
                this, &CueControl::hotcuePositionChanged,
                Qt::DirectConnection);
        connect(pControl, &HotcueControl::hotcueSet,
                this, &CueControl::hotcueSet,
                Qt::DirectConnection);
        connect(pControl, &HotcueControl::hotcueGoto,
                this, &CueControl::hotcueGoto,
                Qt::DirectConnection);
        connect(pControl, &HotcueControl::hotcueGotoAndPlay,
                this, &CueControl::hotcueGotoAndPlay,
                Qt::DirectConnection);
        connect(pControl, &HotcueControl::hotcueGotoAndStop,
                this, &CueControl::hotcueGotoAndStop,
                Qt::DirectConnection);
        connect(pControl, &HotcueControl::hotcueActivate,
                this, &CueControl::hotcueActivate,
                Qt::DirectConnection);
        connect(pControl, &HotcueControl::hotcueActivatePreview,
                this, &CueControl::hotcueActivatePreview,
                Qt::DirectConnection);
        connect(pControl, &HotcueControl::hotcueClear,
                this, &CueControl::hotcueClear,
                Qt::DirectConnection);

        m_hotcueControls.append(pControl);
    }
}

void CueControl::attachCue(CuePointer pCue, HotcueControl* pControl) {
    VERIFY_OR_DEBUG_ASSERT(pControl) {
        return;
    }
    detachCue(pControl);
    connect(pCue.get(), &Cue::updated,
            this, &CueControl::cueUpdated,
            Qt::DirectConnection);

    pControl->setCue(pCue);
}

void CueControl::detachCue(HotcueControl* pControl) {
    VERIFY_OR_DEBUG_ASSERT(pControl) {
        return;
    }
    CuePointer pCue(pControl->getCue());
    if (!pCue) {
        return;
    }
    disconnect(pCue.get(), 0, this, 0);
    pControl->resetCue();
    // Reset the color CO to -1
    pControl->setColor(std::nullopt);
}

void CueControl::trackLoaded(TrackPointer pNewTrack) {
    QMutexLocker lock(&m_mutex);
    if (m_pLoadedTrack) {
        disconnect(m_pLoadedTrack.get(), 0, this, 0);
        for (const auto& pControl : m_hotcueControls) {
            detachCue(pControl);
        }

        m_pCueIndicator->setBlinkValue(ControlIndicator::OFF);
        m_pCuePoint->set(Cue::kNoPosition);
        m_pIntroStartPosition->set(Cue::kNoPosition);
        m_pIntroStartEnabled->forceSet(0.0);
        m_pIntroEndPosition->set(Cue::kNoPosition);
        m_pIntroEndEnabled->forceSet(0.0);
        m_pOutroStartPosition->set(Cue::kNoPosition);
        m_pOutroStartEnabled->forceSet(0.0);
        m_pOutroEndPosition->set(Cue::kNoPosition);
        m_pOutroEndEnabled->forceSet(0.0);
        m_pHotcueFocus->set(Cue::kNoHotCue);
        m_pLoadedTrack.reset();
    }

    if (!pNewTrack) {
        return;
    }
    m_pLoadedTrack = pNewTrack;

    connect(m_pLoadedTrack.get(), &Track::cuesUpdated,
            this, &CueControl::trackCuesUpdated,
            Qt::DirectConnection);

    connect(m_pLoadedTrack.get(), &Track::beatsUpdated,
            this, &CueControl::trackBeatsUpdated,
            Qt::DirectConnection);

    CuePointer pMainCue;
    for (const CuePointer& pCue : m_pLoadedTrack->getCuePoints()) {
        if (pCue->getType() == mixxx::CueType::MainCue) {
            DEBUG_ASSERT(!pMainCue);
            pMainCue = pCue;
        }
    }

    // Need to unlock before emitting any signals to prevent deadlock.
    lock.unlock();
    // Use pNewTrack from now, because m_pLoadedTrack might have been reset
    // immediately after leaving the locking scope!

    // Because of legacy, we store the (load) cue point twice and need to
    // sync both values.
    // The mixxx::CueType::MainCue from getCuePoints() has the priority
    CuePosition mainCuePoint;
    if (pMainCue) {
        mainCuePoint.setPosition(pMainCue->getPosition());
        // adjust the track cue accordingly
        pNewTrack->setCuePoint(mainCuePoint);
    } else {
        // If no load cue point is stored, read from track
        // Note: This is 0:00 for new tracks
        mainCuePoint = pNewTrack->getCuePoint();
        // Than add the load cue to the list of cue
        CuePointer pCue(pNewTrack->createAndAddCue());
        pCue->setStartPosition(mainCuePoint.getPosition());
        pCue->setHotCue(Cue::kNoHotCue);
        pCue->setType(mixxx::CueType::MainCue);
    }
    m_pCuePoint->set(mainCuePoint.getPosition());

    // Update COs with cues from track.
    loadCuesFromTrack();

    // Seek track according to SeekOnLoadMode.
    SeekOnLoadMode seekOnLoadMode = getSeekOnLoadPreference();

    CuePointer pAudibleSound = pNewTrack->findCueByType(mixxx::CueType::AudibleSound);
    double firstSound = Cue::kNoPosition;
    if (pAudibleSound) {
        firstSound = pAudibleSound->getPosition();
    }

    switch (seekOnLoadMode) {
    case SeekOnLoadMode::Beginning:
        // This allows users to load tracks and have the needle-drop be maintained.
        if (!(m_pVinylControlEnabled->get() &&
                    m_pVinylControlMode->get() == MIXXX_VCMODE_ABSOLUTE)) {
            seekExact(0.0);
        }
        break;
    case SeekOnLoadMode::FirstSound:
        if (firstSound != Cue::kNoPosition) {
            seekExact(firstSound);
        } else {
            seekExact(0.0);
        }
        break;
    case SeekOnLoadMode::MainCue:
        if (mainCuePoint.getPosition() != Cue::kNoPosition) {
            seekExact(mainCuePoint.getPosition());
        } else {
            seekExact(0.0);
        }
        break;
    case SeekOnLoadMode::IntroStart: {
        double introStart = m_pIntroStartPosition->get();
        if (introStart != Cue::kNoPosition) {
            seekExact(introStart);
        } else {
            seekExact(0.0);
        }
        break;
    }
    default:
        seekExact(0.0);
        break;
    }
}

void CueControl::cueUpdated() {
    //QMutexLocker lock(&m_mutex);
    // We should get a trackCuesUpdated call anyway, so do nothing.
}

void CueControl::loadCuesFromTrack() {
    QMutexLocker lock(&m_mutex);
    QSet<int> active_hotcues;
    CuePointer pLoadCue, pIntroCue, pOutroCue;

    if (!m_pLoadedTrack)
        return;

    for (const CuePointer& pCue: m_pLoadedTrack->getCuePoints()) {
        if (pCue->getType() == mixxx::CueType::MainCue) {
            DEBUG_ASSERT(!pLoadCue); // There should be only one MainCue cue
            pLoadCue = pCue;
        } else if (pCue->getType() == mixxx::CueType::Intro) {
            DEBUG_ASSERT(!pIntroCue); // There should be only one Intro cue
            pIntroCue = pCue;
        } else if (pCue->getType() == mixxx::CueType::Outro) {
            DEBUG_ASSERT(!pOutroCue); // There should be only one Outro cue
            pOutroCue = pCue;
        } else if (pCue->getType() == mixxx::CueType::HotCue && pCue->getHotCue() != Cue::kNoHotCue) {
            int hotcue = pCue->getHotCue();
            HotcueControl* pControl = m_hotcueControls.value(hotcue, NULL);

            // Cue's hotcue doesn't have a hotcue control.
            if (pControl == NULL) {
                continue;
            }

            CuePointer pOldCue(pControl->getCue());

            // If the old hotcue is different than this one.
            if (pOldCue != pCue) {
                // old cue is detached if required
                attachCue(pCue, pControl);
            } else {
                // If the old hotcue is the same, then we only need to update
                pControl->setPosition(pCue->getPosition());
                pControl->setColor(pCue->getColor());
            }
            // Add the hotcue to the list of active hotcues
            active_hotcues.insert(hotcue);
        }
    }

    if (pIntroCue) {
        double startPosition = pIntroCue->getPosition();
        double endPosition = pIntroCue->getEndPosition();

        m_pIntroStartPosition->set(quantizeCuePoint(startPosition));
        m_pIntroStartEnabled->forceSet(startPosition == Cue::kNoPosition ? 0.0 : 1.0);
        m_pIntroEndPosition->set(quantizeCuePoint(endPosition));
        m_pIntroEndEnabled->forceSet(endPosition == Cue::kNoPosition ? 0.0 : 1.0);
    } else {
        m_pIntroStartPosition->set(Cue::kNoPosition);
        m_pIntroStartEnabled->forceSet(0.0);
        m_pIntroEndPosition->set(Cue::kNoPosition);
        m_pIntroEndEnabled->forceSet(0.0);
    }

    if (pOutroCue) {
        double startPosition = pOutroCue->getPosition();
        double endPosition = pOutroCue->getEndPosition();

        m_pOutroStartPosition->set(quantizeCuePoint(startPosition));
        m_pOutroStartEnabled->forceSet(startPosition == Cue::kNoPosition ? 0.0 : 1.0);
        m_pOutroEndPosition->set(quantizeCuePoint(endPosition));
        m_pOutroEndEnabled->forceSet(endPosition == Cue::kNoPosition ? 0.0 : 1.0);
    } else {
        m_pOutroStartPosition->set(Cue::kNoPosition);
        m_pOutroStartEnabled->forceSet(0.0);
        m_pOutroEndPosition->set(Cue::kNoPosition);
        m_pOutroEndEnabled->forceSet(0.0);
    }

    if (pLoadCue) {
        double position = pLoadCue->getPosition();
        m_pCuePoint->set(quantizeCuePoint(position));
    } else {
        m_pCuePoint->set(Cue::kNoPosition);
    }

    // Detach all hotcues that are no longer present
    for (int hotCue = 0; hotCue < m_iNumHotCues; ++hotCue) {
        if (!active_hotcues.contains(hotCue)) {
            HotcueControl* pControl = m_hotcueControls.at(hotCue);
            detachCue(pControl);
        }
    }
}

void CueControl::reloadCuesFromTrack() {
    if (!m_pLoadedTrack)
        return;

    // Determine current playing position of the track.
    TrackAt trackAt = getTrackAt();
    bool wasTrackAtZeroPos = isTrackAtZeroPos();
    bool wasTrackAtIntroCue = isTrackAtIntroCue();

    // Update COs with cues from track.
    loadCuesFromTrack();

    // Retrieve current position of cues from COs.
    double cue = m_pCuePoint->get();
    double intro = m_pIntroStartPosition->get();

    // Make track follow the updated cues.
    SeekOnLoadMode seekOnLoadMode = getSeekOnLoadPreference();

    if (seekOnLoadMode == SeekOnLoadMode::MainCue) {
        if ((trackAt == TrackAt::Cue || wasTrackAtZeroPos) && cue != Cue::kNoPosition) {
            seekExact(cue);
        }
    } else if (seekOnLoadMode == SeekOnLoadMode::IntroStart) {
        if ((wasTrackAtIntroCue || wasTrackAtZeroPos) && intro != Cue::kNoPosition) {
            seekExact(intro);
        }
    }
}

void CueControl::trackCuesUpdated() {
    reloadCuesFromTrack();
}

void CueControl::trackBeatsUpdated() {
    reloadCuesFromTrack();
}

void CueControl::quantizeChanged(double v) {
    Q_UNUSED(v);

    reloadCuesFromTrack();
}

void CueControl::hotcueSet(HotcueControl* pControl, double v) {
    //qDebug() << "CueControl::hotcueSet" << v;

    if (!v)
        return;

    QMutexLocker lock(&m_mutex);
    if (!m_pLoadedTrack)
        return;

    int hotcue = pControl->getHotcueNumber();
    // Note: the cue is just detached from the hotcue control
    // It remains in the database for later use
    // TODO: find a rule, that allows us to delete the cue as well
    // https://bugs.launchpad.net/mixxx/+bug/1653276
    hotcueClear(pControl, v);

    CuePointer pCue(m_pLoadedTrack->createAndAddCue());
    double cuePosition = getQuantizedCurrentPosition();
    pCue->setStartPosition(cuePosition);
    pCue->setHotCue(hotcue);
    pCue->setLabel("");
<<<<<<< HEAD
    pCue->setType(Cue::Type::HotCue);
=======
    pCue->setType(mixxx::CueType::HotCue);
    // TODO(XXX) deal with spurious signals
    attachCue(pCue, pControl);
>>>>>>> 18a134fa

    auto hotcueColorPalette = m_colorPaletteSettings.getHotcueColorPalette();
    ConfigKey autoHotcueColorsKey("[Controls]", "auto_hotcue_colors");
    int iColorIndex = 0;
    if (getConfig()->getValue(autoHotcueColorsKey, false)) {
        // For hotcue n, get nth color from palette
        iColorIndex = (hotcue % hotcueColorPalette.size());
    };
    pCue->setColor(hotcueColorPalette.at(iColorIndex));

    // TODO(XXX) deal with spurious signals
    attachCue(pCue, pControl);

    // If quantize is enabled and we are not playing, jump to the cue point
    // since it's not necessarily where we currently are. TODO(XXX) is this
    // potentially invalid for vinyl control?
    bool playing = m_pPlay->toBool();
    if (!playing && m_pQuantizeEnabled->toBool()) {
        lock.unlock();  // prevent deadlock.
        // Enginebuffer will quantize more exactly than we can.
        seekAbs(cuePosition);
    }
}

void CueControl::hotcueGoto(HotcueControl* pControl, double v) {
    if (!v)
        return;

    QMutexLocker lock(&m_mutex);
    if (!m_pLoadedTrack) {
        return;
    }

    CuePointer pCue(pControl->getCue());

    // Need to unlock before emitting any signals to prevent deadlock.
    lock.unlock();

    if (pCue) {
        int position = pCue->getPosition();
        if (position != Cue::kNoPosition) {
            seekAbs(position);
        }
    }
}

void CueControl::hotcueGotoAndStop(HotcueControl* pControl, double v) {
    if (!v)
        return;

    QMutexLocker lock(&m_mutex);
    if (!m_pLoadedTrack)
        return;

    CuePointer pCue(pControl->getCue());

    // Need to unlock before emitting any signals to prevent deadlock.
    lock.unlock();

    if (pCue) {
        int position = pCue->getPosition();
        if (position != Cue::kNoPosition) {
            m_pPlay->set(0.0);
            seekExact(position);
        }
    }
}

void CueControl::hotcueGotoAndPlay(HotcueControl* pControl, double v) {
    if (!v)
        return;

    QMutexLocker lock(&m_mutex);
    if (!m_pLoadedTrack) {
        return;
    }

    CuePointer pCue(pControl->getCue());

    // Need to unlock before emitting any signals to prevent deadlock.
    lock.unlock();

    if (pCue) {
        int position = pCue->getPosition();
        if (position != Cue::kNoPosition) {
            seekAbs(position);
            if (!isPlayingByPlayButton()) {
                // cueGoto is processed asynchrony.
                // avoid a wrong cue set if seek by cueGoto is still pending
                m_bPreviewing = false;
                m_iCurrentlyPreviewingHotcues = 0;
                // don't move the cue point to the hot cue point in DENON mode
                m_bypassCueSetByPlay = true;
                m_pPlay->set(1.0);
            }
        }
    }
}

void CueControl::hotcueActivate(HotcueControl* pControl, double v) {
    //qDebug() << "CueControl::hotcueActivate" << v;

    QMutexLocker lock(&m_mutex);

    if (!m_pLoadedTrack) {
        return;
    }

    CuePointer pCue(pControl->getCue());

    lock.unlock();

    if (pCue) {
        if (v) {
            if (pCue->getPosition() == Cue::kNoPosition) {
                hotcueSet(pControl, v);
            } else {
                if (isPlayingByPlayButton()) {
                    hotcueGoto(pControl, v);
                } else {
                    hotcueActivatePreview(pControl, v);
                }
            }
        } else {
            if (pCue->getPosition() != Cue::kNoPosition) {
                hotcueActivatePreview(pControl, v);
            }
        }
    } else {
        // The cue is non-existent ...
        if (v) {
            // set it to the current position
            hotcueSet(pControl, v);
        } else if (m_iCurrentlyPreviewingHotcues) {
            // yet we got a release for it and are
            // currently previewing a hotcue. This is indicative of a corner
            // case where the cue was detached while we were pressing it. Let
            // hotcueActivatePreview handle it.
            hotcueActivatePreview(pControl, v);
        }
    }

    m_pHotcueFocus->set(pControl->getHotcueNumber());
}

void CueControl::hotcueActivatePreview(HotcueControl* pControl, double v) {
    QMutexLocker lock(&m_mutex);
    if (!m_pLoadedTrack) {
        return;
    }
    CuePointer pCue(pControl->getCue());

    if (v) {
        if (pCue && pCue->getPosition() != Cue::kNoPosition) {
            m_iCurrentlyPreviewingHotcues++;
            double position = pCue->getPosition();
            m_bypassCueSetByPlay = true;
            m_pPlay->set(1.0);
            pControl->setPreviewing(true);
            pControl->setPreviewingPosition(position);

            // Need to unlock before emitting any signals to prevent deadlock.
            lock.unlock();

            seekAbs(position);
        }
    } else if (m_iCurrentlyPreviewingHotcues) {
        // This is a activate release and we are previewing at least one
        // hotcue. If this hotcue is previewing:
        if (pControl->isPreviewing()) {
            // Mark this hotcue as not previewing.
            double position = pControl->getPreviewingPosition();
            pControl->setPreviewing(false);
            pControl->setPreviewingPosition(Cue::kNoPosition);

            // If this is the last hotcue to leave preview.
            if (--m_iCurrentlyPreviewingHotcues == 0 && !m_bPreviewing) {
                m_pPlay->set(0.0);
                // Need to unlock before emitting any signals to prevent deadlock.
                lock.unlock();
                seekExact(position);
            }
        }
    }
}

void CueControl::hotcueClear(HotcueControl* pControl, double v) {
    if (!v)
        return;

    QMutexLocker lock(&m_mutex);
    if (!m_pLoadedTrack) {
        return;
    }

    CuePointer pCue(pControl->getCue());
    if (!pCue) {
        return;
    }
    detachCue(pControl);
    m_pLoadedTrack->removeCue(pCue);
    m_pHotcueFocus->set(Cue::kNoHotCue);
}

void CueControl::hotcuePositionChanged(HotcueControl* pControl, double newPosition) {
    QMutexLocker lock(&m_mutex);
    if (!m_pLoadedTrack)
        return;

    CuePointer pCue(pControl->getCue());
    if (pCue) {
        // Setting the position to Cue::kNoPosition is the same as calling hotcue_x_clear
        if (newPosition == Cue::kNoPosition) {
            detachCue(pControl);
        } else if (newPosition > 0 && newPosition < m_pTrackSamples->get()) {
            pCue->setStartPosition(newPosition);
        }
    }
}

void CueControl::hintReader(HintVector* pHintList) {
    Hint cue_hint;
    double cuePoint = m_pCuePoint->get();
    if (cuePoint >= 0) {
        cue_hint.frame = SampleUtil::floorPlayPosToFrame(m_pCuePoint->get());
        cue_hint.frameCount = Hint::kFrameCountForward;
        cue_hint.priority = 10;
        pHintList->append(cue_hint);
    }

    // this is called from the engine thread
    // it is no locking required, because m_hotcueControl is filled during the
    // constructor and getPosition()->get() is a ControlObject
    for (const auto& pControl: m_hotcueControls) {
        double position = pControl->getPosition();
        if (position != Cue::kNoPosition) {
            cue_hint.frame = SampleUtil::floorPlayPosToFrame(position);
            cue_hint.frameCount = Hint::kFrameCountForward;
            cue_hint.priority = 10;
            pHintList->append(cue_hint);
        }
    }
}

// Moves the cue point to current position or to closest beat in case
// quantize is enabled
void CueControl::cueSet(double v) {
    if (!v)
        return;

    QMutexLocker lock(&m_mutex);

    double cue = getQuantizedCurrentPosition();
    m_pCuePoint->set(cue);
    TrackPointer pLoadedTrack = m_pLoadedTrack;
    lock.unlock();

    // Store cue point in loaded track
    if (pLoadedTrack) {
        pLoadedTrack->setCuePoint(CuePosition(cue));
    }
}

void CueControl::cueClear(double v) {
    if (!v) {
        return;
    }

    QMutexLocker lock(&m_mutex);
    m_pCuePoint->set(Cue::kNoPosition);
    TrackPointer pLoadedTrack = m_pLoadedTrack;
    lock.unlock();

    if (pLoadedTrack) {
        pLoadedTrack->setCuePoint(CuePosition());
    }
}

void CueControl::cueGoto(double v)
{
    if (!v)
        return;

    QMutexLocker lock(&m_mutex);
    // Seek to cue point
    double cuePoint = m_pCuePoint->get();

    // Need to unlock before emitting any signals to prevent deadlock.
    lock.unlock();

    seekAbs(cuePoint);
}

void CueControl::cueGotoAndPlay(double v)
{
    if (!v) return;
    cueGoto(v);
    QMutexLocker lock(&m_mutex);
    // Start playing if not already
    if (!isPlayingByPlayButton()) {
        // cueGoto is processed asynchrony.
        // avoid a wrong cue set if seek by cueGoto is still pending
        m_bPreviewing = false;
        m_iCurrentlyPreviewingHotcues = 0;
        m_bypassCueSetByPlay = true;
        m_pPlay->set(1.0);
    }
}

void CueControl::cueGotoAndStop(double v)
{
    if (!v)
        return;

    QMutexLocker lock(&m_mutex);
    m_pPlay->set(0.0);
    double cuePoint = m_pCuePoint->get();

    // Need to unlock before emitting any signals to prevent deadlock.
    lock.unlock();

    seekExact(cuePoint);
}

void CueControl::cuePreview(double v)
{
    QMutexLocker lock(&m_mutex);

    if (v) {
        m_bPreviewing = true;
        m_bypassCueSetByPlay = true;
        m_pPlay->set(1.0);
    } else if (!v && m_bPreviewing) {
        m_bPreviewing = false;
        if (!m_iCurrentlyPreviewingHotcues) {
            m_pPlay->set(0.0);
        } else {
            return;
        }
    } else {
        return;
    }

    // Need to unlock before emitting any signals to prevent deadlock.
    lock.unlock();

    seekAbs(m_pCuePoint->get());
}

void CueControl::cueCDJ(double v) {
    // This is how Pioneer cue buttons work:
    // If pressed while freely playing (i.e. playing and platter NOT being touched), stop playback and go to cue.
    // If pressed while NOT freely playing (i.e. stopped or playing but platter IS being touched), set new cue point.
    // If pressed while stopped and at cue, play while pressed.
    // If play is pressed while holding cue, the deck is now playing. (Handled in playFromCuePreview().)

    QMutexLocker lock(&m_mutex);
    const auto freely_playing = m_pPlay->toBool() && !getEngineBuffer()->getScratching();
    TrackAt trackAt = getTrackAt();

    if (v) {
        if (m_iCurrentlyPreviewingHotcues) {
            // we are already previewing by hotcues
            // just jump to cue point and continue previewing
            m_bPreviewing = true;
            lock.unlock();
            seekAbs(m_pCuePoint->get());
        } else if (freely_playing || trackAt == TrackAt::End) {
            // Jump to cue when playing or when at end position

            // Just in case.
            m_bPreviewing = false;
            m_pPlay->set(0.0);

            // Need to unlock before emitting any signals to prevent deadlock.
            lock.unlock();

            seekAbs(m_pCuePoint->get());
        } else if (trackAt == TrackAt::Cue) {
            // pause at cue point
            m_bPreviewing = true;
            m_pPlay->set(1.0);
        } else {
            // Pause not at cue point and not at end position
            cueSet(v);
            // Just in case.
            m_bPreviewing = false;
            m_pPlay->set(0.0);

            // If quantize is enabled, jump to the cue point since it's not
            // necessarily where we currently are
            if (m_pQuantizeEnabled->toBool()) {
                lock.unlock();  // prevent deadlock.
                // Enginebuffer will quantize more exactly than we can.
                seekAbs(m_pCuePoint->get());
            }
        }
    } else if (m_bPreviewing) {
        m_bPreviewing = false;
        if (!m_iCurrentlyPreviewingHotcues) {
            m_pPlay->set(0.0);

            // Need to unlock before emitting any signals to prevent deadlock.
            lock.unlock();

            seekAbs(m_pCuePoint->get());
        }
    }
    // indicator may flash because the delayed adoption of seekAbs
    // Correct the Indicator set via play
    if (m_pLoadedTrack && !freely_playing) {
        m_pCueIndicator->setBlinkValue(ControlIndicator::ON);
    } else {
        m_pCueIndicator->setBlinkValue(ControlIndicator::OFF);
    }
}

void CueControl::cueDenon(double v) {
    // This is how Denon DN-S 3700 cue buttons work:
    // If pressed go to cue and stop.
    // If pressed while stopped and at cue, play while pressed.
    // Cue Point is moved by play from pause

    QMutexLocker lock(&m_mutex);
    bool playing = (m_pPlay->toBool());
    TrackAt trackAt = getTrackAt();

    if (v) {
        if (m_iCurrentlyPreviewingHotcues) {
            // we are already previewing by hotcues
            // just jump to cue point and continue previewing
            m_bPreviewing = true;
            lock.unlock();
            seekAbs(m_pCuePoint->get());
        } else if (!playing && trackAt == TrackAt::Cue) {
            // pause at cue point
            m_bPreviewing = true;
            m_pPlay->set(1.0);
        } else {
            // Just in case.
            m_bPreviewing = false;
            m_pPlay->set(0.0);

            // Need to unlock before emitting any signals to prevent deadlock.
            lock.unlock();

            seekAbs(m_pCuePoint->get());
        }
    } else if (m_bPreviewing) {
        m_bPreviewing = false;
        if (!m_iCurrentlyPreviewingHotcues) {
            m_pPlay->set(0.0);

            // Need to unlock before emitting any signals to prevent deadlock.
            lock.unlock();

            seekAbs(m_pCuePoint->get());
        }
    }
}

void CueControl::cuePlay(double v) {
    // This is how CUP button works:
    // If freely playing (i.e. playing and platter NOT being touched), press to go to cue and stop.
    // If not freely playing (i.e. stopped or platter IS being touched), press to go to cue and stop.
    // On release, start playing from cue point.


    QMutexLocker lock(&m_mutex);
    const auto freely_playing = m_pPlay->toBool() && !getEngineBuffer()->getScratching();
    TrackAt trackAt = getTrackAt();

    // pressed
    if (v) {
        if (freely_playing) {
            m_bPreviewing = false;
            m_pPlay->set(0.0);

            // Need to unlock before emitting any signals to prevent deadlock.
            lock.unlock();

            seekAbs(m_pCuePoint->get());
        } else if (trackAt == TrackAt::ElseWhere) {
            // Pause not at cue point and not at end position
            cueSet(v);
            // Just in case.
            m_bPreviewing = false;
            m_pPlay->set(0.0);
            // If quantize is enabled, jump to the cue point since it's not
            // necessarily where we currently are
            if (m_pQuantizeEnabled->toBool()) {
                lock.unlock();  // prevent deadlock.
                // Enginebuffer will quantize more exactly than we can.
                seekAbs(m_pCuePoint->get());
            }
        }
    } else if (trackAt == TrackAt::Cue){
        m_bPreviewing = false;
        m_pPlay->set(1.0);
        lock.unlock();
    }
}

void CueControl::cueDefault(double v) {
    double cueMode = m_pCueMode->get();
    // Decide which cue implementation to call based on the user preference
    if (cueMode == CUE_MODE_DENON || cueMode == CUE_MODE_NUMARK) {
        cueDenon(v);
    } else if (cueMode == CUE_MODE_CUP) {
        cuePlay(v);
    } else {
        // The modes CUE_MODE_PIONEER and CUE_MODE_MIXXX are similar
        // are handled inside cueCDJ(v)
        // default to Pioneer mode
        cueCDJ(v);
    }
}

void CueControl::pause(double v) {
    QMutexLocker lock(&m_mutex);
    //qDebug() << "CueControl::pause()" << v;
    if (v != 0.0) {
        m_pPlay->set(0.0);
    }
}

void CueControl::playStutter(double v) {
    QMutexLocker lock(&m_mutex);
    //qDebug() << "playStutter" << v;
    if (v != 0.0) {
        if (isPlayingByPlayButton()) {
            cueGoto(1.0);
        } else {
            m_pPlay->set(1.0);
        }
    }
}

void CueControl::introStartSet(double v) {
    if (!v) {
        return;
    }

    QMutexLocker lock(&m_mutex);

    double position = getQuantizedCurrentPosition();

    // Make sure user is not trying to place intro start cue on or after
    // other intro/outro cues.
    double introEnd = m_pIntroEndPosition->get();
    double outroStart = m_pOutroStartPosition->get();
    double outroEnd = m_pOutroEndPosition->get();
    if (introEnd != Cue::kNoPosition && position >= introEnd) {
        qWarning() << "Trying to place intro start cue on or after intro end cue.";
        return;
    }
    if (outroStart != Cue::kNoPosition && position >= outroStart) {
        qWarning() << "Trying to place intro start cue on or after outro start cue.";
        return;
    }
    if (outroEnd != Cue::kNoPosition && position >= outroEnd) {
        qWarning() << "Trying to place intro start cue on or after outro end cue.";
        return;
    }

    TrackPointer pLoadedTrack = m_pLoadedTrack;
    lock.unlock();

    if (pLoadedTrack) {
        CuePointer pCue = pLoadedTrack->findCueByType(mixxx::CueType::Intro);
        if (!pCue) {
            pCue = pLoadedTrack->createAndAddCue();
            pCue->setType(mixxx::CueType::Intro);
        }
        pCue->setStartPosition(position);
        pCue->setEndPosition(introEnd);
    }
}

void CueControl::introStartClear(double v) {
    if (!v) {
        return;
    }

    QMutexLocker lock(&m_mutex);
    double introEnd = m_pIntroEndPosition->get();
    TrackPointer pLoadedTrack = m_pLoadedTrack;
    lock.unlock();

    if (pLoadedTrack) {
        CuePointer pCue = pLoadedTrack->findCueByType(mixxx::CueType::Intro);
        if (introEnd != Cue::kNoPosition) {
            pCue->setStartPosition(Cue::kNoPosition);
            pCue->setEndPosition(introEnd);
        } else if (pCue) {
            pLoadedTrack->removeCue(pCue);
        }
    }
}

void CueControl::introStartActivate(double v) {
    if (v) {
        QMutexLocker lock(&m_mutex);
        double introStart = m_pIntroStartPosition->get();
        lock.unlock();

        if (introStart == Cue::kNoPosition) {
            introStartSet(1.0);
        } else {
            seekAbs(introStart);
        }
    }
}

void CueControl::introEndSet(double v) {
    if (!v) {
        return;
    }

    QMutexLocker lock(&m_mutex);

    double position = getQuantizedCurrentPosition();

    // Make sure user is not trying to place intro end cue on or before
    // intro start cue, or on or after outro start/end cue.
    double introStart = m_pIntroStartPosition->get();
    double outroStart = m_pOutroStartPosition->get();
    double outroEnd = m_pOutroEndPosition->get();
    if (introStart != Cue::kNoPosition && position <= introStart) {
        qWarning() << "Trying to place intro end cue on or before intro start cue.";
        return;
    }
    if (outroStart != Cue::kNoPosition && position >= outroStart) {
        qWarning() << "Trying to place intro end cue on or after outro start cue.";
        return;
    }
    if (outroEnd != Cue::kNoPosition && position >= outroEnd) {
        qWarning() << "Trying to place intro end cue on or after outro end cue.";
        return;
    }

    TrackPointer pLoadedTrack = m_pLoadedTrack;
    lock.unlock();

    if (pLoadedTrack) {
        CuePointer pCue = pLoadedTrack->findCueByType(mixxx::CueType::Intro);
        if (!pCue) {
            pCue = pLoadedTrack->createAndAddCue();
            pCue->setType(mixxx::CueType::Intro);
        }
        pCue->setStartPosition(introStart);
        pCue->setEndPosition(position);
    }
}

void CueControl::introEndClear(double v) {
    if (!v) {
        return;
    }

    QMutexLocker lock(&m_mutex);
    double introStart = m_pIntroStartPosition->get();
    TrackPointer pLoadedTrack = m_pLoadedTrack;
    lock.unlock();

    if (pLoadedTrack) {
        CuePointer pCue = pLoadedTrack->findCueByType(mixxx::CueType::Intro);
        if (introStart != Cue::kNoPosition) {
            pCue->setStartPosition(introStart);
            pCue->setEndPosition(Cue::kNoPosition);
        } else if (pCue) {
            pLoadedTrack->removeCue(pCue);
        }
    }
}

void CueControl::introEndActivate(double v) {
    if (v) {
        QMutexLocker lock(&m_mutex);
        double introEnd = m_pIntroEndPosition->get();
        lock.unlock();

        if (introEnd == Cue::kNoPosition) {
            introEndSet(1.0);
        } else {
            seekAbs(introEnd);
        }
    }
}

void CueControl::outroStartSet(double v) {
    if (!v) {
        return;
    }

    QMutexLocker lock(&m_mutex);

    double position = getQuantizedCurrentPosition();

    // Make sure user is not trying to place outro start cue on or before
    // intro end cue or on or after outro end cue.
    double introStart = m_pIntroStartPosition->get();
    double introEnd = m_pIntroEndPosition->get();
    double outroEnd = m_pOutroEndPosition->get();
    if (introStart != Cue::kNoPosition && position <= introStart) {
        qWarning() << "Trying to place outro start cue on or before intro start cue.";
        return;
    }
    if (introEnd != Cue::kNoPosition && position <= introEnd) {
        qWarning() << "Trying to place outro start cue on or before intro end cue.";
        return;
    }
    if (outroEnd != Cue::kNoPosition && position >= outroEnd) {
        qWarning() << "Trying to place outro start cue on or after outro end cue.";
        return;
    }

    TrackPointer pLoadedTrack = m_pLoadedTrack;
    lock.unlock();

    if (pLoadedTrack) {
        CuePointer pCue = pLoadedTrack->findCueByType(mixxx::CueType::Outro);
        if (!pCue) {
            pCue = pLoadedTrack->createAndAddCue();
            pCue->setType(mixxx::CueType::Outro);
        }
        pCue->setStartPosition(position);
        pCue->setEndPosition(outroEnd);
    }
}

void CueControl::outroStartClear(double v) {
    if (!v) {
        return;
    }

    QMutexLocker lock(&m_mutex);
    double outroEnd = m_pOutroEndPosition->get();
    TrackPointer pLoadedTrack = m_pLoadedTrack;
    lock.unlock();

    if (pLoadedTrack) {
        CuePointer pCue = pLoadedTrack->findCueByType(mixxx::CueType::Outro);
        if (outroEnd != Cue::kNoPosition) {
            pCue->setStartPosition(Cue::kNoPosition);
            pCue->setEndPosition(outroEnd);
        } else if (pCue) {
            pLoadedTrack->removeCue(pCue);
        }
    }
}

void CueControl::outroStartActivate(double v) {
    if (v) {
        QMutexLocker lock(&m_mutex);
        double outroStart = m_pOutroStartPosition->get();
        lock.unlock();

        if (outroStart == Cue::kNoPosition) {
            outroStartSet(1.0);
        } else {
            seekAbs(outroStart);
        }
    }
}

void CueControl::outroEndSet(double v) {
    if (!v) {
        return;
    }

    QMutexLocker lock(&m_mutex);

    double position = getQuantizedCurrentPosition();

    // Make sure user is not trying to place outro end cue on or before
    // other intro/outro cues.
    double introStart = m_pIntroStartPosition->get();
    double introEnd = m_pIntroEndPosition->get();
    double outroStart = m_pOutroStartPosition->get();
    if (introStart != Cue::kNoPosition && position <= introStart) {
        qWarning() << "Trying to place outro end cue on or before intro start cue.";
        return;
    }
    if (introEnd != Cue::kNoPosition && position <= introEnd) {
        qWarning() << "Trying to place outro end cue on or before intro end cue.";
        return;
    }
    if (outroStart != Cue::kNoPosition && position <= outroStart) {
        qWarning() << "Trying to place outro end cue on or before outro start cue.";
        return;
    }

    TrackPointer pLoadedTrack = m_pLoadedTrack;
    lock.unlock();

    if (pLoadedTrack) {
        CuePointer pCue = pLoadedTrack->findCueByType(mixxx::CueType::Outro);
        if (!pCue) {
            pCue = pLoadedTrack->createAndAddCue();
            pCue->setType(mixxx::CueType::Outro);
        }
        pCue->setStartPosition(outroStart);
        pCue->setEndPosition(position);
    }
}

void CueControl::outroEndClear(double v) {
    if (!v) {
        return;
    }

    QMutexLocker lock(&m_mutex);
    double outroStart = m_pOutroStartPosition->get();
    TrackPointer pLoadedTrack = m_pLoadedTrack;
    lock.unlock();

    if (pLoadedTrack) {
        CuePointer pCue = pLoadedTrack->findCueByType(mixxx::CueType::Outro);
        if (outroStart != Cue::kNoPosition) {
            pCue->setStartPosition(outroStart);
            pCue->setEndPosition(Cue::kNoPosition);
        } else if (pCue) {
            pLoadedTrack->removeCue(pCue);
        }
    }
}

void CueControl::outroEndActivate(double v) {
    if (v) {
        QMutexLocker lock(&m_mutex);
        double outroEnd = m_pOutroEndPosition->get();
        lock.unlock();

        if (outroEnd == Cue::kNoPosition) {
            outroEndSet(1.0);
        } else {
            seekAbs(outroEnd);
        }
    }
}

bool CueControl::updateIndicatorsAndModifyPlay(bool newPlay, bool playPossible) {
    //qDebug() << "updateIndicatorsAndModifyPlay" << newPlay << playPossible
    //        << m_iCurrentlyPreviewingHotcues << m_bPreviewing;
    QMutexLocker lock(&m_mutex);
    CueMode cueMode = static_cast<CueMode>(static_cast<int>(m_pCueMode->get()));
    if ((cueMode == CueMode::Denon || cueMode == CueMode::Numark) &&
            newPlay && playPossible &&
            !m_pPlay->toBool() &&
            !m_bypassCueSetByPlay) {
        // in Denon mode each play from pause moves the cue point
        // if not previewing
        cueSet(1.0);
    }
    m_bypassCueSetByPlay = false;

    // when previewing, "play" was set by cue button, a following toggle request
    // (play = 0.0) is used for latching play.
    bool previewing = false;
    if (m_bPreviewing || m_iCurrentlyPreviewingHotcues) {
        if (!newPlay) {
            // play latch request: stop previewing and go into normal play mode.
            m_bPreviewing = false;
            m_iCurrentlyPreviewingHotcues = 0;
            newPlay = true;
        } else {
            previewing = true;
        }
    }

    TrackAt trackAt = getTrackAt();

    if (!playPossible) {
        // play not possible
        newPlay = false;
        m_pPlayIndicator->setBlinkValue(ControlIndicator::OFF);
        m_pStopButton->set(0.0);
    } else if (newPlay && !previewing) {
        // Play: Indicates a latched Play
        m_pPlayIndicator->setBlinkValue(ControlIndicator::ON);
        m_pStopButton->set(0.0);
    } else {
        // Pause:
        m_pStopButton->set(1.0);
        if (cueMode == CueMode::Denon) {
            if (trackAt == TrackAt::Cue || previewing) {
                m_pPlayIndicator->setBlinkValue(ControlIndicator::OFF);
            } else {
                // Flashing indicates that a following play would move cue point
                m_pPlayIndicator->setBlinkValue(ControlIndicator::RATIO1TO1_500MS);
            }
        } else if (cueMode == CueMode::Mixxx || cueMode == CueMode::MixxxNoBlinking ||
                cueMode == CueMode::Numark) {
            m_pPlayIndicator->setBlinkValue(ControlIndicator::OFF);
        } else {
            // Flashing indicates that play is possible in Pioneer mode
            m_pPlayIndicator->setBlinkValue(ControlIndicator::RATIO1TO1_500MS);
        }
    }

    if (cueMode != CueMode::Denon && cueMode != CueMode::Numark) {
        if (m_pCuePoint->get() != Cue::kNoPosition) {
            if (newPlay == 0.0 && trackAt == TrackAt::ElseWhere) {
                if (cueMode == CueMode::Mixxx) {
                    // in Mixxx mode Cue Button is flashing slow if CUE will move Cue point
                    m_pCueIndicator->setBlinkValue(ControlIndicator::RATIO1TO1_500MS);
                } else if (cueMode == CueMode::MixxxNoBlinking) {
                    m_pCueIndicator->setBlinkValue(ControlIndicator::OFF);
                } else {
                    // in Pioneer mode Cue Button is flashing fast if CUE will move Cue point
                    m_pCueIndicator->setBlinkValue(ControlIndicator::RATIO1TO1_250MS);
                }
            } else {
                m_pCueIndicator->setBlinkValue(ControlIndicator::OFF);
            }
        } else {
            m_pCueIndicator->setBlinkValue(ControlIndicator::OFF);
        }
    }
    m_pPlayStutter->set(newPlay ? 1.0 : 0.0);

    return newPlay;
}

// called from the engine thread
void CueControl::updateIndicators() {
    // No need for mutex lock because we are only touching COs.
    double cueMode = m_pCueMode->get();
    TrackAt trackAt = getTrackAt();

    if (cueMode == CUE_MODE_DENON || cueMode == CUE_MODE_NUMARK) {
        // Cue button is only lit at cue point
        bool playing = m_pPlay->toBool();
        if (trackAt == TrackAt::Cue) {
            // at cue point
            if (!playing) {
                m_pCueIndicator->setBlinkValue(ControlIndicator::ON);
                m_pPlayIndicator->setBlinkValue(ControlIndicator::OFF);
            }
        } else {
            m_pCueIndicator->setBlinkValue(ControlIndicator::OFF);
            if (!playing) {
                if (trackAt != TrackAt::End && cueMode != CUE_MODE_NUMARK) {
                    // Play will move cue point
                    m_pPlayIndicator->setBlinkValue(ControlIndicator::RATIO1TO1_500MS);
                } else {
                    // At track end
                    m_pPlayIndicator->setBlinkValue(ControlIndicator::OFF);
                }
            }
        }
    } else {
        // Here we have CUE_MODE_PIONEER or CUE_MODE_MIXXX
        // default to Pioneer mode
        if (!m_bPreviewing) {
            const auto freely_playing = m_pPlay->toBool() && !getEngineBuffer()->getScratching();
            if (!freely_playing) {
                switch (trackAt) {
                case TrackAt::ElseWhere:
                    if (cueMode == CUE_MODE_MIXXX) {
                        // in Mixxx mode Cue Button is flashing slow if CUE will move Cue point
                        m_pCueIndicator->setBlinkValue(ControlIndicator::RATIO1TO1_500MS);
                    } else if (cueMode == CUE_MODE_MIXXX_NO_BLINK) {
                        m_pCueIndicator->setBlinkValue(ControlIndicator::OFF);
                    } else {
                        // in Pioneer mode Cue Button is flashing fast if CUE will move Cue point
                        m_pCueIndicator->setBlinkValue(ControlIndicator::RATIO1TO1_250MS);
                    }
                    break;
                case TrackAt::End:
                    // At track end
                    m_pCueIndicator->setBlinkValue(ControlIndicator::OFF);
                    break;
                case TrackAt::Cue:
                    // Next Press is preview
                    m_pCueIndicator->setBlinkValue(ControlIndicator::ON);
                    break;
                }
            } else {
                // Cue indicator should be off when freely playing
                m_pCueIndicator->setBlinkValue(ControlIndicator::OFF);
            }
        }
    }
}

void CueControl::resetIndicators() {
    m_pCueIndicator->setBlinkValue(ControlIndicator::OFF);
    m_pPlayIndicator->setBlinkValue(ControlIndicator::OFF);
}

CueControl::TrackAt CueControl::getTrackAt() const {
    SampleOfTrack sot = getSampleOfTrack();
    // Note: current can be in the padded silence after the track end > total.
    if (sot.current >= sot.total) {
        return TrackAt::End;
    }
    double cue = m_pCuePoint->get();
    if (cue != Cue::kNoPosition && fabs(sot.current - cue) < 1.0f) {
        return TrackAt::Cue;
    }
    return TrackAt::ElseWhere;
}

double CueControl::getQuantizedCurrentPosition() {
    SampleOfTrack sampleOfTrack = getSampleOfTrack();
    double currentPos = sampleOfTrack.current;
    const double total = sampleOfTrack.total;

    // Note: currentPos can be past the end of the track, in the padded
    // silence of the last buffer. This position might be not reachable in
    // a future runs, depending on the buffering.
    currentPos = math_min(currentPos, total);

    // Don't quantize if quantization is disabled.
    if (!m_pQuantizeEnabled->toBool()) {
        return currentPos;
    }

    double closestBeat = m_pClosestBeat->get();
    // Note: closestBeat can be an interpolated beat past the end of the track,
    // which cannot be reached.
    if (closestBeat != -1.0 && closestBeat <= total) {
        return closestBeat;
    }

    return currentPos;
}

double CueControl::quantizeCuePoint(double cuePos) {
    // we need to use m_pTrackSamples here because SampleOfTrack
    // is set later by the engine and not during EngineBuffer::slotTrackLoaded
    const double total = m_pTrackSamples->get();

    if (cuePos > total) {
        // This can happen if the track length has changed or the cue was set in the
        // the padded silence after the track.
        cuePos = total;
    }

    // Don't quantize unset cues, manual cues or when quantization is disabled.
    if (cuePos == Cue::kNoPosition || !m_pQuantizeEnabled->toBool()) {
        return cuePos;
    }

    BeatsPointer pBeats = m_pLoadedTrack->getBeats();
    if (!pBeats) {
        return cuePos;
    }

    double closestBeat = pBeats->findClosestBeat(cuePos);
    // The closest beat can be an unreachable  interpolated beat past the end of
    // the track.
    if (closestBeat != -1.0 && closestBeat <= total) {
        return closestBeat;
    }

    return cuePos;
}

bool CueControl::isTrackAtZeroPos() {
    return (fabs(getSampleOfTrack().current) < 1.0f);
}

bool CueControl::isTrackAtIntroCue() {
    return (fabs(getSampleOfTrack().current - m_pIntroStartPosition->get()) < 1.0f);
}

bool CueControl::isPlayingByPlayButton() {
    return m_pPlay->toBool() &&
            !m_iCurrentlyPreviewingHotcues && !m_bPreviewing;
}

SeekOnLoadMode CueControl::getSeekOnLoadPreference() {
    int configValue = getConfig()->getValue(ConfigKey("[Controls]", "CueRecall"),
            static_cast<int>(SeekOnLoadMode::IntroStart));
    return static_cast<SeekOnLoadMode>(configValue);
}

void CueControl::hotcueFocusColorPrev(double v) {
    if (!v) {
        return;
    }

    int hotcueNumber = static_cast<int>(m_pHotcueFocus->get());
    if (hotcueNumber < 0 || hotcueNumber >= m_hotcueControls.size()) {
        return;
    }

    HotcueControl* pControl = m_hotcueControls.at(hotcueNumber);
    if (!pControl) {
        return;
    }

    mixxx::RgbColor::optional_t controlColor = pControl->getColor();
    if (!controlColor) {
        return;
    }

    ColorPalette colorPalette = m_colorPaletteSettings.getHotcueColorPalette();
    pControl->setColor(colorPalette.previousColor(*controlColor));
}

void CueControl::hotcueFocusColorNext(double v) {
    if (!v) {
        return;
    }

    int hotcueNumber = static_cast<int>(m_pHotcueFocus->get());
    if (hotcueNumber < 0 || hotcueNumber >= m_hotcueControls.size()) {
        return;
    }

    HotcueControl* pControl = m_hotcueControls.at(hotcueNumber);
    if (!pControl) {
        return;
    }

    mixxx::RgbColor::optional_t controlColor = pControl->getColor();
    if (!controlColor) {
        return;
    }

    ColorPalette colorPalette = m_colorPaletteSettings.getHotcueColorPalette();
    pControl->setColor(colorPalette.nextColor(*controlColor));
}


ConfigKey HotcueControl::keyForControl(int hotcue, const char* name) {
    ConfigKey key;
    key.group = m_group;
    // Add one to hotcue so that we don't have a hotcue_0
    key.item = QLatin1String("hotcue_") % QString::number(hotcue+1) % "_" % name;
    return key;
}

HotcueControl::HotcueControl(QString group, int i)
        : m_group(group),
          m_iHotcueNumber(i),
          m_pCue(NULL),
          m_bPreviewing(false),
          m_previewingPosition(-1) {
    m_hotcuePosition = new ControlObject(keyForControl(i, "position"));
    connect(m_hotcuePosition, &ControlObject::valueChanged,
            this, &HotcueControl::slotHotcuePositionChanged,
            Qt::DirectConnection);
    m_hotcuePosition->set(Cue::kNoPosition);

    m_hotcueEnabled = new ControlObject(keyForControl(i, "enabled"));
    m_hotcueEnabled->setReadOnly();

    // The rgba value  of the color assigned to this color.
    m_hotcueColor = new ControlObject(keyForControl(i, "color"));
    m_hotcueColor->set(kNoColorControlValue);
    connect(m_hotcueColor,
            &ControlObject::valueChanged,
            this,
            &HotcueControl::slotHotcueColorChanged,
            Qt::DirectConnection);

    m_hotcueSet = new ControlPushButton(keyForControl(i, "set"));
    connect(m_hotcueSet, &ControlObject::valueChanged,
            this, &HotcueControl::slotHotcueSet,
            Qt::DirectConnection);

    m_hotcueGoto = new ControlPushButton(keyForControl(i, "goto"));
    connect(m_hotcueGoto, &ControlObject::valueChanged,
            this, &HotcueControl::slotHotcueGoto,
            Qt::DirectConnection);

    m_hotcueGotoAndPlay = new ControlPushButton(keyForControl(i, "gotoandplay"));
    connect(m_hotcueGotoAndPlay, &ControlObject::valueChanged,
            this, &HotcueControl::slotHotcueGotoAndPlay,
            Qt::DirectConnection);

    m_hotcueGotoAndStop = new ControlPushButton(keyForControl(i, "gotoandstop"));
    connect(m_hotcueGotoAndStop, &ControlObject::valueChanged,
            this, &HotcueControl::slotHotcueGotoAndStop,
            Qt::DirectConnection);

    m_hotcueActivate = new ControlPushButton(keyForControl(i, "activate"));
    connect(m_hotcueActivate, &ControlObject::valueChanged,
            this, &HotcueControl::slotHotcueActivate,
            Qt::DirectConnection);

    m_hotcueActivatePreview = new ControlPushButton(keyForControl(i, "activate_preview"));
    connect(m_hotcueActivatePreview, &ControlObject::valueChanged,
            this, &HotcueControl::slotHotcueActivatePreview,
            Qt::DirectConnection);

    m_hotcueClear = new ControlPushButton(keyForControl(i, "clear"));
    connect(m_hotcueClear, &ControlObject::valueChanged,
            this, &HotcueControl::slotHotcueClear,
            Qt::DirectConnection);
}

HotcueControl::~HotcueControl() {
    delete m_hotcuePosition;
    delete m_hotcueEnabled;
    delete m_hotcueColor;
    delete m_hotcueSet;
    delete m_hotcueGoto;
    delete m_hotcueGotoAndPlay;
    delete m_hotcueGotoAndStop;
    delete m_hotcueActivate;
    delete m_hotcueActivatePreview;
    delete m_hotcueClear;
}

void HotcueControl::slotHotcueSet(double v) {
    emit hotcueSet(this, v);
}

void HotcueControl::slotHotcueGoto(double v) {
    emit hotcueGoto(this, v);
}

void HotcueControl::slotHotcueGotoAndPlay(double v) {
    emit hotcueGotoAndPlay(this, v);
}

void HotcueControl::slotHotcueGotoAndStop(double v) {
    emit hotcueGotoAndStop(this, v);
}

void HotcueControl::slotHotcueActivate(double v) {
    emit hotcueActivate(this, v);
}

void HotcueControl::slotHotcueActivatePreview(double v) {
    emit hotcueActivatePreview(this, v);
}

void HotcueControl::slotHotcueClear(double v) {
    emit hotcueClear(this, v);
}

void HotcueControl::slotHotcuePositionChanged(double newPosition) {
    m_hotcueEnabled->forceSet(newPosition == Cue::kNoPosition ? 0.0 : 1.0);
    emit hotcuePositionChanged(this, newPosition);
}

void HotcueControl::slotHotcueColorChanged(double newColor) {
    mixxx::RgbColor::optional_t color = doubleToRgbColor(newColor);
    if (!color) {
        qWarning() << "slotHotcueColorChanged got invalid value:" << newColor;
        return;
    }

    m_pCue->setColor(*color);
    emit hotcueColorChanged(this, newColor);
}

double HotcueControl::getPosition() const {
    return m_hotcuePosition->get();
}

void HotcueControl::setCue(CuePointer pCue) {
    setPosition(pCue->getPosition());
    setColor(pCue->getColor());
    // set pCue only if all other data is in place
    // because we have a null check for valid data else where in the code
    m_pCue = pCue;
}
mixxx::RgbColor::optional_t HotcueControl::getColor() const {
    return doubleToRgbColor(m_hotcueColor->get());
}

void HotcueControl::setColor(mixxx::RgbColor::optional_t newColor) {
    if (newColor) {
        m_hotcueColor->set(*newColor);
    } else {
        m_hotcueColor->set(kNoColorControlValue);
    }
}
void HotcueControl::resetCue() {
    // clear pCue first because we have a null check for valid data else where
    // in the code
    m_pCue.reset();
    setPosition(Cue::kNoPosition);
}

void HotcueControl::setPosition(double position) {
    m_hotcuePosition->set(position);
    m_hotcueEnabled->forceSet(position == Cue::kNoPosition ? 0.0 : 1.0);
}<|MERGE_RESOLUTION|>--- conflicted
+++ resolved
@@ -616,13 +616,7 @@
     pCue->setStartPosition(cuePosition);
     pCue->setHotCue(hotcue);
     pCue->setLabel("");
-<<<<<<< HEAD
-    pCue->setType(Cue::Type::HotCue);
-=======
     pCue->setType(mixxx::CueType::HotCue);
-    // TODO(XXX) deal with spurious signals
-    attachCue(pCue, pControl);
->>>>>>> 18a134fa
 
     auto hotcueColorPalette = m_colorPaletteSettings.getHotcueColorPalette();
     ConfigKey autoHotcueColorsKey("[Controls]", "auto_hotcue_colors");
