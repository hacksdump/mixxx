--- conflicted
+++ resolved
@@ -335,7 +335,7 @@
 
     CuePointer pLoadCue;
     for (const CuePointer& pCue: m_pLoadedTrack->getCuePoints()) {
-        if (pCue->getType() == Cue::LOAD) {
+        if (pCue->getType() == Cue::Type::MainCue) {
             DEBUG_ASSERT(!pLoadCue);
             pLoadCue = pCue;
         }
@@ -349,7 +349,7 @@
 
     // Because of legacy, we store the (load) cue point twice and need to
     // sync both values.
-    // The Cue::LOAD from getCuePoints() has the priority
+    // The Cue::Type::MainCue from getCuePoints() has the priority
     CuePosition cuePoint;
     if (pLoadCue) {
         cuePoint.setPosition(pLoadCue->getPosition());
@@ -363,7 +363,7 @@
         CuePointer pCue(pNewTrack->createAndAddCue());
         pCue->setPosition(cuePoint.getPosition());
         pCue->setHotCue(-1);
-        pCue->setType(Cue::LOAD);
+        pCue->setType(Cue::Type::MainCue);
     }
     m_pCuePoint->set(cuePoint.getPosition());
 
@@ -396,7 +396,6 @@
             seekExact(0.0);
         }
         break;
-<<<<<<< HEAD
     case SeekOnLoadMode::FirstSound:
         if (firstSound != kNoTrigger) {
             seekExact(firstSound);
@@ -410,17 +409,6 @@
         } else {
             seekExact(0.0);
         }
-=======
-    case SEEK_ON_LOAD_MAIN_CUE: {
-        double cuePointPosition = cuePoint.getPosition();
-        if (cuePointPosition != -1) {
-            seekExact(cuePointPosition);
-        }
-        break;
-    }
-    case SEEK_ON_LOAD_INTRO_CUE:
-        seekExact(m_pIntroStartPosition->get());
->>>>>>> ee47b714
         break;
     case SeekOnLoadMode::IntroStart:
         if (introStart != kNoTrigger) {
@@ -449,12 +437,8 @@
         return;
 
     for (const CuePointer& pCue: m_pLoadedTrack->getCuePoints()) {
-<<<<<<< HEAD
         if (pCue->getType() == Cue::Type::MainCue) {
             DEBUG_ASSERT(!pLoadCue);  // There should be only one MainCue cue
-=======
-        if (!pLoadCue && pCue->getType() == Cue::LOAD) {
->>>>>>> ee47b714
             pLoadCue = pCue;
         } else if (pCue->getType() == Cue::Type::Intro) {
             DEBUG_ASSERT(!pIntroCue);  // There should be only one Intro cue
