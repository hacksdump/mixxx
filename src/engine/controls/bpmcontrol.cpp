#include "engine/controls/bpmcontrol.h"

#include <QStringList>

#include "control/controllinpotmeter.h"
#include "control/controlobject.h"
#include "control/controlproxy.h"
#include "control/controlpushbutton.h"
#include "engine/channels/enginechannel.h"
#include "engine/enginebuffer.h"
#include "engine/enginemaster.h"
#include "util/assert.h"
#include "util/duration.h"
#include "util/logger.h"
#include "util/math.h"
#include "waveform/visualplayposition.h"

namespace {
const mixxx::Logger kLogger("BpmControl");

constexpr double kBpmRangeMin = 1.0;
// TODO(XXX): Change to mixxx::Bpm::kValueMax? This would affect mappings!
constexpr double kBpmRangeMax = 200.0;
constexpr double kBpmRangeStep = 1.0;
constexpr double kBpmRangeSmallStep = 0.1;

constexpr double kBpmAdjustMin = kBpmRangeMin;
constexpr double kBpmAdjustStep = 0.01;

// Maximum allowed interval between beats (calculated from kBpmTapMin).
constexpr double kBpmTapMin = 30.0;
const mixxx::Duration kBpmTapMaxInterval = mixxx::Duration::fromMillis(1000.0 * (60.0 / kBpmTapMin));
constexpr int kBpmTapFilterLength = 5;

// The local_bpm is calculated forward and backward this number of beats, so
// the actual number of beats is this x2.
constexpr int kLocalBpmSpan = 4;
constexpr SINT kSamplesPerFrame = 2;
}

BpmControl::BpmControl(QString group,
        UserSettingsPointer pConfig)
        : EngineControl(group, pConfig),
          m_tapFilter(this, kBpmTapFilterLength, kBpmTapMaxInterval),
          m_dSyncInstantaneousBpm(0.0),
          m_dLastSyncAdjustment(1.0),
          m_dUserTweakingSync(false) {
    m_dSyncTargetBeatDistance.setValue(0.0);
    m_dUserOffset.setValue(0.0);

    m_pPlayButton = new ControlProxy(group, "play", this);
    m_pReverseButton = new ControlProxy(group, "reverse", this);
    m_pRateRatio = new ControlProxy(group, "rate_ratio", this);
    m_pRateRatio->connectValueChanged(this, &BpmControl::slotUpdateEngineBpm,
                                      Qt::DirectConnection);

    m_pQuantize = ControlObject::getControl(group, "quantize");

    m_pPrevBeat.reset(new ControlProxy(group, "beat_prev"));
    m_pNextBeat.reset(new ControlProxy(group, "beat_next"));

    m_pLoopEnabled = new ControlProxy(group, "loop_enabled", this);
    m_pLoopStartPosition = new ControlProxy(group, "loop_start_position", this);
    m_pLoopEndPosition = new ControlProxy(group, "loop_end_position", this);

    m_pLocalBpm = new ControlObject(ConfigKey(group, "local_bpm"));
    m_pAdjustBeatsFaster = new ControlPushButton(ConfigKey(group, "beats_adjust_faster"), false);
    connect(m_pAdjustBeatsFaster, &ControlObject::valueChanged,
            this, &BpmControl::slotAdjustBeatsFaster,
            Qt::DirectConnection);
    m_pAdjustBeatsSlower = new ControlPushButton(ConfigKey(group, "beats_adjust_slower"), false);
    connect(m_pAdjustBeatsSlower, &ControlObject::valueChanged,
            this, &BpmControl::slotAdjustBeatsSlower,
            Qt::DirectConnection);
    m_pTranslateBeatsEarlier = new ControlPushButton(ConfigKey(group, "beats_translate_earlier"), false);
    connect(m_pTranslateBeatsEarlier, &ControlObject::valueChanged,
            this, &BpmControl::slotTranslateBeatsEarlier,
            Qt::DirectConnection);
    m_pTranslateBeatsLater = new ControlPushButton(ConfigKey(group, "beats_translate_later"), false);
    connect(m_pTranslateBeatsLater, &ControlObject::valueChanged,
            this, &BpmControl::slotTranslateBeatsLater,
            Qt::DirectConnection);

    // Pick a wide range (kBpmRangeMin to kBpmRangeMax) and allow out of bounds sets. This lets you
    // map a soft-takeover MIDI knob to the BPM. This also creates bpm_up and
    // bpm_down controls.
    // bpm_up / bpm_down steps by kBpmRangeStep
    // bpm_up_small / bpm_down_small steps by kBpmRangeSmallStep
    m_pEngineBpm = new ControlLinPotmeter(
            ConfigKey(group, "bpm"),
            kBpmRangeMin,
            kBpmRangeMax,
            kBpmRangeStep,
            kBpmRangeSmallStep,
            true);
    m_pEngineBpm->set(0.0);
    connect(m_pEngineBpm, &ControlObject::valueChanged,
            this, &BpmControl::slotUpdateRateSlider,
            Qt::DirectConnection);

    m_pButtonTap = new ControlPushButton(ConfigKey(group, "bpm_tap"));
    connect(m_pButtonTap, &ControlObject::valueChanged,
            this, &BpmControl::slotBpmTap,
            Qt::DirectConnection);

    // Beat sync (scale buffer tempo relative to tempo of other buffer)
    m_pButtonSync = new ControlPushButton(ConfigKey(group, "beatsync"));
    connect(m_pButtonSync, &ControlObject::valueChanged,
            this, &BpmControl::slotControlBeatSync,
            Qt::DirectConnection);

    m_pButtonSyncPhase = new ControlPushButton(ConfigKey(group, "beatsync_phase"));
    connect(m_pButtonSyncPhase, &ControlObject::valueChanged,
            this, &BpmControl::slotControlBeatSyncPhase,
            Qt::DirectConnection);

    m_pButtonSyncTempo = new ControlPushButton(ConfigKey(group, "beatsync_tempo"));
    connect(m_pButtonSyncTempo, &ControlObject::valueChanged,
            this, &BpmControl::slotControlBeatSyncTempo,
            Qt::DirectConnection);

    m_pTranslateBeats = new ControlPushButton(ConfigKey(group, "beats_translate_curpos"));
    connect(m_pTranslateBeats, &ControlObject::valueChanged,
            this, &BpmControl::slotBeatsTranslate,
            Qt::DirectConnection);

    m_pBeatsTranslateMatchAlignment = new ControlPushButton(ConfigKey(group, "beats_translate_match_alignment"));
    connect(m_pBeatsTranslateMatchAlignment, &ControlObject::valueChanged,
            this, &BpmControl::slotBeatsTranslateMatchAlignment,
            Qt::DirectConnection);

    connect(&m_tapFilter, &TapFilter::tapped,
            this, &BpmControl::slotTapFilter,
            Qt::DirectConnection);

    // Measures distance from last beat in percentage: 0.5 = half-beat away.
    m_pThisBeatDistance = new ControlProxy(group, "beat_distance", this);
    m_pSyncMode = new ControlProxy(group, "sync_mode", this);
}

BpmControl::~BpmControl() {
    delete m_pLocalBpm;
    delete m_pEngineBpm;
    delete m_pButtonTap;
    delete m_pButtonSync;
    delete m_pButtonSyncPhase;
    delete m_pButtonSyncTempo;
    delete m_pTranslateBeats;
    delete m_pBeatsTranslateMatchAlignment;
    delete m_pTranslateBeatsEarlier;
    delete m_pTranslateBeatsLater;
    delete m_pAdjustBeatsFaster;
    delete m_pAdjustBeatsSlower;
}

double BpmControl::getBpm() const {
    return m_pEngineBpm->get();
}

void BpmControl::slotAdjustBeatsFaster(double v) {
    mixxx::BeatsPointer pBeats = m_pBeats;
    if (v > 0 && pBeats && (pBeats->getCapabilities() & mixxx::Beats::BEATSCAP_SETBPM)) {
        double bpm = pBeats->getBpm();
        double adjustedBpm = bpm + kBpmAdjustStep;
        pBeats->setBpm(adjustedBpm);
    }
}

void BpmControl::slotAdjustBeatsSlower(double v) {
    mixxx::BeatsPointer pBeats = m_pBeats;
    if (v > 0 && pBeats && (pBeats->getCapabilities() & mixxx::Beats::BEATSCAP_SETBPM)) {
        double bpm = pBeats->getBpm();
        double adjustedBpm = math_max(kBpmAdjustMin, bpm - kBpmAdjustStep);
        pBeats->setBpm(adjustedBpm);
    }
}

void BpmControl::slotTranslateBeatsEarlier(double v) {
    mixxx::BeatsPointer pBeats = m_pBeats;
    if (v > 0 && pBeats &&
            (pBeats->getCapabilities() & mixxx::Beats::BEATSCAP_TRANSLATE)) {
        const int translate_dist = getSampleOfTrack().rate * -.01;
        pBeats->translate(translate_dist);
    }
}

void BpmControl::slotTranslateBeatsLater(double v) {
    mixxx::BeatsPointer pBeats = m_pBeats;
    if (v > 0 && pBeats &&
            (pBeats->getCapabilities() & mixxx::Beats::BEATSCAP_TRANSLATE)) {
        // TODO(rryan): Track::getSampleRate is possibly inaccurate!
        const int translate_dist = getSampleOfTrack().rate * .01;
        pBeats->translate(translate_dist);
    }
}

void BpmControl::slotBpmTap(double v) {
    if (v > 0) {
        m_tapFilter.tap();
    }
}

void BpmControl::slotTapFilter(double averageLength, int numSamples) {
    // averageLength is the average interval in milliseconds tapped over
    // numSamples samples.  Have to convert to BPM now:

    if (averageLength <= 0 || numSamples < 4) {
        return;
    }

    mixxx::BeatsPointer pBeats = m_pBeats;
    if (!pBeats) {
        return;
    }

    double rateRatio = m_pRateRatio->get();
    if (rateRatio == 0.0) {
        return;
    }

    // (60 seconds per minute) * (1000 milliseconds per second) / (X millis per
    // beat) = Y beats/minute
    double averageBpm = 60.0 * 1000.0 / averageLength / rateRatio;
    pBeats->setBpm(averageBpm);
}

void BpmControl::slotControlBeatSyncPhase(double v) {
    if (!v) return;

    if (isSynchronized()) {
        m_dUserOffset.setValue(0.0);
    }
    getEngineBuffer()->requestSyncPhase();
}

void BpmControl::slotControlBeatSyncTempo(double v) {
    if (!v) return;
    syncTempo();
}

void BpmControl::slotControlBeatSync(double v) {
    if (!v) return;
    if (!syncTempo()) {
        // syncTempo failed, nothing else to do
        return;
    }

    // Also sync phase if quantize is enabled.
    // this is used from controller scripts, where the latching behaviour of
    // the sync_enable CO cannot be used
    if (m_pPlayButton->toBool() && m_pQuantize->toBool()) {
        slotControlBeatSyncPhase(v);
    }
}

bool BpmControl::syncTempo() {
    if (getSyncMode() == SYNC_MASTER_EXPLICIT) {
        return false;
    }
    EngineBuffer* pOtherEngineBuffer = pickSyncTarget();

    if (!pOtherEngineBuffer) {
        return false;
    }

    double fThisBpm = m_pEngineBpm->get();
    double fThisLocalBpm = m_pLocalBpm->get();

    double fOtherBpm = pOtherEngineBuffer->getBpm();
    double fOtherLocalBpm = pOtherEngineBuffer->getLocalBpm();

    //qDebug() << "this" << "bpm" << fThisBpm << "filebpm" << fThisLocalBpm;
    //qDebug() << "other" << "bpm" << fOtherBpm << "filebpm" << fOtherLocalBpm;

    ////////////////////////////////////////////////////////////////////////////
    // Rough proof of how syncing works -- rryan 3/2011
    // ------------------------------------------------
    //
    // Let this and other denote this deck versus the sync-target deck.
    //
    // The goal is for this deck's effective BPM to equal the other decks.
    //
    // thisBpm = otherBpm
    ///
    // An effective BPM is the file-bpm times the rate:
    //
    // bpm = fileBpm * rate
    //
    // So our goal is to tweak thisRate such that this equation is true:
    //
    // thisFileBpm * (1.0 + thisRate) = otherFileBpm * (1.0 + otherRate)
    //
    // so rearrange this equation in terms of thisRate:
    //
    // thisRate = (otherFileBpm * (1.0 + otherRate)) / thisFileBpm - 1.0
    //
    // So the new rateScale to set is:
    //
    // thisRateScale = ((otherFileBpm * (1.0 + otherRate)) / thisFileBpm - 1.0) / (thisRateDir * thisRateRange)

    if (fOtherBpm > 0.0 && fThisBpm > 0.0) {
        // The desired rate is the other decks effective rate divided by this
        // deck's file BPM. This gives us the playback rate that will produce an
        // effective BPM equivalent to the other decks.
        double desiredRate = fOtherBpm / fThisLocalBpm;

        // Test if this buffer's bpm is the double of the other one, and adjust
        // the rate scale. I believe this is intended to account for our BPM
        // algorithm sometimes finding double or half BPMs. This avoids drastic
        // scales.

        float fFileBpmDelta = fabs(fThisLocalBpm - fOtherLocalBpm);
        if (fabs(fThisLocalBpm * 2.0 - fOtherLocalBpm) < fFileBpmDelta) {
            desiredRate /= 2.0;
        } else if (fabs(fThisLocalBpm - 2.0 * fOtherLocalBpm) < fFileBpmDelta) {
            desiredRate *= 2.0;
        }

        if (desiredRate < 2.0 && desiredRate > 0.5) {
            m_pEngineBpm->set(m_pLocalBpm->get() * desiredRate);
            m_pRateRatio->set(desiredRate);
            return true;
        }
    }
    return false;
}

// static
double BpmControl::shortestPercentageChange(const double& current_percentage,
                                            const double& target_percentage) {
    if (current_percentage == target_percentage) {
        return 0.0;
    } else if (current_percentage < target_percentage) {
        // Invariant: forwardDistance - backwardsDistance == 1.0

        // my: 0.01 target:0.99 forwards: 0.98
        // my: 0.25 target: 0.5 forwards: 0.25
        // my: 0.25 target: 0.75 forwards: 0.5
        // my: 0.98 target: 0.99 forwards: 0.01
        const double forwardDistance = target_percentage - current_percentage;

        // my: 0.01 target:0.99 backwards: -0.02
        // my: 0.25 target: 0.5 backwards: -0.75
        // my: 0.25 target: 0.75 backwards: -0.5
        // my: 0.98 target: 0.99 backwards: -0.99
        const double backwardsDistance = target_percentage - current_percentage - 1.0;

        return (fabs(forwardDistance) < fabs(backwardsDistance)) ?
                forwardDistance : backwardsDistance;
    } else { // current_percentage > target_percentage
        // Invariant: forwardDistance - backwardsDistance == 1.0

        // my: 0.99 target: 0.01 forwards: 0.02
        const double forwardDistance = 1.0 - current_percentage + target_percentage;

        // my: 0.99 target:0.01 backwards: -0.98
        const double backwardsDistance = target_percentage - current_percentage;

        return (fabs(forwardDistance) < fabs(backwardsDistance)) ?
                forwardDistance : backwardsDistance;
    }
}

double BpmControl::calcSyncedRate(double userTweak) {
    if (kLogger.traceEnabled()) {
        kLogger.trace() << getGroup() << "BpmControl::calcSyncedRate, tweak " << userTweak;
    }
    m_dUserTweakingSync = userTweak != 0.0;
    double rate = 1.0;
    // Don't know what to do if there's no bpm.
    if (m_pLocalBpm->get() != 0.0) {
        rate = m_dSyncInstantaneousBpm / m_pLocalBpm->get();
    }

    // If we are not quantized, or there are no beats, or we're master,
    // or we're in reverse, just return the rate as-is.
    if (!m_pQuantize->get() || isMaster(getSyncMode()) ||
            !m_pBeats || m_pReverseButton->get()) {
        m_resetSyncAdjustment = true;
        return rate + userTweak;
    }

    const double dPrevBeat = m_pPrevBeat->get();
    const double dNextBeat = m_pNextBeat->get();

    if (dPrevBeat == -1 || dNextBeat == -1) {
        m_resetSyncAdjustment = true;
        return rate + userTweak;
    }

    double dBeatLength = dNextBeat - dPrevBeat;

    // Now that we have our beat distance we can also check how large the
    // current loop is.  If we are in a <1 beat loop, don't worry about offset.
    const bool loop_enabled = m_pLoopEnabled->toBool();
    const double loop_size = (m_pLoopEndPosition->get() -
                              m_pLoopStartPosition->get()) /
                              dBeatLength;
    if (loop_enabled && loop_size < 1.0 && loop_size > 0) {
        m_resetSyncAdjustment = true;
        return rate + userTweak;
    }

    // Now we have all we need to calculate the sync adjustment if any.
    double adjustment = calcSyncAdjustment(m_dUserTweakingSync);
    return (rate + userTweak) * adjustment;
}

double BpmControl::calcSyncAdjustment(bool userTweakingSync) {
    int resetSyncAdjustment = m_resetSyncAdjustment.fetchAndStoreRelaxed(0);
    if (resetSyncAdjustment) {
        m_dLastSyncAdjustment = 1.0;
    }

    // Either shortest distance is directly to the master or backwards.

    // TODO(rryan): This is kind of backwards because we are measuring distance
    // from master to my percentage. All of the control code below is based on
    // this point of reference so I left it this way but I think we should think
    // about things in terms of "my percentage-offset setpoint" that the control
    // loop should aim to maintain.
    // TODO(rryan): All of this code is based on the assumption that a track
    // can't pass through multiple beats in one engine callback. Instead our
    // setpoint should be tracking the true offset in "samples traveled" rather
    // than modular 1.0 beat fractions. This will allow sync to work across loop
    // boundaries too.

    double syncTargetBeatDistance = m_dSyncTargetBeatDistance.getValue();
    double thisBeatDistance = m_pThisBeatDistance->get();
    double shortest_distance = shortestPercentageChange(
            syncTargetBeatDistance, thisBeatDistance);

    if (kLogger.traceEnabled()) {
        kLogger.trace() << m_group << "****************";
        kLogger.trace() << "master beat distance:" << syncTargetBeatDistance;
        kLogger.trace() << "my     beat distance:" << thisBeatDistance;
        kLogger.trace() << "error               :"
                        << (shortest_distance - m_dUserOffset.getValue());
        kLogger.trace() << "user offset         :" << m_dUserOffset.getValue();
    }

    double adjustment = 1.0;

    if (userTweakingSync) {
        // Don't do anything else, leave it
        adjustment = 1.0;
        m_dUserOffset.setValue(shortest_distance);
    } else {
        double error = shortest_distance - m_dUserOffset.getValue();
        // Threshold above which we do sync adjustment.
        const double kErrorThreshold = 0.01;
        // Threshold above which sync is really, really bad, so much so that we
        // don't even know if we're ahead or behind.  This can occur when quantize was
        // off, but then it gets turned on.
        const double kTrainWreckThreshold = 0.2;
        const double kSyncAdjustmentCap = 0.05;
        if (fabs(error) > kTrainWreckThreshold) {
            // Assume poor reflexes (late button push) -- speed up to catch the other track.
            adjustment = 1.0 + kSyncAdjustmentCap;
        } else if (fabs(error) > kErrorThreshold) {
            // Proportional control constant. The higher this is, the more we
            // influence sync.
            const double kSyncAdjustmentProportional = 0.7;
            const double kSyncDeltaCap = 0.02;

            // TODO(owilliams): There are a lot of "1.0"s in this code -- can we eliminate them?
            const double adjust = 1.0 + (-error * kSyncAdjustmentProportional);
            // Cap the difference between the last adjustment and this one.
            double delta = adjust - m_dLastSyncAdjustment;
            delta = math_clamp(delta, -kSyncDeltaCap, kSyncDeltaCap);

            // Cap the adjustment between -kSyncAdjustmentCap and +kSyncAdjustmentCap
            adjustment = 1.0 + math_clamp(
                    m_dLastSyncAdjustment - 1.0 + delta,
                    -kSyncAdjustmentCap, kSyncAdjustmentCap);
        } else {
            // We are in sync, no adjustment needed.
            adjustment = 1.0;
        }
    }
    m_dLastSyncAdjustment = adjustment;
    return adjustment;
}

double BpmControl::getBeatDistance(double dThisPosition) const {
    // We have to adjust our reported beat distance by the user offset to
    // preserve comparisons of beat distances.  Specifically, this beat distance
    // is used in synccontrol to update the internal clock beat distance, and if
    // we don't adjust the reported distance the track will try to adjust
    // sync against itself.
    if (kLogger.traceEnabled()) {
        kLogger.trace() << getGroup() << "BpmControl::getBeatDistance" << dThisPosition;
    }
    double dPrevBeat = m_pPrevBeat->get();
    double dNextBeat = m_pNextBeat->get();

    if (dPrevBeat == -1 || dNextBeat == -1) {
        return 0.0 - m_dUserOffset.getValue();
    }

    double dBeatLength = dNextBeat - dPrevBeat;
    double dBeatPercentage = dBeatLength == 0.0 ? 0.0 :
            (dThisPosition - dPrevBeat) / dBeatLength;
    // Because findNext and findPrev have an epsilon built in, sometimes
    // the beat percentage is out of range.  Fix it.
    if (dBeatPercentage < 0) ++dBeatPercentage;
    if (dBeatPercentage > 1) --dBeatPercentage;

    return dBeatPercentage - m_dUserOffset.getValue();
}

// static
bool BpmControl::getBeatContext(const mixxx::BeatsPointer& pBeats,
        const double dPosition,
        double* dpPrevBeat,
        double* dpNextBeat,
        double* dpBeatLength,
        double* dpBeatPercentage) {
    if (!pBeats) {
        return false;
    }

    double dPrevBeat;
    double dNextBeat;
    if (!pBeats->findPrevNextBeats(dPosition, &dPrevBeat, &dNextBeat)) {
        return false;
    }

    if (dpPrevBeat != NULL) {
        *dpPrevBeat = dPrevBeat;
    }

    if (dpNextBeat != NULL) {
        *dpNextBeat = dNextBeat;
    }

    return getBeatContextNoLookup(dPosition, dPrevBeat, dNextBeat,
                                  dpBeatLength, dpBeatPercentage);
}

// static
bool BpmControl::getBeatContextNoLookup(
                                const double dPosition,
                                const double dPrevBeat,
                                const double dNextBeat,
                                double* dpBeatLength,
                                double* dpBeatPercentage) {
    if (dPrevBeat == -1 || dNextBeat == -1) {
        return false;
    }

    double dBeatLength = dNextBeat - dPrevBeat;
    if (dpBeatLength != NULL) {
        *dpBeatLength = dBeatLength;
    }

    if (dpBeatPercentage != NULL) {
        *dpBeatPercentage = dBeatLength == 0.0 ? 0.0 :
                (dPosition - dPrevBeat) / dBeatLength;
        // Because findNext and findPrev have an epsilon built in, sometimes
        // the beat percentage is out of range.  Fix it.
        if (*dpBeatPercentage < 0) ++*dpBeatPercentage;
        if (*dpBeatPercentage > 1) --*dpBeatPercentage;
    }

    return true;
}

double BpmControl::getNearestPositionInPhase(
        double dThisPosition, bool respectLoops, bool playing) {
    // Without a beatgrid, we don't know the phase offset.
    mixxx::BeatsPointer pBeats = m_pBeats;
    if (!pBeats) {
        return dThisPosition;
    }

    SyncMode syncMode = getSyncMode();

    // Explicit master buffer is always in sync!
    if (syncMode == SYNC_MASTER_EXPLICIT) {
        return dThisPosition;
    }

    // Get the current position of this deck.
    double dThisPrevBeat = m_pPrevBeat->get();
    double dThisNextBeat = m_pNextBeat->get();
    double dThisBeatLength;
    if (dThisPosition > dThisNextBeat || dThisPosition < dThisPrevBeat) {
        if (kLogger.traceEnabled()) {
            kLogger.trace() << "BpmControl::getNearestPositionInPhase out of date"
                            << dThisPosition << dThisNextBeat << dThisPrevBeat;
        }
        // This happens if dThisPosition is the target position of a requested
        // seek command
        if (!getBeatContext(pBeats, dThisPosition,
                            &dThisPrevBeat, &dThisNextBeat,
                            &dThisBeatLength, NULL)) {
            return dThisPosition;
        }
    } else {
        if (!getBeatContextNoLookup(dThisPosition,
                                    dThisPrevBeat, dThisNextBeat,
                                    &dThisBeatLength, NULL)) {
            return dThisPosition;
        }
    }

    double dOtherBeatFraction;
    if (syncMode == SYNC_FOLLOWER) {
        // If we're a follower, it's easy to get the other beat fraction
        dOtherBeatFraction = m_dSyncTargetBeatDistance.getValue();
    } else {
        // If not, we have to figure it out
        EngineBuffer* pOtherEngineBuffer = pickSyncTarget();
        if (playing) {
            if (!pOtherEngineBuffer || pOtherEngineBuffer->getSpeed() == 0.0) {
                // "this" track is playing, or just starting
                // only match phase if the sync target is playing as well
                // else use the previous phase of "this" track before the seek
                pOtherEngineBuffer = getEngineBuffer();
            }
        }

        if (!pOtherEngineBuffer) {
            // no suitable sync buffer found
            return dThisPosition;
        }

        TrackPointer otherTrack = pOtherEngineBuffer->getLoadedTrack();
        mixxx::BeatsPointer otherBeats =
                otherTrack ? otherTrack->getBeats() : mixxx::BeatsPointer();

        // If either track does not have beats, then we can't adjust the phase.
        if (!otherBeats) {
            return dThisPosition;
        }

        double dOtherPosition = pOtherEngineBuffer->getExactPlayPos();

        if (!BpmControl::getBeatContext(otherBeats,
                    dOtherPosition,
                    NULL,
                    NULL,
                    NULL,
                    &dOtherBeatFraction)) {
            return dThisPosition;
        }
    }

    bool this_near_next =
            dThisNextBeat - dThisPosition <= dThisPosition - dThisPrevBeat;
    bool other_near_next = dOtherBeatFraction >= 0.5;

    // We want our beat fraction to be identical to theirs.

    // If the two tracks have similar alignment, adjust phase is straight-
    // forward.  Use the same fraction for both beats, starting from the previous
    // beat.  But if This track is nearer to the next beat and the Other track
    // is nearer to the previous beat, use This Next beat as the starting point
    // for the phase. (ie, we pushed the sync button late).  If This track
    // is nearer to the previous beat, but the Other track is nearer to the
    // next beat, we pushed the sync button early so use the double-previous
    // beat as the basis for the adjustment.
    //
    // This makes way more sense when you're actually mixing.
    //
    // TODO(XXX) Revisit this logic once we move away from tempo-locked,
    // infinite beatgrids because the assumption that findNthBeat(-2) always
    // works will be wrong then.

    double dNewPlaypos =
            (dOtherBeatFraction + m_dUserOffset.getValue()) * dThisBeatLength;
    if (this_near_next == other_near_next) {
        dNewPlaypos += dThisPrevBeat;
    } else if (this_near_next && !other_near_next) {
        dNewPlaypos += dThisNextBeat;
    } else { //!this_near_next && other_near_next
        dThisPrevBeat = pBeats->findNthBeat(dThisPosition, -2);
        dNewPlaypos += dThisPrevBeat;
    }

    if (respectLoops) {
        // We might be seeking outside the loop.
        const bool loop_enabled = m_pLoopEnabled->toBool();
        const double loop_start_position = m_pLoopStartPosition->get();
        const double loop_end_position = m_pLoopEndPosition->get();

        // Cases for sanity:
        //
        // CASE 1
        // Two identical 1-beat loops, out of phase by X samples.
        // Other deck is at its loop start.
        // This deck is half way through. We want to jump forward X samples to the loop end point.
        //
        // Two identical 1-beat loop, out of phase by X samples.
        // Other deck is

        // If sync target is 50% through the beat,
        // If we are at the loop end point and hit sync, jump forward X samples.


        // TODO(rryan): Revise this with something that keeps a broader number of
        // cases in sync. This at least prevents breaking out of the loop.
        if (loop_enabled &&
                dThisPosition <= loop_end_position) {
            const double loop_length = loop_end_position - loop_start_position;
            const double end_delta = dNewPlaypos - loop_end_position;

            // Syncing to after the loop end.
            if (end_delta > 0 && loop_length > 0.0) {
                int i = end_delta / loop_length;
                dNewPlaypos = loop_start_position + end_delta - i * loop_length;

                // Move new position after loop jump into phase as well.
                // This is a recursive call, called only twice because of
                // respectLoops = false
                dNewPlaypos = getNearestPositionInPhase(dNewPlaypos, false, playing);
            }

            // Note: Syncing to before the loop beginning is allowed, because
            // loops are catching
        }
    }

    return dNewPlaypos;
}

double BpmControl::getBeatMatchPosition(
        double dThisPosition, bool respectLoops, bool playing) {
    // Without a beatgrid, we don't know the phase offset.
    if (!m_pBeats) {
        return dThisPosition;
    }

<<<<<<< HEAD
    EngineBuffer* pOtherEngineBuffer = pickSyncTarget();
    if (pOtherEngineBuffer == nullptr) {
        if (playing) {
            // Sync to itself if we are already playing
            pOtherEngineBuffer = getEngineBuffer();
        } else {
            return dThisPosition;
        }
    }
=======
    // Get the current position of this deck.
    double dThisPrevBeat = m_pPrevBeat->get();
    double dThisNextBeat = m_pNextBeat->get();
    double dThisBeatLength;
    if (dThisPosition > dThisNextBeat || dThisPosition < dThisPrevBeat) {
        if (kLogger.traceEnabled()) {
            kLogger.trace() << "BpmControl::getNearestPositionInPhase out of date"
                            << dThisPosition << dThisNextBeat << dThisPrevBeat;
        }
        // This happens if dThisPosition is the target position of a requested
        // seek command
        if (!getBeatContext(
                    m_pBeats,
                    dThisPosition,
                    &dThisPrevBeat,
                    &dThisNextBeat,
                    &dThisBeatLength,
                    nullptr)) {
            return dThisPosition;
        }
    } else {
        if (!getBeatContextNoLookup(
                    dThisPosition,
                    dThisPrevBeat,
                    dThisNextBeat,
                    &dThisBeatLength,
                    nullptr)) {
            return dThisPosition;
        }
    }

    double dOtherPrevBeat;
    double dOtherNextBeat;
    double dOtherBeatLength;
    double dOtherBeatFraction;
>>>>>>> 93f7b3e9

    EngineBuffer* pOtherEngineBuffer = nullptr;
    // explicit master always syncs to itself, so set to null
    if (getSyncMode() != SYNC_MASTER_EXPLICIT) {
        pOtherEngineBuffer = pickSyncTarget();
    }
    if (playing) {
        if (!pOtherEngineBuffer || pOtherEngineBuffer->getSpeed() == 0.0) {
            // "this" track is playing, or just starting
            // only match phase if the sync target is playing as well
            // else use the previous phase of "this" track before the seek
            pOtherEngineBuffer = getEngineBuffer();
        }
    } else if (!pOtherEngineBuffer) {
        return dThisPosition;
    }

    // Get the current position of this deck.
    double dThisPrevBeat = m_pPrevBeat->get();
    double dThisNextBeat = m_pNextBeat->get();
    double dThisBeatLength = -1;

    // Look up the next beat and beat length for the new position
    if (dThisNextBeat == -1 ||
            dThisPosition > dThisNextBeat ||
            (dThisPrevBeat != -1 && dThisPosition < dThisPrevBeat)) {
        if (kLogger.traceEnabled()) {
            kLogger.trace() << "BpmControl::getNearestPositionInPhase out of date"
                            << dThisPosition << dThisNextBeat << dThisPrevBeat;
        }
        // This happens if dThisPosition is the target position of a requested
        // seek command
        getBeatContext(
                m_pBeats,
                dThisPosition,
                &dThisPrevBeat,
                &dThisNextBeat,
                &dThisBeatLength,
                nullptr);
        // now we either have a useful next beat or there is none
        if (dThisNextBeat == -1) {
            // We can't match the next beat, give up.
            return dThisPosition;
        }
    } else {
        // We are between the previous and next beats so we can try a standard
        // lookup of the beat length.
        getBeatContextNoLookup(
                dThisPosition,
                dThisPrevBeat,
                dThisNextBeat,
                &dThisBeatLength,
                nullptr);
    }

    TrackPointer otherTrack = pOtherEngineBuffer->getLoadedTrack();
    mixxx::BeatsPointer otherBeats = otherTrack ? otherTrack->getBeats() : mixxx::BeatsPointer();

    // If either track does not have beats, then we can't adjust the phase.
    if (!otherBeats) {
        return dThisPosition;
    }

    double dOtherPosition = pOtherEngineBuffer->getExactPlayPos();

    double dOtherPrevBeat = -1;
    double dOtherNextBeat = -1;
    double dOtherBeatLength = -1;
    double dOtherBeatFraction = -1;
    if (!BpmControl::getBeatContext(
                otherBeats,
                dOtherPosition,
                &dOtherPrevBeat,
                &dOtherNextBeat,
                &dOtherBeatLength,
                &dOtherBeatFraction)) {
        return dThisPosition;
    }

    if (dOtherBeatLength == -1 || dOtherBeatFraction == -1) {
        // the other Track has no usable beat info, do not seek.
        return dThisPosition;
    }

    double dThisSampleRate = m_pBeats->getSampleRate();
    double dThisRateRatio = m_pRateRatio->get();

    // Seek our next beat to the other next beat
    // This is the only thing we can do if the track has different BPM,
    // playing the next beat together.
    double thisDivSec = (dThisNextBeat - dThisPosition) /
            dThisSampleRate / dThisRateRatio;

    if (dOtherBeatFraction < 1.0 / 8) {
        // the user has probably pressed play too late, sync the previous beat
        dOtherBeatFraction += 1.0;
    }

    dOtherBeatFraction += m_dUserOffset.getValue();
    double otherDivSec = (1 - dOtherBeatFraction) *
            dOtherBeatLength / otherBeats->getSampleRate() / pOtherEngineBuffer->getRateRatio();

    // This matches the next beat in of both tracks.
    double seekMatch = (thisDivSec - otherDivSec) *
            dThisSampleRate * dThisRateRatio;

    if (dThisBeatLength > 0) {
        if (dThisBeatLength / 2 < seekMatch) {
            // seek to previous beat, because of shorter distance
            seekMatch -= dThisBeatLength;
        } else if (dThisBeatLength / 2 < -seekMatch) {
            // seek to beat after next, because of shorter distance
            seekMatch += dThisBeatLength;
        }
    }
    double dNewPlaypos = dThisPosition + seekMatch;

    if (respectLoops) {
        // We might be seeking outside the loop.
        const bool loop_enabled = m_pLoopEnabled->toBool();
        const double loop_start_position = m_pLoopStartPosition->get();
        const double loop_end_position = m_pLoopEndPosition->get();

        // Cases for sanity:
        //
        // CASE 1
        // Two identical 1-beat loops, out of phase by X samples.
        // Other deck is at its loop start.
        // This deck is half way through. We want to jump forward X samples to the loop end point.
        //
        // Two identical 1-beat loop, out of phase by X samples.
        // Other deck is

        // If sync target is 50% through the beat,
        // If we are at the loop end point and hit sync, jump forward X samples.

        // TODO(rryan): Revise this with something that keeps a broader number of
        // cases in sync. This at least prevents breaking out of the loop.
        if (loop_enabled &&
                dThisPosition <= loop_end_position) {
            const double loop_length = loop_end_position - loop_start_position;
            const double end_delta = dNewPlaypos - loop_end_position;

            // Syncing to after the loop end.
            if (end_delta > 0 && loop_length > 0.0) {
                int i = end_delta / loop_length;
                dNewPlaypos = loop_start_position + end_delta - i * loop_length;

                // Move new position after loop jump into phase as well.
                // This is a recursive call, called only twice because of
                // respectLoops = false
                dNewPlaypos = getNearestPositionInPhase(dNewPlaypos, false, playing);
            }

            // Note: Syncing to before the loop beginning is allowed, because
            // loops are catching
        }
    }
    return dNewPlaypos;
}

double BpmControl::getPhaseOffset(double dThisPosition) {
    // This does not respect looping
    double dNewPlaypos = getNearestPositionInPhase(dThisPosition, false, false);
    return dNewPlaypos - dThisPosition;
}

void BpmControl::slotUpdateEngineBpm(double value) {
    Q_UNUSED(value);
    // Adjust playback bpm in response to a rate_ration update
    double dRate = m_pRateRatio->get();
    m_pEngineBpm->set(m_pLocalBpm->get() * dRate);
}

void BpmControl::slotUpdateRateSlider(double value) {
    Q_UNUSED(value);
    // Adjust rate slider position response to a change in rate range or m_pEngineBpm

    double localBpm = m_pLocalBpm->get();
    if (localBpm == 0.0) {
        return;
    }

    double dRateRatio = m_pEngineBpm->get() / localBpm;
    m_pRateRatio->set(dRateRatio);
}

void BpmControl::notifySeek(double dNewPlaypos) {
    EngineControl::notifySeek(dNewPlaypos);
    updateBeatDistance();
}

// called from an engine worker thread
void BpmControl::trackLoaded(TrackPointer pNewTrack) {
    mixxx::BeatsPointer pBeats;
    if (pNewTrack) {
        pBeats = pNewTrack->getBeats();
    }
    trackBeatsUpdated(pBeats);
}

void BpmControl::trackBeatsUpdated(mixxx::BeatsPointer pBeats) {
    if (kLogger.traceEnabled()) {
        kLogger.trace() << getGroup() << "BpmControl::trackBeatsUpdated"
                        << (pBeats ? pBeats->getBpm() : 0.0);
    }
    m_pBeats = pBeats;
    updateLocalBpm();
    resetSyncAdjustment();
}

void BpmControl::slotBeatsTranslate(double v) {
    mixxx::BeatsPointer pBeats = m_pBeats;
    if (v > 0 && pBeats && (pBeats->getCapabilities() & mixxx::Beats::BEATSCAP_TRANSLATE)) {
        double currentSample = getSampleOfTrack().current;
        double closestBeat = pBeats->findClosestBeat(currentSample);
        int delta = currentSample - closestBeat;
        if (delta % 2 != 0) {
            delta--;
        }
        pBeats->translate(delta);
    }
}

void BpmControl::slotBeatsTranslateMatchAlignment(double v) {
    mixxx::BeatsPointer pBeats = m_pBeats;
    if (v > 0 && pBeats && (pBeats->getCapabilities() & mixxx::Beats::BEATSCAP_TRANSLATE)) {
        // Must reset the user offset *before* calling getPhaseOffset(),
        // otherwise it will always return 0 if master sync is active.
        m_dUserOffset.setValue(0.0);

        double offset = getPhaseOffset(getSampleOfTrack().current);
        pBeats->translate(-offset);
    }
}

double BpmControl::updateLocalBpm() {
    double prev_local_bpm = m_pLocalBpm->get();
    double local_bpm = 0;
    mixxx::BeatsPointer pBeats = m_pBeats;
    if (pBeats) {
        local_bpm = pBeats->getBpmAroundPosition(
                getSampleOfTrack().current, kLocalBpmSpan);
        if (local_bpm == -1) {
            local_bpm = pBeats->getBpm();
        }
    }
    if (local_bpm != prev_local_bpm) {
        if (kLogger.traceEnabled()) {
            kLogger.trace() << getGroup() << "BpmControl::updateLocalBpm" << local_bpm;
        }
        m_pLocalBpm->set(local_bpm);
        slotUpdateEngineBpm();
    }
    return local_bpm;
}

double BpmControl::updateBeatDistance() {
    double beat_distance = getBeatDistance(getSampleOfTrack().current);
    m_pThisBeatDistance->set(beat_distance);
    if (!isSynchronized()) {
        m_dUserOffset.setValue(0.0);
    }
    if (kLogger.traceEnabled()) {
        kLogger.trace() << getGroup() << "BpmControl::updateBeatDistance" << beat_distance;
    }
    return beat_distance;
}

void BpmControl::setTargetBeatDistance(double beatDistance) {
    m_dSyncTargetBeatDistance.setValue(beatDistance);
}

void BpmControl::setInstantaneousBpm(double instantaneousBpm) {
    m_dSyncInstantaneousBpm = instantaneousBpm;
}

void BpmControl::resetSyncAdjustment() {
    if (kLogger.traceEnabled()) {
        kLogger.trace() << getGroup() << "BpmControl::resetSyncAdjustment";
    }
    // Immediately edit the beat distance to reflect the new reality.
    double new_distance = m_pThisBeatDistance->get() + m_dUserOffset.getValue();
    m_pThisBeatDistance->set(new_distance);
    m_dUserOffset.setValue(0.0);
    m_resetSyncAdjustment = true;
}

void BpmControl::collectFeatures(GroupFeatureState* pGroupFeatures) const {
    // Without a beatgrid we don't know any beat details.
    SampleOfTrack sot = getSampleOfTrack();
    if (!sot.rate || !m_pBeats) {
        return;
    }

    // Get the current position of this deck.
    double dThisPrevBeat = m_pPrevBeat->get();
    double dThisNextBeat = m_pNextBeat->get();
    double dThisBeatLength;
    double dThisBeatFraction;
    if (getBeatContextNoLookup(sot.current,
            dThisPrevBeat, dThisNextBeat,
            &dThisBeatLength, &dThisBeatFraction)) {

        // Note: dThisBeatLength is fractional frames count * 2 (stereo samples)
	double sotPerSec = kSamplesPerFrame * sot.rate * m_pRateRatio->get();
        if (sotPerSec != 0.0) {
            pGroupFeatures->beat_length_sec = dThisBeatLength / sotPerSec;
            pGroupFeatures->has_beat_length_sec = true;
	} else {
            pGroupFeatures->has_beat_length_sec = false;
        }

        pGroupFeatures->has_beat_fraction = true;
        pGroupFeatures->beat_fraction = dThisBeatFraction;
    }
}

double BpmControl::getRateRatio() const {
    return m_pRateRatio->get();
}<|MERGE_RESOLUTION|>--- conflicted
+++ resolved
@@ -731,54 +731,10 @@
     if (!m_pBeats) {
         return dThisPosition;
     }
-
-<<<<<<< HEAD
-    EngineBuffer* pOtherEngineBuffer = pickSyncTarget();
-    if (pOtherEngineBuffer == nullptr) {
-        if (playing) {
-            // Sync to itself if we are already playing
-            pOtherEngineBuffer = getEngineBuffer();
-        } else {
-            return dThisPosition;
-        }
-    }
-=======
-    // Get the current position of this deck.
-    double dThisPrevBeat = m_pPrevBeat->get();
-    double dThisNextBeat = m_pNextBeat->get();
-    double dThisBeatLength;
-    if (dThisPosition > dThisNextBeat || dThisPosition < dThisPrevBeat) {
-        if (kLogger.traceEnabled()) {
-            kLogger.trace() << "BpmControl::getNearestPositionInPhase out of date"
-                            << dThisPosition << dThisNextBeat << dThisPrevBeat;
-        }
-        // This happens if dThisPosition is the target position of a requested
-        // seek command
-        if (!getBeatContext(
-                    m_pBeats,
-                    dThisPosition,
-                    &dThisPrevBeat,
-                    &dThisNextBeat,
-                    &dThisBeatLength,
-                    nullptr)) {
-            return dThisPosition;
-        }
-    } else {
-        if (!getBeatContextNoLookup(
-                    dThisPosition,
-                    dThisPrevBeat,
-                    dThisNextBeat,
-                    &dThisBeatLength,
-                    nullptr)) {
-            return dThisPosition;
-        }
-    }
-
-    double dOtherPrevBeat;
-    double dOtherNextBeat;
-    double dOtherBeatLength;
-    double dOtherBeatFraction;
->>>>>>> 93f7b3e9
+    // Explicit master buffer is always in sync!
+    if (getSyncMode() == SYNC_MASTER_EXPLICIT) {
+        return dThisPosition;
+    }
 
     EngineBuffer* pOtherEngineBuffer = nullptr;
     // explicit master always syncs to itself, so set to null
