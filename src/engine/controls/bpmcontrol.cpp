--- conflicted
+++ resolved
@@ -87,12 +87,6 @@
     // Pick a wide range (kBpmRangeMin to kBpmRangeMax) and allow out of bounds sets. This lets you
     // map a soft-takeover MIDI knob to the BPM. This also creates bpm_up and
     // bpm_down controls.
-<<<<<<< HEAD
-    // bpm_up / bpm_down steps by 1
-    // bpm_up_small / bpm_down_small steps by 0.1
-    m_pEngineBpm = new ControlLinPotmeter(ConfigKey(group, "bpm"), 1, 200, 1, 0.1, true);
-    m_pEngineBpm->set(0.0);
-=======
     // bpm_up / bpm_down steps by kBpmRangeStep
     // bpm_up_small / bpm_down_small steps by kBpmRangeSmallStep
     m_pEngineBpm = new ControlLinPotmeter(
@@ -100,7 +94,7 @@
             kBpmRangeMin, kBpmRangeMax,
             kBpmRangeStep, kBpmRangeSmallStep,
             true);
->>>>>>> 6962ce11
+    m_pEngineBpm->set(0.0);
     connect(m_pEngineBpm, &ControlObject::valueChanged,
             this, &BpmControl::slotUpdateRateSlider,
             Qt::DirectConnection);
