--- conflicted
+++ resolved
@@ -41,12 +41,8 @@
 class EngineDeck : public EngineChannel, public AudioDestination {
     Q_OBJECT
   public:
-<<<<<<< HEAD
-    EngineDeck(const char *group, ConfigObject<ConfigValue>* pConfig,
+    EngineDeck(const char* group, ConfigObject<ConfigValue>* pConfig,
                EngineMaster* pMixingEngine, EffectsManager* pEffectsManager,
-=======
-    EngineDeck(const char* group, ConfigObject<ConfigValue>* pConfig, EngineMaster* pMixingEngine,
->>>>>>> 32fbf6f3
                EngineChannel::ChannelOrientation defaultOrientation = CENTER);
     virtual ~EngineDeck();
 
