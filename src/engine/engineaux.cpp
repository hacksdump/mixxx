--- conflicted
+++ resolved
@@ -6,12 +6,8 @@
 
 #include <QtDebug>
 
-<<<<<<< HEAD
 #include "control/control.h"
-#include "configobject.h"
-=======
 #include "preferences/usersettings.h"
->>>>>>> f765a696
 #include "controlaudiotaperpot.h"
 #include "effects/effectsmanager.h"
 #include "engine/effects/engineeffectsmanager.h"
@@ -44,11 +40,6 @@
 }
 
 EngineAux::~EngineAux() {
-<<<<<<< HEAD
-    qDebug() << "~EngineAux()";
-=======
-    delete m_pEnabled;
->>>>>>> f765a696
     delete m_pPregain;
     delete m_pSampleRate;
 }
