/***************************************************************************
                          enginemaster.h  -  description
                             -------------------
    begin                : Sun Apr 28 2002
    copyright            : (C) 2002 by
    email                :
 ***************************************************************************/

/***************************************************************************
 *                                                                         *
 *   This program is free software; you can redistribute it and/or modify  *
 *   it under the terms of the GNU General Public License as published by  *
 *   the Free Software Foundation; either version 2 of the License, or     *
 *   (at your option) any later version.                                   *
 *                                                                         *
 ***************************************************************************/

#ifndef ENGINEMASTER_H
#define ENGINEMASTER_H

#include <QObject>

#include "controlobject.h"
#include "controlpushbutton.h"
#include "engine/engineobject.h"
#include "engine/enginechannel.h"
#include "soundmanagerutil.h"
#include "recording/recordingmanager.h"

class EngineWorkerScheduler;
class EngineBuffer;
class EngineChannel;
class EngineDeck;
class EngineClipping;
class EngineFlanger;
class EngineVuMeter;
class ControlPotmeter;
class ControlPushButton;
class EngineVinylSoundEmu;
class EngineSideChain;
class EffectsManager;
class EngineEffectsManager;
class SyncWorker;
class GuiTick;
class EngineSync;
class EngineTalkoverDucking;
class EngineDelay;

class EngineMaster : public QObject, public AudioSource {
    Q_OBJECT
  public:
    EngineMaster(ConfigObject<ConfigValue>* pConfig,
                 const char* pGroup,
                 EffectsManager* pEffectsManager,
                 bool bEnableSidechain,
                 bool bRampingGain);
    virtual ~EngineMaster();

    // Get access to the sample buffers. None of these are thread safe. Only to
    // be called by SoundManager.
    const CSAMPLE* buffer(AudioOutput output) const;

    const QString getMasterGroup() const {
        return QString("[Master]");
    }

    const QString getHeadphoneGroup() const {
        return QString("[Headphone]");
    }

    // WARNING: These methods are called by the main thread. They should only
    // touch the volatile bool connected indicators (see below). However, when
    // these methods are called the callback is guaranteed to be inactive
    // (SoundManager closes all devices before calling these). This may change
    // in the future.
    virtual void onOutputConnected(AudioOutput output);
    virtual void onOutputDisconnected(AudioOutput output);

    void process(const int iBufferSize);

    // Add an EngineChannel to the mixing engine. This is not thread safe --
    // only call it before the engine has started mixing.
    void addChannel(EngineChannel* pChannel);
    EngineChannel* getChannel(QString group);
    static inline double gainForOrientation(EngineChannel::ChannelOrientation orientation,
                                            double leftGain,
                                            double centerGain,
                                            double rightGain) {
        switch (orientation) {
            case EngineChannel::LEFT:
                return leftGain;
            case EngineChannel::RIGHT:
                return rightGain;
            case EngineChannel::CENTER:
            default:
                return centerGain;
        }
    }

    // Provide access to the master sync so enginebuffers can know what their rate controller is.
    EngineSync* getEngineSync() const{
        return m_pMasterSync;
    }

    // These are really only exposed for tests to use.
    const CSAMPLE* getMasterBuffer() const;
    const CSAMPLE* getHeadphoneBuffer() const;
    const CSAMPLE* getOutputBusBuffer(unsigned int i) const;
    const CSAMPLE* getDeckBuffer(unsigned int i) const;
    const CSAMPLE* getChannelBuffer(QString name) const;

    EngineSideChain* getSideChain() const {
        return m_pSideChain;
    }

    struct ChannelInfo {
        ChannelInfo()
                : m_pChannel(NULL),
                  m_pBuffer(NULL),
                  m_pVolumeControl(NULL),
                  m_pMuteControl(NULL) {
        }
        EngineChannel* m_pChannel;
        CSAMPLE* m_pBuffer;
        ControlObject* m_pVolumeControl;
        ControlPushButton* m_pMuteControl;
    };

    class GainCalculator {
      public:
        virtual double getGain(ChannelInfo* pChannelInfo) const = 0;
    };
    class ConstantGainCalculator : public GainCalculator {
      public:
        inline double getGain(ChannelInfo* pChannelInfo) const {
            return pChannelInfo->m_pChannel->isTalkover() ? m_dTalkoverGain : m_dGain;
        }
        inline void setGain(double dGain) {
            m_dGain = dGain;
        }
        inline void setTalkoverGain(double dGain) {
            m_dTalkoverGain = dGain;
        }
      private:
        double m_dGain;
        double m_dTalkoverGain;
    };
    class OrientationVolumeGainCalculator : public GainCalculator {
      public:
        OrientationVolumeGainCalculator()
                : m_dVolume(1.0), m_dLeftGain(1.0), m_dCenterGain(1.0), m_dRightGain(1.0),
                  m_dTalkoverGain(1.0) { }

        inline double getGain(ChannelInfo* pChannelInfo) const {
            if (pChannelInfo->m_pMuteControl->get() > 0.0) {
                return 0.0;
            }
            if (pChannelInfo->m_pChannel->isTalkover()) {
                return m_dTalkoverGain;
            }
            const double channelVolume = pChannelInfo->m_pVolumeControl->get();
            const double orientationGain = EngineMaster::gainForOrientation(
                pChannelInfo->m_pChannel->getOrientation(),
                m_dLeftGain, m_dCenterGain, m_dRightGain);
            return m_dVolume * channelVolume * orientationGain;
        }

        inline void setGains(double dVolume, double leftGain, double centerGain, double rightGain,
                             double talkoverGain) {
            m_dVolume = dVolume;
            m_dLeftGain = leftGain;
            m_dCenterGain = centerGain;
            m_dRightGain = rightGain;
            m_dTalkoverGain = talkoverGain;
        }

      private:
        double m_dVolume, m_dLeftGain, m_dCenterGain, m_dRightGain, m_dTalkoverGain;
    };

  private:
    void mixChannels(unsigned int channelBitvector, unsigned int maxChannels,
                     CSAMPLE* pOutput, unsigned int iBufferSize, GainCalculator* pGainCalculator);

    // Processes active channels. The master sync channel (if any) is processed
    // first and all others are processed after. Sets the i'th bit of
    // masterOutput and headphoneOutput if the i'th channel is enabled for the
    // master output or headphone output, respectively.
    void processChannels(unsigned int* busChannelConnectionFlags,
                         unsigned int* headphoneOutput,
                         int iBufferSize);

    EngineEffectsManager* m_pEngineEffectsManager;
    bool m_bRampingGain;
    QList<ChannelInfo*> m_channels;
    QList<CSAMPLE> m_channelMasterGainCache;
    QList<CSAMPLE> m_channelHeadphoneGainCache;

    CSAMPLE* m_pOutputBusBuffers[3];
    CSAMPLE* m_pMaster;
    CSAMPLE* m_pHead;

    EngineWorkerScheduler* m_pWorkerScheduler;
    EngineSync* m_pMasterSync;

    ControlObject* m_pMasterVolume;
    ControlObject* m_pHeadVolume;
    ControlObject* m_pMasterSampleRate;
    ControlObject* m_pMasterLatency;
    ControlObject* m_pMasterAudioBufferSize;
    ControlObject* m_pMasterUnderflowCount;
    ControlPotmeter* m_pMasterRate;
    EngineClipping* m_pClipping;
    EngineClipping* m_pHeadClipping;
    EngineTalkoverDucking* m_pTalkoverDucking;
<<<<<<< HEAD
=======
    EngineDelay* m_pMasterDelay;
    EngineDelay* m_pHeadDelay;

>>>>>>> e21ffec0
    EngineVuMeter* m_pVumeter;
    EngineSideChain* m_pSideChain;

    ControlPotmeter* m_pCrossfader;
    ControlPotmeter* m_pHeadMix;
    ControlPotmeter* m_pBalance;
    ControlPotmeter* m_pXFaderMode;
    ControlPotmeter* m_pXFaderCurve;
    ControlPotmeter* m_pXFaderCalibration;
    ControlPotmeter* m_pXFaderReverse;
    ControlPushButton* m_pHeadSplitEnabled;

    ConstantGainCalculator m_headphoneGain;
    OrientationVolumeGainCalculator m_masterGain;
    CSAMPLE m_masterVolumeOld;
    CSAMPLE m_headphoneMasterGainOld;
    CSAMPLE m_headphoneVolumeOld;

    volatile bool m_bMasterOutputConnected;
    volatile bool m_bHeadphoneOutputConnected;
    volatile bool m_bBusOutputConnected[3];
};

#endif<|MERGE_RESOLUTION|>--- conflicted
+++ resolved
@@ -213,12 +213,9 @@
     EngineClipping* m_pClipping;
     EngineClipping* m_pHeadClipping;
     EngineTalkoverDucking* m_pTalkoverDucking;
-<<<<<<< HEAD
-=======
     EngineDelay* m_pMasterDelay;
     EngineDelay* m_pHeadDelay;
 
->>>>>>> e21ffec0
     EngineVuMeter* m_pVumeter;
     EngineSideChain* m_pSideChain;
 
