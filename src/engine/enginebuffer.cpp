#include "engine/enginebuffer.h"

#include <QtDebug>
#include <cfloat>

#include "control/controlindicator.h"
#include "control/controllinpotmeter.h"
#include "control/controlpotmeter.h"
#include "control/controlproxy.h"
#include "control/controlpushbutton.h"
#include "engine/bufferscalers/enginebufferscalelinear.h"
#include "engine/bufferscalers/enginebufferscalerubberband.h"
#include "engine/bufferscalers/enginebufferscalest.h"
#include "engine/cachingreader/cachingreader.h"
#include "engine/channels/enginechannel.h"
#include "engine/controls/bpmcontrol.h"
#include "engine/controls/clockcontrol.h"
#include "engine/controls/cuecontrol.h"
#include "engine/controls/enginecontrol.h"
#include "engine/controls/keycontrol.h"
#include "engine/controls/loopingcontrol.h"
#include "engine/controls/quantizecontrol.h"
#include "engine/controls/ratecontrol.h"
#include "engine/enginemaster.h"
#include "engine/engineworkerscheduler.h"
#include "engine/readaheadmanager.h"
#include "engine/sync/enginesync.h"
#include "engine/sync/synccontrol.h"
#include "preferences/usersettings.h"
#include "track/beatfactory.h"
#include "track/keyutils.h"
#include "track/track.h"
#include "util/assert.h"
#include "util/compatibility.h"
#include "util/defs.h"
#include "util/logger.h"
#include "util/math.h"
#include "util/sample.h"
#include "util/timer.h"
#include "waveform/visualplayposition.h"
#include "waveform/waveformwidgetfactory.h"

#ifdef __VINYLCONTROL__
#include "engine/controls/vinylcontrolcontrol.h"
#endif

namespace {
const mixxx::Logger kLogger("EngineBuffer");

const double kLinearScalerElipsis = 1.00058; // 2^(0.01/12): changes < 1 cent allows a linear scaler

const SINT kSamplesPerFrame = 2; // Engine buffer uses Stereo frames only

} // anonymous namespace

EngineBuffer::EngineBuffer(const QString& group,
        UserSettingsPointer pConfig,
        EngineChannel* pChannel,
        EngineMaster* pMixingEngine)
        : m_group(group),
          m_pConfig(pConfig),
          m_pLoopingControl(nullptr),
          m_pSyncControl(nullptr),
          m_pVinylControlControl(nullptr),
          m_pRateControl(nullptr),
          m_pBpmControl(nullptr),
          m_pKeyControl(nullptr),
          m_pReadAheadManager(nullptr),
          m_pReader(nullptr),
          m_filepos_play(DBL_MIN),
          m_speed_old(0),
          m_tempo_ratio_old(1.),
          m_scratching_old(false),
          m_reverse_old(false),
          m_pitch_old(0),
          m_baserate_old(0),
          m_rate_old(0.),
          m_trackSamplesOld(0),
          m_trackSampleRateOld(0),
          m_dSlipPosition(0.),
          m_dSlipRate(1.0),
          m_bSlipEnabledProcessing(false),
          m_pRepeat(nullptr),
          m_startButton(nullptr),
          m_endButton(nullptr),
          m_bScalerOverride(false),
          m_iSeekQueued(SEEK_NONE),
          m_iSeekPhaseQueued(0),
          m_iEnableSyncQueued(SYNC_REQUEST_NONE),
          m_iSyncModeQueued(SYNC_INVALID),
          m_iTrackLoading(0),
          m_bPlayAfterLoading(false),
          m_iSampleRate(0),
          m_pCrossfadeBuffer(SampleUtil::alloc(MAX_BUFFER_LEN)),
          m_bCrossfadeReady(false),
          m_iLastBufferSize(0) {
    // zero out crossfade buffer
    SampleUtil::clear(m_pCrossfadeBuffer, MAX_BUFFER_LEN);

    m_pReader = new CachingReader(group, pConfig);
    connect(m_pReader, &CachingReader::trackLoading,
            this, &EngineBuffer::slotTrackLoading,
            Qt::DirectConnection);
    connect(m_pReader, &CachingReader::trackLoaded,
            this, &EngineBuffer::slotTrackLoaded,
            Qt::DirectConnection);
    connect(m_pReader, &CachingReader::trackLoadFailed,
            this, &EngineBuffer::slotTrackLoadFailed,
            Qt::DirectConnection);

    // Play button
    m_playButton = new ControlPushButton(ConfigKey(m_group, "play"));
    m_playButton->setButtonMode(ControlPushButton::TOGGLE);
    m_playButton->connectValueChangeRequest(
            this, &EngineBuffer::slotControlPlayRequest,
            Qt::DirectConnection);

    //Play from Start Button (for sampler)
    m_playStartButton = new ControlPushButton(ConfigKey(m_group, "start_play"));
    connect(m_playStartButton, &ControlObject::valueChanged,
            this, &EngineBuffer::slotControlPlayFromStart,
            Qt::DirectConnection);

    // Jump to start and stop button
    m_stopStartButton = new ControlPushButton(ConfigKey(m_group, "start_stop"));
    connect(m_stopStartButton, &ControlObject::valueChanged,
            this, &EngineBuffer::slotControlJumpToStartAndStop,
            Qt::DirectConnection);

    //Stop playback (for sampler)
    m_stopButton = new ControlPushButton(ConfigKey(m_group, "stop"));
    connect(m_stopButton, &ControlObject::valueChanged,
            this, &EngineBuffer::slotControlStop,
            Qt::DirectConnection);

    // Start button
    m_startButton = new ControlPushButton(ConfigKey(m_group, "start"));
    m_startButton->setButtonMode(ControlPushButton::TRIGGER);
    connect(m_startButton, &ControlObject::valueChanged,
            this, &EngineBuffer::slotControlStart,
            Qt::DirectConnection);

    // End button
    m_endButton = new ControlPushButton(ConfigKey(m_group, "end"));
    connect(m_endButton, &ControlObject::valueChanged,
            this, &EngineBuffer::slotControlEnd,
            Qt::DirectConnection);

    m_pSlipButton = new ControlPushButton(ConfigKey(m_group, "slip_enabled"));
    m_pSlipButton->setButtonMode(ControlPushButton::TOGGLE);

    m_playposSlider = new ControlLinPotmeter(
        ConfigKey(m_group, "playposition"), 0.0, 1.0, 0, 0, true);
    connect(m_playposSlider, &ControlObject::valueChanged,
            this, &EngineBuffer::slotControlSeek,
            Qt::DirectConnection);

    // Control used to communicate ratio playpos to GUI thread
    m_visualPlayPos = VisualPlayPosition::getVisualPlayPosition(m_group);

    m_pRepeat = new ControlPushButton(ConfigKey(m_group, "repeat"));
    m_pRepeat->setButtonMode(ControlPushButton::TOGGLE);

    m_pSampleRate = new ControlProxy("[Master]", "samplerate", this);

    m_pKeylockEngine = new ControlProxy("[Master]", "keylock_engine", this);
    m_pKeylockEngine->connectValueChanged(this, &EngineBuffer::slotKeylockEngineChanged,
                                          Qt::DirectConnection);

    m_pTrackSamples = new ControlObject(ConfigKey(m_group, "track_samples"));
    m_pTrackSampleRate = new ControlObject(ConfigKey(m_group, "track_samplerate"));

    m_pKeylock = new ControlPushButton(ConfigKey(m_group, "keylock"), true);
    m_pKeylock->setButtonMode(ControlPushButton::TOGGLE);

    m_pEject = new ControlPushButton(ConfigKey(m_group, "eject"));
    connect(m_pEject, &ControlObject::valueChanged,
            this, &EngineBuffer::slotEjectTrack,
            Qt::DirectConnection);

    m_pTrackLoaded = new ControlObject(ConfigKey(m_group, "track_loaded"), false);
    m_pTrackLoaded->setReadOnly();

    // Quantization Controller for enabling and disabling the
    // quantization (alignment) of loop in/out positions and (hot)cues with
    // beats.
    QuantizeControl* quantize_control = new QuantizeControl(group, pConfig);
    addControl(quantize_control);
    m_pQuantize = ControlObject::getControl(ConfigKey(group, "quantize"));

    // Create the Loop Controller
    m_pLoopingControl = new LoopingControl(group, pConfig);
    addControl(m_pLoopingControl);

    m_pEngineSync = pMixingEngine->getEngineSync();

    m_pSyncControl = new SyncControl(group, pConfig, pChannel, m_pEngineSync);

#ifdef __VINYLCONTROL__
    m_pVinylControlControl = new VinylControlControl(group, pConfig);
    addControl(m_pVinylControlControl);
#endif

    // Create the Rate Controller
    m_pRateControl = new RateControl(group, pConfig);
    // Add the Rate Controller
    addControl(m_pRateControl);
    // Looping Control needs Rate Control for Reverse Button
    m_pLoopingControl->setRateControl(m_pRateControl);

    // Create the BPM Controller
    m_pBpmControl = new BpmControl(group, pConfig);
    addControl(m_pBpmControl);

    // TODO(rryan) remove this dependence?
    m_pRateControl->setBpmControl(m_pBpmControl);
    m_pSyncControl->setEngineControls(m_pRateControl, m_pBpmControl);
    pMixingEngine->getEngineSync()->addSyncableDeck(m_pSyncControl);
    addControl(m_pSyncControl);

    m_fwdButton = ControlObject::getControl(ConfigKey(group, "fwd"));
    m_backButton = ControlObject::getControl(ConfigKey(group, "back"));

    m_pKeyControl = new KeyControl(group, pConfig);
    addControl(m_pKeyControl);

    // Create the clock controller
    m_pClockControl = new ClockControl(group, pConfig);
    addControl(m_pClockControl);

    // Create the cue controller
    m_pCueControl = new CueControl(group, pConfig);
    addControl(m_pCueControl);

    m_pReadAheadManager = new ReadAheadManager(m_pReader,
                                               m_pLoopingControl);
    m_pReadAheadManager->addRateControl(m_pRateControl);

    // Construct scaling objects
    m_pScaleLinear = new EngineBufferScaleLinear(m_pReadAheadManager);
    m_pScaleST = new EngineBufferScaleST(m_pReadAheadManager);
    m_pScaleRB = new EngineBufferScaleRubberBand(m_pReadAheadManager);
    if (m_pKeylockEngine->get() == SOUNDTOUCH) {
        m_pScaleKeylock = m_pScaleST;
    } else {
        m_pScaleKeylock = m_pScaleRB;
    }
    m_pScaleVinyl = m_pScaleLinear;
    m_pScale = m_pScaleVinyl;
    m_pScale->clear();
    m_bScalerChanged = true;

    m_pPassthroughEnabled = new ControlProxy(group, "passthrough", this);
    m_pPassthroughEnabled->connectValueChanged(this, &EngineBuffer::slotPassthroughChanged,
                                               Qt::DirectConnection);

#ifdef __SCALER_DEBUG__
    df.setFileName("mixxx-debug.csv");
    df.open(QIODevice::WriteOnly | QIODevice::Text);
    writer.setDevice(&df);
#endif

    // Now that all EngineControls have been created call setEngineMaster.
    // TODO(XXX): Get rid of EngineControl::setEngineMaster and
    // EngineControl::setEngineBuffer entirely and pass them through the
    // constructor.
    setEngineMaster(pMixingEngine);
}

EngineBuffer::~EngineBuffer() {
#ifdef __SCALER_DEBUG__
    //close the writer
    df.close();
#endif
    delete m_pReadAheadManager;
    delete m_pReader;

    delete m_playButton;
    delete m_playStartButton;
    delete m_stopStartButton;

    delete m_startButton;
    delete m_endButton;
    delete m_stopButton;
    delete m_playposSlider;

    delete m_pSlipButton;
    delete m_pRepeat;
    delete m_pSampleRate;

    delete m_pTrackLoaded;
    delete m_pTrackSamples;
    delete m_pTrackSampleRate;

    delete m_pScaleLinear;
    delete m_pScaleST;
    delete m_pScaleRB;

    delete m_pKeylock;
    delete m_pEject;

    SampleUtil::free(m_pCrossfadeBuffer);

    qDeleteAll(m_engineControls);
}

<<<<<<< HEAD
void EngineBuffer::bindWorkers(EngineWorkerScheduler* pWorkerScheduler) {
    m_pReader->setScheduler(pWorkerScheduler);
=======
double EngineBuffer::fractionalPlayposFromAbsolute(double absolutePlaypos) {
    double fFractionalPlaypos = 0.0;
    if (m_trackSamplesOld != 0) {
        fFractionalPlaypos = math_min<double>(absolutePlaypos, m_trackSamplesOld);
        fFractionalPlaypos /= m_trackSamplesOld;
    }
    return fFractionalPlaypos;
>>>>>>> c115a0c6
}

void EngineBuffer::enableIndependentPitchTempoScaling(bool bEnable,
                                                      const int iBufferSize) {
    // MUST ACQUIRE THE PAUSE MUTEX BEFORE CALLING THIS METHOD

    // When no time-stretching or pitch-shifting is needed we use our own linear
    // interpolation code (EngineBufferScaleLinear). It is faster and sounds
    // much better for scratching.

    // m_pScaleKeylock and m_pScaleVinyl could change out from under us,
    // so cache it.
    EngineBufferScale* keylock_scale = m_pScaleKeylock;
    EngineBufferScale* vinyl_scale = m_pScaleVinyl;

    if (bEnable && m_pScale != keylock_scale) {
        if (m_speed_old != 0.0) {
            // Crossfade if we are not paused.
            // If we start from zero a ramping gain is
            // applied later
            readToCrossfadeBuffer(iBufferSize);
        }
        m_pScale = keylock_scale;
        m_pScale->clear();
        m_bScalerChanged = true;
    } else if (!bEnable && m_pScale != vinyl_scale) {
        if (m_speed_old != 0.0) {
            // Crossfade if we are not paused
            // (for slow speeds below 0.1 the vinyl_scale is used)
            readToCrossfadeBuffer(iBufferSize);
        }
        m_pScale = vinyl_scale;
        m_pScale->clear();
        m_bScalerChanged = true;
    }
}

double EngineBuffer::getBpm() const {
    return m_pBpmControl->getBpm();
}

double EngineBuffer::getLocalBpm() const {
    return m_pBpmControl->getLocalBpm();
}

void EngineBuffer::setEngineMaster(EngineMaster* pEngineMaster) {
    for (const auto& pControl: qAsConst(m_engineControls)) {
        pControl->setEngineMaster(pEngineMaster);
    }
}

void EngineBuffer::queueNewPlaypos(double newpos, enum SeekRequest seekType) {
    // All seeks need to be done in the Engine thread so queue it up.
    // Write the position before the seek type, to reduce a possible race
    // condition effect
    VERIFY_OR_DEBUG_ASSERT(seekType != SEEK_PHASE) {
        // SEEK_PHASE with a position is not supported
        // use SEEK_STANDARD for that
        seekType = SEEK_STANDARD;
    }
    m_queuedSeekPosition.setValue(newpos);
    // set m_queuedPosition valid
    m_iSeekQueued = seekType;
}

void EngineBuffer::requestSyncPhase() {
    // Don't overwrite m_iSeekQueued
    m_iSeekPhaseQueued = 1;
}

void EngineBuffer::requestEnableSync(bool enabled) {
    // If we're not playing, the queued event won't get processed so do it now.
    if (m_playButton->get() == 0.0) {
        m_pEngineSync->requestEnableSync(m_pSyncControl, enabled);
        return;
    }
    SyncRequestQueued enable_request =
            static_cast<SyncRequestQueued>(atomicLoadRelaxed(m_iEnableSyncQueued));
    if (enabled) {
        m_iEnableSyncQueued = SYNC_REQUEST_ENABLE;
    } else {
        // If sync is enabled and disabled very quickly, it's is a one-shot
        // sync event and needs to be handled specially. Otherwise the sync
        // state will get stuck on or won't go on at all.
        if (enable_request == SYNC_REQUEST_ENABLE) {
            m_iEnableSyncQueued = SYNC_REQUEST_ENABLEDISABLE;
        } else {
            // Note that there is no DISABLEENABLE, because that's an irrelevant
            // queuing.  Moreover, ENABLEDISABLEENABLE is also redundant, so
            // we don't have to handle any special cases.
            m_iEnableSyncQueued = SYNC_REQUEST_DISABLE;
        }
    }
}

void EngineBuffer::requestSyncMode(SyncMode mode) {
    // If we're not playing, the queued event won't get processed so do it now.
    if (kLogger.traceEnabled()) {
        kLogger.trace() << getGroup() << "EngineBuffer::requestSyncMode";
    }
    if (m_playButton->get() == 0.0) {
        m_pEngineSync->requestSyncMode(m_pSyncControl, mode);
    } else {
        m_iSyncModeQueued = mode;
    }
}

void EngineBuffer::requestClonePosition(EngineChannel* pChannel) {
    atomicStoreRelaxed(m_pChannelToCloneFrom, pChannel);
}

void EngineBuffer::readToCrossfadeBuffer(const int iBufferSize) {
    if (!m_bCrossfadeReady) {
        // Read buffer, as if there where no parameter change
        // (Must be called only once per callback)
        m_pScale->scaleBuffer(m_pCrossfadeBuffer, iBufferSize);
        // Restore the original position that was lost due to scaleBuffer() above
        m_pReadAheadManager->notifySeek(m_filepos_play);
        m_bCrossfadeReady = true;
     }
}

void EngineBuffer::seekCloneBuffer(EngineBuffer* pOtherBuffer) {
    doSeekPlayPos(pOtherBuffer->getExactPlayPos(), SEEK_EXACT);
}

// WARNING: This method is not thread safe and must not be called from outside
// the engine callback!
void EngineBuffer::setNewPlaypos(double newpos) {
    if (kLogger.traceEnabled()) {
        kLogger.trace() << m_group << "EngineBuffer::setNewPlaypos" << newpos;
    }

    m_filepos_play = newpos;

    if (m_rate_old != 0.0) {
        // Before seeking, read extra buffer for crossfading
        // this also sets m_pReadAheadManager to newpos
        readToCrossfadeBuffer(m_iLastBufferSize);
    } else {
        m_pReadAheadManager->notifySeek(m_filepos_play);
    }
    m_pScale->clear();

    // Ensures that the playpos slider gets updated in next process call
    m_iSamplesSinceLastIndicatorUpdate = 1000000;

    // Must hold the engineLock while using m_engineControls
    for (const auto& pControl: qAsConst(m_engineControls)) {
        pControl->notifySeek(m_filepos_play);
    }

    verifyPlay(); // verify or update play button and indicator
}

QString EngineBuffer::getGroup() const {
    return m_group;
}

double EngineBuffer::getSpeed() const {
    return m_speed_old;
}

bool EngineBuffer::getScratching() const {
    return m_scratching_old;
}

bool EngineBuffer::isReverse() const {
    return m_reverse_old;
}

// WARNING: Always called from the EngineWorker thread pool
void EngineBuffer::slotTrackLoading() {
    // Pause EngineBuffer from processing frames
    m_pause.lock();
    // Setting m_iTrackLoading inside a m_pause.lock ensures that
    // track buffer is not processed when starting to load a new one
    m_iTrackLoading = 1;
    m_pause.unlock();

    // Set play here, to signal the user that the play command is adopted
    m_playButton->set((double)m_bPlayAfterLoading);
    m_pTrackSamples->set(0); // Stop renderer
}

void EngineBuffer::loadFakeTrack(TrackPointer pTrack, bool bPlay) {
    if (bPlay) {
        m_playButton->set((double)bPlay);
    }
    slotTrackLoaded(pTrack, pTrack->getSampleRate(),
                    pTrack->getSampleRate() * pTrack->getDurationInt());
}

// WARNING: Always called from the EngineWorker thread pool
void EngineBuffer::slotTrackLoaded(TrackPointer pTrack,
                                   int iTrackSampleRate,
                                   int iTrackNumSamples) {
    if (kLogger.traceEnabled()) {
        kLogger.trace() << getGroup() << "EngineBuffer::slotTrackLoaded";
    }
    TrackPointer pOldTrack = m_pCurrentTrack;
    m_pause.lock();

    m_visualPlayPos->setInvalid();
    m_filepos_play = DBL_MIN; // for execute seeks to 0.0

    m_pCurrentTrack = pTrack;
    m_pTrackSamples->set(iTrackNumSamples);
    m_pTrackSampleRate->set(iTrackSampleRate);
    m_pTrackLoaded->forceSet(1);

    // Reset slip mode
    m_pSlipButton->set(0);
    m_bSlipEnabledProcessing = false;
    m_dSlipPosition = 0.;
    m_dSlipRate = 0;

    // Reset the pitch value for the new track.
    m_pause.unlock();

    notifyTrackLoaded(pTrack, pOldTrack);
    // Start buffer processing after all EngineContols are up to date
    // with the current track e.g track is seeked to Cue
    m_iTrackLoading = 0;
}

// WARNING: Always called from the EngineWorker thread pool
void EngineBuffer::slotTrackLoadFailed(TrackPointer pTrack,
                                       QString reason) {
    m_iTrackLoading = 0;
    // Loading of a new track failed.
    // eject the currently loaded track (the old Track) as well
    ejectTrack();
    emit trackLoadFailed(pTrack, reason);
}

void EngineBuffer::ejectTrack() {
    // clear track values in any case, may fix https://bugs.launchpad.net/mixxx/+bug/1450424
    if (kLogger.traceEnabled()) {
        kLogger.trace() << "EngineBuffer::ejectTrack()";
    }
    TrackPointer pOldTrack = m_pCurrentTrack;
    m_pause.lock();

    m_visualPlayPos->set(0.0, 0.0, 0.0, 0.0, 0.0);
    doSeekPlayPos(0.0, SEEK_EXACT);

    m_pCurrentTrack.reset();
    m_pTrackSamples->set(0);
    m_pTrackSampleRate->set(0);
    m_pTrackLoaded->forceSet(0);

    m_playButton->set(0.0);
    m_playposSlider->set(0);
    m_pCueControl->resetIndicators();

    m_pause.unlock();

    // Close open file handles by unloading the current track
    m_pReader->newTrack(TrackPointer());

    if (pOldTrack) {
        notifyTrackLoaded(TrackPointer(), pOldTrack);
    }
    m_iTrackLoading = 0;
}

void EngineBuffer::notifyTrackLoaded(
        TrackPointer pNewTrack, TrackPointer pOldTrack) {
    if (pOldTrack) {
        disconnect(
                pOldTrack.get(),
                &Track::beatsUpdated,
                this,
                &EngineBuffer::slotUpdatedTrackBeats);
    }

    // First inform engineControls directly
    // Note: we are still in a worker thread.
    for (const auto& pControl : qAsConst(m_engineControls)) {
        pControl->trackLoaded(pNewTrack);
    }

    if (pNewTrack) {
        connect(
                pNewTrack.get(),
                &Track::beatsUpdated,
                this,
                &EngineBuffer::slotUpdatedTrackBeats,
                Qt::DirectConnection);
    }

    // Inform BaseTrackPlayer via a queued connection
    emit trackLoaded(pNewTrack, pOldTrack);
}

void EngineBuffer::slotPassthroughChanged(double enabled) {
    if (enabled != 0) {
        // If passthrough was enabled, stop playing the current track.
        slotControlStop(1.0);
    }
}

// WARNING: This method runs in both the GUI thread and the Engine Thread
void EngineBuffer::slotControlSeek(double fractionalPos) {
    doSeekFractional(fractionalPos, SEEK_STANDARD);
}

// WARNING: This method runs from SyncWorker and Engine Worker
void EngineBuffer::slotControlSeekAbs(double playPosition) {
    doSeekPlayPos(playPosition, SEEK_STANDARD);
}

// WARNING: This method runs from SyncWorker and Engine Worker
void EngineBuffer::slotControlSeekExact(double playPosition) {
    doSeekPlayPos(playPosition, SEEK_EXACT);
}

double EngineBuffer::fractionalPlayposFromAbsolute(double absolutePlaypos) {
    double fFractionalPlaypos = 0.0;
    if (m_trackSamplesOld) {
        fFractionalPlaypos = math_min<double>(absolutePlaypos, m_trackSamplesOld);
        fFractionalPlaypos /= m_trackSamplesOld;
    }
    return fFractionalPlaypos;
}

void EngineBuffer::doSeekFractional(double fractionalPos, enum SeekRequest seekType) {
    // Prevent NaN's from sneaking into the engine.
    if (isnan(fractionalPos)) {
        return;
    }
    double newSamplePosition = fractionalPos * m_pTrackSamples->get();
    doSeekPlayPos(newSamplePosition, seekType);
}

void EngineBuffer::doSeekPlayPos(double new_playpos, enum SeekRequest seekType) {
#ifdef __VINYLCONTROL__
    // Notify the vinyl control that a seek has taken place in case it is in
    // absolute mode and needs be switched to relative.
    if (m_pVinylControlControl) {
        m_pVinylControlControl->notifySeekQueued();
    }
#endif

    queueNewPlaypos(new_playpos, seekType);
}

bool EngineBuffer::updateIndicatorsAndModifyPlay(bool newPlay) {
    // If no track is currently loaded, turn play off. If a track is loading
    // allow the set since it might apply to a track we are loading due to the
    // asynchrony.
    bool playPossible = true;
    if ((!m_pCurrentTrack && atomicLoadRelaxed(m_iTrackLoading) == 0) ||
            (m_pCurrentTrack && atomicLoadRelaxed(m_iTrackLoading) == 0 &&
             m_filepos_play >= m_pTrackSamples->get() &&
             !atomicLoadRelaxed(m_iSeekQueued)) || m_pPassthroughEnabled->toBool()) {
        // play not possible
        playPossible = false;
    }

    return m_pCueControl->updateIndicatorsAndModifyPlay(newPlay, playPossible);
}

void EngineBuffer::verifyPlay() {
    bool play = m_playButton->toBool();
    bool verifiedPlay = updateIndicatorsAndModifyPlay(play);
    if (play != verifiedPlay) {
        m_playButton->setAndConfirm(verifiedPlay ? 1.0 : 0.0);
    }
}

void EngineBuffer::slotControlPlayRequest(double v) {
    bool oldPlay = m_playButton->toBool();
    bool verifiedPlay = updateIndicatorsAndModifyPlay(v > 0.0);

    if (!oldPlay && verifiedPlay) {
        if (m_pQuantize->toBool()
#ifdef __VINYLCONTROL__
                && m_pVinylControlControl && !m_pVinylControlControl->isEnabled()
#endif
        ) {
            requestSyncPhase();
        }
    }

    // set and confirm must be called here in any case to update the widget toggle state
    m_playButton->setAndConfirm(verifiedPlay ? 1.0 : 0.0);
}

void EngineBuffer::slotControlStart(double v)
{
    if (v > 0.0) {
        doSeekFractional(0., SEEK_EXACT);
    }
}

void EngineBuffer::slotControlEnd(double v)
{
    if (v > 0.0) {
        doSeekFractional(1., SEEK_EXACT);
    }
}

void EngineBuffer::slotControlPlayFromStart(double v)
{
    if (v > 0.0) {
        doSeekFractional(0., SEEK_EXACT);
        m_playButton->set(1);
    }
}

void EngineBuffer::slotControlJumpToStartAndStop(double v)
{
    if (v > 0.0) {
        doSeekFractional(0., SEEK_EXACT);
        m_playButton->set(0);
    }
}

void EngineBuffer::slotControlStop(double v)
{
    if (v > 0.0) {
        m_playButton->set(0);
    }
}

void EngineBuffer::slotKeylockEngineChanged(double dIndex) {
    if (m_bScalerOverride) {
        return;
    }
    // static_cast<KeylockEngine>(dIndex); direct cast produces a "not used" warning with gcc
    int iEngine = static_cast<int>(dIndex);
    KeylockEngine engine = static_cast<KeylockEngine>(iEngine);
    if (engine == SOUNDTOUCH) {
        m_pScaleKeylock = m_pScaleST;
    } else {
        m_pScaleKeylock = m_pScaleRB;
    }
}

void EngineBuffer::processTrackLocked(
        CSAMPLE* pOutput, const int iBufferSize, int sample_rate) {
    ScopedTimer t("EngineBuffer::process_pauselock");

    m_trackSampleRateOld = m_pTrackSampleRate->get();
    m_trackSamplesOld = m_pTrackSamples->get();

    double baserate = 0.0;
    if (sample_rate > 0) {
        baserate = m_trackSampleRateOld / sample_rate;
    }

    // Sync requests can affect rate, so process those first.
    processSyncRequests();

    // Note: play is also active during cue preview
    bool paused = !m_playButton->toBool();
    KeyControl::PitchTempoRatio pitchTempoRatio = m_pKeyControl->getPitchTempoRatio();

    // The pitch adjustment in Ratio (1.0 being normal
    // pitch. 2.0 is a full octave shift up).
    double pitchRatio = pitchTempoRatio.pitchRatio;
    double tempoRatio = pitchTempoRatio.tempoRatio;
    const bool keylock_enabled = pitchTempoRatio.keylock;

    bool is_scratching = false;
    bool is_reverse = false;

    // Update the slipped position and seek if it was disabled.
    processSlip(iBufferSize);

    // Note: This may effects the m_filepos_play, play, scaler and crossfade buffer
    processSeek(paused);

    // speed is the ratio between track-time and real-time
    // (1.0 being normal rate. 2.0 plays at 2x speed -- 2 track seconds
    // pass for every 1 real second). Depending on whether
    // keylock is enabled, this is applied to either the rate or the tempo.
    double speed = m_pRateControl->calculateSpeed(
            baserate,
            tempoRatio,
            paused,
            iBufferSize,
            &is_scratching,
            &is_reverse);

    bool useIndependentPitchAndTempoScaling = false;

    // TODO(owen): Maybe change this so that rubberband doesn't disable
    // keylock on scratch. (just check m_pScaleKeylock == m_pScaleST)
    if (is_scratching || fabs(speed) > 1.9) {
        // Scratching and high speeds with always disables keylock
        // because Soundtouch sounds terrible in these conditions.  Rubberband
        // sounds better, but still has some problems (it may reallocate in
        // a party-crashing manner at extremely slow speeds).
        // High seek speeds also disables keylock.  Our pitch slider could go
        // to 90%, so that's the cutoff point.

        // Force pitchRatio to the linear pitch set by speed
        pitchRatio = speed;
        // This is for the natural speed pitch found on turn tables
    } else if (fabs(speed) < 0.1) {
        // We have pre-allocated big buffers in Rubberband and Soundtouch for
        // a minimum speed of 0.1. Slower speeds will re-allocate much bigger
        // buffers which may cause underruns.
        // Disable keylock under these conditions.

        // Force pitchRatio to the linear pitch set by speed
        pitchRatio = speed;
    } else if (keylock_enabled) {
        // always use IndependentPitchAndTempoScaling
        // to avoid clicks when crossing the linear pitch
        // in this case it is most likely that the user
        // will have an non linear pitch
        // Note: We have undesired noise when cossfading between scalers
        useIndependentPitchAndTempoScaling = true;
    } else {
        // We might have have temporary speed change, so adjust pitch if not locked
        // Note: This will not update key and tempo widgets
        if (tempoRatio != 0) {
            pitchRatio *= (speed / tempoRatio);
        }

        // Check if we are off-linear (musical key has been adjusted
        // independent from speed) to determine if the keylock scaler
        // should be used even though keylock is disabled.
        if (speed != 0.0) {
            double offlinear = pitchRatio / speed;
            if (offlinear > kLinearScalerElipsis ||
                    offlinear < 1 / kLinearScalerElipsis) {
                // only enable keylock scaler if pitch adjustment is at
                // least 1 cent. Everything below is not hear-able.
                useIndependentPitchAndTempoScaling = true;
            }
        }
    }

    if (speed != 0.0) {
        // Do not switch scaler when we have no transport
        enableIndependentPitchTempoScaling(useIndependentPitchAndTempoScaling,
                iBufferSize);
    } else if (m_speed_old != 0 && !is_scratching) {
        // we are stopping, collect samples for fade out
        readToCrossfadeBuffer(iBufferSize);
        // Clear the scaler information
        m_pScale->clear();
    }

    // How speed/tempo/pitch are related:
    // Processing is done in two parts, the first part is calculated inside
    // the KeyKontrol class and effects the visual key/pitch widgets.
    // The Speed slider controls the tempoRatio and a speedSliderPitchRatio,
    // the pitch amount caused by it.
    // By default the speed slider controls pitch and tempo with the same
    // value.
    // If key lock is enabled, the speedSliderPitchRatio is decoupled from
    // the speed slider (const).
    //
    // With preference mode KeylockMode = kLockOriginalKey
    // the speedSliderPitchRatio is reset to 1 and back to the tempoRatio
    // (natural vinyl Pitch) when keylock is disabled and enabled.
    //
    // With preference mode KeylockMode = kCurrentKey
    // the speedSliderPitchRatio is not reset when keylock is enabled.
    // This mode allows to enable keylock
    // while the track is already played. You can reset to the tracks
    // original pitch by resetting the pitch knob to center. When disabling
    // keylock the pitch is reset to the linear vinyl pitch.

    // The Pitch knob turns if the speed slider is moved without keylock.
    // This is useful to get always an analog impression of current pitch,
    // and its distance to the original track pitch
    //
    // The Pitch_Adjust knob does not reflect the speedSliderPitchRatio.
    // So it is is useful for controller mappings, because it is not
    // changed by the speed slider or keylock.

    // In the second part all other speed changing controls are processed.
    // They may produce an additional pitch if keylock is disabled or
    // override the pitch in scratching case.
    // If pitch ratio and tempo ratio are equal, a linear scaler is used,
    // otherwise tempo and pitch are processed individual

    // If we were scratching, and scratching is over, and we're a follower,
    // and we're quantized, and not paused,
    // we need to sync phase or we'll be totally out of whack and the sync
    // adjuster will kick in and push the track back in to sync with the
    // master.
    if (m_scratching_old && !is_scratching && m_pQuantize->toBool()
            && m_pSyncControl->getSyncMode() == SYNC_FOLLOWER && !paused) {
        // TODO() The resulting seek is processed in the following callback
        // That is to late
        requestSyncPhase();
    }

    double rate = 0;
    // If the baserate, speed, or pitch has changed, we need to update the
    // scaler. Also, if we have changed scalers then we need to update the
    // scaler.
    if (baserate != m_baserate_old || speed != m_speed_old ||
            pitchRatio != m_pitch_old || tempoRatio != m_tempo_ratio_old ||
            m_bScalerChanged) {
        // The rate returned by the scale object can be different from the
        // wanted rate!  Make sure new scaler has proper position. This also
        // crossfades between the old scaler and new scaler to prevent
        // clicks.

        // Handle direction change.
        // The linear scaler supports ramping though zero.
        // This is used for scratching, but not for reverse
        // For the other, crossfade forward and backward samples
        if ((m_speed_old * speed < 0) &&  // Direction has changed!
                (m_pScale != m_pScaleVinyl || // only m_pScaleLinear supports going though 0
                       m_reverse_old != is_reverse)) { // no pitch change when reversing
            //XXX: Trying to force RAMAN to read from correct
            //     playpos when rate changes direction - Albert
            readToCrossfadeBuffer(iBufferSize);
            // Clear the scaler information
            m_pScale->clear();
        }

        m_baserate_old = baserate;
        m_speed_old = speed;
        m_pitch_old = pitchRatio;
        m_tempo_ratio_old = tempoRatio;
        m_reverse_old = is_reverse;

        // Now we need to update the scaler with the master sample rate, the
        // base rate (ratio between sample rate of the source audio and the
        // master samplerate), the deck speed, the pitch shift, and whether
        // the deck speed should affect the pitch.

        m_pScale->setScaleParameters(baserate,
                                     &speed,
                                     &pitchRatio);

        // The way we treat rate inside of EngineBuffer is actually a
        // description of "sample consumption rate" or percentage of samples
        // consumed relative to playing back the track at its native sample
        // rate and normal speed. pitch_adjust does not change the playback
        // rate.
        rate = baserate * speed;

        // Scaler is up to date now.
        m_bScalerChanged = false;
    } else {
        // Scaler did not need updating. By definition this means we are at
        // our old rate.
        rate = m_rate_old;
    }

    bool at_end = m_filepos_play >= m_trackSamplesOld;
    bool backwards = rate < 0;

    bool bCurBufferPaused = false;
    if (at_end && !backwards) {
        // do not play past end
        bCurBufferPaused = true;
    } else if (rate == 0 && !is_scratching) {
        // do not process samples if have no transport
        // the linear scaler supports ramping down to 0
        // this is used for pause by scratching only
        bCurBufferPaused = true;
    }

    m_rate_old = rate;

    // If the buffer is not paused, then scale the audio.
    if (!bCurBufferPaused) {
        // Perform scaling of Reader buffer into buffer.
        double framesRead =
                m_pScale->scaleBuffer(pOutput, iBufferSize);

        // TODO(XXX): The result framesRead might not be an integer value.
        // Converting to samples here does not make sense. All positional
        // calculations should be done in frames instead of samples! Otherwise
        // rounding errors might occur when converting from samples back to
        // frames later.
        double samplesRead = framesRead * kSamplesPerFrame;

        if (m_bScalerOverride) {
            // If testing, we don't have a real log so we fake the position.
            m_filepos_play += samplesRead;
        } else {
            // Adjust filepos_play by the amount we processed.
            m_filepos_play =
                    m_pReadAheadManager->getFilePlaypositionFromLog(
                            m_filepos_play, samplesRead);
        }
        // Note: The last buffer of a track is padded with silence.
        // This silence is played together with the last samples in the last
        // callback and the m_filepos_play is advanced behind the end of the track.

        if (m_bCrossfadeReady) {
            // Bring pOutput with the new parameters in and fade out the old one,
            // stored with the old parameters in m_pCrossfadeBuffer
            SampleUtil::linearCrossfadeBuffersIn(
                    pOutput, m_pCrossfadeBuffer, iBufferSize);
        }
        // Note: we do not fade here if we pass the end or the start of
        // the track in reverse direction
        // because we assume that the track samples itself start and stop
        // towards zero.
        // If it turns out that ramping is required be aware that the end
        // or start may pass in the middle of the buffer.
    } else {
        // Pause
        if (m_bCrossfadeReady) {
            // We don't ramp here, since EnginePregain handles fades
            // from and to speed == 0
            SampleUtil::copy(pOutput, m_pCrossfadeBuffer, iBufferSize);
        } else {
            SampleUtil::clear(pOutput, iBufferSize);
        }
    }

    for (const auto& pControl: qAsConst(m_engineControls)) {
        pControl->setCurrentSample(m_filepos_play, m_trackSamplesOld, m_trackSampleRateOld);
        pControl->process(rate, m_filepos_play, iBufferSize);
    }

    m_scratching_old = is_scratching;

    // Handle repeat mode
    bool at_start = m_filepos_play <= 0;
    at_end = m_filepos_play >= m_trackSamplesOld;

    bool repeat_enabled = m_pRepeat->toBool();

    bool end_of_track = //(at_start && backwards) ||
            (at_end && !backwards);

    // If playbutton is pressed, check if we are at start or end of track
    if ((m_playButton->toBool() || (m_fwdButton->toBool() || m_backButton->toBool()))
            && end_of_track) {
        if (repeat_enabled) {
            double fractionalPos = at_start ? 1.0 : 0;
            doSeekFractional(fractionalPos, SEEK_STANDARD);
        } else {
            m_playButton->set(0.);
        }
    }

    // Give the Reader hints as to which chunks of the current song we
    // really care about. It will try very hard to keep these in memory
    hintReader(rate);
}

void EngineBuffer::process(CSAMPLE* pOutput, const int iBufferSize) {
    // Bail if we receive a buffer size with incomplete sample frames. Assert in debug builds.
    VERIFY_OR_DEBUG_ASSERT((iBufferSize % kSamplesPerFrame) == 0) {
        return;
    }
    m_pReader->process();
    // Steps:
    // - Lookup new reader information
    // - Calculate current rate
    // - Scale the audio with m_pScale, copy the resulting samples into the
    //   output buffer
    // - Give EngineControl's a chance to do work / request seeks, etc
    // - Process repeat mode if we're at the end or beginning of a track
    // - Set last sample value (m_fLastSampleValue) so that rampOut works? Other
    //   miscellaneous upkeep issues.

    m_iSampleRate = static_cast<int>(m_pSampleRate->get());

    // If the sample rate has changed, force Rubberband to reset so that
    // it doesn't reallocate when the user engages keylock during playback.
    // We do this even if rubberband is not active.
    const auto sampleRate = mixxx::audio::SampleRate(m_iSampleRate);
    m_pScaleLinear->setSampleRate(sampleRate);
    m_pScaleST->setSampleRate(sampleRate);
    m_pScaleRB->setSampleRate(sampleRate);

    bool bTrackLoading = atomicLoadRelaxed(m_iTrackLoading) != 0;
    if (!bTrackLoading && m_pause.tryLock()) {
        processTrackLocked(pOutput, iBufferSize, m_iSampleRate);
        // release the pauselock
        m_pause.unlock();
    } else {
        // We are loading a new Track

        // Here the old track was playing and loading the new track is in
        // progress. We can't predict when it happens, so we are not able
        // to collect old samples. New samples are also not in place and
        // we can't predict when they will be in place.
        // If one does this, a click from breaking the last track is somehow
        // natural and he should know that such sound should not be played to
        // the master (audience).
        // Workaround: Simply pause the track before.

        // TODO(XXX):
        // A click free solution requires more refactoring how loading a track
        // is handled. For now we apply a rectangular Gain change here which
        // may click.

        SampleUtil::clear(pOutput, iBufferSize);

        m_rate_old = 0;
        m_speed_old = 0;
        m_scratching_old = false;
    }

#ifdef __SCALER_DEBUG__
    for (int i=0; i<iBufferSize; i+=2) {
        writer << pOutput[i] << "\n";
    }
#endif

    if (isMaster(m_pSyncControl->getSyncMode())) {
        // Report our speed to SyncControl immediately instead of waiting
        // for postProcess so we can broadcast this update to followers.
        m_pSyncControl->reportPlayerSpeed(m_speed_old, m_scratching_old);
    }

    m_iLastBufferSize = iBufferSize;
    m_bCrossfadeReady = false;
}

void EngineBuffer::processSlip(int iBufferSize) {
    // Do a single read from m_bSlipEnabled so we don't run in to race conditions.
    bool enabled = m_pSlipButton->toBool();
    if (enabled != m_bSlipEnabledProcessing) {
        m_bSlipEnabledProcessing = enabled;
        if (enabled) {
            m_dSlipPosition = m_filepos_play;
            m_dSlipRate = m_rate_old;
        } else {
            // TODO(owen) assuming that looping will get canceled properly
            double newPlayFrame = m_dSlipPosition / kSamplesPerFrame;
            double roundedSlip = round(newPlayFrame) * kSamplesPerFrame;
            slotControlSeekExact(roundedSlip);
            m_dSlipPosition = 0;
        }
    }

    // Increment slip position even if it was just toggled -- this ensures the position is correct.
    if (enabled) {
        m_dSlipPosition += static_cast<double>(iBufferSize) * m_dSlipRate;
    }
}

void EngineBuffer::processSyncRequests() {
    SyncRequestQueued enable_request =
            static_cast<SyncRequestQueued>(
                    m_iEnableSyncQueued.fetchAndStoreRelease(SYNC_REQUEST_NONE));
    SyncMode mode_request =
            static_cast<SyncMode>(m_iSyncModeQueued.fetchAndStoreRelease(SYNC_INVALID));
    switch (enable_request) {
    case SYNC_REQUEST_ENABLE:
        m_pEngineSync->requestEnableSync(m_pSyncControl, true);
        break;
    case SYNC_REQUEST_DISABLE:
        m_pEngineSync->requestEnableSync(m_pSyncControl, false);
        break;
    case SYNC_REQUEST_ENABLEDISABLE:
        m_pEngineSync->requestEnableSync(m_pSyncControl, true);
        m_pEngineSync->requestEnableSync(m_pSyncControl, false);
        break;
    case SYNC_REQUEST_NONE:
        break;
    }
    if (mode_request != SYNC_INVALID) {
        m_pEngineSync->requestSyncMode(m_pSyncControl,
                static_cast<SyncMode>(mode_request));
    }
}

void EngineBuffer::processSeek(bool paused) {
    // Check if we are cloning another channel before doing any seeking.
    EngineChannel* pChannel = m_pChannelToCloneFrom.fetchAndStoreRelaxed(nullptr);
    if (pChannel) {
        seekCloneBuffer(pChannel->getEngineBuffer());
    }

    // We need to read position just after reading seekType, to ensure that we
    // read the matching position to seek_typ or a position from a new (second)
    // seek just queued from another thread
    // The later case is ok, because we will process the new seek in the next
    // call anyway again.

    SeekRequests seekType = static_cast<SeekRequest>(
            m_iSeekQueued.loadAcquire());

    double position = m_queuedSeekPosition.getValue();

    // Don't allow the playposition to go past the end.
    if (position > m_trackSamplesOld) {
        position = m_trackSamplesOld;
    }

    // Add SEEK_PHASE bit, if any
    if (m_iSeekPhaseQueued.fetchAndStoreRelease(0)) {
        seekType |= SEEK_PHASE;
    }

    switch (seekType) {
        case SEEK_NONE:
            return;
        case SEEK_PHASE:
            // only adjust phase
            position = m_filepos_play;
            break;
        case SEEK_STANDARD:
            if (m_pQuantize->toBool()) {
                seekType |= SEEK_PHASE;
            }
            // new position was already set above
            break;
        case SEEK_EXACT:
        case SEEK_EXACT_PHASE: // artificial state = SEEK_EXACT | SEEK_PHASE
        case SEEK_STANDARD_PHASE: // artificial state = SEEK_STANDARD | SEEK_PHASE
            // new position was already set above
            break;
        default:
            qWarning() << "Unhandled seek request type: " << seekType;
            return;
    }

    if (!paused && (seekType & SEEK_PHASE)) {
        if (kLogger.traceEnabled()) {
            kLogger.trace() << "EngineBuffer::processSeek Seeking phase";
        }
        double requestedPosition = position;
        double syncPosition = m_pBpmControl->getBeatMatchPosition(position, true, true);
        position = m_pLoopingControl->getSyncPositionInsideLoop(requestedPosition, syncPosition);
        if (kLogger.traceEnabled()) {
            kLogger.trace()
                    << "EngineBuffer::processSeek seek info: " << m_filepos_play
                    << " -> " << position;
        }
    }
    if (position != m_filepos_play) {
        if (kLogger.traceEnabled()) {
            kLogger.trace() << "EngineBuffer::processSeek Seek to" << position;
        }
        setNewPlaypos(position);
    }
    m_iSeekQueued.storeRelease(SEEK_NONE);
}

void EngineBuffer::postProcess(const int iBufferSize) {
    // The order of events here is very delicate.  It's necessary to update
    // some values before others, because the later updates may require
    // values from the first update.
    if (kLogger.traceEnabled()) {
        kLogger.trace() << getGroup() << "EngineBuffer::postProcess";
    }
    double local_bpm = m_pBpmControl->updateLocalBpm();
    double beat_distance = m_pBpmControl->updateBeatDistance();
    m_pSyncControl->setLocalBpm(local_bpm);
    SyncMode mode = m_pSyncControl->getSyncMode();
    if (isMaster(mode)) {
        m_pEngineSync->notifyBeatDistanceChanged(m_pSyncControl, beat_distance);
    } else if (mode == SYNC_FOLLOWER) {
        // Report our speed to SyncControl.  If we are master, we already did this.
        m_pSyncControl->reportPlayerSpeed(m_speed_old, m_scratching_old);
        m_pSyncControl->updateTargetBeatDistance();
    }

    // Update all the indicators that EngineBuffer publishes to allow
    // external parts of Mixxx to observe its status.
    updateIndicators(m_speed_old, iBufferSize);
}

bool EngineBuffer::getQueuedSeekPosition(double* pSeekPosition) const {
    bool isSeekQueued = m_iSeekQueued.loadAcquire() != SEEK_NONE;
    if (isSeekQueued) {
        *pSeekPosition = m_queuedSeekPosition.getValue();
    } else {
        *pSeekPosition = -1;
    }
    return isSeekQueued;
}

void EngineBuffer::updateIndicators(double speed, int iBufferSize) {
    if (m_trackSampleRateOld == 0) {
        // This happens if Deck Passthrough is active but no track is loaded.
        // We skip indicator updates.
        return;
    }

    // Increase samplesCalculated by the buffer size
    m_iSamplesSinceLastIndicatorUpdate += iBufferSize;

    const double fFractionalPlaypos = fractionalPlayposFromAbsolute(m_filepos_play);

    const double tempoTrackSeconds = m_trackSamplesOld / kSamplesPerFrame
            / m_trackSampleRateOld / m_tempo_ratio_old;
    if(speed > 0 && fFractionalPlaypos == 1.0) {
        // At Track end
        speed = 0;
    }

    // Report fractional playpos to SyncControl.
    // TODO(rryan) It's kind of hacky that this is in updateIndicators but it
    // prevents us from computing fFractionalPlaypos multiple times per
    // EngineBuffer::process().
    m_pSyncControl->reportTrackPosition(fFractionalPlaypos);

    // Update indicators that are only updated after every
    // sampleRate/kiUpdateRate samples processed.  (e.g. playposSlider)
    if (m_iSamplesSinceLastIndicatorUpdate > (kSamplesPerFrame * m_pSampleRate->get() / kiPlaypositionUpdateRate)) {
        m_playposSlider->set(fFractionalPlaypos);
        m_pCueControl->updateIndicators();
    }

    // Update visual control object, this needs to be done more often than the
    // playpos slider
    m_visualPlayPos->set(fFractionalPlaypos, speed * m_baserate_old,
            (double)iBufferSize / m_trackSamplesOld,
            fractionalPlayposFromAbsolute(m_dSlipPosition),
            tempoTrackSeconds);
}

void EngineBuffer::hintReader(const double dRate) {
    m_hintList.clear();
    m_pReadAheadManager->hintReader(dRate, &m_hintList);

    //if slipping, hint about virtual position so we're ready for it
    if (m_bSlipEnabledProcessing) {
        Hint hint;
        hint.frame = SampleUtil::floorPlayPosToFrame(m_dSlipPosition);
        hint.priority = 1;
        if (m_dSlipRate >= 0) {
            hint.frameCount = Hint::kFrameCountForward;
        } else {
            hint.frameCount = Hint::kFrameCountBackward;
        }
        m_hintList.append(hint);
    }

    for (const auto& pControl: qAsConst(m_engineControls)) {
        pControl->hintReader(&m_hintList);
    }
    m_pReader->hintAndMaybeWake(m_hintList);
}

// WARNING: This method runs in the GUI thread
void EngineBuffer::loadTrack(TrackPointer pTrack, bool play) {
    if (pTrack) {
        // Signal to the reader to load the track. The reader will respond with
        // trackLoading and then either with trackLoaded or trackLoadFailed signals.
        m_bPlayAfterLoading = play;
        m_pReader->newTrack(pTrack);
    } else {
        // Loading a null track means "eject"
        ejectTrack();
    }
}

void EngineBuffer::addControl(EngineControl* pControl) {
    // Connect to signals from EngineControl here...
    m_engineControls.push_back(pControl);
    pControl->setEngineBuffer(this);
}

bool EngineBuffer::isTrackLoaded() const {
    if (m_pCurrentTrack) {
        return true;
    }
    return false;
}

TrackPointer EngineBuffer::getLoadedTrack() const {
    return m_pCurrentTrack;
}

void EngineBuffer::slotEjectTrack(double v) {
    if (v > 0) {
        // Don't allow rejections while playing a track. We don't need to lock to
        // call ControlObject::get() so this is fine.
        if (m_playButton->get() > 0) {
            return;
        }
        ejectTrack();
    }
}

double EngineBuffer::getExactPlayPos() const {
    double visualPlayPos = getVisualPlayPos();
    if (visualPlayPos > 0) {
        return getVisualPlayPos() * getTrackSamples();
    } else {
        // Track was just loaded and the first buffer was not processed yet.
        // assume it is at 0:00
        return 0.0;
    }
}

double EngineBuffer::getVisualPlayPos() const {
    return m_visualPlayPos->getEnginePlayPos();
}

double EngineBuffer::getTrackSamples() const {
    return m_pTrackSamples->get();
}

double EngineBuffer::getRateRatio() const {
    if (m_pBpmControl != nullptr) {
        return m_pBpmControl->getRateRatio();
    }
    return 1.0;
}

void EngineBuffer::collectFeatures(GroupFeatureState* pGroupFeatures) const {
    if (m_pBpmControl != nullptr) {
        m_pBpmControl->collectFeatures(pGroupFeatures);
    }
}

void EngineBuffer::slotUpdatedTrackBeats() {
    TrackPointer pTrack = m_pCurrentTrack;
    if (pTrack) {
        for (const auto& pControl : qAsConst(m_engineControls)) {
            pControl->trackBeatsUpdated(pTrack->getBeats());
        }
    }
}

void EngineBuffer::setScalerForTest(
        EngineBufferScale* pScaleVinyl,
        EngineBufferScale* pScaleKeylock) {
    m_pScaleVinyl = pScaleVinyl;
    m_pScaleKeylock = pScaleKeylock;
    m_pScale = m_pScaleVinyl;
    m_pScale->clear();
    m_bScalerChanged = true;
    // This bool is permanently set and can't be undone.
    m_bScalerOverride = true;
}<|MERGE_RESOLUTION|>--- conflicted
+++ resolved
@@ -304,18 +304,8 @@
     qDeleteAll(m_engineControls);
 }
 
-<<<<<<< HEAD
 void EngineBuffer::bindWorkers(EngineWorkerScheduler* pWorkerScheduler) {
     m_pReader->setScheduler(pWorkerScheduler);
-=======
-double EngineBuffer::fractionalPlayposFromAbsolute(double absolutePlaypos) {
-    double fFractionalPlaypos = 0.0;
-    if (m_trackSamplesOld != 0) {
-        fFractionalPlaypos = math_min<double>(absolutePlaypos, m_trackSamplesOld);
-        fFractionalPlaypos /= m_trackSamplesOld;
-    }
-    return fFractionalPlaypos;
->>>>>>> c115a0c6
 }
 
 void EngineBuffer::enableIndependentPitchTempoScaling(bool bEnable,
@@ -636,7 +626,7 @@
 
 double EngineBuffer::fractionalPlayposFromAbsolute(double absolutePlaypos) {
     double fFractionalPlaypos = 0.0;
-    if (m_trackSamplesOld) {
+    if (m_trackSamplesOld != 0) {
         fFractionalPlaypos = math_min<double>(absolutePlaypos, m_trackSamplesOld);
         fFractionalPlaypos /= m_trackSamplesOld;
     }
