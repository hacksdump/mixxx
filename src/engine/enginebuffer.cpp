--- conflicted
+++ resolved
@@ -537,12 +537,7 @@
     m_pause.lock();
 
     m_visualPlayPos->setInvalid();
-<<<<<<< HEAD
-    m_filepos_play = DBL_MIN; // for execute seeks to 0.0
-
-=======
     m_filepos_play = kInitalSamplePosition; // for execute seeks to 0.0
->>>>>>> 59327833
     m_pCurrentTrack = pTrack;
     m_pTrackSamples->set(iTrackNumSamples);
     m_pTrackSampleRate->set(iTrackSampleRate);
@@ -622,7 +617,9 @@
     // Note: we are still in a worker thread.
     for (const auto& pControl : qAsConst(m_engineControls)) {
         pControl->trackLoaded(pNewTrack);
-        pControl->setCurrentSample(0.0, m_pTrackSamples->get(), m_pTrackSampleRate->get());
+        pControl->setCurrentSample(m_filepos_play,
+                m_pTrackSamples->get(),
+                m_pTrackSampleRate->get());
     }
 
     if (pNewTrack) {
@@ -1451,38 +1448,9 @@
     return 1.0;
 }
 
-<<<<<<< HEAD
 void EngineBuffer::collectFeatures(GroupFeatureState* pGroupFeatures) const {
     if (m_pBpmControl != nullptr) {
         m_pBpmControl->collectFeatures(pGroupFeatures);
-=======
-void EngineBuffer::notifyTrackLoaded(
-        TrackPointer pNewTrack, TrackPointer pOldTrack) {
-    if (pOldTrack) {
-        disconnect(
-                pOldTrack.get(),
-                &Track::beatsUpdated,
-                this,
-                &EngineBuffer::slotUpdatedTrackBeats);
-    }
-
-    // First inform engineControls directly
-    // Note: we are still in a worker thread.
-    for (const auto& pControl: qAsConst(m_engineControls)) {
-        pControl->trackLoaded(pNewTrack);
-        pControl->setCurrentSample(m_filepos_play,
-                m_pTrackSamples->get(),
-                m_pTrackSampleRate->get());
-    }
-
-    if (pNewTrack) {
-        connect(
-                pNewTrack.get(),
-                &Track::beatsUpdated,
-                this,
-                &EngineBuffer::slotUpdatedTrackBeats,
-                Qt::DirectConnection);
->>>>>>> 59327833
     }
 }
 
