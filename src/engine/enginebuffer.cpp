#include "engine/enginebuffer.h"

#include <QtDebug>

#include "control/controlindicator.h"
#include "control/controllinpotmeter.h"
#include "control/controlpotmeter.h"
#include "control/controlproxy.h"
#include "control/controlpushbutton.h"
#include "engine/bufferscalers/enginebufferscalelinear.h"
#include "engine/bufferscalers/enginebufferscalerubberband.h"
#include "engine/bufferscalers/enginebufferscalest.h"
#include "engine/cachingreader/cachingreader.h"
#include "engine/channels/enginechannel.h"
#include "engine/controls/bpmcontrol.h"
#include "engine/controls/clockcontrol.h"
#include "engine/controls/cuecontrol.h"
#include "engine/controls/enginecontrol.h"
#include "engine/controls/keycontrol.h"
#include "engine/controls/loopingcontrol.h"
#include "engine/controls/quantizecontrol.h"
#include "engine/controls/ratecontrol.h"
#include "engine/enginemaster.h"
#include "engine/engineworkerscheduler.h"
#include "engine/readaheadmanager.h"
#include "engine/sync/enginesync.h"
#include "engine/sync/synccontrol.h"
#include "moc_enginebuffer.cpp"
#include "preferences/usersettings.h"
#include "track/beatfactory.h"
#include "track/keyutils.h"
#include "track/track.h"
#include "util/assert.h"
#include "util/compatibility.h"
#include "util/defs.h"
#include "util/frameadapter.h"
#include "util/logger.h"
#include "util/math.h"
#include "util/sample.h"
#include "util/timer.h"
#include "waveform/visualplayposition.h"
#include "waveform/waveformwidgetfactory.h"

#ifdef __VINYLCONTROL__
#include "engine/controls/vinylcontrolcontrol.h"
#endif

namespace {
const mixxx::Logger kLogger("EngineBuffer");

const double kLinearScalerElipsis = 1.00058; // 2^(0.01/12): changes < 1 cent allows a linear scaler

const SINT kSamplesPerFrame = 2; // Engine buffer uses Stereo frames only

// Rate at which the playpos slider is updated
const int kPlaypositionUpdateRate = 15; // updates per second

} // anonymous namespace

EngineBuffer::EngineBuffer(const QString& group,
        UserSettingsPointer pConfig,
        EngineChannel* pChannel,
        EngineMaster* pMixingEngine)
        : m_group(group),
          m_pConfig(pConfig),
          m_pLoopingControl(nullptr),
          m_pSyncControl(nullptr),
          m_pVinylControlControl(nullptr),
          m_pRateControl(nullptr),
          m_pBpmControl(nullptr),
          m_pKeyControl(nullptr),
          m_pReadAheadManager(nullptr),
          m_pReader(nullptr),
          m_filepos_play(kInitalSamplePosition),
          m_speed_old(0),
          m_tempo_ratio_old(1.),
          m_scratching_old(false),
          m_reverse_old(false),
          m_pitch_old(0),
          m_baserate_old(0),
          m_rate_old(0.),
          m_trackSamplesOld(0),
          m_trackSampleRateOld(0),
          m_dSlipPosition(0.),
          m_dSlipRate(1.0),
          m_bSlipEnabledProcessing(false),
          m_pRepeat(nullptr),
          m_startButton(nullptr),
          m_endButton(nullptr),
          m_bScalerOverride(false),
          m_iSeekQueued(SEEK_NONE),
          m_iSeekPhaseQueued(0),
          m_iEnableSyncQueued(SYNC_REQUEST_NONE),
          m_iSyncModeQueued(SYNC_INVALID),
          m_iTrackLoading(0),
          m_bPlayAfterLoading(false),
          m_iSampleRate(0),
          m_pCrossfadeBuffer(SampleUtil::alloc(MAX_BUFFER_LEN)),
          m_bCrossfadeReady(false),
          m_iLastBufferSize(0) {
    // zero out crossfade buffer
    SampleUtil::clear(m_pCrossfadeBuffer, MAX_BUFFER_LEN);

    m_pReader = new CachingReader(group, pConfig);
    connect(m_pReader, &CachingReader::trackLoading,
            this, &EngineBuffer::slotTrackLoading,
            Qt::DirectConnection);
    connect(m_pReader, &CachingReader::trackLoaded,
            this, &EngineBuffer::slotTrackLoaded,
            Qt::DirectConnection);
    connect(m_pReader, &CachingReader::trackLoadFailed,
            this, &EngineBuffer::slotTrackLoadFailed,
            Qt::DirectConnection);

    // Play button
    m_playButton = new ControlPushButton(ConfigKey(m_group, "play"));
    m_playButton->setButtonMode(ControlPushButton::TOGGLE);
    m_playButton->connectValueChangeRequest(
            this, &EngineBuffer::slotControlPlayRequest,
            Qt::DirectConnection);

    //Play from Start Button (for sampler)
    m_playStartButton = new ControlPushButton(ConfigKey(m_group, "start_play"));
    connect(m_playStartButton, &ControlObject::valueChanged,
            this, &EngineBuffer::slotControlPlayFromStart,
            Qt::DirectConnection);

    // Jump to start and stop button
    m_stopStartButton = new ControlPushButton(ConfigKey(m_group, "start_stop"));
    connect(m_stopStartButton, &ControlObject::valueChanged,
            this, &EngineBuffer::slotControlJumpToStartAndStop,
            Qt::DirectConnection);

    //Stop playback (for sampler)
    m_stopButton = new ControlPushButton(ConfigKey(m_group, "stop"));
    connect(m_stopButton, &ControlObject::valueChanged,
            this, &EngineBuffer::slotControlStop,
            Qt::DirectConnection);

    // Start button
    m_startButton = new ControlPushButton(ConfigKey(m_group, "start"));
    m_startButton->setButtonMode(ControlPushButton::TRIGGER);
    connect(m_startButton, &ControlObject::valueChanged,
            this, &EngineBuffer::slotControlStart,
            Qt::DirectConnection);

    // End button
    m_endButton = new ControlPushButton(ConfigKey(m_group, "end"));
    connect(m_endButton, &ControlObject::valueChanged,
            this, &EngineBuffer::slotControlEnd,
            Qt::DirectConnection);

    m_pSlipButton = new ControlPushButton(ConfigKey(m_group, "slip_enabled"));
    m_pSlipButton->setButtonMode(ControlPushButton::TOGGLE);

    m_playposSlider = new ControlLinPotmeter(
        ConfigKey(m_group, "playposition"), 0.0, 1.0, 0, 0, true);
    connect(m_playposSlider, &ControlObject::valueChanged,
            this, &EngineBuffer::slotControlSeek,
            Qt::DirectConnection);

    // Control used to communicate ratio playpos to GUI thread
    m_visualPlayPos = VisualPlayPosition::getVisualPlayPosition(m_group);

    m_pRepeat = new ControlPushButton(ConfigKey(m_group, "repeat"));
    m_pRepeat->setButtonMode(ControlPushButton::TOGGLE);

    m_pSampleRate = new ControlProxy("[Master]", "samplerate", this);

    m_pKeylockEngine = new ControlProxy("[Master]", "keylock_engine", this);
    m_pKeylockEngine->connectValueChanged(this, &EngineBuffer::slotKeylockEngineChanged,
                                          Qt::DirectConnection);

    m_pTrackSamples = new ControlObject(ConfigKey(m_group, "track_samples"));
    m_pTrackSampleRate = new ControlObject(ConfigKey(m_group, "track_samplerate"));

    m_pKeylock = new ControlPushButton(ConfigKey(m_group, "keylock"), true);
    m_pKeylock->setButtonMode(ControlPushButton::TOGGLE);

    m_pEject = new ControlPushButton(ConfigKey(m_group, "eject"));
    connect(m_pEject, &ControlObject::valueChanged,
            this, &EngineBuffer::slotEjectTrack,
            Qt::DirectConnection);

    m_pTrackLoaded = new ControlObject(ConfigKey(m_group, "track_loaded"), false);
    m_pTrackLoaded->setReadOnly();

    // Quantization Controller for enabling and disabling the
    // quantization (alignment) of loop in/out positions and (hot)cues with
    // beats.
    QuantizeControl* quantize_control = new QuantizeControl(group, pConfig);
    addControl(quantize_control);
    m_pQuantize = ControlObject::getControl(ConfigKey(group, "quantize"));

    // Create the Loop Controller
    m_pLoopingControl = new LoopingControl(group, pConfig);
    addControl(m_pLoopingControl);

    m_pEngineSync = pMixingEngine->getEngineSync();

    m_pSyncControl = new SyncControl(group, pConfig, pChannel, m_pEngineSync);

#ifdef __VINYLCONTROL__
    m_pVinylControlControl = new VinylControlControl(group, pConfig);
    addControl(m_pVinylControlControl);
#endif

    // Create the Rate Controller
    m_pRateControl = new RateControl(group, pConfig);
    // Add the Rate Controller
    addControl(m_pRateControl);
    // Looping Control needs Rate Control for Reverse Button
    m_pLoopingControl->setRateControl(m_pRateControl);

    // Create the BPM Controller
    m_pBpmControl = new BpmControl(group, pConfig);
    addControl(m_pBpmControl);

    // TODO(rryan) remove this dependence?
    m_pRateControl->setBpmControl(m_pBpmControl);
    m_pSyncControl->setEngineControls(m_pRateControl, m_pBpmControl);
    pMixingEngine->getEngineSync()->addSyncableDeck(m_pSyncControl);
    addControl(m_pSyncControl);

    m_fwdButton = ControlObject::getControl(ConfigKey(group, "fwd"));
    m_backButton = ControlObject::getControl(ConfigKey(group, "back"));

    m_pKeyControl = new KeyControl(group, pConfig);
    addControl(m_pKeyControl);

    // Create the clock controller
    m_pClockControl = new ClockControl(group, pConfig);
    addControl(m_pClockControl);

    // Create the cue controller
    m_pCueControl = new CueControl(group, pConfig);
    addControl(m_pCueControl);

    connect(m_pLoopingControl,
            &LoopingControl::loopReset,
            m_pCueControl,
            &CueControl::slotLoopReset,
            Qt::DirectConnection);
    connect(m_pLoopingControl,
            &LoopingControl::loopUpdated,
            m_pCueControl,
            &CueControl::slotLoopUpdated,
            Qt::DirectConnection);
    connect(m_pLoopingControl,
            &LoopingControl::loopEnabledChanged,
            m_pCueControl,
            &CueControl::slotLoopEnabledChanged,
            Qt::DirectConnection);

    m_pReadAheadManager = new ReadAheadManager(m_pReader,
                                               m_pLoopingControl);
    m_pReadAheadManager->addRateControl(m_pRateControl);

    // Construct scaling objects
    m_pScaleLinear = new EngineBufferScaleLinear(m_pReadAheadManager);
    m_pScaleST = new EngineBufferScaleST(m_pReadAheadManager);
    m_pScaleRB = new EngineBufferScaleRubberBand(m_pReadAheadManager);
    if (m_pKeylockEngine->get() == SOUNDTOUCH) {
        m_pScaleKeylock = m_pScaleST;
    } else {
        m_pScaleKeylock = m_pScaleRB;
    }
    m_pScaleVinyl = m_pScaleLinear;
    m_pScale = m_pScaleVinyl;
    m_pScale->clear();
    m_bScalerChanged = true;

    m_pPassthroughEnabled = new ControlProxy(group, "passthrough", this);
    m_pPassthroughEnabled->connectValueChanged(this, &EngineBuffer::slotPassthroughChanged,
                                               Qt::DirectConnection);

#ifdef __SCALER_DEBUG__
    df.setFileName("mixxx-debug.csv");
    df.open(QIODevice::WriteOnly | QIODevice::Text);
    writer.setDevice(&df);
#endif

    // Now that all EngineControls have been created call setEngineMaster.
    // TODO(XXX): Get rid of EngineControl::setEngineMaster and
    // EngineControl::setEngineBuffer entirely and pass them through the
    // constructor.
    setEngineMaster(pMixingEngine);
}

EngineBuffer::~EngineBuffer() {
#ifdef __SCALER_DEBUG__
    //close the writer
    df.close();
#endif
    delete m_pReadAheadManager;
    delete m_pReader;

    delete m_playButton;
    delete m_playStartButton;
    delete m_stopStartButton;

    delete m_startButton;
    delete m_endButton;
    delete m_stopButton;
    delete m_playposSlider;

    delete m_pSlipButton;
    delete m_pRepeat;
    delete m_pSampleRate;

    delete m_pTrackLoaded;
    delete m_pTrackSamples;
    delete m_pTrackSampleRate;

    delete m_pScaleLinear;
    delete m_pScaleST;
    delete m_pScaleRB;

    delete m_pKeylock;
    delete m_pEject;

    SampleUtil::free(m_pCrossfadeBuffer);

    qDeleteAll(m_engineControls);
}

void EngineBuffer::bindWorkers(EngineWorkerScheduler* pWorkerScheduler) {
    m_pReader->setScheduler(pWorkerScheduler);
}

void EngineBuffer::enableIndependentPitchTempoScaling(bool bEnable,
                                                      const int iBufferSize) {
    // MUST ACQUIRE THE PAUSE MUTEX BEFORE CALLING THIS METHOD

    // When no time-stretching or pitch-shifting is needed we use our own linear
    // interpolation code (EngineBufferScaleLinear). It is faster and sounds
    // much better for scratching.

    // m_pScaleKeylock and m_pScaleVinyl could change out from under us,
    // so cache it.
    EngineBufferScale* keylock_scale = m_pScaleKeylock;
    EngineBufferScale* vinyl_scale = m_pScaleVinyl;

    if (bEnable && m_pScale != keylock_scale) {
        if (m_speed_old != 0.0) {
            // Crossfade if we are not paused.
            // If we start from zero a ramping gain is
            // applied later
            readToCrossfadeBuffer(iBufferSize);
        }
        m_pScale = keylock_scale;
        m_pScale->clear();
        m_bScalerChanged = true;
    } else if (!bEnable && m_pScale != vinyl_scale) {
        if (m_speed_old != 0.0) {
            // Crossfade if we are not paused
            // (for slow speeds below 0.1 the vinyl_scale is used)
            readToCrossfadeBuffer(iBufferSize);
        }
        m_pScale = vinyl_scale;
        m_pScale->clear();
        m_bScalerChanged = true;
    }
}

double EngineBuffer::getBpm() const {
    return m_pBpmControl->getBpm();
}

double EngineBuffer::getLocalBpm() const {
    return m_pBpmControl->getLocalBpm();
}

void EngineBuffer::setBeatLoop(double startPosition, bool enabled) {
    return m_pLoopingControl->setBeatLoop(startPosition, enabled);
}

void EngineBuffer::setLoop(double startPosition, double endPositon, bool enabled) {
    return m_pLoopingControl->setLoop(startPosition, endPositon, enabled);
}

void EngineBuffer::setEngineMaster(EngineMaster* pEngineMaster) {
    for (const auto& pControl: qAsConst(m_engineControls)) {
        pControl->setEngineMaster(pEngineMaster);
    }
}

void EngineBuffer::queueNewPlaypos(double newpos, enum SeekRequest seekType) {
    // All seeks need to be done in the Engine thread so queue it up.
    // Write the position before the seek type, to reduce a possible race
    // condition effect
    VERIFY_OR_DEBUG_ASSERT(seekType != SEEK_PHASE) {
        // SEEK_PHASE with a position is not supported
        // use SEEK_STANDARD for that
        seekType = SEEK_STANDARD;
    }
    m_queuedSeekPosition.setValue(newpos);
    // set m_queuedPosition valid
    m_iSeekQueued = seekType;
}

void EngineBuffer::requestSyncPhase() {
    // Don't overwrite m_iSeekQueued
    m_iSeekPhaseQueued = 1;
}

void EngineBuffer::requestEnableSync(bool enabled) {
    // If we're not playing, the queued event won't get processed so do it now.
    if (m_playButton->get() == 0.0) {
        m_pEngineSync->requestEnableSync(m_pSyncControl, enabled);
        return;
    }
    SyncRequestQueued enable_request =
            static_cast<SyncRequestQueued>(atomicLoadRelaxed(m_iEnableSyncQueued));
    if (enabled) {
        m_iEnableSyncQueued = SYNC_REQUEST_ENABLE;
    } else {
        // If sync is enabled and disabled very quickly, it's is a one-shot
        // sync event and needs to be handled specially. Otherwise the sync
        // state will get stuck on or won't go on at all.
        if (enable_request == SYNC_REQUEST_ENABLE) {
            m_iEnableSyncQueued = SYNC_REQUEST_ENABLEDISABLE;
        } else {
            // Note that there is no DISABLEENABLE, because that's an irrelevant
            // queuing.  Moreover, ENABLEDISABLEENABLE is also redundant, so
            // we don't have to handle any special cases.
            m_iEnableSyncQueued = SYNC_REQUEST_DISABLE;
        }
    }
}

void EngineBuffer::requestSyncMode(SyncMode mode) {
    // If we're not playing, the queued event won't get processed so do it now.
    if (kLogger.traceEnabled()) {
        kLogger.trace() << getGroup() << "EngineBuffer::requestSyncMode";
    }
    if (m_playButton->get() == 0.0) {
        m_pEngineSync->requestSyncMode(m_pSyncControl, mode);
    } else {
        m_iSyncModeQueued = mode;
    }
}

void EngineBuffer::requestClonePosition(EngineChannel* pChannel) {
    atomicStoreRelaxed(m_pChannelToCloneFrom, pChannel);
}

void EngineBuffer::readToCrossfadeBuffer(const int iBufferSize) {
    if (!m_bCrossfadeReady) {
        // Read buffer, as if there where no parameter change
        // (Must be called only once per callback)
        m_pScale->scaleBuffer(m_pCrossfadeBuffer, iBufferSize);
        // Restore the original position that was lost due to scaleBuffer() above
        m_pReadAheadManager->notifySeek(m_filepos_play);
        m_bCrossfadeReady = true;
     }
}

void EngineBuffer::seekCloneBuffer(EngineBuffer* pOtherBuffer) {
    doSeekPlayPos(pOtherBuffer->getExactPlayPos(), SEEK_EXACT);
}

// WARNING: This method is not thread safe and must not be called from outside
// the engine callback!
void EngineBuffer::setNewPlaypos(double newpos) {
    if (kLogger.traceEnabled()) {
        kLogger.trace() << m_group << "EngineBuffer::setNewPlaypos" << newpos;
    }

    m_filepos_play = newpos;

    if (m_rate_old != 0.0) {
        // Before seeking, read extra buffer for crossfading
        // this also sets m_pReadAheadManager to newpos
        readToCrossfadeBuffer(m_iLastBufferSize);
    } else {
        m_pReadAheadManager->notifySeek(m_filepos_play);
    }
    m_pScale->clear();

    // Ensures that the playpos slider gets updated in next process call
    m_iSamplesSinceLastIndicatorUpdate = 1000000;

    // Must hold the engineLock while using m_engineControls
    for (const auto& pControl: qAsConst(m_engineControls)) {
        pControl->notifySeek(m_filepos_play);
    }

    verifyPlay(); // verify or update play button and indicator
}

QString EngineBuffer::getGroup() const {
    return m_group;
}

double EngineBuffer::getSpeed() const {
    return m_speed_old;
}

bool EngineBuffer::getScratching() const {
    return m_scratching_old;
}

bool EngineBuffer::isReverse() const {
    return m_reverse_old;
}

// WARNING: Always called from the EngineWorker thread pool
void EngineBuffer::slotTrackLoading() {
    // Pause EngineBuffer from processing frames
    m_pause.lock();
    // Setting m_iTrackLoading inside a m_pause.lock ensures that
    // track buffer is not processed when starting to load a new one
    m_iTrackLoading = 1;
    m_pause.unlock();

    // Set play here, to signal the user that the play command is adopted
    m_playButton->set((double)m_bPlayAfterLoading);
    m_pTrackSamples->set(0); // Stop renderer
}

void EngineBuffer::loadFakeTrack(TrackPointer pTrack, bool bPlay) {
    if (bPlay) {
        m_playButton->set((double)bPlay);
    }
    slotTrackLoaded(pTrack, pTrack->getSampleRate(),
                    pTrack->getSampleRate() * pTrack->getDurationInt());
}

// WARNING: Always called from the EngineWorker thread pool
void EngineBuffer::slotTrackLoaded(TrackPointer pTrack,
                                   int iTrackSampleRate,
                                   int iTrackNumSamples) {
    if (kLogger.traceEnabled()) {
        kLogger.trace() << getGroup() << "EngineBuffer::slotTrackLoaded";
    }
    TrackPointer pOldTrack = m_pCurrentTrack;
    m_pause.lock();

    m_visualPlayPos->setInvalid();
    m_filepos_play = kInitalSamplePosition; // for execute seeks to 0.0
    m_pCurrentTrack = pTrack;
    m_pTrackSamples->set(iTrackNumSamples);
    m_pTrackSampleRate->set(iTrackSampleRate);
    m_pTrackLoaded->forceSet(1);

    // Reset slip mode
    m_pSlipButton->set(0);
    m_bSlipEnabledProcessing = false;
    m_dSlipPosition = 0.;
    m_dSlipRate = 0;

    m_iSeekQueued.storeRelease(SEEK_NONE);

    // Reset the pitch value for the new track.
    m_pause.unlock();

    notifyTrackLoaded(pTrack, pOldTrack);
    // Start buffer processing after all EngineContols are up to date
    // with the current track e.g track is seeked to Cue
    m_iTrackLoading = 0;
}

// WARNING: Always called from the EngineWorker thread pool
void EngineBuffer::slotTrackLoadFailed(TrackPointer pTrack,
        const QString& reason) {
    m_iTrackLoading = 0;
    // Loading of a new track failed.
    // eject the currently loaded track (the old Track) as well
    ejectTrack();
    emit trackLoadFailed(pTrack, reason);
}

void EngineBuffer::ejectTrack() {
    // clear track values in any case, may fix https://bugs.launchpad.net/mixxx/+bug/1450424
    if (kLogger.traceEnabled()) {
        kLogger.trace() << "EngineBuffer::ejectTrack()";
    }
    TrackPointer pOldTrack = m_pCurrentTrack;
    m_pause.lock();

    m_visualPlayPos->set(0.0, 0.0, 0.0, 0.0, 0.0);
    doSeekPlayPos(0.0, SEEK_EXACT);

    m_pCurrentTrack.reset();
    m_pTrackSamples->set(0);
    m_pTrackSampleRate->set(0);
    m_pTrackLoaded->forceSet(0);

    m_playButton->set(0.0);
    m_playposSlider->set(0);
    m_pCueControl->resetIndicators();

    m_iSeekQueued.storeRelease(SEEK_NONE);

    m_pause.unlock();

    // Close open file handles by unloading the current track
    m_pReader->newTrack(TrackPointer());

    if (pOldTrack) {
        notifyTrackLoaded(TrackPointer(), pOldTrack);
    }
    m_iTrackLoading = 0;
}

void EngineBuffer::notifyTrackLoaded(
        TrackPointer pNewTrack, TrackPointer pOldTrack) {
    if (pOldTrack) {
        disconnect(
                pOldTrack.get(),
                &Track::beatsUpdated,
                this,
                &EngineBuffer::slotUpdatedTrackBeats);
    }

    // First inform engineControls directly
    // Note: we are still in a worker thread.
    for (const auto& pControl : qAsConst(m_engineControls)) {
        pControl->trackLoaded(pNewTrack);
<<<<<<< HEAD
        pControl->setCurrentSample(0.0,
                m_pTrackSamples->get(),
                mixxx::audio::SampleRate::fromDouble(
                        m_pTrackSampleRate->get()));
=======
        pControl->setCurrentSample(m_filepos_play,
                m_pTrackSamples->get(),
                m_pTrackSampleRate->get());
>>>>>>> 5de725f4
    }

    if (pNewTrack) {
        connect(
                pNewTrack.get(),
                &Track::beatsUpdated,
                this,
                &EngineBuffer::slotUpdatedTrackBeats,
                Qt::DirectConnection);
    }

    // Inform BaseTrackPlayer via a queued connection
    emit trackLoaded(pNewTrack, pOldTrack);
}

void EngineBuffer::slotPassthroughChanged(double enabled) {
    if (enabled != 0) {
        // If passthrough was enabled, stop playing the current track.
        slotControlStop(1.0);
    }
}

// WARNING: This method runs in both the GUI thread and the Engine Thread
void EngineBuffer::slotControlSeek(double fractionalPos) {
    doSeekFractional(fractionalPos, SEEK_STANDARD);
}

// WARNING: This method runs from SyncWorker and Engine Worker
void EngineBuffer::slotControlSeekAbs(double playPosition) {
    doSeekPlayPos(playPosition, SEEK_STANDARD);
}

// WARNING: This method runs from SyncWorker and Engine Worker
void EngineBuffer::slotControlSeekExact(double playPosition) {
    doSeekPlayPos(playPosition, SEEK_EXACT);
}

double EngineBuffer::fractionalPlayposFromAbsolute(double absolutePlaypos) {
    double fFractionalPlaypos = 0.0;
    if (m_trackSamplesOld != 0) {
        fFractionalPlaypos = math_min<double>(absolutePlaypos, m_trackSamplesOld);
        fFractionalPlaypos /= m_trackSamplesOld;
    }
    return fFractionalPlaypos;
}

void EngineBuffer::doSeekFractional(double fractionalPos, enum SeekRequest seekType) {
    // Prevent NaN's from sneaking into the engine.
    if (isnan(fractionalPos)) {
        return;
    }
    double newSamplePosition = fractionalPos * m_pTrackSamples->get();
    doSeekPlayPos(newSamplePosition, seekType);
}

void EngineBuffer::doSeekPlayPos(double new_playpos, enum SeekRequest seekType) {
#ifdef __VINYLCONTROL__
    // Notify the vinyl control that a seek has taken place in case it is in
    // absolute mode and needs be switched to relative.
    if (m_pVinylControlControl) {
        m_pVinylControlControl->notifySeekQueued();
    }
#endif

    queueNewPlaypos(new_playpos, seekType);
}

bool EngineBuffer::updateIndicatorsAndModifyPlay(bool newPlay, bool oldPlay) {
    // If no track is currently loaded, turn play off. If a track is loading
    // allow the set since it might apply to a track we are loading due to the
    // asynchrony.
    bool playPossible = true;
    if ((!m_pCurrentTrack && atomicLoadRelaxed(m_iTrackLoading) == 0) ||
            (m_pCurrentTrack && atomicLoadRelaxed(m_iTrackLoading) == 0 &&
                    m_filepos_play >= m_pTrackSamples->get() &&
                    !atomicLoadRelaxed(m_iSeekQueued)) ||
            m_pPassthroughEnabled->toBool()) {
        // play not possible
        playPossible = false;
    }

    return m_pCueControl->updateIndicatorsAndModifyPlay(newPlay, oldPlay, playPossible);
}

void EngineBuffer::verifyPlay() {
    bool play = m_playButton->toBool();
    bool verifiedPlay = updateIndicatorsAndModifyPlay(play, play);
    if (play != verifiedPlay) {
        m_playButton->setAndConfirm(verifiedPlay ? 1.0 : 0.0);
    }
}

void EngineBuffer::slotControlPlayRequest(double v) {
    bool oldPlay = m_playButton->toBool();
    bool verifiedPlay = updateIndicatorsAndModifyPlay(v > 0.0, oldPlay);

    if (!oldPlay && verifiedPlay) {
        if (m_pQuantize->toBool()
#ifdef __VINYLCONTROL__
                && m_pVinylControlControl && !m_pVinylControlControl->isEnabled()
#endif
        ) {
            requestSyncPhase();
        }
    }

    // set and confirm must be called here in any case to update the widget toggle state
    m_playButton->setAndConfirm(verifiedPlay ? 1.0 : 0.0);
}

void EngineBuffer::slotControlStart(double v)
{
    if (v > 0.0) {
        doSeekFractional(0., SEEK_EXACT);
    }
}

void EngineBuffer::slotControlEnd(double v)
{
    if (v > 0.0) {
        doSeekFractional(1., SEEK_EXACT);
    }
}

void EngineBuffer::slotControlPlayFromStart(double v)
{
    if (v > 0.0) {
        doSeekFractional(0., SEEK_EXACT);
        m_playButton->set(1);
    }
}

void EngineBuffer::slotControlJumpToStartAndStop(double v)
{
    if (v > 0.0) {
        doSeekFractional(0., SEEK_EXACT);
        m_playButton->set(0);
    }
}

void EngineBuffer::slotControlStop(double v)
{
    if (v > 0.0) {
        m_playButton->set(0);
    }
}

void EngineBuffer::slotKeylockEngineChanged(double dIndex) {
    if (m_bScalerOverride) {
        return;
    }
    // static_cast<KeylockEngine>(dIndex); direct cast produces a "not used" warning with gcc
    int iEngine = static_cast<int>(dIndex);
    KeylockEngine engine = static_cast<KeylockEngine>(iEngine);
    if (engine == SOUNDTOUCH) {
        m_pScaleKeylock = m_pScaleST;
    } else {
        m_pScaleKeylock = m_pScaleRB;
    }
}

void EngineBuffer::processTrackLocked(
        CSAMPLE* pOutput, const int iBufferSize, int sample_rate) {
    ScopedTimer t("EngineBuffer::process_pauselock");

    m_trackSampleRateOld = mixxx::audio::SampleRate::fromDouble(m_pTrackSampleRate->get());
    m_trackSamplesOld = m_pTrackSamples->get();

    double baserate = 0.0;
    if (sample_rate > 0) {
        baserate = m_trackSampleRateOld / sample_rate;
    }

    // Sync requests can affect rate, so process those first.
    processSyncRequests();

    // Note: play is also active during cue preview
    bool paused = !m_playButton->toBool();
    KeyControl::PitchTempoRatio pitchTempoRatio = m_pKeyControl->getPitchTempoRatio();

    // The pitch adjustment in Ratio (1.0 being normal
    // pitch. 2.0 is a full octave shift up).
    double pitchRatio = pitchTempoRatio.pitchRatio;
    double tempoRatio = pitchTempoRatio.tempoRatio;
    const bool keylock_enabled = pitchTempoRatio.keylock;

    bool is_scratching = false;
    bool is_reverse = false;

    // Update the slipped position and seek if it was disabled.
    processSlip(iBufferSize);

    // Note: This may effects the m_filepos_play, play, scaler and crossfade buffer
    processSeek(paused);

    // speed is the ratio between track-time and real-time
    // (1.0 being normal rate. 2.0 plays at 2x speed -- 2 track seconds
    // pass for every 1 real second). Depending on whether
    // keylock is enabled, this is applied to either the rate or the tempo.
    double speed = m_pRateControl->calculateSpeed(
            baserate,
            tempoRatio,
            paused,
            iBufferSize,
            &is_scratching,
            &is_reverse);

    bool useIndependentPitchAndTempoScaling = false;

    // TODO(owen): Maybe change this so that rubberband doesn't disable
    // keylock on scratch. (just check m_pScaleKeylock == m_pScaleST)
    if (is_scratching || fabs(speed) > 1.9) {
        // Scratching and high speeds with always disables keylock
        // because Soundtouch sounds terrible in these conditions.  Rubberband
        // sounds better, but still has some problems (it may reallocate in
        // a party-crashing manner at extremely slow speeds).
        // High seek speeds also disables keylock.  Our pitch slider could go
        // to 90%, so that's the cutoff point.

        // Force pitchRatio to the linear pitch set by speed
        pitchRatio = speed;
        // This is for the natural speed pitch found on turn tables
    } else if (fabs(speed) < 0.1) {
        // We have pre-allocated big buffers in Rubberband and Soundtouch for
        // a minimum speed of 0.1. Slower speeds will re-allocate much bigger
        // buffers which may cause underruns.
        // Disable keylock under these conditions.

        // Force pitchRatio to the linear pitch set by speed
        pitchRatio = speed;
    } else if (keylock_enabled) {
        // always use IndependentPitchAndTempoScaling
        // to avoid clicks when crossing the linear pitch
        // in this case it is most likely that the user
        // will have an non linear pitch
        // Note: We have undesired noise when cossfading between scalers
        useIndependentPitchAndTempoScaling = true;
    } else {
        // We might have have temporary speed change, so adjust pitch if not locked
        // Note: This will not update key and tempo widgets
        if (tempoRatio != 0) {
            pitchRatio *= (speed / tempoRatio);
        }

        // Check if we are off-linear (musical key has been adjusted
        // independent from speed) to determine if the keylock scaler
        // should be used even though keylock is disabled.
        if (speed != 0.0) {
            double offlinear = pitchRatio / speed;
            if (offlinear > kLinearScalerElipsis ||
                    offlinear < 1 / kLinearScalerElipsis) {
                // only enable keylock scaler if pitch adjustment is at
                // least 1 cent. Everything below is not hear-able.
                useIndependentPitchAndTempoScaling = true;
            }
        }
    }

    if (speed != 0.0) {
        // Do not switch scaler when we have no transport
        enableIndependentPitchTempoScaling(useIndependentPitchAndTempoScaling,
                iBufferSize);
    } else if (m_speed_old != 0 && !is_scratching) {
        // we are stopping, collect samples for fade out
        readToCrossfadeBuffer(iBufferSize);
        // Clear the scaler information
        m_pScale->clear();
    }

    // How speed/tempo/pitch are related:
    // Processing is done in two parts, the first part is calculated inside
    // the KeyKontrol class and effects the visual key/pitch widgets.
    // The Speed slider controls the tempoRatio and a speedSliderPitchRatio,
    // the pitch amount caused by it.
    // By default the speed slider controls pitch and tempo with the same
    // value.
    // If key lock is enabled, the speedSliderPitchRatio is decoupled from
    // the speed slider (const).
    //
    // With preference mode KeylockMode = kLockOriginalKey
    // the speedSliderPitchRatio is reset to 1 and back to the tempoRatio
    // (natural vinyl Pitch) when keylock is disabled and enabled.
    //
    // With preference mode KeylockMode = kCurrentKey
    // the speedSliderPitchRatio is not reset when keylock is enabled.
    // This mode allows to enable keylock
    // while the track is already played. You can reset to the tracks
    // original pitch by resetting the pitch knob to center. When disabling
    // keylock the pitch is reset to the linear vinyl pitch.

    // The Pitch knob turns if the speed slider is moved without keylock.
    // This is useful to get always an analog impression of current pitch,
    // and its distance to the original track pitch
    //
    // The Pitch_Adjust knob does not reflect the speedSliderPitchRatio.
    // So it is is useful for controller mappings, because it is not
    // changed by the speed slider or keylock.

    // In the second part all other speed changing controls are processed.
    // They may produce an additional pitch if keylock is disabled or
    // override the pitch in scratching case.
    // If pitch ratio and tempo ratio are equal, a linear scaler is used,
    // otherwise tempo and pitch are processed individual

    // If we were scratching, and scratching is over, and we're a follower,
    // and we're quantized, and not paused,
    // we need to sync phase or we'll be totally out of whack and the sync
    // adjuster will kick in and push the track back in to sync with the
    // master.
    if (m_scratching_old && !is_scratching && m_pQuantize->toBool()
            && m_pSyncControl->getSyncMode() == SYNC_FOLLOWER && !paused) {
        // TODO() The resulting seek is processed in the following callback
        // That is to late
        requestSyncPhase();
    }

    double rate = 0;
    // If the baserate, speed, or pitch has changed, we need to update the
    // scaler. Also, if we have changed scalers then we need to update the
    // scaler.
    if (baserate != m_baserate_old || speed != m_speed_old ||
            pitchRatio != m_pitch_old || tempoRatio != m_tempo_ratio_old ||
            m_bScalerChanged) {
        // The rate returned by the scale object can be different from the
        // wanted rate!  Make sure new scaler has proper position. This also
        // crossfades between the old scaler and new scaler to prevent
        // clicks.

        // Handle direction change.
        // The linear scaler supports ramping though zero.
        // This is used for scratching, but not for reverse
        // For the other, crossfade forward and backward samples
        if ((m_speed_old * speed < 0) &&  // Direction has changed!
                (m_pScale != m_pScaleVinyl || // only m_pScaleLinear supports going though 0
                       m_reverse_old != is_reverse)) { // no pitch change when reversing
            //XXX: Trying to force RAMAN to read from correct
            //     playpos when rate changes direction - Albert
            readToCrossfadeBuffer(iBufferSize);
            // Clear the scaler information
            m_pScale->clear();
        }

        m_baserate_old = baserate;
        m_speed_old = speed;
        m_pitch_old = pitchRatio;
        m_tempo_ratio_old = tempoRatio;
        m_reverse_old = is_reverse;

        // Now we need to update the scaler with the master sample rate, the
        // base rate (ratio between sample rate of the source audio and the
        // master samplerate), the deck speed, the pitch shift, and whether
        // the deck speed should affect the pitch.

        m_pScale->setScaleParameters(baserate,
                                     &speed,
                                     &pitchRatio);

        // The way we treat rate inside of EngineBuffer is actually a
        // description of "sample consumption rate" or percentage of samples
        // consumed relative to playing back the track at its native sample
        // rate and normal speed. pitch_adjust does not change the playback
        // rate.
        rate = baserate * speed;

        // Scaler is up to date now.
        m_bScalerChanged = false;
    } else {
        // Scaler did not need updating. By definition this means we are at
        // our old rate.
        rate = m_rate_old;
    }

    bool at_end = m_filepos_play >= m_trackSamplesOld;
    bool backwards = rate < 0;

    bool bCurBufferPaused = false;
    if (at_end && !backwards) {
        // do not play past end
        bCurBufferPaused = true;
    } else if (rate == 0 && !is_scratching) {
        // do not process samples if have no transport
        // the linear scaler supports ramping down to 0
        // this is used for pause by scratching only
        bCurBufferPaused = true;
    }

    m_rate_old = rate;

    // If the buffer is not paused, then scale the audio.
    if (!bCurBufferPaused) {
        // Perform scaling of Reader buffer into buffer.
        double framesRead =
                m_pScale->scaleBuffer(pOutput, iBufferSize);

        // TODO(XXX): The result framesRead might not be an integer value.
        // Converting to samples here does not make sense. All positional
        // calculations should be done in frames instead of samples! Otherwise
        // rounding errors might occur when converting from samples back to
        // frames later.
        double samplesRead = framesRead * kSamplesPerFrame;

        if (m_bScalerOverride) {
            // If testing, we don't have a real log so we fake the position.
            m_filepos_play += samplesRead;
        } else {
            // Adjust filepos_play by the amount we processed.
            m_filepos_play =
                    m_pReadAheadManager->getFilePlaypositionFromLog(
                            m_filepos_play, samplesRead);
        }
        // Note: The last buffer of a track is padded with silence.
        // This silence is played together with the last samples in the last
        // callback and the m_filepos_play is advanced behind the end of the track.

        if (m_bCrossfadeReady) {
            // Bring pOutput with the new parameters in and fade out the old one,
            // stored with the old parameters in m_pCrossfadeBuffer
            SampleUtil::linearCrossfadeBuffersIn(
                    pOutput, m_pCrossfadeBuffer, iBufferSize);
        }
        // Note: we do not fade here if we pass the end or the start of
        // the track in reverse direction
        // because we assume that the track samples itself start and stop
        // towards zero.
        // If it turns out that ramping is required be aware that the end
        // or start may pass in the middle of the buffer.
    } else {
        // Pause
        if (m_bCrossfadeReady) {
            // We don't ramp here, since EnginePregain handles fades
            // from and to speed == 0
            SampleUtil::copy(pOutput, m_pCrossfadeBuffer, iBufferSize);
        } else {
            SampleUtil::clear(pOutput, iBufferSize);
        }
    }

    for (const auto& pControl: qAsConst(m_engineControls)) {
        pControl->setCurrentSample(m_filepos_play, m_trackSamplesOld, m_trackSampleRateOld);
        pControl->process(rate, m_filepos_play, iBufferSize);
    }

    m_scratching_old = is_scratching;

    // Handle repeat mode
    bool at_start = m_filepos_play <= 0;
    at_end = m_filepos_play >= m_trackSamplesOld;

    bool repeat_enabled = m_pRepeat->toBool();

    bool end_of_track = //(at_start && backwards) ||
            (at_end && !backwards);

    // If playbutton is pressed, check if we are at start or end of track
    if ((m_playButton->toBool() || (m_fwdButton->toBool() || m_backButton->toBool()))
            && end_of_track) {
        if (repeat_enabled) {
            double fractionalPos = at_start ? 1.0 : 0;
            doSeekFractional(fractionalPos, SEEK_STANDARD);
        } else {
            m_playButton->set(0.);
        }
    }

    // Give the Reader hints as to which chunks of the current song we
    // really care about. It will try very hard to keep these in memory
    hintReader(rate);
}

void EngineBuffer::process(CSAMPLE* pOutput, const int iBufferSize) {
    // Bail if we receive a buffer size with incomplete sample frames. Assert in debug builds.
    VERIFY_OR_DEBUG_ASSERT((iBufferSize % kSamplesPerFrame) == 0) {
        return;
    }
    m_pReader->process();
    // Steps:
    // - Lookup new reader information
    // - Calculate current rate
    // - Scale the audio with m_pScale, copy the resulting samples into the
    //   output buffer
    // - Give EngineControl's a chance to do work / request seeks, etc
    // - Process repeat mode if we're at the end or beginning of a track
    // - Set last sample value (m_fLastSampleValue) so that rampOut works? Other
    //   miscellaneous upkeep issues.

    m_iSampleRate = mixxx::audio::SampleRate::fromDouble(m_pSampleRate->get());

    // If the sample rate has changed, force Rubberband to reset so that
    // it doesn't reallocate when the user engages keylock during playback.
    // We do this even if rubberband is not active.
    const auto sampleRate = mixxx::audio::SampleRate(m_iSampleRate);
    m_pScaleLinear->setSampleRate(sampleRate);
    m_pScaleST->setSampleRate(sampleRate);
    m_pScaleRB->setSampleRate(sampleRate);

    bool bTrackLoading = atomicLoadRelaxed(m_iTrackLoading) != 0;
    if (!bTrackLoading && m_pause.tryLock()) {
        processTrackLocked(pOutput, iBufferSize, m_iSampleRate);
        // release the pauselock
        m_pause.unlock();
    } else {
        // We are loading a new Track

        // Here the old track was playing and loading the new track is in
        // progress. We can't predict when it happens, so we are not able
        // to collect old samples. New samples are also not in place and
        // we can't predict when they will be in place.
        // If one does this, a click from breaking the last track is somehow
        // natural and he should know that such sound should not be played to
        // the master (audience).
        // Workaround: Simply pause the track before.

        // TODO(XXX):
        // A click free solution requires more refactoring how loading a track
        // is handled. For now we apply a rectangular Gain change here which
        // may click.

        SampleUtil::clear(pOutput, iBufferSize);

        m_rate_old = 0;
        m_speed_old = 0;
        m_scratching_old = false;
    }

#ifdef __SCALER_DEBUG__
    for (int i=0; i<iBufferSize; i+=2) {
        writer << pOutput[i] << "\n";
    }
#endif

    if (isMaster(m_pSyncControl->getSyncMode())) {
        // Report our speed to SyncControl immediately instead of waiting
        // for postProcess so we can broadcast this update to followers.
        m_pSyncControl->reportPlayerSpeed(m_speed_old, m_scratching_old);
    }

    m_iLastBufferSize = iBufferSize;
    m_bCrossfadeReady = false;
}

void EngineBuffer::processSlip(int iBufferSize) {
    // Do a single read from m_bSlipEnabled so we don't run in to race conditions.
    bool enabled = m_pSlipButton->toBool();
    if (enabled != m_bSlipEnabledProcessing) {
        m_bSlipEnabledProcessing = enabled;
        if (enabled) {
            m_dSlipPosition = m_filepos_play;
            m_dSlipRate = m_rate_old;
        } else {
            // TODO(owen) assuming that looping will get canceled properly
            double newPlayFrame = m_dSlipPosition / kSamplesPerFrame;
            double roundedSlip = round(newPlayFrame) * kSamplesPerFrame;
            slotControlSeekExact(roundedSlip);
            m_dSlipPosition = 0;
        }
    }

    // Increment slip position even if it was just toggled -- this ensures the position is correct.
    if (enabled) {
        m_dSlipPosition += static_cast<double>(iBufferSize) * m_dSlipRate;
    }
}

void EngineBuffer::processSyncRequests() {
    SyncRequestQueued enable_request =
            static_cast<SyncRequestQueued>(
                    m_iEnableSyncQueued.fetchAndStoreRelease(SYNC_REQUEST_NONE));
    SyncMode mode_request =
            static_cast<SyncMode>(m_iSyncModeQueued.fetchAndStoreRelease(SYNC_INVALID));
    switch (enable_request) {
    case SYNC_REQUEST_ENABLE:
        m_pEngineSync->requestEnableSync(m_pSyncControl, true);
        break;
    case SYNC_REQUEST_DISABLE:
        m_pEngineSync->requestEnableSync(m_pSyncControl, false);
        break;
    case SYNC_REQUEST_ENABLEDISABLE:
        m_pEngineSync->requestEnableSync(m_pSyncControl, true);
        m_pEngineSync->requestEnableSync(m_pSyncControl, false);
        break;
    case SYNC_REQUEST_NONE:
        break;
    }
    if (mode_request != SYNC_INVALID) {
        m_pEngineSync->requestSyncMode(m_pSyncControl,
                static_cast<SyncMode>(mode_request));
    }
}

void EngineBuffer::processSeek(bool paused) {
    // Check if we are cloning another channel before doing any seeking.
    EngineChannel* pChannel = m_pChannelToCloneFrom.fetchAndStoreRelaxed(nullptr);
    if (pChannel) {
        seekCloneBuffer(pChannel->getEngineBuffer());
    }

    // We need to read position just after reading seekType, to ensure that we
    // read the matching position to seek_typ or a position from a new (second)
    // seek just queued from another thread
    // The later case is ok, because we will process the new seek in the next
    // call anyway again.

    SeekRequests seekType = static_cast<SeekRequest>(
            m_iSeekQueued.loadAcquire());

    double position = m_queuedSeekPosition.getValue();

    // Don't allow the playposition to go past the end.
    if (position > m_trackSamplesOld) {
        position = m_trackSamplesOld;
    }

    // Add SEEK_PHASE bit, if any
    if (m_iSeekPhaseQueued.fetchAndStoreRelease(0)) {
        seekType |= SEEK_PHASE;
    }

    switch (seekType) {
        case SEEK_NONE:
            return;
        case SEEK_PHASE:
            // only adjust phase
            position = m_filepos_play;
            break;
        case SEEK_STANDARD:
            if (m_pQuantize->toBool()) {
                seekType |= SEEK_PHASE;
            }
            // new position was already set above
            break;
        case SEEK_EXACT:
        case SEEK_EXACT_PHASE: // artificial state = SEEK_EXACT | SEEK_PHASE
        case SEEK_STANDARD_PHASE: // artificial state = SEEK_STANDARD | SEEK_PHASE
            // new position was already set above
            break;
        default:
            qWarning() << "Unhandled seek request type: " << seekType;
            return;
    }

    if (!paused && (seekType & SEEK_PHASE)) {
        if (kLogger.traceEnabled()) {
            kLogger.trace() << "EngineBuffer::processSeek Seeking phase";
        }
        double requestedPosition = position;
        double syncPosition =
                framePosToSamplePos(m_pBpmControl->getBeatMatchPosition(
                        samplePosToFramePos(position), true, true));
        position = m_pLoopingControl->getSyncPositionInsideLoop(requestedPosition, syncPosition);
        if (kLogger.traceEnabled()) {
            kLogger.trace()
                    << "EngineBuffer::processSeek seek info: " << m_filepos_play
                    << " -> " << position;
        }
    }
    if (position != m_filepos_play) {
        if (kLogger.traceEnabled()) {
            kLogger.trace() << "EngineBuffer::processSeek Seek to" << position;
        }
        setNewPlaypos(position);
    }
    m_iSeekQueued.storeRelease(SEEK_NONE);
}

void EngineBuffer::postProcess(const int iBufferSize) {
    // The order of events here is very delicate.  It's necessary to update
    // some values before others, because the later updates may require
    // values from the first update.
    if (kLogger.traceEnabled()) {
        kLogger.trace() << getGroup() << "EngineBuffer::postProcess";
    }
    double local_bpm = m_pBpmControl->updateLocalBpm();
    double beat_distance = m_pBpmControl->updateBeatDistance();
    m_pSyncControl->setLocalBpm(local_bpm);
    SyncMode mode = m_pSyncControl->getSyncMode();
    if (isMaster(mode)) {
        m_pEngineSync->notifyBeatDistanceChanged(m_pSyncControl, beat_distance);
    } else if (mode == SYNC_FOLLOWER) {
        // Report our speed to SyncControl.  If we are master, we already did this.
        m_pSyncControl->reportPlayerSpeed(m_speed_old, m_scratching_old);
        m_pSyncControl->updateTargetBeatDistance();
    }

    // Update all the indicators that EngineBuffer publishes to allow
    // external parts of Mixxx to observe its status.
    updateIndicators(m_speed_old, iBufferSize);
}

bool EngineBuffer::getQueuedSeekPosition(double* pSeekPosition) const {
    bool isSeekQueued = m_iSeekQueued.loadAcquire() != SEEK_NONE;
    if (isSeekQueued) {
        *pSeekPosition = m_queuedSeekPosition.getValue();
    } else {
        *pSeekPosition = -1;
    }
    return isSeekQueued;
}

void EngineBuffer::updateIndicators(double speed, int iBufferSize) {
    if (m_trackSampleRateOld == 0) {
        // This happens if Deck Passthrough is active but no track is loaded.
        // We skip indicator updates.
        return;
    }

    // Increase samplesCalculated by the buffer size
    m_iSamplesSinceLastIndicatorUpdate += iBufferSize;

    const double fFractionalPlaypos = fractionalPlayposFromAbsolute(m_filepos_play);

    const double tempoTrackSeconds = m_trackSamplesOld / kSamplesPerFrame
            / m_trackSampleRateOld / m_tempo_ratio_old;
    if(speed > 0 && fFractionalPlaypos == 1.0) {
        // At Track end
        speed = 0;
    }

    // Report fractional playpos to SyncControl.
    // TODO(rryan) It's kind of hacky that this is in updateIndicators but it
    // prevents us from computing fFractionalPlaypos multiple times per
    // EngineBuffer::process().
    m_pSyncControl->reportTrackPosition(fFractionalPlaypos);

    // Update indicators that are only updated after every
    // sampleRate/kiUpdateRate samples processed.  (e.g. playposSlider)
    if (m_iSamplesSinceLastIndicatorUpdate >
            (kSamplesPerFrame * m_pSampleRate->get() /
                    kPlaypositionUpdateRate)) {
        m_playposSlider->set(fFractionalPlaypos);
        m_pCueControl->updateIndicators();
    }

    // Update visual control object, this needs to be done more often than the
    // playpos slider
    m_visualPlayPos->set(fFractionalPlaypos, speed * m_baserate_old,
            (double)iBufferSize / m_trackSamplesOld,
            fractionalPlayposFromAbsolute(m_dSlipPosition),
            tempoTrackSeconds);
}

void EngineBuffer::hintReader(const double dRate) {
    m_hintList.clear();
    m_pReadAheadManager->hintReader(dRate, &m_hintList);

    //if slipping, hint about virtual position so we're ready for it
    if (m_bSlipEnabledProcessing) {
        Hint hint;
        hint.frame = SampleUtil::floorPlayPosToFrame(m_dSlipPosition);
        hint.priority = 1;
        if (m_dSlipRate >= 0) {
            hint.frameCount = Hint::kFrameCountForward;
        } else {
            hint.frameCount = Hint::kFrameCountBackward;
        }
        m_hintList.append(hint);
    }

    for (const auto& pControl: qAsConst(m_engineControls)) {
        pControl->hintReader(&m_hintList);
    }
    m_pReader->hintAndMaybeWake(m_hintList);
}

// WARNING: This method runs in the GUI thread
void EngineBuffer::loadTrack(TrackPointer pTrack, bool play) {
    if (pTrack) {
        // Signal to the reader to load the track. The reader will respond with
        // trackLoading and then either with trackLoaded or trackLoadFailed signals.
        m_bPlayAfterLoading = play;
        m_pReader->newTrack(pTrack);
    } else {
        // Loading a null track means "eject"
        ejectTrack();
    }
}

void EngineBuffer::addControl(EngineControl* pControl) {
    // Connect to signals from EngineControl here...
    m_engineControls.push_back(pControl);
    pControl->setEngineBuffer(this);
}

bool EngineBuffer::isTrackLoaded() const {
    if (m_pCurrentTrack) {
        return true;
    }
    return false;
}

TrackPointer EngineBuffer::getLoadedTrack() const {
    return m_pCurrentTrack;
}

void EngineBuffer::slotEjectTrack(double v) {
    if (v > 0) {
        // Don't allow rejections while playing a track. We don't need to lock to
        // call ControlObject::get() so this is fine.
        if (m_playButton->get() > 0) {
            return;
        }
        ejectTrack();
    }
}

double EngineBuffer::getExactPlayPos() const {
    double visualPlayPos = getVisualPlayPos();
    if (visualPlayPos > 0) {
        return getVisualPlayPos() * getTrackSamples();
    } else {
        // Track was just loaded and the first buffer was not processed yet.
        // assume it is at 0:00
        return 0.0;
    }
}

double EngineBuffer::getVisualPlayPos() const {
    return m_visualPlayPos->getEnginePlayPos();
}

double EngineBuffer::getTrackSamples() const {
    return m_pTrackSamples->get();
}

double EngineBuffer::getRateRatio() const {
    if (m_pBpmControl != nullptr) {
        return m_pBpmControl->getRateRatio();
    }
    return 1.0;
}

void EngineBuffer::collectFeatures(GroupFeatureState* pGroupFeatures) const {
    if (m_pBpmControl != nullptr) {
        m_pBpmControl->collectFeatures(pGroupFeatures);
    }
}

void EngineBuffer::slotUpdatedTrackBeats() {
    TrackPointer pTrack = m_pCurrentTrack;
    if (pTrack) {
        for (const auto& pControl : qAsConst(m_engineControls)) {
            pControl->trackBeatsUpdated(pTrack->getBeats());
        }
    }
}

void EngineBuffer::setScalerForTest(
        EngineBufferScale* pScaleVinyl,
        EngineBufferScale* pScaleKeylock) {
    m_pScaleVinyl = pScaleVinyl;
    m_pScaleKeylock = pScaleKeylock;
    m_pScale = m_pScaleVinyl;
    m_pScale->clear();
    m_bScalerChanged = true;
    // This bool is permanently set and can't be undone.
    m_bScalerOverride = true;
}<|MERGE_RESOLUTION|>--- conflicted
+++ resolved
@@ -618,16 +618,10 @@
     // Note: we are still in a worker thread.
     for (const auto& pControl : qAsConst(m_engineControls)) {
         pControl->trackLoaded(pNewTrack);
-<<<<<<< HEAD
-        pControl->setCurrentSample(0.0,
+        pControl->setCurrentSample(m_filepos_play,
                 m_pTrackSamples->get(),
                 mixxx::audio::SampleRate::fromDouble(
                         m_pTrackSampleRate->get()));
-=======
-        pControl->setCurrentSample(m_filepos_play,
-                m_pTrackSamples->get(),
-                m_pTrackSampleRate->get());
->>>>>>> 5de725f4
     }
 
     if (pNewTrack) {
