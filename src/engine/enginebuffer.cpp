#include "engine/enginebuffer.h"

#include <cfloat>

#include <QtDebug>

#include "engine/cachingreader/cachingreader.h"
#include "preferences/usersettings.h"
#include "control/controlindicator.h"
#include "control/controllinpotmeter.h"
#include "control/controlproxy.h"
#include "control/controlpotmeter.h"
#include "control/controlpushbutton.h"
#include "engine/controls/bpmcontrol.h"
#include "engine/controls/clockcontrol.h"
#include "engine/controls/cuecontrol.h"
#include "engine/controls/enginecontrol.h"
#include "engine/controls/keycontrol.h"
#include "engine/controls/loopingcontrol.h"
#include "engine/controls/quantizecontrol.h"
#include "engine/controls/ratecontrol.h"
#include "engine/bufferscalers/enginebufferscalelinear.h"
#include "engine/bufferscalers/enginebufferscalerubberband.h"
#include "engine/bufferscalers/enginebufferscalest.h"
#include "engine/channels/enginechannel.h"
#include "engine/enginemaster.h"
#include "engine/engineworkerscheduler.h"
#include "engine/readaheadmanager.h"
#include "engine/sync/enginesync.h"
#include "engine/sync/synccontrol.h"
#include "track/beatfactory.h"
#include "track/keyutils.h"
#include "track/track.h"
#include "util/assert.h"
#include "util/compatibility.h"
#include "util/defs.h"
#include "util/math.h"
#include "util/sample.h"
#include "util/timer.h"
#include "waveform/visualplayposition.h"
#include "waveform/waveformwidgetfactory.h"

#ifdef __VINYLCONTROL__
#include "engine/controls/vinylcontrolcontrol.h"
#endif

namespace {

const double kLinearScalerElipsis = 1.00058; // 2^(0.01/12): changes < 1 cent allows a linear scaler

const SINT kSamplesPerFrame = 2; // Engine buffer uses Stereo frames only

} // anonymous namespace

EngineBuffer::EngineBuffer(const QString& group,
        UserSettingsPointer pConfig,
        EngineChannel* pChannel,
        EngineMaster* pMixingEngine)
        : m_group(group),
          m_pConfig(pConfig),
          m_pLoopingControl(nullptr),
          m_pSyncControl(nullptr),
          m_pVinylControlControl(nullptr),
          m_pRateControl(nullptr),
          m_pBpmControl(nullptr),
          m_pKeyControl(nullptr),
          m_pReadAheadManager(nullptr),
          m_pReader(nullptr),
          m_filepos_play(DBL_MIN),
          m_speed_old(0),
          m_tempo_ratio_old(1.),
          m_scratching_old(false),
          m_reverse_old(false),
          m_pitch_old(0),
          m_baserate_old(0),
          m_rate_old(0.),
          m_trackSamplesOld(0),
          m_trackSampleRateOld(0),
          m_dSlipPosition(0.),
          m_dSlipRate(1.0),
          m_bSlipEnabledProcessing(false),
          m_pRepeat(nullptr),
          m_startButton(nullptr),
          m_endButton(nullptr),
          m_bScalerOverride(false),
          m_iSeekQueued(SEEK_NONE),
          m_iSeekPhaseQueued(0),
          m_iEnableSyncQueued(SYNC_REQUEST_NONE),
          m_iSyncModeQueued(SYNC_INVALID),
          m_iTrackLoading(0),
          m_bPlayAfterLoading(false),
          m_iSampleRate(0),
          m_pCrossfadeBuffer(SampleUtil::alloc(MAX_BUFFER_LEN)),
          m_bCrossfadeReady(false),
          m_iLastBufferSize(0) {
    // zero out crossfade buffer
    SampleUtil::clear(m_pCrossfadeBuffer, MAX_BUFFER_LEN);

    m_pReader = new CachingReader(group, pConfig);
    connect(m_pReader, &CachingReader::trackLoading,
            this, &EngineBuffer::slotTrackLoading,
            Qt::DirectConnection);
    connect(m_pReader, &CachingReader::trackLoaded,
            this, &EngineBuffer::slotTrackLoaded,
            Qt::DirectConnection);
    connect(m_pReader, &CachingReader::trackLoadFailed,
            this, &EngineBuffer::slotTrackLoadFailed,
            Qt::DirectConnection);

    // Play button
    m_playButton = new ControlPushButton(ConfigKey(m_group, "play"));
    m_playButton->setButtonMode(ControlPushButton::TOGGLE);
    m_playButton->connectValueChangeRequest(
            this, &EngineBuffer::slotControlPlayRequest,
            Qt::DirectConnection);

    //Play from Start Button (for sampler)
    m_playStartButton = new ControlPushButton(ConfigKey(m_group, "start_play"));
    connect(m_playStartButton, &ControlObject::valueChanged,
            this, &EngineBuffer::slotControlPlayFromStart,
            Qt::DirectConnection);

    // Jump to start and stop button
    m_stopStartButton = new ControlPushButton(ConfigKey(m_group, "start_stop"));
    connect(m_stopStartButton, &ControlObject::valueChanged,
            this, &EngineBuffer::slotControlJumpToStartAndStop,
            Qt::DirectConnection);

    //Stop playback (for sampler)
    m_stopButton = new ControlPushButton(ConfigKey(m_group, "stop"));
    connect(m_stopButton, &ControlObject::valueChanged,
            this, &EngineBuffer::slotControlStop,
            Qt::DirectConnection);

    // Start button
    m_startButton = new ControlPushButton(ConfigKey(m_group, "start"));
    m_startButton->setButtonMode(ControlPushButton::TRIGGER);
    connect(m_startButton, &ControlObject::valueChanged,
            this, &EngineBuffer::slotControlStart,
            Qt::DirectConnection);

    // End button
    m_endButton = new ControlPushButton(ConfigKey(m_group, "end"));
    connect(m_endButton, &ControlObject::valueChanged,
            this, &EngineBuffer::slotControlEnd,
            Qt::DirectConnection);

    m_pSlipButton = new ControlPushButton(ConfigKey(m_group, "slip_enabled"));
    m_pSlipButton->setButtonMode(ControlPushButton::TOGGLE);

    m_playposSlider = new ControlLinPotmeter(
        ConfigKey(m_group, "playposition"), 0.0, 1.0, 0, 0, true);
    connect(m_playposSlider, &ControlObject::valueChanged,
            this, &EngineBuffer::slotControlSeek,
            Qt::DirectConnection);

    // Control used to communicate ratio playpos to GUI thread
    m_visualPlayPos = VisualPlayPosition::getVisualPlayPosition(m_group);

    m_pRepeat = new ControlPushButton(ConfigKey(m_group, "repeat"));
    m_pRepeat->setButtonMode(ControlPushButton::TOGGLE);

    m_pSampleRate = new ControlProxy("[Master]", "samplerate", this);

    m_pKeylockEngine = new ControlProxy("[Master]", "keylock_engine", this);
    m_pKeylockEngine->connectValueChanged(this, &EngineBuffer::slotKeylockEngineChanged,
                                          Qt::DirectConnection);

    m_pTrackSamples = new ControlObject(ConfigKey(m_group, "track_samples"));
    m_pTrackSampleRate = new ControlObject(ConfigKey(m_group, "track_samplerate"));

    m_pKeylock = new ControlPushButton(ConfigKey(m_group, "keylock"), true);
    m_pKeylock->setButtonMode(ControlPushButton::TOGGLE);

    m_pEject = new ControlPushButton(ConfigKey(m_group, "eject"));
    connect(m_pEject, &ControlObject::valueChanged,
            this, &EngineBuffer::slotEjectTrack,
            Qt::DirectConnection);

    m_pTrackLoaded = new ControlObject(ConfigKey(m_group, "track_loaded"), false);
    m_pTrackLoaded->setReadOnly();

    // Quantization Controller for enabling and disabling the
    // quantization (alignment) of loop in/out positions and (hot)cues with
    // beats.
    QuantizeControl* quantize_control = new QuantizeControl(group, pConfig);
    addControl(quantize_control);
    m_pQuantize = ControlObject::getControl(ConfigKey(group, "quantize"));

    // Create the Loop Controller
    m_pLoopingControl = new LoopingControl(group, pConfig);
    addControl(m_pLoopingControl);

    m_pEngineSync = pMixingEngine->getEngineSync();

    m_pSyncControl = new SyncControl(group, pConfig, pChannel, m_pEngineSync);
    addControl(m_pSyncControl);

#ifdef __VINYLCONTROL__
    m_pVinylControlControl = new VinylControlControl(group, pConfig);
    addControl(m_pVinylControlControl);
#endif

    // Create the Rate Controller
    m_pRateControl = new RateControl(group, pConfig);
    // Add the Rate Controller
    addControl(m_pRateControl);
    // Looping Control needs Rate Control for Reverse Button
    m_pLoopingControl->setRateControl(m_pRateControl);

    // Create the BPM Controller
    m_pBpmControl = new BpmControl(group, pConfig);
    addControl(m_pBpmControl);

    // TODO(rryan) remove this dependence?
    m_pRateControl->setBpmControl(m_pBpmControl);
    m_pSyncControl->setEngineControls(m_pRateControl, m_pBpmControl);
    pMixingEngine->getEngineSync()->addSyncableDeck(m_pSyncControl);

    m_fwdButton = ControlObject::getControl(ConfigKey(group, "fwd"));
    m_backButton = ControlObject::getControl(ConfigKey(group, "back"));

    m_pKeyControl = new KeyControl(group, pConfig);
    addControl(m_pKeyControl);

    // Create the clock controller
    m_pClockControl = new ClockControl(group, pConfig);
    addControl(m_pClockControl);

    // Create the cue controller
    m_pCueControl = new CueControl(group, pConfig);
    addControl(m_pCueControl);

    m_pReadAheadManager = new ReadAheadManager(m_pReader,
                                               m_pLoopingControl);
    m_pReadAheadManager->addRateControl(m_pRateControl);

    // Construct scaling objects
    m_pScaleLinear = new EngineBufferScaleLinear(m_pReadAheadManager);
    m_pScaleST = new EngineBufferScaleST(m_pReadAheadManager);
    m_pScaleRB = new EngineBufferScaleRubberBand(m_pReadAheadManager);
    if (m_pKeylockEngine->get() == SOUNDTOUCH) {
        m_pScaleKeylock = m_pScaleST;
    } else {
        m_pScaleKeylock = m_pScaleRB;
    }
    m_pScaleVinyl = m_pScaleLinear;
    m_pScale = m_pScaleVinyl;
    m_pScale->clear();
    m_bScalerChanged = true;

    m_pPassthroughEnabled = new ControlProxy(group, "passthrough", this);
    m_pPassthroughEnabled->connectValueChanged(this, &EngineBuffer::slotPassthroughChanged,
                                               Qt::DirectConnection);

#ifdef __SCALER_DEBUG__
    df.setFileName("mixxx-debug.csv");
    df.open(QIODevice::WriteOnly | QIODevice::Text);
    writer.setDevice(&df);
#endif

    // Now that all EngineControls have been created call setEngineMaster.
    // TODO(XXX): Get rid of EngineControl::setEngineMaster and
    // EngineControl::setEngineBuffer entirely and pass them through the
    // constructor.
    setEngineMaster(pMixingEngine);
}

EngineBuffer::~EngineBuffer() {
#ifdef __SCALER_DEBUG__
    //close the writer
    df.close();
#endif
    delete m_pReadAheadManager;
    delete m_pReader;

    delete m_playButton;
    delete m_playStartButton;
    delete m_stopStartButton;

    delete m_startButton;
    delete m_endButton;
    delete m_stopButton;
    delete m_playposSlider;

    delete m_pSlipButton;
    delete m_pRepeat;
    delete m_pSampleRate;

    delete m_pTrackLoaded;
    delete m_pTrackSamples;
    delete m_pTrackSampleRate;

    delete m_pScaleLinear;
    delete m_pScaleST;
    delete m_pScaleRB;

    delete m_pKeylock;
    delete m_pEject;

    SampleUtil::free(m_pCrossfadeBuffer);

    qDeleteAll(m_engineControls);
}

double EngineBuffer::fractionalPlayposFromAbsolute(double absolutePlaypos) {
    double fFractionalPlaypos = 0.0;
    if (m_trackSamplesOld) {
        fFractionalPlaypos = math_min<double>(absolutePlaypos, m_trackSamplesOld);
        fFractionalPlaypos /= m_trackSamplesOld;
    }
    return fFractionalPlaypos;
}

void EngineBuffer::enableIndependentPitchTempoScaling(bool bEnable,
                                                      const int iBufferSize) {
    // MUST ACQUIRE THE PAUSE MUTEX BEFORE CALLING THIS METHOD

    // When no time-stretching or pitch-shifting is needed we use our own linear
    // interpolation code (EngineBufferScaleLinear). It is faster and sounds
    // much better for scratching.

    // m_pScaleKeylock and m_pScaleVinyl could change out from under us,
    // so cache it.
    EngineBufferScale* keylock_scale = m_pScaleKeylock;
    EngineBufferScale* vinyl_scale = m_pScaleVinyl;

    if (bEnable && m_pScale != keylock_scale) {
        if (m_speed_old != 0.0) {
            // Crossfade if we are not paused.
            // If we start from zero a ramping gain is
            // applied later
            readToCrossfadeBuffer(iBufferSize);
        }
        m_pScale = keylock_scale;
        m_pScale->clear();
        m_bScalerChanged = true;
    } else if (!bEnable && m_pScale != vinyl_scale) {
        if (m_speed_old != 0.0) {
            // Crossfade if we are not paused
            // (for slow speeds below 0.1 the vinyl_scale is used)
            readToCrossfadeBuffer(iBufferSize);
        }
        m_pScale = vinyl_scale;
        m_pScale->clear();
        m_bScalerChanged = true;
    }
}

double EngineBuffer::getBpm()
{
    return m_pBpmControl->getBpm();
}

double EngineBuffer::getLocalBpm() {
    return m_pBpmControl->getLocalBpm();
}

void EngineBuffer::setEngineMaster(EngineMaster* pEngineMaster) {
    for (const auto& pControl: qAsConst(m_engineControls)) {
        pControl->setEngineMaster(pEngineMaster);
    }
}

void EngineBuffer::queueNewPlaypos(double newpos, enum SeekRequest seekType) {
    // All seeks need to be done in the Engine thread so queue it up.
    // Write the position before the seek type, to reduce a possible race
    // condition effect
    VERIFY_OR_DEBUG_ASSERT(seekType != SEEK_PHASE) {
        // SEEK_PHASE with a position is not supported
        // use SEEK_STANDARD for that
        seekType = SEEK_STANDARD;
    }
    m_queuedSeekPosition.setValue(newpos);
    // set m_queuedPosition valid
    m_iSeekQueued = seekType;
}

void EngineBuffer::requestSyncPhase() {
    // Don't overwrite m_iSeekQueued
    m_iSeekPhaseQueued = 1;
}

void EngineBuffer::requestEnableSync(bool enabled) {
    // If we're not playing, the queued event won't get processed so do it now.
    if (m_playButton->get() == 0.0) {
        m_pEngineSync->requestEnableSync(m_pSyncControl, enabled);
        return;
    }
    SyncRequestQueued enable_request =
            static_cast<SyncRequestQueued>(atomicLoadRelaxed(m_iEnableSyncQueued));
    if (enabled) {
        m_iEnableSyncQueued = SYNC_REQUEST_ENABLE;
    } else {
        // If sync is enabled and disabled very quickly, it's is a one-shot
        // sync event and needs to be handled specially. Otherwise the sync
        // state will get stuck on or won't go on at all.
        if (enable_request == SYNC_REQUEST_ENABLE) {
            m_iEnableSyncQueued = SYNC_REQUEST_ENABLEDISABLE;
        } else {
            // Note that there is no DISABLEENABLE, because that's an irrelevant
            // queuing.  Moreover, ENABLEDISABLEENABLE is also redundant, so
            // we don't have to handle any special cases.
            m_iEnableSyncQueued = SYNC_REQUEST_DISABLE;
        }
    }
}

void EngineBuffer::requestSyncMode(SyncMode mode) {
    // If we're not playing, the queued event won't get processed so do it now.
    if (m_playButton->get() == 0.0) {
        m_pEngineSync->requestSyncMode(m_pSyncControl, mode);
    } else {
        m_iSyncModeQueued = mode;
    }
}

void EngineBuffer::requestClonePosition(EngineChannel* pChannel) {
    atomicStoreRelaxed(m_pChannelToCloneFrom, pChannel);
}

void EngineBuffer::readToCrossfadeBuffer(const int iBufferSize) {
    if (!m_bCrossfadeReady) {
        // Read buffer, as if there where no parameter change
        // (Must be called only once per callback)
        m_pScale->scaleBuffer(m_pCrossfadeBuffer, iBufferSize);
        // Restore the original position that was lost due to scaleBuffer() above
        m_pReadAheadManager->notifySeek(m_filepos_play);
        m_bCrossfadeReady = true;
     }
}

void EngineBuffer::seekCloneBuffer(EngineBuffer* pOtherBuffer) {
    doSeekPlayPos(pOtherBuffer->getExactPlayPos(), SEEK_EXACT);
}

// WARNING: This method is not thread safe and must not be called from outside
// the engine callback!
void EngineBuffer::setNewPlaypos(double newpos) {
    //qDebug() << m_group << "engine new pos " << newpos;

    m_filepos_play = newpos;

    if (m_rate_old != 0.0) {
        // Before seeking, read extra buffer for crossfading
        // this also sets m_pReadAheadManager to newpos
        readToCrossfadeBuffer(m_iLastBufferSize);
    } else {
        m_pReadAheadManager->notifySeek(m_filepos_play);
    }
    m_pScale->clear();

    // Ensures that the playpos slider gets updated in next process call
    m_iSamplesSinceLastIndicatorUpdate = 1000000;

    // Must hold the engineLock while using m_engineControls
    for (const auto& pControl: qAsConst(m_engineControls)) {
        pControl->notifySeek(m_filepos_play);
    }

    verifyPlay(); // verify or update play button and indicator
}

QString EngineBuffer::getGroup() {
    return m_group;
}

double EngineBuffer::getSpeed() {
    return m_speed_old;
}

bool EngineBuffer::getScratching() {
    return m_scratching_old;
}

// WARNING: Always called from the EngineWorker thread pool
void EngineBuffer::slotTrackLoading() {
    // Pause EngineBuffer from processing frames
    m_pause.lock();
    // Setting m_iTrackLoading inside a m_pause.lock ensures that
    // track buffer is not processed when starting to load a new one
    m_iTrackLoading = 1;
    m_pause.unlock();

    // Set play here, to signal the user that the play command is adopted
    m_playButton->set((double)m_bPlayAfterLoading);
    m_pTrackSamples->set(0); // Stop renderer
}

void EngineBuffer::loadFakeTrack(TrackPointer pTrack, bool bPlay) {
    if (bPlay) {
        m_playButton->set((double)bPlay);
    }
    slotTrackLoaded(pTrack, pTrack->getSampleRate(),
                    pTrack->getSampleRate() * pTrack->getDurationInt());
    m_pSyncControl->setLocalBpm(pTrack->getBpm());
    m_pSyncControl->trackLoaded(pTrack);
}

// WARNING: Always called from the EngineWorker thread pool
void EngineBuffer::slotTrackLoaded(TrackPointer pTrack,
                                   int iTrackSampleRate,
                                   int iTrackNumSamples) {
    //qDebug() << getGroup() << "EngineBuffer::slotTrackLoaded";
    TrackPointer pOldTrack = m_pCurrentTrack;

    m_pause.lock();
    m_visualPlayPos->setInvalid();
    m_filepos_play = DBL_MIN; // for execute seeks to 0.0
    m_pCurrentTrack = pTrack;
    m_pTrackSamples->set(iTrackNumSamples);
    m_pTrackSampleRate->set(iTrackSampleRate);
    // Reset slip mode
    m_pSlipButton->set(0);
    m_bSlipEnabledProcessing = false;
    m_dSlipPosition = 0.;
    m_dSlipRate = 0;
    m_pTrackLoaded->forceSet(1);
    // Reset the pitch value for the new track.
    m_pause.unlock();

    notifyTrackLoaded(pTrack, pOldTrack);
    // Start buffer processing after all EngineContols are up to date
    // with the current track e.g track is seeked to Cue
    m_iTrackLoading = 0;
}

// WARNING: Always called from the EngineWorker thread pool
void EngineBuffer::slotTrackLoadFailed(TrackPointer pTrack,
                                       QString reason) {
    m_iTrackLoading = 0;
    // Loading of a new track failed.
    // eject the currently loaded track (the old Track) as well
    ejectTrack();
    emit trackLoadFailed(pTrack, reason);
}

TrackPointer EngineBuffer::getLoadedTrack() const {
    return m_pCurrentTrack;
}

bool EngineBuffer::isReverse() {
    return m_reverse_old;
}

void EngineBuffer::ejectTrack() {
    // clear track values in any case, this may fix Bug #1450424
    //qDebug() << "EngineBuffer::ejectTrack()";
    m_pause.lock();
    m_iTrackLoading = 0;
    m_pTrackLoaded->forceSet(0);
    m_pTrackSamples->set(0);
    m_pTrackSampleRate->set(0);
    m_visualPlayPos->set(0.0, 0.0, 0.0, 0.0, 0.0);
    TrackPointer pTrack = m_pCurrentTrack;
    m_pCurrentTrack.reset();
    m_playButton->set(0.0);
    m_playposSlider->set(0);
    m_pCueControl->resetIndicators();
    doSeekPlayPos(0.0, SEEK_EXACT);
    m_pause.unlock();

    // Close open file handles by unloading the current track
    m_pReader->newTrack(TrackPointer());

    if (pTrack) {
        notifyTrackLoaded(TrackPointer(), pTrack);
    }
}

void EngineBuffer::slotPassthroughChanged(double enabled) {
    if (enabled) {
        // If passthrough was enabled, stop playing the current track.
        slotControlStop(1.0);
    }
}

// WARNING: This method runs in both the GUI thread and the Engine Thread
void EngineBuffer::slotControlSeek(double fractionalPos) {
    doSeekFractional(fractionalPos, SEEK_STANDARD);
}

// WARNING: This method runs from SyncWorker and Engine Worker
void EngineBuffer::slotControlSeekAbs(double playPosition) {
    doSeekPlayPos(playPosition, SEEK_STANDARD);
}

// WARNING: This method runs from SyncWorker and Engine Worker
void EngineBuffer::slotControlSeekExact(double playPosition) {
    doSeekPlayPos(playPosition, SEEK_EXACT);
}

void EngineBuffer::doSeekFractional(double fractionalPos, enum SeekRequest seekType) {
    // Prevent NaN's from sneaking into the engine.
    if (isnan(fractionalPos)) {
        return;
    }
    double newSamplePosition = fractionalPos * m_pTrackSamples->get();
    doSeekPlayPos(newSamplePosition, seekType);
}

void EngineBuffer::doSeekPlayPos(double new_playpos, enum SeekRequest seekType) {
#ifdef __VINYLCONTROL__
    // Notify the vinyl control that a seek has taken place in case it is in
    // absolute mode and needs be switched to relative.
    if (m_pVinylControlControl) {
        m_pVinylControlControl->notifySeekQueued();
    }
#endif

    queueNewPlaypos(new_playpos, seekType);
}

bool EngineBuffer::updateIndicatorsAndModifyPlay(bool newPlay) {
    // If no track is currently loaded, turn play off. If a track is loading
    // allow the set since it might apply to a track we are loading due to the
    // asynchrony.
    bool playPossible = true;
    if ((!m_pCurrentTrack && atomicLoadRelaxed(m_iTrackLoading) == 0) ||
            (m_pCurrentTrack && atomicLoadRelaxed(m_iTrackLoading) == 0 &&
             m_filepos_play >= m_pTrackSamples->get() &&
             !atomicLoadRelaxed(m_iSeekQueued))) {
        // play not possible
        playPossible = false;
    }

    return m_pCueControl->updateIndicatorsAndModifyPlay(newPlay, playPossible);
}

void EngineBuffer::verifyPlay() {
    bool play = m_playButton->toBool();
    bool verifiedPlay = updateIndicatorsAndModifyPlay(play);
    if (play != verifiedPlay) {
        m_playButton->setAndConfirm(verifiedPlay ? 1.0 : 0.0);
    }
}

void EngineBuffer::slotControlPlayRequest(double v) {
    bool oldPlay = m_playButton->toBool();
    bool verifiedPlay = updateIndicatorsAndModifyPlay(v > 0.0);

    if (!oldPlay && verifiedPlay) {
        if (m_pQuantize->toBool()
#ifdef __VINYLCONTROL__
                && m_pVinylControlControl && !m_pVinylControlControl->isEnabled()
#endif
        ) {
            requestSyncPhase();
        }
    }

    // set and confirm must be called here in any case to update the widget toggle state
    m_playButton->setAndConfirm(verifiedPlay ? 1.0 : 0.0);
}

void EngineBuffer::slotControlStart(double v)
{
    if (v > 0.0) {
        doSeekFractional(0., SEEK_EXACT);
    }
}

void EngineBuffer::slotControlEnd(double v)
{
    if (v > 0.0) {
        doSeekFractional(1., SEEK_EXACT);
    }
}

void EngineBuffer::slotControlPlayFromStart(double v)
{
    if (v > 0.0) {
        doSeekFractional(0., SEEK_EXACT);
        m_playButton->set(1);
    }
}

void EngineBuffer::slotControlJumpToStartAndStop(double v)
{
    if (v > 0.0) {
        doSeekFractional(0., SEEK_EXACT);
        m_playButton->set(0);
    }
}

void EngineBuffer::slotControlStop(double v)
{
    if (v > 0.0) {
        m_playButton->set(0);
    }
}

void EngineBuffer::slotKeylockEngineChanged(double dIndex) {
    if (m_bScalerOverride) {
        return;
    }
    // static_cast<KeylockEngine>(dIndex); direct cast produces a "not used" warning with gcc
    int iEngine = static_cast<int>(dIndex);
    KeylockEngine engine = static_cast<KeylockEngine>(iEngine);
    if (engine == SOUNDTOUCH) {
        m_pScaleKeylock = m_pScaleST;
    } else {
        m_pScaleKeylock = m_pScaleRB;
    }
}

void EngineBuffer::processTrackLocked(
        CSAMPLE* pOutput, const int iBufferSize, int sample_rate) {
    ScopedTimer t("EngineBuffer::process_pauselock");

    m_trackSampleRateOld = m_pTrackSampleRate->get();
    m_trackSamplesOld = m_pTrackSamples->get();

    double baserate = 0.0;
    if (sample_rate > 0) {
        baserate = m_trackSampleRateOld / sample_rate;
    }

    // Note: play is also active during cue preview
    bool paused = !m_playButton->toBool();
    KeyControl::PitchTempoRatio pitchTempoRatio = m_pKeyControl->getPitchTempoRatio();

    // The pitch adjustment in Ratio (1.0 being normal
    // pitch. 2.0 is a full octave shift up).
    double pitchRatio = pitchTempoRatio.pitchRatio;
    double tempoRatio = pitchTempoRatio.tempoRatio;
    const bool keylock_enabled = pitchTempoRatio.keylock;

    bool is_scratching = false;
    bool is_reverse = false;

    // Update the slipped position and seek if it was disabled.
    processSlip(iBufferSize);
    processSyncRequests();

    // Note: This may effects the m_filepos_play, play, scaler and crossfade buffer
    processSeek(paused);

    // speed is the ratio between track-time and real-time
    // (1.0 being normal rate. 2.0 plays at 2x speed -- 2 track seconds
    // pass for every 1 real second). Depending on whether
    // keylock is enabled, this is applied to either the rate or the tempo.
    double speed = m_pRateControl->calculateSpeed(
            baserate,
            tempoRatio,
            paused,
            iBufferSize,
            &is_scratching,
            &is_reverse);

    bool useIndependentPitchAndTempoScaling = false;

    // TODO(owen): Maybe change this so that rubberband doesn't disable
    // keylock on scratch. (just check m_pScaleKeylock == m_pScaleST)
    if (is_scratching || fabs(speed) > 1.9) {
        // Scratching and high speeds with always disables keylock
        // because Soundtouch sounds terrible in these conditions.  Rubberband
        // sounds better, but still has some problems (it may reallocate in
        // a party-crashing manner at extremely slow speeds).
        // High seek speeds also disables keylock.  Our pitch slider could go
        // to 90%, so that's the cutoff point.

        // Force pitchRatio to the linear pitch set by speed
        pitchRatio = speed;
        // This is for the natural speed pitch found on turn tables
    } else if (fabs(speed) < 0.1) {
        // We have pre-allocated big buffers in Rubberband and Soundtouch for
        // a minimum speed of 0.1. Slower speeds will re-allocate much bigger
        // buffers which may cause underruns.
        // Disable keylock under these conditions.

        // Force pitchRatio to the linear pitch set by speed
        pitchRatio = speed;
    } else if (keylock_enabled) {
        // always use IndependentPitchAndTempoScaling
        // to avoid clicks when crossing the linear pitch
        // in this case it is most likely that the user
        // will have an non linear pitch
        // Note: We have undesired noise when cossfading between scalers
        useIndependentPitchAndTempoScaling = true;
    } else {
        // We might have have temporary speed change, so adjust pitch if not locked
        // Note: This will not update key and tempo widgets
        if (tempoRatio) {
            pitchRatio *= (speed / tempoRatio);
        }

        // Check if we are off-linear (musical key has been adjusted
        // independent from speed) to determine if the keylock scaler
        // should be used even though keylock is disabled.
        if (speed != 0.0) {
            double offlinear = pitchRatio / speed;
            if (offlinear > kLinearScalerElipsis ||
                    offlinear < 1 / kLinearScalerElipsis) {
                // only enable keylock scaler if pitch adjustment is at
                // least 1 cent. Everything below is not hear-able.
                useIndependentPitchAndTempoScaling = true;
            }
        }
    }

    if (speed != 0.0) {
        // Do not switch scaler when we have no transport
        enableIndependentPitchTempoScaling(useIndependentPitchAndTempoScaling,
                iBufferSize);
    } else if (m_speed_old && !is_scratching) {
        // we are stopping, collect samples for fade out
        readToCrossfadeBuffer(iBufferSize);
        // Clear the scaler information
        m_pScale->clear();
    }

    // How speed/tempo/pitch are related:
    // Processing is done in two parts, the first part is calculated inside
    // the KeyKontrol class and effects the visual key/pitch widgets.
    // The Speed slider controls the tempoRatio and a speedSliderPitchRatio,
    // the pitch amount caused by it.
    // By default the speed slider controls pitch and tempo with the same
    // value.
    // If key lock is enabled, the speedSliderPitchRatio is decoupled from
    // the speed slider (const).
    //
    // With preference mode KeylockMode = kLockOriginalKey
    // the speedSliderPitchRatio is reset to 1 and back to the tempoRatio
    // (natural vinyl Pitch) when keylock is disabled and enabled.
    //
    // With preference mode KeylockMode = kCurrentKey
    // the speedSliderPitchRatio is not reset when keylock is enabled.
    // This mode allows to enable keylock
    // while the track is already played. You can reset to the tracks
    // original pitch by resetting the pitch knob to center. When disabling
    // keylock the pitch is reset to the linear vinyl pitch.

    // The Pitch knob turns if the speed slider is moved without keylock.
    // This is useful to get always an analog impression of current pitch,
    // and its distance to the original track pitch
    //
    // The Pitch_Adjust knob does not reflect the speedSliderPitchRatio.
    // So it is is useful for controller mappings, because it is not
    // changed by the speed slider or keylock.

    // In the second part all other speed changing controls are processed.
    // They may produce an additional pitch if keylock is disabled or
    // override the pitch in scratching case.
    // If pitch ratio and tempo ratio are equal, a linear scaler is used,
    // otherwise tempo and pitch are processed individual

    // If we were scratching, and scratching is over, and we're a follower,
    // and we're quantized, and not paused,
    // we need to sync phase or we'll be totally out of whack and the sync
    // adjuster will kick in and push the track back in to sync with the
    // master.
    if (m_scratching_old && !is_scratching && m_pQuantize->toBool()
            && m_pSyncControl->getSyncMode() == SYNC_FOLLOWER && !paused) {
        // TODO() The resulting seek is processed in the following callback
        // That is to late
        requestSyncPhase();
    }

    double rate = 0;
    // If the baserate, speed, or pitch has changed, we need to update the
    // scaler. Also, if we have changed scalers then we need to update the
    // scaler.
    if (baserate != m_baserate_old || speed != m_speed_old ||
            pitchRatio != m_pitch_old || tempoRatio != m_tempo_ratio_old ||
            m_bScalerChanged) {
        // The rate returned by the scale object can be different from the
        // wanted rate!  Make sure new scaler has proper position. This also
        // crossfades between the old scaler and new scaler to prevent
        // clicks.

        // Handle direction change.
        // The linear scaler supports ramping though zero.
        // This is used for scratching, but not for reverse
        // For the other, crossfade forward and backward samples
        if ((m_speed_old * speed < 0) &&  // Direction has changed!
                (m_pScale != m_pScaleVinyl || // only m_pScaleLinear supports going though 0
                       m_reverse_old != is_reverse)) { // no pitch change when reversing
            //XXX: Trying to force RAMAN to read from correct
            //     playpos when rate changes direction - Albert
            readToCrossfadeBuffer(iBufferSize);
            // Clear the scaler information
            m_pScale->clear();
        }

        m_baserate_old = baserate;
        m_speed_old = speed;
        m_pitch_old = pitchRatio;
        m_tempo_ratio_old = tempoRatio;
        m_reverse_old = is_reverse;

        // Now we need to update the scaler with the master sample rate, the
        // base rate (ratio between sample rate of the source audio and the
        // master samplerate), the deck speed, the pitch shift, and whether
        // the deck speed should affect the pitch.

        m_pScale->setScaleParameters(baserate,
                                     &speed,
                                     &pitchRatio);

        // The way we treat rate inside of EngineBuffer is actually a
        // description of "sample consumption rate" or percentage of samples
        // consumed relative to playing back the track at its native sample
        // rate and normal speed. pitch_adjust does not change the playback
        // rate.
        rate = baserate * speed;

        // Scaler is up to date now.
        m_bScalerChanged = false;
    } else {
        // Scaler did not need updating. By definition this means we are at
        // our old rate.
        rate = m_rate_old;
    }

    bool at_start = m_filepos_play <= 0;
    bool at_end = m_filepos_play >= m_trackSamplesOld;
    bool backwards = rate < 0;

    bool bCurBufferPaused = false;
    if (at_end && !backwards) {
        // do not play past end
        bCurBufferPaused = true;
    } else if (rate == 0 && !is_scratching) {
        // do not process samples if have no transport
        // the linear scaler supports ramping down to 0
        // this is used for pause by scratching only
        bCurBufferPaused = true;
    }

    m_rate_old = rate;

    // If the buffer is not paused, then scale the audio.
    if (!bCurBufferPaused) {
        // Perform scaling of Reader buffer into buffer.
        double framesRead =
                m_pScale->scaleBuffer(pOutput, iBufferSize);

        // TODO(XXX): The result framesRead might not be an integer value.
        // Converting to samples here does not make sense. All positional
        // calculations should be done in frames instead of samples! Otherwise
        // rounding errors might occur when converting from samples back to
        // frames later.
        double samplesRead = framesRead * kSamplesPerFrame;

        if (m_bScalerOverride) {
            // If testing, we don't have a real log so we fake the position.
            m_filepos_play += samplesRead;
        } else {
            // Adjust filepos_play by the amount we processed.
            m_filepos_play =
                    m_pReadAheadManager->getFilePlaypositionFromLog(
                            m_filepos_play, samplesRead);
        }
        // Note: The last buffer of a track is padded with silence.
        // This silence is played together with the last samples in the last
        // callback and the m_filepos_play is advanced behind the end of the track.

        if (m_bCrossfadeReady) {
           SampleUtil::linearCrossfadeBuffers(
                    pOutput, m_pCrossfadeBuffer, pOutput, iBufferSize);
        }
        // Note: we do not fade here if we pass the end or the start of
        // the track in reverse direction
        // because we assume that the track samples itself start and stop
        // towards zero.
        // If it turns out that ramping is required be aware that the end
        // or start may pass in the middle of the buffer.
    } else {
        // Pause
        if (m_bCrossfadeReady) {
            // We don't ramp here, since EnginePregain handles fades
            // from and to speed == 0
            SampleUtil::copy(pOutput, m_pCrossfadeBuffer, iBufferSize);
        } else {
            SampleUtil::clear(pOutput, iBufferSize);
        }
    }

    for (const auto& pControl: qAsConst(m_engineControls)) {
        pControl->setCurrentSample(m_filepos_play, m_trackSamplesOld, m_trackSampleRateOld);
        pControl->process(rate, m_filepos_play, iBufferSize);
    }

    m_scratching_old = is_scratching;

    // Handle repeat mode
    at_start = m_filepos_play <= 0;
    at_end = m_filepos_play >= m_trackSamplesOld;

    bool repeat_enabled = m_pRepeat->toBool();

    bool end_of_track = //(at_start && backwards) ||
            (at_end && !backwards);

    // If playbutton is pressed, check if we are at start or end of track
    if ((m_playButton->toBool() || (m_fwdButton->toBool() || m_backButton->toBool()))
            && end_of_track) {
        if (repeat_enabled) {
            double fractionalPos = at_start ? 1.0 : 0;
            doSeekFractional(fractionalPos, SEEK_STANDARD);
        } else {
            m_playButton->set(0.);
        }
    }

    // Give the Reader hints as to which chunks of the current song we
    // really care about. It will try very hard to keep these in memory
    hintReader(rate);
}

void EngineBuffer::process(CSAMPLE* pOutput, const int iBufferSize) {
    // Bail if we receive a buffer size with incomplete sample frames. Assert in debug builds.
    VERIFY_OR_DEBUG_ASSERT((iBufferSize % kSamplesPerFrame) == 0) {
        return;
    }
    m_pReader->process();
    // Steps:
    // - Lookup new reader information
    // - Calculate current rate
    // - Scale the audio with m_pScale, copy the resulting samples into the
    //   output buffer
    // - Give EngineControl's a chance to do work / request seeks, etc
    // - Process repeat mode if we're at the end or beginning of a track
    // - Set last sample value (m_fLastSampleValue) so that rampOut works? Other
    //   miscellaneous upkeep issues.

    int sample_rate = static_cast<int>(m_pSampleRate->get());

    // If the sample rate has changed, force Rubberband to reset so that
    // it doesn't reallocate when the user engages keylock during playback.
    // We do this even if rubberband is not active.
    if (sample_rate != m_iSampleRate) {
        m_pScaleLinear->setSampleRate(sample_rate);
        m_pScaleST->setSampleRate(sample_rate);
        m_pScaleRB->setSampleRate(sample_rate);
        m_iSampleRate = sample_rate;
    }

    bool bTrackLoading = atomicLoadRelaxed(m_iTrackLoading) != 0;
    if (!bTrackLoading && m_pause.tryLock()) {
        processTrackLocked(pOutput, iBufferSize, sample_rate);
        // release the pauselock
        m_pause.unlock();
    } else {
        // We are loading a new Track

        // Here the old track was playing and loading the new track is in
        // progress. We can't predict when it happens, so we are not able
        // to collect old samples. New samples are also not in place and
        // we can't predict when they will be in place.
        // If one does this, a click from breaking the last track is somehow
        // natural and he should know that such sound should not be played to
        // the master (audience).
        // Workaround: Simply pause the track before.

        // TODO(XXX):
        // A click free solution requires more refactoring how loading a track
        // is handled. For now we apply a rectangular Gain change here which
        // may click.

        SampleUtil::clear(pOutput, iBufferSize);

        m_rate_old = 0;
        m_speed_old = 0;
        m_scratching_old = false;
    }

#ifdef __SCALER_DEBUG__
    for (int i=0; i<iBufferSize; i+=2) {
        writer << pOutput[i] << "\n";
    }
#endif

    if (m_pSyncControl->getSyncMode() == SYNC_MASTER) {
        // Report our speed to SyncControl immediately instead of waiting
        // for postProcess so we can broadcast this update to followers.
        m_pSyncControl->reportPlayerSpeed(m_speed_old, m_scratching_old);
    }

    m_iLastBufferSize = iBufferSize;
    m_bCrossfadeReady = false;
}

void EngineBuffer::processSlip(int iBufferSize) {
    // Do a single read from m_bSlipEnabled so we don't run in to race conditions.
    bool enabled = m_pSlipButton->toBool();
    if (enabled != m_bSlipEnabledProcessing) {
        m_bSlipEnabledProcessing = enabled;
        if (enabled) {
            m_dSlipPosition = m_filepos_play;
            m_dSlipRate = m_rate_old;
        } else {
            // TODO(owen) assuming that looping will get canceled properly
            double newPlayFrame = m_dSlipPosition / kSamplesPerFrame;
            double roundedSlip = round(newPlayFrame) * kSamplesPerFrame;
            slotControlSeekExact(roundedSlip);
            m_dSlipPosition = 0;
        }
    }

    // Increment slip position even if it was just toggled -- this ensures the position is correct.
    if (enabled) {
        m_dSlipPosition += static_cast<double>(iBufferSize) * m_dSlipRate;
    }
}

void EngineBuffer::processSyncRequests() {
    SyncRequestQueued enable_request =
            static_cast<SyncRequestQueued>(
                    m_iEnableSyncQueued.fetchAndStoreRelease(SYNC_REQUEST_NONE));
    SyncMode mode_request =
            static_cast<SyncMode>(m_iSyncModeQueued.fetchAndStoreRelease(SYNC_INVALID));
    switch (enable_request) {
    case SYNC_REQUEST_ENABLE:
        m_pEngineSync->requestEnableSync(m_pSyncControl, true);
        break;
    case SYNC_REQUEST_DISABLE:
        m_pEngineSync->requestEnableSync(m_pSyncControl, false);
        break;
    case SYNC_REQUEST_ENABLEDISABLE:
        m_pEngineSync->requestEnableSync(m_pSyncControl, true);
        m_pEngineSync->requestEnableSync(m_pSyncControl, false);
        break;
    case SYNC_REQUEST_NONE:
        break;
    }
    if (mode_request != SYNC_INVALID) {
        m_pEngineSync->requestSyncMode(m_pSyncControl,
                                       static_cast<SyncMode>(mode_request));
    }
}

void EngineBuffer::processSeek(bool paused) {
    // Check if we are cloning another channel before doing any seeking.
    EngineChannel* pChannel = m_pChannelToCloneFrom.fetchAndStoreRelaxed(NULL);
    if (pChannel) {
        seekCloneBuffer(pChannel->getEngineBuffer());
    }

    // We need to read position just after reading seekType, to ensure that we
    // read the matching position to seek_typ or a position from a new (second)
    // seek just queued from another thread
    // The later case is ok, because we will process the new seek in the next
    // call anyway again.

    SeekRequests seekType = static_cast<SeekRequest>(
            m_iSeekQueued.loadAcquire());

    double position = m_queuedSeekPosition.getValue();

    // Don't allow the playposition to go past the end.
    if (position > m_trackSamplesOld) {
        position = m_trackSamplesOld;
    }

    // Add SEEK_PHASE bit, if any
    if (m_iSeekPhaseQueued.fetchAndStoreRelease(0)) {
        seekType |= SEEK_PHASE;
    }

    switch (seekType) {
        case SEEK_NONE:
            return;
        case SEEK_PHASE:
            // only adjust phase
            position = m_filepos_play;
            break;
        case SEEK_STANDARD:
            if (m_pQuantize->toBool()) {
                seekType |= SEEK_PHASE;
            }
            // new position was already set above
            break;
        case SEEK_EXACT:
        case SEEK_EXACT_PHASE: // artificial state = SEEK_EXACT | SEEK_PHASE
        case SEEK_STANDARD_PHASE: // artificial state = SEEK_STANDARD | SEEK_PHASE
            // new position was already set above
            break;
        default:
            qWarning() << "Unhandled seek request type: " << seekType;
            return;
    }

    if (!paused && (seekType & SEEK_PHASE)) {
        double requestedPosition = position;
        double syncPosition = m_pBpmControl->getBeatMatchPosition(position, true, true);
        position = m_pLoopingControl->getSyncPositionInsideLoop(requestedPosition, syncPosition);
    }
    if (position != m_filepos_play) {
        setNewPlaypos(position);
    }
    m_iSeekQueued.storeRelease(SEEK_NONE);
}

void EngineBuffer::postProcess(const int iBufferSize) {
    // The order of events here is very delicate.  It's necessary to update
    // some values before others, because the later updates may require
    // values from the first update.
    double local_bpm = m_pBpmControl->updateLocalBpm();
    double beat_distance = m_pBpmControl->updateBeatDistance();
    m_pSyncControl->setLocalBpm(local_bpm);
    SyncMode mode = m_pSyncControl->getSyncMode();
    if (mode == SYNC_MASTER) {
        m_pEngineSync->notifyBeatDistanceChanged(m_pSyncControl, beat_distance);
    } else if (mode == SYNC_FOLLOWER) {
        // Report our speed to SyncControl.  If we are master, we already did this.
        m_pSyncControl->reportPlayerSpeed(m_speed_old, m_scratching_old);
<<<<<<< HEAD
=======
        m_pSyncControl->updateTargetBeatDistance();
>>>>>>> 93bb271a
    }

    // Update all the indicators that EngineBuffer publishes to allow
    // external parts of Mixxx to observe its status.
    updateIndicators(m_speed_old, iBufferSize);
}

void EngineBuffer::updateIndicators(double speed, int iBufferSize) {
    if (!m_trackSampleRateOld) {
        // This happens if Deck Passthrough is active but no track is loaded.
        // We skip indicator updates.
        return;
    }

    // Increase samplesCalculated by the buffer size
    m_iSamplesSinceLastIndicatorUpdate += iBufferSize;

    const double fFractionalPlaypos = fractionalPlayposFromAbsolute(m_filepos_play);

    double ratio = m_tempo_ratio_old;
    if (ratio == 0.0) {
        // In case the track is slowed done to zero we will have INF remaining seconds.
        // We jump back to a rate of 1.0 to show a useful time.
        ratio = 1.0;
    }

    const double tempoTrackSeconds = m_trackSamplesOld / kSamplesPerFrame
            / m_trackSampleRateOld / m_tempo_ratio_old;
    if(speed > 0 && fFractionalPlaypos == 1.0) {
        // At Track end
        speed = 0;
    }

    // Report fractional playpos to SyncControl.
    // TODO(rryan) It's kind of hacky that this is in updateIndicators but it
    // prevents us from computing fFractionalPlaypos multiple times per
    // EngineBuffer::process().
    m_pSyncControl->reportTrackPosition(fFractionalPlaypos);

    // Update indicators that are only updated after every
    // sampleRate/kiUpdateRate samples processed.  (e.g. playposSlider)
    if (m_iSamplesSinceLastIndicatorUpdate > (kSamplesPerFrame * m_pSampleRate->get() / kiPlaypositionUpdateRate)) {
        m_playposSlider->set(fFractionalPlaypos);
        m_pCueControl->updateIndicators();
    }

    // Update visual control object, this needs to be done more often than the
    // playpos slider
    m_visualPlayPos->set(fFractionalPlaypos, speed * m_baserate_old,
            (double)iBufferSize / m_trackSamplesOld,
            fractionalPlayposFromAbsolute(m_dSlipPosition),
            tempoTrackSeconds);
}

void EngineBuffer::hintReader(const double dRate) {
    m_hintList.clear();
    m_pReadAheadManager->hintReader(dRate, &m_hintList);

    //if slipping, hint about virtual position so we're ready for it
    if (m_bSlipEnabledProcessing) {
        Hint hint;
        hint.frame = SampleUtil::floorPlayPosToFrame(m_dSlipPosition);
        hint.priority = 1;
        if (m_dSlipRate >= 0) {
            hint.frameCount = Hint::kFrameCountForward;
        } else {
            hint.frameCount = Hint::kFrameCountBackward;
        }
        m_hintList.append(hint);
    }

    for (const auto& pControl: qAsConst(m_engineControls)) {
        pControl->hintReader(&m_hintList);
    }
    m_pReader->hintAndMaybeWake(m_hintList);
}

// WARNING: This method runs in the GUI thread
void EngineBuffer::loadTrack(TrackPointer pTrack, bool play) {
    if (pTrack) {
        // Signal to the reader to load the track. The reader will respond with
        // trackLoading and then either with trackLoaded or trackLoadFailed signals.
        m_bPlayAfterLoading = play;
        m_pReader->newTrack(pTrack);
    } else {
        // Loading a null track means "eject"
        ejectTrack();
    }
}

void EngineBuffer::addControl(EngineControl* pControl) {
    // Connect to signals from EngineControl here...
    m_engineControls.push_back(pControl);
    pControl->setEngineBuffer(this);
}

void EngineBuffer::bindWorkers(EngineWorkerScheduler* pWorkerScheduler) {
    m_pReader->setScheduler(pWorkerScheduler);
}

bool EngineBuffer::isTrackLoaded() {
    if (m_pCurrentTrack) {
        return true;
    }
    return false;
}

bool EngineBuffer::getQueuedSeekPosition(double* pSeekPosition) {
    bool isSeekQueued = m_iSeekQueued.loadAcquire() != SEEK_NONE;
    if (isSeekQueued) {
        *pSeekPosition = m_queuedSeekPosition.getValue();
    } else {
        *pSeekPosition = -1;
    }
    return isSeekQueued;
}

void EngineBuffer::slotEjectTrack(double v) {
    if (v > 0) {
        // Don't allow rejections while playing a track. We don't need to lock to
        // call ControlObject::get() so this is fine.
        if (m_playButton->get() > 0) {
            return;
        }
        ejectTrack();
    }
}

double EngineBuffer::getExactPlayPos() {
    double visualPlayPos = getVisualPlayPos();
    if (visualPlayPos > 0) {
        return getVisualPlayPos() * getTrackSamples();
    } else {
        // Track was just loaded and the first buffer was not processed yet.
        // asume it is at 0:00
        return 0.0;
    }
}

double EngineBuffer::getVisualPlayPos() {
    return m_visualPlayPos->getEnginePlayPos();
}

double EngineBuffer::getTrackSamples() {
    return m_pTrackSamples->get();
}

void EngineBuffer::setScalerForTest(EngineBufferScale* pScaleVinyl,
                                    EngineBufferScale* pScaleKeylock) {
    m_pScaleVinyl = pScaleVinyl;
    m_pScaleKeylock = pScaleKeylock;
    m_pScale = m_pScaleVinyl;
    m_pScale->clear();
    m_bScalerChanged = true;
    // This bool is permanently set and can't be undone.
    m_bScalerOverride = true;
}

void EngineBuffer::collectFeatures(GroupFeatureState* pGroupFeatures) const {
    if (m_pBpmControl != NULL) {
        m_pBpmControl->collectFeatures(pGroupFeatures);
    }
}

double EngineBuffer::getRateRatio() const {
    if (m_pBpmControl != NULL) {
        return m_pBpmControl->getRateRatio();
    }
    return 1.0;
}

void EngineBuffer::notifyTrackLoaded(
        TrackPointer pNewTrack, TrackPointer pOldTrack) {
    // First inform engineControls directly
    // Note: we are still in a worker thread.
    for (const auto& pControl: qAsConst(m_engineControls)) {
        pControl->trackLoaded(pNewTrack);
    }
    // Inform BaseTrackPlayer via a queued connection
    emit trackLoaded(pNewTrack, pOldTrack);
}<|MERGE_RESOLUTION|>--- conflicted
+++ resolved
@@ -1206,10 +1206,7 @@
     } else if (mode == SYNC_FOLLOWER) {
         // Report our speed to SyncControl.  If we are master, we already did this.
         m_pSyncControl->reportPlayerSpeed(m_speed_old, m_scratching_old);
-<<<<<<< HEAD
-=======
         m_pSyncControl->updateTargetBeatDistance();
->>>>>>> 93bb271a
     }
 
     // Update all the indicators that EngineBuffer publishes to allow
