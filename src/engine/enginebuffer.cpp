--- conflicted
+++ resolved
@@ -616,6 +616,7 @@
     // Note: we are still in a worker thread.
     for (const auto& pControl : qAsConst(m_engineControls)) {
         pControl->trackLoaded(pNewTrack);
+        pControl->setCurrentSample(0.0, m_pTrackSamples->get(), m_pTrackSampleRate->get());
     }
 
     if (pNewTrack) {
@@ -1442,36 +1443,9 @@
     return 1.0;
 }
 
-<<<<<<< HEAD
 void EngineBuffer::collectFeatures(GroupFeatureState* pGroupFeatures) const {
     if (m_pBpmControl != nullptr) {
         m_pBpmControl->collectFeatures(pGroupFeatures);
-=======
-void EngineBuffer::notifyTrackLoaded(
-        TrackPointer pNewTrack, TrackPointer pOldTrack) {
-    if (pOldTrack) {
-        disconnect(
-                pOldTrack.get(),
-                &Track::beatsUpdated,
-                this,
-                &EngineBuffer::slotUpdatedTrackBeats);
-    }
-
-    // First inform engineControls directly
-    // Note: we are still in a worker thread.
-    for (const auto& pControl: qAsConst(m_engineControls)) {
-        pControl->trackLoaded(pNewTrack);
-        pControl->setCurrentSample(0.0, m_pTrackSamples->get(), m_pTrackSampleRate->get());
-    }
-
-    if (pNewTrack) {
-        connect(
-                pNewTrack.get(),
-                &Track::beatsUpdated,
-                this,
-                &EngineBuffer::slotUpdatedTrackBeats,
-                Qt::DirectConnection);
->>>>>>> 771d650b
     }
 }
 
