--- conflicted
+++ resolved
@@ -712,18 +712,11 @@
     }
 }
 
-<<<<<<< HEAD
-void EngineBuffer::process(CSAMPLE* pOutput, const int iBufferSize)
-{
-    Q_ASSERT(even(iBufferSize));
-=======
-
 void EngineBuffer::process(CSAMPLE* pOutput, const int iBufferSize) {
     // Bail if we receive a non-even buffer size. Assert in debug builds.
     DEBUG_ASSERT_AND_HANDLE(even(iBufferSize)) {
         return;
     }
->>>>>>> e2ec73d9
     m_pReader->process();
     // Steps:
     // - Lookup new reader information
