--- conflicted
+++ resolved
@@ -22,19 +22,14 @@
 
 EngineChannel::EngineChannel(const ChannelHandleAndGroup& handle_group,
                              EngineChannel::ChannelOrientation defaultOrientation,
-<<<<<<< HEAD
                              EffectsManager* pEffectsManager, bool isTalkoverChannel,
                              bool effectable)
         : m_group(handle_group),
           m_pEffectsManager(pEffectsManager),
           m_vuMeter(getGroup()),
           m_pSampleRate(new ControlProxy("[Master]", "samplerate")),
-          m_sampleBuffer(nullptr) {
-=======
-                             bool isTalkoverChannel)
-        : m_group(handle_group),
+          m_sampleBuffer(nullptr),
           m_bIsTalkoverChannel(isTalkoverChannel) {
->>>>>>> b7f3f726
     m_pPFL = new ControlPushButton(ConfigKey(getGroup(), "pfl"));
     m_pPFL->setButtonMode(ControlPushButton::TOGGLE);
     m_pMaster = new ControlPushButton(ConfigKey(getGroup(), "master"));
