--- conflicted
+++ resolved
@@ -19,7 +19,6 @@
 BpmControl::BpmControl(const char* _group,
                        ConfigObject<ConfigValue>* _config) :
         EngineControl(_group, _config),
-<<<<<<< HEAD
         m_dFileBpm(0.0),
         m_dPreviousSample(0),
         m_dSyncAdjustment(1.0),
@@ -28,28 +27,12 @@
         m_iSyncState(SYNC_NONE),
         m_tapFilter(this, filterLength, maxInterval),
         m_sGroup(_group) {
-    m_pNumDecks = ControlObject::getControl("[Master]", "num_decks");
-
-    m_pPlayButton = ControlObject::getControl(_group, "play");
-    connect(m_pPlayButton, SIGNAL(valueChanged(double)),
-            this, SLOT(slotControlPlay(double)),
-            Qt::DirectConnection);
-
-    m_pQuantize = ControlObject::getControl(_group, "quantize");
-
-    m_pRateSlider = ControlObject::getControl(_group, "rate");
-    connect(m_pRateSlider, SIGNAL(valueChanged(double)),
-            this, SLOT(slotAdjustBpm()),
-            Qt::DirectConnection);
-    connect(m_pRateSlider, SIGNAL(valueChangedFromEngine(double)),
-            this, SLOT(slotAdjustBpm()),
-            Qt::DirectConnection);
-=======
-        m_tapFilter(this, filterLength, maxInterval) {
+
     m_pPlayButton = new ControlObjectSlave(_group, "play", this);
     m_pRateSlider = new ControlObjectSlave(_group, "rate", this);
     m_pRateSlider->connectValueChanged(SLOT(slotAdjustBpm()), Qt::DirectConnection);
->>>>>>> 8765b26c
+    m_pNumDecks = ControlObject::getControl("[Master]", "num_decks");
+    m_pQuantize = ControlObject::getControl(_group, "quantize");
 
     m_pRateRange = ControlObject::getControl(_group, "rateRange");
     connect(m_pRateRange, SIGNAL(valueChanged(double)),
