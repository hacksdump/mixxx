/***************************************************************************
                          enginebufferscale.cpp  -  description
                             -------------------
    begin                : Sun Apr 13 2003
    copyright            : (C) 2003 by Tue & Ken Haste Andersen
    email                : haste@diku.dk
***************************************************************************/

/***************************************************************************
*                                                                         *
*   This program is free software; you can redistribute it and/or modify  *
*   it under the terms of the GNU General Public License as published by  *
*   the Free Software Foundation; either version 2 of the License, or     *
*   (at your option) any later version.                                   *
*                                                                         *
***************************************************************************/

#include "engine/enginebufferscale.h"
#include "util/defs.h"
#include "sampleutil.h"

EngineBufferScale::EngineBufferScale()
        : m_iSampleRate(44100),
          m_dBaseRate(1.0),
          m_bSpeedAffectsPitch(false),
<<<<<<< HEAD
          m_dTempo(1.0),
          m_dPitch(1.0) {
=======
          m_dTempoRatio(1.0),
          m_dPitchRatio(1.0),
          m_buffer(SampleUtil::alloc(MAX_BUFFER_LEN)),
          m_samplesRead(0) {
>>>>>>> 8bc54d94
}

EngineBufferScale::~EngineBufferScale() {
}<|MERGE_RESOLUTION|>--- conflicted
+++ resolved
@@ -23,15 +23,8 @@
         : m_iSampleRate(44100),
           m_dBaseRate(1.0),
           m_bSpeedAffectsPitch(false),
-<<<<<<< HEAD
-          m_dTempo(1.0),
-          m_dPitch(1.0) {
-=======
           m_dTempoRatio(1.0),
-          m_dPitchRatio(1.0),
-          m_buffer(SampleUtil::alloc(MAX_BUFFER_LEN)),
-          m_samplesRead(0) {
->>>>>>> 8bc54d94
+          m_dPitchRatio(1.0) {
 }
 
 EngineBufferScale::~EngineBufferScale() {
