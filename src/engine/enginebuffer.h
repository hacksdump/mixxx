/***************************************************************************
                          enginebuffer.h  -  description
                             -------------------
    begin                : Wed Feb 20 2002
    copyright            : (C) 2002 by Tue and Ken Haste Andersen
    email                :
 ***************************************************************************/

/***************************************************************************
 *                                                                         *
 *   This program is free software; you can redistribute it and/or modify  *
 *   it under the terms of the GNU General Public License as published by  *
 *   the Free Software Foundation; either version 2 of the License, or     *
 *   (at your option) any later version.                                   *
 *                                                                         *
 ***************************************************************************/

#ifndef ENGINEBUFFER_H
#define ENGINEBUFFER_H

#include <QMutex>
#include <QAtomicInt>

#include "defs.h"
#include "engine/engineobject.h"
#include "trackinfoobject.h"
#include "configobject.h"
#include "rotary.h"

//for the writer
#ifdef __SCALER_DEBUG__
#include <QFile>
#include <QTextStream>
#endif

class EngineControl;
class BpmControl;
class KeyControl;
class RateControl;
class LoopingControl;
class ClockControl;
class CueControl;
class ReadAheadManager;
class ControlObject;
class ControlObjectSlave;
class ControlPushButton;
class ControlObjectThreadMain;
class ControlBeat;
class ControlTTRotary;
class ControlPotmeter;
class CachingReader;
class EngineBufferScale;
class EngineBufferScaleDummy;
class EngineBufferScaleLinear;
class EngineBufferScaleST;
class EngineBufferScaleRubberBand;
class EngineWorkerScheduler;
class VisualPlayPosition;
class EngineMaster;

struct Hint;

/**
  *@author Tue and Ken Haste Andersen
*/

// Length of audio beat marks in samples
const int audioBeatMarkLen = 40;


const int kiTempLength = 200000;

// Rate at which the playpos slider is updated (using a sample rate of 44100 Hz):
const int kiUpdateRate = 10;
// Number of kiUpdateRates that go by before we update BPM.
const int kiBpmUpdateRate = 40 / kiUpdateRate; //about 2.5 updates per sec

// End of track mode constants
const int TRACK_END_MODE_STOP = 0;
const int TRACK_END_MODE_NEXT = 1;
const int TRACK_END_MODE_LOOP = 2;
const int TRACK_END_MODE_PING = 3;

const int ENGINE_RAMP_DOWN = -1;
const int ENGINE_RAMP_NONE = 0;
const int ENGINE_RAMP_UP = 1;

//const int kiRampLength = 3;

class EngineBuffer : public EngineObject {
     Q_OBJECT
public:
    EngineBuffer(const char *_group, ConfigObject<ConfigValue> *_config);
    ~EngineBuffer();
    bool getPitchIndpTimeStretch(void);

    void bindWorkers(EngineWorkerScheduler* pWorkerScheduler);

    // Add an engine control to the EngineBuffer
    void addControl(EngineControl* pControl);

    // Return the current rate (not thread-safe)
    double getRate();
    // Returns current bpm value (not thread-safe)
    double getBpm();
    // Returns the BPM of the loaded track (not thread-safe)
    double getFileBpm();
<<<<<<< HEAD

    /** Sets pointer to other engine buffer/channel */
=======
    // Sets pointer to other engine buffer/channel
>>>>>>> de0e4a37
    void setEngineMaster(EngineMaster*);

    void queueNewPlaypos(double newpos);

<<<<<<< HEAD
    // Reset buffer playpos and set file playpos. This method is not thread safe
    // and must not be called from outside the engine callback!
=======
    // Reset buffer playpos and set file playpos. This must only be called
    // while holding the pause mutex
>>>>>>> de0e4a37
    void setNewPlaypos(double playpos);

    void process(const CSAMPLE *pIn, const CSAMPLE *pOut, const int iBufferSize);

    const char* getGroup();
    bool isTrackLoaded();
    TrackPointer getLoadedTrack() const;

    double getVisualPlayPos();
    double getTrackSamples();

    // For dependency injection of readers.
    //void setReader(CachingReader* pReader);

  public slots:
    void slotControlPlayRequest(double);
    void slotControlPlayFromStart(double);
    void slotControlJumpToStartAndStop(double);
    void slotControlStop(double);
    void slotControlStart(double);
    void slotControlEnd(double);
    void slotControlSeek(double);
    void slotControlSeekAbs(double);
    void slotControlSlip(double);

    // Request that the EngineBuffer load a track. Since the process is
    // asynchronous, EngineBuffer will emit a trackLoaded signal when the load
    // has completed.
    void slotLoadTrack(TrackPointer pTrack, bool play = false);

    void slotEjectTrack(double);

  signals:
    void trackLoaded(TrackPointer pTrack);
    void trackLoadFailed(TrackPointer pTrack, QString reason);
    void trackUnloaded(TrackPointer pTrack);

  private slots:
    void slotTrackLoading();
    void slotTrackLoaded(TrackPointer pTrack,
                         int iSampleRate, int iNumSamples);
    void slotTrackLoadFailed(TrackPointer pTrack,
                             QString reason);

  private:
    void enablePitchAndTimeScaling(bool bEnable);

    void updateIndicators(double rate, int iBufferSize);

    void hintReader(const double rate);

    void ejectTrack();

    double fractionalPlayposFromAbsolute(double absolutePlaypos);

    // Lock for modifying local engine variables that are not thread safe, such
    // as m_engineControls and m_hintList
    QMutex m_engineLock;

    // Holds the name of the control group
    const char* m_group;
    ConfigObject<ConfigValue>* m_pConfig;

    LoopingControl* m_pLoopingControl;
    RateControl* m_pRateControl;
    BpmControl* m_pBpmControl;
    KeyControl* m_pKeyControl;
    ClockControl* m_pClockControl;
    CueControl* m_pCueControl;

    QList<EngineControl*> m_engineControls;

    // The read ahead manager for EngineBufferScale's that need to read ahead
    ReadAheadManager* m_pReadAheadManager;

    // The reader used to read audio files
    CachingReader* m_pReader;

    // List of hints to provide to the CachingReader
    QVector<Hint> m_hintList;

    // The current sample to play in the file.
    double m_filepos_play;
<<<<<<< HEAD

    // The previous callback's rate.
    double m_rate_old;

    // The previous callback's speed. Used to check if the scaler parameters
    // need updating.
    double m_speed_old;
    // The previous callback's pitch. Used to check if the scaler parameters
    // need updating.
    double m_pitch_old;
    // The previous callback's baserate. Used to check if the scaler parameters
    // need updating.
    double m_baserate_old;
    /** Copy of length of file */
=======
    // Copy of rate_exchange, used to check if rate needs to be updated
    double m_rate_old;
    // Copy of length of file
>>>>>>> de0e4a37
    long int m_file_length_old;
    // Copy of file sample rate
    int m_file_srate_old;
    // Mutex controlling weather the process function is in pause mode. This happens
    // during seek and loading of a new track
    QMutex m_pause;
    // Used in update of playpos slider
    int m_iSamplesCalculated;
    int m_iUiSlowTick;

    // The location where the track would have been had slip not been engaged
    double m_dSlipPosition;
    // Saved value of rate for slip mode
    double m_dSlipRate;
    // Slip Status
    bool m_bSlipEnabled;

    ControlObject* m_pTrackSamples;
    ControlObject* m_pTrackSampleRate;

    ControlPushButton* m_playButton;
    ControlPushButton* m_playStartButton;
    ControlPushButton* m_stopStartButton;
    ControlPushButton* m_stopButton;

    ControlObject* m_fwdButton;
    ControlObject* m_backButton;
    ControlPushButton* m_pSlipButton;

    ControlObject* m_rateEngine;
    ControlObject* m_visualBpm;
    ControlObject* m_visualKey;
    ControlObject* m_pMasterRate;
    ControlPotmeter* m_playposSlider;
    ControlObjectSlave* m_pSampleRate;
    ControlPushButton* m_pKeylock;

    ControlPushButton* m_pEject;

    // Whether or not to repeat the track when at the end
    ControlPushButton* m_pRepeat;

    ControlObject* m_pVinylStatus;  // Status of vinyl control
    ControlObject* m_pVinylSeek;

    // Fwd and back controls, start and end of track control
    ControlPushButton* m_startButton;
    ControlPushButton* m_endButton;

    // Object used to perform waveform scaling (sample rate conversion)
    EngineBufferScale* m_pScale;
    // Object used for linear interpolation scaling of the audio
    EngineBufferScaleLinear* m_pScaleLinear;
    // Object used for pitch-indep time stretch (key lock) scaling of the audio
    EngineBufferScaleST* m_pScaleST;
    EngineBufferScaleRubberBand* m_pScaleRB;
    EngineBufferScaleDummy* m_pScaleDummy;
    // Indicates whether the scaler has changed since the last process()
    bool m_bScalerChanged;

    QAtomicInt m_bSeekQueued;
    // TODO(XXX) make a macro or something.
#if defined(__GNUC__)
    double m_dQueuedPosition __attribute__ ((aligned(sizeof(double))));
#elif defined(_MSC_VER)
    double __declspec(align(8)) m_dQueuedPosition;
#else
    double m_dQueuedPosition;
#endif

    // Holds the last sample value of the previous buffer. This is used when ramping to
    // zero in case of an immediate stop of the playback
    float m_fLastSampleValue[2];
    // Is true if the previous buffer was silent due to pausing
    bool m_bLastBufferPaused;
    QAtomicInt m_iTrackLoading;
    bool m_bPlayAfterLoading;
    float m_fRampValue;
    int m_iRampState;
    //int m_iRampIter;

    TrackPointer m_pCurrentTrack;
#ifdef __SCALER_DEBUG__
    QFile df;
    QTextStream writer;
#endif
    CSAMPLE* m_pDitherBuffer;
    unsigned int m_iDitherBufferReadIndex;
    CSAMPLE* m_pCrossFadeBuffer;
    int m_iCrossFadeSamples;
    int m_iLastBufferSize;

    QSharedPointer<VisualPlayPosition> m_visualPlayPos;
};

#endif<|MERGE_RESOLUTION|>--- conflicted
+++ resolved
@@ -105,23 +105,14 @@
     double getBpm();
     // Returns the BPM of the loaded track (not thread-safe)
     double getFileBpm();
-<<<<<<< HEAD
-
-    /** Sets pointer to other engine buffer/channel */
-=======
+
     // Sets pointer to other engine buffer/channel
->>>>>>> de0e4a37
     void setEngineMaster(EngineMaster*);
 
     void queueNewPlaypos(double newpos);
 
-<<<<<<< HEAD
-    // Reset buffer playpos and set file playpos. This method is not thread safe
-    // and must not be called from outside the engine callback!
-=======
     // Reset buffer playpos and set file playpos. This must only be called
     // while holding the pause mutex
->>>>>>> de0e4a37
     void setNewPlaypos(double playpos);
 
     void process(const CSAMPLE *pIn, const CSAMPLE *pOut, const int iBufferSize);
@@ -205,29 +196,28 @@
 
     // The current sample to play in the file.
     double m_filepos_play;
-<<<<<<< HEAD
-
-    // The previous callback's rate.
-    double m_rate_old;
 
     // The previous callback's speed. Used to check if the scaler parameters
     // need updating.
     double m_speed_old;
+
     // The previous callback's pitch. Used to check if the scaler parameters
     // need updating.
     double m_pitch_old;
+
     // The previous callback's baserate. Used to check if the scaler parameters
     // need updating.
     double m_baserate_old;
-    /** Copy of length of file */
-=======
+
     // Copy of rate_exchange, used to check if rate needs to be updated
     double m_rate_old;
+
     // Copy of length of file
->>>>>>> de0e4a37
     long int m_file_length_old;
+
     // Copy of file sample rate
     int m_file_srate_old;
+
     // Mutex controlling weather the process function is in pause mode. This happens
     // during seek and loading of a new track
     QMutex m_pause;
