--- conflicted
+++ resolved
@@ -35,7 +35,6 @@
                    const double dCurrentSample,
                    const double dTotalSamples,
                    const int iBufferSize);
-<<<<<<< HEAD
 
     // Calculates contextual information about beats: the previous beat, the
     // next beat, the current beat length, and the beat ratio (how far dPosition
@@ -54,8 +53,6 @@
     // Example: shortestPercentageChange(0.99, 0.01) == 0.02
     static double shortestPercentageChange(const double& current_percentage,
                                            const double& target_percentage);
-=======
->>>>>>> 3ef23535
 
   public slots:
     virtual void trackLoaded(TrackPointer pTrack);
