#ifndef BPMCONTROL_H
#define BPMCONTROL_H

#include <gtest/gtest_prod.h>

#include "control/controlobject.h"
#include "engine/enginecontrol.h"
#include "engine/sync/syncable.h"
#include "util/tapfilter.h"

class ControlObject;
class ControlLinPotmeter;
class ControlProxy;
class ControlPushButton;
class EngineBuffer;
class SyncControl;

class BpmControl : public EngineControl {
    Q_OBJECT

  public:
    BpmControl(QString group, UserSettingsPointer pConfig);
    ~BpmControl() override;

    double getBpm() const;
    double getLocalBpm() const { return m_pLocalBpm ? m_pLocalBpm->get() : 0.0; }
    // When in master sync mode, ratecontrol calls calcSyncedRate to figure out
    // how fast the track should play back.  The returned rate is usually just
    // the correct pitch to match bpms.  The usertweak argument represents
    // how much the user is nudging the pitch to get two tracks into sync, and
    // that value is added to the rate by bpmcontrol.  The rate may be
    // further adjusted if bpmcontrol discovers that the tracks have fallen
    // out of sync.
    double calcSyncedRate(double userTweak);
    // Get the phase offset from the specified position.
    double getNearestPositionInPhase(double dThisPosition, bool respectLoops, bool playing);
    double getBeatMatchPosition(double dThisPosition, bool respectLoops, bool playing);
    double getPhaseOffset(double dThisPosition);
    double getBeatDistance(double dThisPosition) const;

    void setTargetBeatDistance(double beatDistance);
    void setInstantaneousBpm(double instantaneousBpm);
    void resetSyncAdjustment();
    double updateLocalBpm();
    double updateBeatDistance();

    void collectFeatures(GroupFeatureState* pGroupFeatures) const;

    // Calculates contextual information about beats: the previous beat, the
    // next beat, the current beat length, and the beat ratio (how far dPosition
    // lies within the current beat). Returns false if a previous or next beat
    // does not exist. NULL arguments are safe and ignored.
    static bool getBeatContext(const BeatsPointer& pBeats,
                               const double dPosition,
                               double* dpPrevBeat,
                               double* dpNextBeat,
                               double* dpBeatLength,
                               double* dpBeatPercentage);

    // Alternative version that works if the next and previous beat positions
    // are already known.
    static bool getBeatContextNoLookup(
                               const double dPosition,
                               const double dPrevBeat,
                               const double dNextBeat,
                               double* dpBeatLength,
                               double* dpBeatPercentage);

    // Returns the shortest change in percentage needed to achieve
    // target_percentage.
    // Example: shortestPercentageChange(0.99, 0.01) == 0.02
    static double shortestPercentageChange(const double& current_percentage,
                                           const double& target_percentage);
<<<<<<< HEAD

    double calcRateRatio() const;

  public slots:
    void trackLoaded(TrackPointer pNewTrack, TrackPointer pOldTrack) override;
=======
    void trackLoaded(TrackPointer pNewTrack) override;
>>>>>>> 0be1a702

  private slots:
    void slotFileBpmChanged(double);
    void slotAdjustBeatsFaster(double);
    void slotAdjustBeatsSlower(double);
    void slotTranslateBeatsEarlier(double);
    void slotTranslateBeatsLater(double);
    void slotControlBeatSync(double);
    void slotControlBeatSyncPhase(double);
    void slotControlBeatSyncTempo(double);
    void slotTapFilter(double,int);
    void slotBpmTap(double);
    void slotUpdateRateSlider();
    void slotUpdateEngineBpm();
    void slotUpdatedTrackBeats();
    void slotBeatsTranslate(double);
    void slotBeatsTranslateMatchAlignment(double);

  private:
    SyncMode getSyncMode() const {
        return syncModeFromDouble(m_pSyncMode->get());
    }
    bool syncTempo();
    double calcSyncAdjustment(double my_percentage, bool userTweakingSync);

    friend class SyncControl;

    // ControlObjects that come from EngineBuffer
    ControlProxy* m_pPlayButton;
    QAtomicInt m_oldPlayButton;
    ControlProxy* m_pReverseButton;
    ControlProxy* m_pRateSlider;
    ControlObject* m_pQuantize;
    ControlProxy* m_pRateRange;
    ControlProxy* m_pRateDir;

    // ControlObjects that come from QuantizeControl
    QScopedPointer<ControlProxy> m_pNextBeat;
    QScopedPointer<ControlProxy> m_pPrevBeat;
    QScopedPointer<ControlProxy> m_pClosestBeat;

    // ControlObjects that come from LoopingControl
    ControlProxy* m_pLoopEnabled;
    ControlProxy* m_pLoopStartPosition;
    ControlProxy* m_pLoopEndPosition;

    // The current loaded file's detected BPM
    ControlObject* m_pFileBpm;
    // The average bpm around the current playposition;
    ControlObject* m_pLocalBpm;
    ControlPushButton* m_pAdjustBeatsFaster;
    ControlPushButton* m_pAdjustBeatsSlower;
    ControlPushButton* m_pTranslateBeatsEarlier;
    ControlPushButton* m_pTranslateBeatsLater;

    // The current effective BPM of the engine
    ControlLinPotmeter* m_pEngineBpm;

    // Used for bpm tapping from GUI and MIDI
    ControlPushButton* m_pButtonTap;

    // Button for sync'ing with the other EngineBuffer
    ControlPushButton* m_pButtonSync;
    ControlPushButton* m_pButtonSyncPhase;
    ControlPushButton* m_pButtonSyncTempo;

    // Button that translates the beats so the nearest beat is on the current
    // playposition.
    ControlPushButton* m_pTranslateBeats;
    // Button that translates beats to match another playing deck
    ControlPushButton* m_pBeatsTranslateMatchAlignment;

    ControlProxy* m_pThisBeatDistance;
    ControlValueAtomic<double> m_dSyncTargetBeatDistance;
    ControlValueAtomic<double> m_dUserOffset;
    QAtomicInt m_resetSyncAdjustment;
    ControlProxy* m_pSyncMode;

    TapFilter m_tapFilter; // threadsave

    // used in the engine thread only
    double m_dSyncInstantaneousBpm;
    double m_dLastSyncAdjustment;

    // objects below are written from an engine worker thread
    TrackPointer m_pTrack;
    BeatsPointer m_pBeats;

    const QString m_sGroup;

    FRIEND_TEST(EngineSyncTest, UserTweakBeatDistance);
};


#endif // BPMCONTROL_H<|MERGE_RESOLUTION|>--- conflicted
+++ resolved
@@ -71,15 +71,8 @@
     // Example: shortestPercentageChange(0.99, 0.01) == 0.02
     static double shortestPercentageChange(const double& current_percentage,
                                            const double& target_percentage);
-<<<<<<< HEAD
-
     double calcRateRatio() const;
-
-  public slots:
-    void trackLoaded(TrackPointer pNewTrack, TrackPointer pOldTrack) override;
-=======
     void trackLoaded(TrackPointer pNewTrack) override;
->>>>>>> 0be1a702
 
   private slots:
     void slotFileBpmChanged(double);
