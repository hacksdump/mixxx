#include "mixxx.h"

#include <QDesktopServices>
#include <QFileDialog>
#include <QGLFormat>
#include <QGuiApplication>
#include <QInputMethod>
#include <QLocale>
#include <QScreen>
#include <QStandardPaths>
#include <QUrl>
#include <QtDebug>

#include "dialog/dlgabout.h"
#include "dialog/dlgdevelopertools.h"
#include "effects/builtin/builtinbackend.h"
#include "effects/effectsmanager.h"
#include "engine/enginemaster.h"
#include "moc_mixxx.cpp"
#include "preferences/constants.h"
#include "preferences/dialog/dlgprefeq.h"
#include "preferences/dialog/dlgpreferences.h"
#ifdef __LILV__
#include "effects/lv2/lv2backend.h"
#endif
#ifdef __BROADCAST__
#include "broadcast/broadcastmanager.h"
#endif
#include "control/controlpushbutton.h"
#include "controllers/controllermanager.h"
#include "controllers/keyboard/keyboardeventfilter.h"
#include "database/mixxxdb.h"
#include "library/coverartcache.h"
#include "library/library.h"
#include "library/library_preferences.h"
#include "library/trackcollection.h"
#include "library/trackcollectionmanager.h"
#include "mixer/playerinfo.h"
#include "mixer/playermanager.h"
#include "preferences/settingsmanager.h"
#include "recording/recordingmanager.h"
#include "skin/launchimage.h"
#include "skin/legacyskinparser.h"
#include "skin/skinloader.h"
#include "soundio/soundmanager.h"
#include "sources/soundsourceproxy.h"
#include "track/track.h"
#include "util/db/dbconnectionpooled.h"
#include "util/debug.h"
#include "util/experiment.h"
#include "util/font.h"
#include "util/logger.h"
#include "util/math.h"
#include "util/sandbox.h"
#include "util/screensaver.h"
#include "util/statsmanager.h"
#include "util/time.h"
#include "util/timer.h"
#include "util/translations.h"
#include "util/version.h"
#include "util/widgethelper.h"
#include "waveform/guitick.h"
#include "waveform/sharedglcontext.h"
#include "waveform/visualsmanager.h"
#include "waveform/waveformwidgetfactory.h"
#include "widget/wmainmenubar.h"

#ifdef __VINYLCONTROL__
#include "vinylcontrol/vinylcontrolmanager.h"
#endif

#ifdef __MODPLUG__
#include "preferences/dialog/dlgprefmodplug.h"
#endif

#if defined(Q_OS_LINUX)
#include <X11/Xlib.h>
#include <X11/Xlibint.h>

#include <QtX11Extras/QX11Info>
// Xlibint.h predates C++ and defines macros which conflict
// with references to std::max and std::min
#undef max
#undef min
#endif

MixxxMainWindow::MixxxMainWindow(
        QApplication* pApp, std::shared_ptr<mixxx::CoreServices> pCoreServices)
        : m_pCoreServices(pCoreServices),
          m_pCentralWidget(nullptr),
          m_pLaunchImage(nullptr),
          m_pGuiTick(nullptr),
          m_pDeveloperToolsDlg(nullptr),
          m_toolTipsCfg(mixxx::TooltipsPreference::TOOLTIPS_ON),
          m_pTouchShift(nullptr) {
    DEBUG_ASSERT(pApp);
    DEBUG_ASSERT(pCoreServices);
    m_pCoreServices->initializeSettings();
    m_pCoreServices->initializeKeyboard();
    // These depend on the settings
    createMenuBar();
    initializeWindow();

    // Show launch image immediately so the user knows Mixxx is starting
    m_pSkinLoader = std::make_unique<SkinLoader>(m_pCoreServices->getSettings());
    m_pLaunchImage = m_pSkinLoader->loadLaunchImage(this);
    m_pCentralWidget = (QWidget*)m_pLaunchImage;
    setCentralWidget(m_pCentralWidget);

    show();
    pApp->processEvents();

    m_pGuiTick = new GuiTick();
    m_pVisualsManager = new VisualsManager();

    connect(
            m_pCoreServices.get(),
            &mixxx::CoreServices::initializationProgressUpdate,
            this,
            &MixxxMainWindow::initializationProgressUpdate);

    m_pCoreServices->initialize(pApp);

    initializationProgressUpdate(65, tr("skin"));

    installEventFilter(m_pCoreServices->getKeyboardEventFilter().get());

    DEBUG_ASSERT(m_pCoreServices->getPlayerManager());
    const QStringList visualGroups = m_pCoreServices->getPlayerManager()->getVisualPlayerGroups();
    for (const QString& group : visualGroups) {
        m_pVisualsManager->addDeck(group);
    }

    // Before creating the first skin we need to create a QGLWidget so that all
    // the QGLWidget's we create can use it as a shared QGLContext.
    if (!CmdlineArgs::Instance().getSafeMode() && QGLFormat::hasOpenGL()) {
        QGLFormat glFormat;
        glFormat.setDirectRendering(true);
        glFormat.setDoubleBuffer(true);
        glFormat.setDepth(false);
        // Disable waiting for vertical Sync
        // This can be enabled when using a single Threads for each QGLContext
        // Setting 1 causes QGLContext::swapBuffer to sleep until the next VSync
#if defined(__APPLE__)
        // On OS X, syncing to vsync has good performance FPS-wise and
        // eliminates tearing.
        glFormat.setSwapInterval(1);
#else
        // Otherwise, turn VSync off because it could cause horrible FPS on
        // Linux.
        // TODO(XXX): Make this configurable.
        // TODO(XXX): What should we do on Windows?
        glFormat.setSwapInterval(0);
#endif
        glFormat.setRgba(true);
        QGLFormat::setDefaultFormat(glFormat);

        QGLWidget* pContextWidget = new QGLWidget(this);
        pContextWidget->setGeometry(QRect(0, 0, 3, 3));
        pContextWidget->hide();
        SharedGLContext::setWidget(pContextWidget);
    }

    WaveformWidgetFactory::createInstance(); // takes a long time
    WaveformWidgetFactory::instance()->setConfig(m_pCoreServices->getSettings());
    WaveformWidgetFactory::instance()->startVSync(m_pGuiTick, m_pVisualsManager);

    connect(this,
            &MixxxMainWindow::skinLoaded,
            m_pCoreServices->getLibrary().get(),
            &Library::onSkinLoadFinished);

    connect(this,
            &MixxxMainWindow::skinLoaded,
            WaveformWidgetFactory::instance(),
            &WaveformWidgetFactory::slotSkinLoaded);

    // Initialize preference dialog
    m_pPrefDlg = new DlgPreferences(
            this,
            m_pSkinLoader,
            m_pCoreServices->getSoundManager(),
            m_pCoreServices->getPlayerManager(),
            m_pCoreServices->getControllerManager(),
            m_pCoreServices->getVinylControlManager(),
            m_pCoreServices->getLV2Backend(),
            m_pCoreServices->getEffectsManager(),
            m_pCoreServices->getSettingsManager(),
            m_pCoreServices->getLibrary());
    m_pPrefDlg->setWindowIcon(QIcon(":/images/mixxx_icon.svg"));
    m_pPrefDlg->setHidden(true);

    connectMenuBar();

    QWidget* oldWidget = m_pCentralWidget;

    // Load default styles that can be overridden by skins
    QFile file(":/skins/default.qss");
    if (file.open(QIODevice::ReadOnly)) {
        QByteArray fileBytes = file.readAll();
        QString style = QString::fromLocal8Bit(fileBytes.constData(),
                                               fileBytes.length());
        setStyleSheet(style);
    } else {
        qWarning() << "Failed to load default skin styles!";
    }

    if (!loadConfiguredSkin()) {
        reportCriticalErrorAndQuit(
                "default skin cannot be loaded - see <b>mixxx</b> trace for more information");
        m_pCentralWidget = oldWidget;
        //TODO (XXX) add dialog to warn user and launch skin choice page
    } else {
        m_pMenuBar->setStyleSheet(m_pCentralWidget->styleSheet());
    }

    // Check direct rendering and warn user if they don't have it
    if (!CmdlineArgs::Instance().getSafeMode()) {
        checkDirectRendering();
    }

    // Install an event filter to catch certain QT events, such as tooltips.
    // This allows us to turn off tooltips.
    pApp->installEventFilter(this); // The eventfilter is located in this
                                    // Mixxx class as a callback.

    // If we were told to start in fullscreen mode on the command-line or if
    // user chose always starts in fullscreen mode, then turn on fullscreen
    // mode.
    bool fullscreenPref = m_pCoreServices->getSettings()->getValue<bool>(
            ConfigKey("[Config]", "StartInFullscreen"));
    if (CmdlineArgs::Instance().getStartInFullscreen() || fullscreenPref) {
        slotViewFullScreen(true);
    }

    // Try open player device If that fails, the preference panel is opened.
    bool retryClicked;
    do {
        retryClicked = false;
        SoundDeviceError result = m_pCoreServices->getSoundManager()->setupDevices();
        if (result == SOUNDDEVICE_ERROR_DEVICE_COUNT ||
                result == SOUNDDEVICE_ERROR_EXCESSIVE_OUTPUT_CHANNEL) {
            if (soundDeviceBusyDlg(&retryClicked) != QDialog::Accepted) {
                exit(0);
            }
        } else if (result != SOUNDDEVICE_ERROR_OK) {
            if (soundDeviceErrorMsgDlg(result, &retryClicked) !=
                    QDialog::Accepted) {
                exit(0);
            }
        }
    } while (retryClicked);

    // test for at least one out device, if none, display another dlg that
    // says "mixxx will barely work with no outs"
    // In case persisting errors, the user has already received a message
    // box from the preferences dialog above. So we can watch here just the
    // output count.
    while (m_pCoreServices->getSoundManager()->getConfig().getOutputs().count() == 0) {
        // Exit when we press the Exit button in the noSoundDlg dialog
        // only call it if result != OK
        bool continueClicked = false;
        if (noOutputDlg(&continueClicked) != QDialog::Accepted) {
            exit(0);
        }
        if (continueClicked) {
            break;
        }
    }

    // this has to be after the OpenGL widgets are created or depending on a
    // million different variables the first waveform may be horribly
    // corrupted. See bug 521509 -- bkgood ?? -- vrince
    setCentralWidget(m_pCentralWidget);
    // The launch image widget is automatically disposed, but we still have a
    // pointer to it.
    m_pLaunchImage = nullptr;

    connect(m_pCoreServices->getPlayerManager().get(),
            &PlayerManager::noMicrophoneInputConfigured,
            this,
            &MixxxMainWindow::slotNoMicrophoneInputConfigured);
    connect(m_pCoreServices->getPlayerManager().get(),
            &PlayerManager::noAuxiliaryInputConfigured,
            this,
            &MixxxMainWindow::slotNoAuxiliaryInputConfigured);
    connect(m_pCoreServices->getPlayerManager().get(),
            &PlayerManager::noDeckPassthroughInputConfigured,
            this,
            &MixxxMainWindow::slotNoDeckPassthroughInputConfigured);
    connect(m_pCoreServices->getPlayerManager().get(),
            &PlayerManager::noVinylControlInputConfigured,
            this,
            &MixxxMainWindow::slotNoVinylControlInputConfigured);

    connect(&PlayerInfo::instance(),
            &PlayerInfo::currentPlayingTrackChanged,
            this,
            &MixxxMainWindow::slotUpdateWindowTitle);
    connect(&PlayerInfo::instance(),
            &PlayerInfo::currentPlayingDeckChanged,
            this,
            &MixxxMainWindow::slotChangedPlayingDeck);
}

MixxxMainWindow::~MixxxMainWindow() {
    Timer t("~MixxxMainWindow");
    t.start();

    if (m_inhibitScreensaver != mixxx::ScreenSaverPreference::PREVENT_OFF) {
        mixxx::ScreenSaverHelper::uninhibit();
    }

<<<<<<< HEAD
=======
    // Stop all pending library operations
    qDebug() << t.elapsed(false).debugMillisWithUnit() << "stopping pending Library tasks";
    m_pTrackCollectionManager->stopLibraryScan();
    m_pLibrary->stopPendingTasks();

    // Save the current window state (position, maximized, etc)
    // Note(ronso0): Unfortunately saveGeometry() also stores the fullscreen state.
    // On next start restoreGeometry would enable fullscreen mode even though that
    // might not be requested (no '--fullscreen' command line arg and
    // [Config],StartInFullscreen is '0'.
    // https://bugs.launchpad.net/mixxx/+bug/1882474
    // https://bugs.launchpad.net/mixxx/+bug/1909485
    // So let's quit fullscreen if StartInFullscreen is not checked in Preferences.
    bool fullscreenPref = m_pSettingsManager->settings()->getValue<bool>(
            ConfigKey("[Config]", "StartInFullscreen"));
    if (isFullScreen() && !fullscreenPref) {
        slotViewFullScreen(false);
        // After returning from fullscreen the main window incl. window decoration
        // may be too large for the screen.
        // Maximize the window so we can store a geometry that fits the screen.
        showMaximized();
    }
    m_pSettingsManager->settings()->set(ConfigKey("[MainWindow]", "geometry"),
        QString(saveGeometry().toBase64()));
    m_pSettingsManager->settings()->set(ConfigKey("[MainWindow]", "state"),
        QString(saveState().toBase64()));

    qDebug() << "Destroying MixxxMainWindow";

    qDebug() << t.elapsed(false).debugMillisWithUnit() << "saving configuration";
    m_pSettingsManager->save();

>>>>>>> 488c4ad6
    // GUI depends on KeyboardEventFilter, PlayerManager, Library
    qDebug() << t.elapsed(false).debugMillisWithUnit() << "deleting skin";
    m_pCentralWidget = nullptr;
    QPointer<QWidget> pSkin(centralWidget());
    setCentralWidget(nullptr);
    if (!pSkin.isNull()) {
        QCoreApplication::sendPostedEvents(pSkin, QEvent::DeferredDelete);
    }
    // Our central widget is now deleted.
    VERIFY_OR_DEBUG_ASSERT(pSkin.isNull()) {
        qWarning() << "Central widget was not deleted by our sendPostedEvents trick.";
    }

    // Delete Controls created by skins
    qDeleteAll(m_skinCreatedControls);
    m_skinCreatedControls.clear();

    // TODO() Verify if this comment still applies:
    // WMainMenuBar holds references to controls so we need to delete it
    // before MixxxMainWindow is destroyed. QMainWindow calls deleteLater() in
    // setMenuBar() but we need to delete it now so we can ask for
    // DeferredDelete events to be processed for it. Once Mixxx shutdown lives
    // outside of MixxxMainWindow the parent relationship will directly destroy
    // the WMainMenuBar and this will no longer be a problem.
    qDebug() << t.elapsed(false).debugMillisWithUnit() << "deleting menubar";

    QPointer<WMainMenuBar> pMenuBar = m_pMenuBar.toWeakRef();
    DEBUG_ASSERT(menuBar() == m_pMenuBar.get());
    // We need to reset the parented pointer here that it does not become a
    // dangling pinter after the object has been deleted.
    m_pMenuBar = nullptr;
    setMenuBar(nullptr);
    if (!pMenuBar.isNull()) {
        QCoreApplication::sendPostedEvents(pMenuBar, QEvent::DeferredDelete);
    }
    // Our main menu is now deleted.
    VERIFY_OR_DEBUG_ASSERT(pMenuBar.isNull()) {
        qWarning() << "WMainMenuBar was not deleted by our sendPostedEvents trick.";
    }

    qDebug() << t.elapsed(false).debugMillisWithUnit() << "deleting DlgPreferences";
    delete m_pPrefDlg;

    delete m_pTouchShift;

    WaveformWidgetFactory::destroy();

    delete m_pGuiTick;
    delete m_pVisualsManager;

    m_pCoreServices->shutdown();
}

void MixxxMainWindow::initializeWindow() {
    // be sure createMenuBar() is called first
    DEBUG_ASSERT(m_pMenuBar);

    QPalette Pal(palette());
    // safe default QMenuBar background
    QColor MenuBarBackground(m_pMenuBar->palette().color(QPalette::Window));
    Pal.setColor(QPalette::Window, QColor(0x202020));
    setAutoFillBackground(true);
    setPalette(Pal);
    // restore default QMenuBar background
    Pal.setColor(QPalette::Window, MenuBarBackground);
    m_pMenuBar->setPalette(Pal);

    // Restore the current window state (position, maximized, etc)
    restoreGeometry(QByteArray::fromBase64(
            m_pCoreServices->getSettings()
                    ->getValueString(ConfigKey("[MainWindow]", "geometry"))
                    .toUtf8()));
    restoreState(QByteArray::fromBase64(
            m_pCoreServices->getSettings()
                    ->getValueString(ConfigKey("[MainWindow]", "state"))
                    .toUtf8()));

    setWindowIcon(QIcon(":/images/mixxx_icon.svg"));
    slotUpdateWindowTitle(TrackPointer());
}

QDialog::DialogCode MixxxMainWindow::soundDeviceErrorDlg(
        const QString &title, const QString &text, bool* retryClicked) {
    QMessageBox msgBox;
    msgBox.setIcon(QMessageBox::Warning);
    msgBox.setWindowTitle(title);
    msgBox.setText(text);

    QPushButton* retryButton =
            msgBox.addButton(tr("Retry"), QMessageBox::ActionRole);
    QPushButton* reconfigureButton =
            msgBox.addButton(tr("Reconfigure"), QMessageBox::ActionRole);
    QPushButton* wikiButton =
            msgBox.addButton(tr("Help"), QMessageBox::ActionRole);
    QPushButton* exitButton =
            msgBox.addButton(tr("Exit"), QMessageBox::ActionRole);

    while (true)
    {
        msgBox.exec();

        if (msgBox.clickedButton() == retryButton) {
            m_pCoreServices->getSoundManager()->clearAndQueryDevices();
            *retryClicked = true;
            return QDialog::Accepted;
        } else if (msgBox.clickedButton() == wikiButton) {
            QDesktopServices::openUrl(QUrl(
                "http://mixxx.org/wiki/doku.php/troubleshooting"
                "#i_can_t_select_my_sound_card_in_the_sound_hardware_preferences"));
            wikiButton->setEnabled(false);
        } else if (msgBox.clickedButton() == reconfigureButton) {
            msgBox.hide();

            m_pCoreServices->getSoundManager()->clearAndQueryDevices();
            // This way of opening the dialog allows us to use it synchronously
            m_pPrefDlg->setWindowModality(Qt::ApplicationModal);
            m_pPrefDlg->exec();
            if (m_pPrefDlg->result() == QDialog::Accepted) {
                return QDialog::Accepted;
            }

            msgBox.show();
        } else if (msgBox.clickedButton() == exitButton) {
            // Will finally quit Mixxx
            return QDialog::Rejected;
        }
    }
}

QDialog::DialogCode MixxxMainWindow::soundDeviceBusyDlg(bool* retryClicked) {
    QString title(tr("Sound Device Busy"));
    QString text(
            "<html> <p>" %
                    tr("Mixxx was unable to open all the configured sound devices.") +
            "</p> <p>" %
                    m_pCoreServices->getSoundManager()->getErrorDeviceName() %
                    " is used by another application or not plugged in."
                    "</p><ul>"
                    "<li>" %
                    tr("<b>Retry</b> after closing the other application "
                       "or reconnecting a sound device") %
                    "</li>"
                    "<li>" %
                    tr("<b>Reconfigure</b> Mixxx's sound device settings.") %
                    "</li>"
                    "<li>" %
                    tr("Get <b>Help</b> from the Mixxx Wiki.") %
                    "</li>"
                    "<li>" %
                    tr("<b>Exit</b> Mixxx.") %
                    "</li>"
                    "</ul></html>");
    return soundDeviceErrorDlg(title, text, retryClicked);
}


QDialog::DialogCode MixxxMainWindow::soundDeviceErrorMsgDlg(
        SoundDeviceError err, bool* retryClicked) {
    QString title(tr("Sound Device Error"));
    QString text("<html> <p>" %
                    tr("Mixxx was unable to open all the configured sound "
                       "devices.") +
            "</p> <p>" %
                    m_pCoreServices->getSoundManager()
                            ->getLastErrorMessage(err)
                            .replace("\n", "<br/>") %
                    "</p><ul>"
                    "<li>" %
                    tr("<b>Retry</b> after fixing an issue") %
                    "</li>"
                    "<li>" %
                    tr("<b>Reconfigure</b> Mixxx's sound device settings.") %
                    "</li>"
                    "<li>" %
                    tr("Get <b>Help</b> from the Mixxx Wiki.") %
                    "</li>"
                    "<li>" %
                    tr("<b>Exit</b> Mixxx.") %
                    "</li>"
                    "</ul></html>");
    return soundDeviceErrorDlg(title, text, retryClicked);
}

QDialog::DialogCode MixxxMainWindow::noOutputDlg(bool* continueClicked) {
    QMessageBox msgBox;
    msgBox.setIcon(QMessageBox::Warning);
    msgBox.setWindowTitle(tr("No Output Devices"));
    msgBox.setText(
            "<html>" + tr("Mixxx was configured without any output sound devices. "
            "Audio processing will be disabled without a configured output device.") +
            "<ul>"
                "<li>" +
                    tr("<b>Continue</b> without any outputs.") +
                "</li>"
                "<li>" +
                    tr("<b>Reconfigure</b> Mixxx's sound device settings.") +
                "</li>"
                "<li>" +
                    tr("<b>Exit</b> Mixxx.") +
                "</li>"
            "</ul></html>"
    );

    QPushButton* continueButton =
            msgBox.addButton(tr("Continue"), QMessageBox::ActionRole);
    QPushButton* reconfigureButton =
            msgBox.addButton(tr("Reconfigure"), QMessageBox::ActionRole);
    QPushButton* exitButton =
            msgBox.addButton(tr("Exit"), QMessageBox::ActionRole);

    while (true)
    {
        msgBox.exec();

        if (msgBox.clickedButton() == continueButton) {
            *continueClicked = true;
            return QDialog::Accepted;
        } else if (msgBox.clickedButton() == reconfigureButton) {
            msgBox.hide();

            // This way of opening the dialog allows us to use it synchronously
            m_pPrefDlg->setWindowModality(Qt::ApplicationModal);
            m_pPrefDlg->exec();
            if (m_pPrefDlg->result() == QDialog::Accepted) {
                return QDialog::Accepted;
            }

            msgBox.show();

        } else if (msgBox.clickedButton() == exitButton) {
            // Will finally quit Mixxx
            return QDialog::Rejected;
        }
    }
}

void MixxxMainWindow::slotUpdateWindowTitle(TrackPointer pTrack) {
    QString appTitle = Version::applicationTitle();

    // If we have a track, use getInfo() to format a summary string and prepend
    // it to the title.
    // TODO(rryan): Does this violate Mac App Store policies?
    if (pTrack) {
        QString trackInfo = pTrack->getInfo();
        if (!trackInfo.isEmpty()) {
            appTitle = QString("%1 | %2").arg(trackInfo, appTitle);
        }
    }
    this->setWindowTitle(appTitle);
}

void MixxxMainWindow::createMenuBar() {
    ScopedTimer t("MixxxMainWindow::createMenuBar");
    DEBUG_ASSERT(m_pCoreServices->getKeyboardConfig());
    m_pMenuBar = make_parented<WMainMenuBar>(
            this, m_pCoreServices->getSettings(), m_pCoreServices->getKeyboardConfig().get());
    if (m_pCentralWidget) {
        m_pMenuBar->setStyleSheet(m_pCentralWidget->styleSheet());
    }
    setMenuBar(m_pMenuBar);
}

void MixxxMainWindow::connectMenuBar() {
    ScopedTimer t("MixxxMainWindow::connectMenuBar");
    connect(this,
            &MixxxMainWindow::skinLoaded,
            m_pMenuBar,
            &WMainMenuBar::onNewSkinLoaded);

    // Misc
    connect(m_pMenuBar, &WMainMenuBar::quit, this, &MixxxMainWindow::close);
    connect(m_pMenuBar,
            &WMainMenuBar::showPreferences,
            this,
            &MixxxMainWindow::slotOptionsPreferences);
    connect(m_pMenuBar,
            &WMainMenuBar::loadTrackToDeck,
            this,
            &MixxxMainWindow::slotFileLoadSongPlayer);

    // Fullscreen
    connect(m_pMenuBar,
            &WMainMenuBar::toggleFullScreen,
            this,
            &MixxxMainWindow::slotViewFullScreen);
    connect(this,
            &MixxxMainWindow::fullScreenChanged,
            m_pMenuBar,
            &WMainMenuBar::onFullScreenStateChange);

    // Keyboard shortcuts
    connect(m_pMenuBar,
            &WMainMenuBar::toggleKeyboardShortcuts,
            m_pCoreServices.get(),
            &mixxx::CoreServices::slotOptionsKeyboard);

    // Help
    connect(m_pMenuBar,
            &WMainMenuBar::showAbout,
            this,
            &MixxxMainWindow::slotHelpAbout);

    // Developer
    connect(m_pMenuBar,
            &WMainMenuBar::reloadSkin,
            this,
            &MixxxMainWindow::rebootMixxxView);
    connect(m_pMenuBar,
            &WMainMenuBar::toggleDeveloperTools,
            this,
            &MixxxMainWindow::slotDeveloperTools);

    if (m_pCoreServices->getRecordingManager()) {
        connect(m_pCoreServices->getRecordingManager().get(),
                &RecordingManager::isRecording,
                m_pMenuBar,
                &WMainMenuBar::onRecordingStateChange);
        connect(m_pMenuBar,
                &WMainMenuBar::toggleRecording,
                m_pCoreServices->getRecordingManager().get(),
                &RecordingManager::slotSetRecording);
        m_pMenuBar->onRecordingStateChange(
                m_pCoreServices->getRecordingManager()->isRecordingActive());
    }

#ifdef __BROADCAST__
    if (m_pCoreServices->getBroadcastManager()) {
        connect(m_pCoreServices->getBroadcastManager().get(),
                &BroadcastManager::broadcastEnabled,
                m_pMenuBar,
                &WMainMenuBar::onBroadcastingStateChange);
        connect(m_pMenuBar,
                &WMainMenuBar::toggleBroadcasting,
                m_pCoreServices->getBroadcastManager().get(),
                &BroadcastManager::setEnabled);
        m_pMenuBar->onBroadcastingStateChange(m_pCoreServices->getBroadcastManager()->isEnabled());
    }
#endif

#ifdef __VINYLCONTROL__
    if (m_pCoreServices->getVinylControlManager()) {
        connect(m_pMenuBar,
                &WMainMenuBar::toggleVinylControl,
                m_pCoreServices->getVinylControlManager().get(),
                &VinylControlManager::toggleVinylControl);
        connect(m_pCoreServices->getVinylControlManager().get(),
                &VinylControlManager::vinylControlDeckEnabled,
                m_pMenuBar,
                &WMainMenuBar::onVinylControlDeckEnabledStateChange);
    }
#endif

    if (m_pCoreServices->getPlayerManager()) {
        connect(m_pCoreServices->getPlayerManager().get(),
                &PlayerManager::numberOfDecksChanged,
                m_pMenuBar,
                &WMainMenuBar::onNumberOfDecksChanged);
        m_pMenuBar->onNumberOfDecksChanged(m_pCoreServices->getPlayerManager()->numberOfDecks());
    }

    if (m_pCoreServices->getTrackCollectionManager()) {
        connect(m_pMenuBar,
                &WMainMenuBar::rescanLibrary,
                m_pCoreServices->getTrackCollectionManager().get(),
                &TrackCollectionManager::startLibraryScan);
        connect(m_pCoreServices->getTrackCollectionManager().get(),
                &TrackCollectionManager::libraryScanStarted,
                m_pMenuBar,
                &WMainMenuBar::onLibraryScanStarted);
        connect(m_pCoreServices->getTrackCollectionManager().get(),
                &TrackCollectionManager::libraryScanFinished,
                m_pMenuBar,
                &WMainMenuBar::onLibraryScanFinished);
    }

    if (m_pCoreServices->getLibrary()) {
        connect(m_pMenuBar,
                &WMainMenuBar::createCrate,
                m_pCoreServices->getLibrary().get(),
                &Library::slotCreateCrate);
        connect(m_pMenuBar,
                &WMainMenuBar::createPlaylist,
                m_pCoreServices->getLibrary().get(),
                &Library::slotCreatePlaylist);
    }
}

void MixxxMainWindow::slotFileLoadSongPlayer(int deck) {
    QString group = m_pCoreServices->getPlayerManager()->groupForDeck(deck - 1);

    QString loadTrackText = tr("Load track to Deck %1").arg(QString::number(deck));
    QString deckWarningMessage = tr("Deck %1 is currently playing a track.")
            .arg(QString::number(deck));
    QString areYouSure = tr("Are you sure you want to load a new track?");

    if (ControlObject::get(ConfigKey(group, "play")) > 0.0) {
        int ret = QMessageBox::warning(this, Version::applicationName(),
            deckWarningMessage + "\n" + areYouSure,
            QMessageBox::Yes | QMessageBox::No,
            QMessageBox::No);

        if (ret != QMessageBox::Yes) {
            return;
        }
    }

    UserSettingsPointer pConfig = m_pCoreServices->getSettings();
    QString trackPath =
        QFileDialog::getOpenFileName(
            this,
            loadTrackText,
            pConfig->getValueString(PREF_LEGACY_LIBRARY_DIR),
            QString("Audio (%1)")
                .arg(SoundSourceProxy::getSupportedFileNamePatterns().join(" ")));


    if (!trackPath.isNull()) {
        // The user has picked a file via a file dialog. This means the system
        // sandboxer (if we are sandboxed) has granted us permission to this
        // folder. Create a security bookmark while we have permission so that
        // we can access the folder on future runs. We need to canonicalize the
        // path so we first wrap the directory string with a QDir.
        QFileInfo trackInfo(trackPath);
        Sandbox::createSecurityToken(trackInfo);

        m_pCoreServices->getPlayerManager()->slotLoadToDeck(trackPath, deck);
    }
}

void MixxxMainWindow::slotDeveloperTools(bool visible) {
    if (visible) {
        if (m_pDeveloperToolsDlg == nullptr) {
            UserSettingsPointer pConfig = m_pCoreServices->getSettings();
            m_pDeveloperToolsDlg = new DlgDeveloperTools(this, pConfig);
            connect(m_pDeveloperToolsDlg,
                    &DlgDeveloperTools::destroyed,
                    this,
                    &MixxxMainWindow::slotDeveloperToolsClosed);
            connect(this,
                    &MixxxMainWindow::closeDeveloperToolsDlgChecked,
                    m_pDeveloperToolsDlg,
                    &DlgDeveloperTools::done);
            connect(m_pDeveloperToolsDlg,
                    &DlgDeveloperTools::destroyed,
                    m_pMenuBar,
                    &WMainMenuBar::onDeveloperToolsHidden);
        }
        m_pMenuBar->onDeveloperToolsShown();
        m_pDeveloperToolsDlg->show();
        m_pDeveloperToolsDlg->activateWindow();
    } else {
        emit closeDeveloperToolsDlgChecked(0);
    }
}

void MixxxMainWindow::slotDeveloperToolsClosed() {
    m_pDeveloperToolsDlg = nullptr;
}

void MixxxMainWindow::slotViewFullScreen(bool toggle) {
    if (isFullScreen() == toggle) {
        return;
    }

    if (toggle) {
        showFullScreen();
#ifdef __LINUX__
        // Fix for "No menu bar with ubuntu unity in full screen mode" Bug
        // #885890 and Bug #1076789. Before touching anything here, please read
        // those bugs.
        createMenuBar();
        connectMenuBar();
        if (m_pMenuBar->isNativeMenuBar()) {
            m_pMenuBar->setNativeMenuBar(false);
        }
#endif
    } else {
#ifdef __LINUX__
        createMenuBar();
        connectMenuBar();
#endif
        showNormal();
    }
    emit fullScreenChanged(toggle);
}

void MixxxMainWindow::slotOptionsPreferences() {
    m_pPrefDlg->show();
    m_pPrefDlg->raise();
    m_pPrefDlg->activateWindow();
}

void MixxxMainWindow::slotNoVinylControlInputConfigured() {
    QMessageBox::StandardButton btn = QMessageBox::warning(
        this,
        Version::applicationName(),
        tr("There is no input device selected for this vinyl control.\n"
           "Please select an input device in the sound hardware preferences first."),
        QMessageBox::Ok | QMessageBox::Cancel, QMessageBox::Cancel);
    if (btn == QMessageBox::Ok) {
        m_pPrefDlg->show();
        m_pPrefDlg->showSoundHardwarePage();
    }
}

void MixxxMainWindow::slotNoDeckPassthroughInputConfigured() {
    QMessageBox::StandardButton btn = QMessageBox::warning(
        this,
        Version::applicationName(),
        tr("There is no input device selected for this passthrough control.\n"
           "Please select an input device in the sound hardware preferences first."),
        QMessageBox::Ok | QMessageBox::Cancel, QMessageBox::Cancel);
    if (btn == QMessageBox::Ok) {
        m_pPrefDlg->show();
        m_pPrefDlg->showSoundHardwarePage();
    }
}

void MixxxMainWindow::slotNoMicrophoneInputConfigured() {
    QMessageBox::StandardButton btn = QMessageBox::question(
        this,
        Version::applicationName(),
        tr("There is no input device selected for this microphone.\n"
           "Do you want to select an input device?"),
        QMessageBox::Ok | QMessageBox::Cancel, QMessageBox::Cancel);
    if (btn == QMessageBox::Ok) {
        m_pPrefDlg->show();
        m_pPrefDlg->showSoundHardwarePage();
    }
}

void MixxxMainWindow::slotNoAuxiliaryInputConfigured() {
    QMessageBox::StandardButton btn = QMessageBox::question(
        this,
        Version::applicationName(),
        tr("There is no input device selected for this auxiliary.\n"
           "Do you want to select an input device?"),
        QMessageBox::Ok | QMessageBox::Cancel, QMessageBox::Cancel);
    if (btn == QMessageBox::Ok) {
        m_pPrefDlg->show();
        m_pPrefDlg->showSoundHardwarePage();
    }
}

void MixxxMainWindow::slotChangedPlayingDeck(int deck) {
    if (m_inhibitScreensaver == mixxx::ScreenSaverPreference::PREVENT_ON_PLAY) {
        if (deck==-1) {
            // If no deck is playing, allow the screensaver to run.
            mixxx::ScreenSaverHelper::uninhibit();
        } else {
            mixxx::ScreenSaverHelper::inhibit();
        }
    }
}

void MixxxMainWindow::slotHelpAbout() {
    DlgAbout* about = new DlgAbout(this);
    about->show();
}

void MixxxMainWindow::setToolTipsCfg(mixxx::TooltipsPreference tt) {
    UserSettingsPointer pConfig = m_pCoreServices->getSettings();
    pConfig->set(ConfigKey("[Controls]","Tooltips"),
                 ConfigValue(static_cast<int>(tt)));
    m_toolTipsCfg = tt;
}

void MixxxMainWindow::rebootMixxxView() {
    qDebug() << "Now in rebootMixxxView...";

    // safe geometry for later restoration
    const QRect initGeometry = geometry();

    // We need to tell the menu bar that we are about to delete the old skin and
    // create a new one. It holds "visibility" controls (e.g. "Show Samplers")
    // that need to be deleted -- otherwise we can't tell what features the skin
    // supports since the controls from the previous skin will be left over.
    m_pMenuBar->onNewSkinAboutToLoad();

    if (m_pCentralWidget) {
        m_pCentralWidget->hide();
        WaveformWidgetFactory::instance()->destroyWidgets();
        delete m_pCentralWidget;
        m_pCentralWidget = nullptr;
    }

    // Workaround for changing skins while fullscreen, just go out of fullscreen
    // mode. If you change skins while in fullscreen (on Linux, at least) the
    // window returns to 0,0 but and the backdrop disappears so it looks as if
    // it is not fullscreen, but acts as if it is.
    bool wasFullScreen = isFullScreen();
    slotViewFullScreen(false);

    if (!loadConfiguredSkin()) {
        QMessageBox::critical(this,
                              tr("Error in skin file"),
                              tr("The selected skin cannot be loaded."));
        // m_pWidgetParent is NULL, we can't continue.
        return;
    }
    m_pMenuBar->setStyleSheet(m_pCentralWidget->styleSheet());

    setCentralWidget(m_pCentralWidget);
#ifdef __LINUX__
    // don't adjustSize() on Linux as this wouldn't use the entire available area
    // to paint the new skin with X11
    // https://bugs.launchpad.net/mixxx/+bug/1773587
#else
    adjustSize();
#endif

    if (wasFullScreen) {
        slotViewFullScreen(true);
    } else {
        // Programatic placement at this point is very problematic.
        // The screen() method returns stale data (primary screen)
        // until the user interacts with mixxx again. Keyboard shortcuts
        // do not count, moving window, opening menu etc does
        // Therefore the placement logic was removed by a simple geometry restore.
        // If the minimum size of the new skin is larger then the restored
        // geometry, the window will be enlarged right & bottom which is
        // safe as the menu is still reachable.
        setGeometry(initGeometry);
    }

    qDebug() << "rebootMixxxView DONE";
}

bool MixxxMainWindow::loadConfiguredSkin() {
    // TODO: use std::shared_ptr throughout skin widgets instead of these hacky get() calls
    m_pCentralWidget = m_pSkinLoader->loadConfiguredSkin(this,
            &m_skinCreatedControls,
            m_pCoreServices->getKeyboardEventFilter().get(),
            m_pCoreServices->getPlayerManager().get(),
            m_pCoreServices->getControllerManager().get(),
            m_pCoreServices->getLibrary().get(),
            m_pCoreServices->getVinylControlManager().get(),
            m_pCoreServices->getEffectsManager().get(),
            m_pCoreServices->getRecordingManager().get());
    if (centralWidget() == m_pLaunchImage) {
        initializationProgressUpdate(100, "");
    }
    emit skinLoaded();
    return m_pCentralWidget != nullptr;
}

bool MixxxMainWindow::eventFilter(QObject* obj, QEvent* event) {
    if (event->type() == QEvent::ToolTip) {
        // return true for no tool tips
        switch (m_toolTipsCfg) {
            case mixxx::TooltipsPreference::TOOLTIPS_ONLY_IN_LIBRARY:
                if (dynamic_cast<WBaseWidget*>(obj) != nullptr) {
                    return true;
                }
                break;
            case mixxx::TooltipsPreference::TOOLTIPS_ON:
                break;
            case mixxx::TooltipsPreference::TOOLTIPS_OFF:
                return true;
            default:
                DEBUG_ASSERT(!"m_toolTipsCfg value unknown");
                return true;
        }
    }
    // standard event processing
    return QMainWindow::eventFilter(obj, event);
}

void MixxxMainWindow::closeEvent(QCloseEvent *event) {
    // WARNING: We can receive a CloseEvent while only partially
    // initialized. This is because we call QApplication::processEvents to
    // render LaunchImage progress in the constructor.
    if (!confirmExit()) {
        event->ignore();
        return;
    }
    QMainWindow::closeEvent(event);
}


void MixxxMainWindow::checkDirectRendering() {
    // IF
    //  * A waveform viewer exists
    // AND
    //  * The waveform viewer is an OpenGL waveform viewer
    // AND
    //  * The waveform viewer does not have direct rendering enabled.
    // THEN
    //  * Warn user

    WaveformWidgetFactory* factory = WaveformWidgetFactory::instance();
    if (!factory) {
        return;
    }

    UserSettingsPointer pConfig = m_pCoreServices->getSettings();

    if (!factory->isOpenGlAvailable() && !factory->isOpenGlesAvailable() &&
        pConfig->getValueString(ConfigKey("[Direct Rendering]", "Warned")) != QString("yes")) {
        QMessageBox::warning(nullptr,
                tr("OpenGL Direct Rendering"),
                tr("Direct rendering is not enabled on your machine.<br><br>"
                   "This means that the waveform displays will be very<br>"
                   "<b>slow and may tax your CPU heavily</b>. Either update "
                   "your<br>"
                   "configuration to enable direct rendering, or disable<br>"
                   "the waveform displays in the Mixxx preferences by "
                   "selecting<br>"
                   "\"Empty\" as the waveform display in the 'Interface' "
                   "section."));
        pConfig->set(ConfigKey("[Direct Rendering]", "Warned"), QString("yes"));
    }
}

bool MixxxMainWindow::confirmExit() {
    bool playing(false);
    bool playingSampler(false);
    unsigned int deckCount = m_pCoreServices->getPlayerManager()->numDecks();
    unsigned int samplerCount = m_pCoreServices->getPlayerManager()->numSamplers();
    for (unsigned int i = 0; i < deckCount; ++i) {
        if (ControlObject::toBool(
                    ConfigKey(PlayerManager::groupForDeck(i), "play"))) {
            playing = true;
            break;
        }
    }
    for (unsigned int i = 0; i < samplerCount; ++i) {
        if (ControlObject::toBool(
                    ConfigKey(PlayerManager::groupForSampler(i), "play"))) {
            playingSampler = true;
            break;
        }
    }
    if (playing) {
        QMessageBox::StandardButton btn = QMessageBox::question(this,
            tr("Confirm Exit"),
            tr("A deck is currently playing. Exit Mixxx?"),
            QMessageBox::Yes | QMessageBox::No, QMessageBox::No);
        if (btn == QMessageBox::No) {
            return false;
        }
    } else if (playingSampler) {
        QMessageBox::StandardButton btn = QMessageBox::question(this,
            tr("Confirm Exit"),
            tr("A sampler is currently playing. Exit Mixxx?"),
            QMessageBox::Yes | QMessageBox::No, QMessageBox::No);
        if (btn == QMessageBox::No) {
            return false;
        }
    }
    if (m_pPrefDlg && m_pPrefDlg->isVisible()) {
        QMessageBox::StandardButton btn = QMessageBox::question(
            this, tr("Confirm Exit"),
            tr("The preferences window is still open.") + "<br>" +
            tr("Discard any changes and exit Mixxx?"),
            QMessageBox::Yes | QMessageBox::No, QMessageBox::No);
        if (btn == QMessageBox::No) {
            return false;
        }
        else {
            m_pPrefDlg->close();
        }
    }

    return true;
}

void MixxxMainWindow::setInhibitScreensaver(mixxx::ScreenSaverPreference newInhibit)
{
    UserSettingsPointer pConfig = m_pCoreServices->getSettings();

    if (m_inhibitScreensaver != mixxx::ScreenSaverPreference::PREVENT_OFF) {
        mixxx::ScreenSaverHelper::uninhibit();
    }

    if (newInhibit == mixxx::ScreenSaverPreference::PREVENT_ON) {
        mixxx::ScreenSaverHelper::inhibit();
    } else if (newInhibit == mixxx::ScreenSaverPreference::PREVENT_ON_PLAY
            && PlayerInfo::instance().getCurrentPlayingDeck()!=-1) {
        mixxx::ScreenSaverHelper::inhibit();
    }
    int inhibit_int = static_cast<int>(newInhibit);
    pConfig->setValue<int>(ConfigKey("[Config]","InhibitScreensaver"), inhibit_int);
    m_inhibitScreensaver = newInhibit;
}

mixxx::ScreenSaverPreference MixxxMainWindow::getInhibitScreensaver()
{
    return m_inhibitScreensaver;
}

void MixxxMainWindow::initializationProgressUpdate(int progress, const QString& serviceName) {
    if (m_pLaunchImage) {
        m_pLaunchImage->progress(progress, serviceName);
    }
    qApp->processEvents();
}<|MERGE_RESOLUTION|>--- conflicted
+++ resolved
@@ -311,13 +311,6 @@
         mixxx::ScreenSaverHelper::uninhibit();
     }
 
-<<<<<<< HEAD
-=======
-    // Stop all pending library operations
-    qDebug() << t.elapsed(false).debugMillisWithUnit() << "stopping pending Library tasks";
-    m_pTrackCollectionManager->stopLibraryScan();
-    m_pLibrary->stopPendingTasks();
-
     // Save the current window state (position, maximized, etc)
     // Note(ronso0): Unfortunately saveGeometry() also stores the fullscreen state.
     // On next start restoreGeometry would enable fullscreen mode even though that
@@ -326,7 +319,7 @@
     // https://bugs.launchpad.net/mixxx/+bug/1882474
     // https://bugs.launchpad.net/mixxx/+bug/1909485
     // So let's quit fullscreen if StartInFullscreen is not checked in Preferences.
-    bool fullscreenPref = m_pSettingsManager->settings()->getValue<bool>(
+    bool fullscreenPref = m_pCoreServices->getSettingsManager()->settings()->getValue<bool>(
             ConfigKey("[Config]", "StartInFullscreen"));
     if (isFullScreen() && !fullscreenPref) {
         slotViewFullScreen(false);
@@ -335,17 +328,11 @@
         // Maximize the window so we can store a geometry that fits the screen.
         showMaximized();
     }
-    m_pSettingsManager->settings()->set(ConfigKey("[MainWindow]", "geometry"),
-        QString(saveGeometry().toBase64()));
-    m_pSettingsManager->settings()->set(ConfigKey("[MainWindow]", "state"),
-        QString(saveState().toBase64()));
-
-    qDebug() << "Destroying MixxxMainWindow";
-
-    qDebug() << t.elapsed(false).debugMillisWithUnit() << "saving configuration";
-    m_pSettingsManager->save();
-
->>>>>>> 488c4ad6
+    m_pCoreServices->getSettingsManager()->settings()->set(ConfigKey("[MainWindow]", "geometry"),
+            QString(saveGeometry().toBase64()));
+    m_pCoreServices->getSettingsManager()->settings()->set(ConfigKey("[MainWindow]", "state"),
+            QString(saveState().toBase64()));
+
     // GUI depends on KeyboardEventFilter, PlayerManager, Library
     qDebug() << t.elapsed(false).debugMillisWithUnit() << "deleting skin";
     m_pCentralWidget = nullptr;
