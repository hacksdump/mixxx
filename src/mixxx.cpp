#include "mixxx.h"

#include <QDesktopServices>
#include <QFileDialog>
#include <QGLFormat>
#include <QGuiApplication>
#include <QInputMethod>
#include <QLocale>
#include <QScreen>
#include <QStandardPaths>
#include <QUrl>
#include <QtDebug>

#include "dialog/dlgabout.h"
#include "dialog/dlgdevelopertools.h"
#include "effects/builtin/builtinbackend.h"
#include "effects/effectsmanager.h"
#include "engine/enginemaster.h"
#include "preferences/constants.h"
#include "preferences/dialog/dlgprefeq.h"
#include "preferences/dialog/dlgpreferences.h"
#ifdef __LILV__
#include "effects/lv2/lv2backend.h"
#endif
#include "broadcast/broadcastmanager.h"
#include "control/controlpushbutton.h"
#include "controllers/controllermanager.h"
#include "controllers/keyboard/keyboardeventfilter.h"
#include "database/mixxxdb.h"
#include "library/coverartcache.h"
#include "library/library.h"
#include "library/library_preferences.h"
#include "library/trackcollection.h"
#include "library/trackcollectionmanager.h"
#include "mixer/playerinfo.h"
#include "mixer/playermanager.h"
#include "preferences/settingsmanager.h"
#include "recording/recordingmanager.h"
#include "skin/launchimage.h"
#include "skin/legacyskinparser.h"
#include "skin/skinloader.h"
#include "soundio/soundmanager.h"
#include "sources/soundsourceproxy.h"
#include "track/track.h"
#include "util/db/dbconnectionpooled.h"
#include "util/debug.h"
#include "util/experiment.h"
#include "util/font.h"
#include "util/logger.h"
#include "util/math.h"
#include "util/sandbox.h"
#include "util/screensaver.h"
#include "util/statsmanager.h"
#include "util/time.h"
#include "util/timer.h"
#include "util/translations.h"
#include "util/version.h"
#include "util/widgethelper.h"
#include "waveform/guitick.h"
#include "waveform/sharedglcontext.h"
#include "waveform/visualsmanager.h"
#include "waveform/waveformwidgetfactory.h"
#include "widget/wmainmenubar.h"

#ifdef __VINYLCONTROL__
#include "vinylcontrol/vinylcontrolmanager.h"
#endif

#ifdef __MODPLUG__
#include "preferences/dialog/dlgprefmodplug.h"
#endif

#if defined(Q_OS_LINUX)
#include <X11/Xlib.h>
#include <X11/Xlibint.h>

#include <QtX11Extras/QX11Info>
// Xlibint.h predates C++ and defines macros which conflict
// with references to std::max and std::min
#undef max
#undef min
#endif

namespace {

const mixxx::Logger kLogger("MixxxMainWindow");

// hack around https://gitlab.freedesktop.org/xorg/lib/libx11/issues/25
// https://bugs.launchpad.net/mixxx/+bug/1805559
#if defined(Q_OS_LINUX)
typedef Bool (*WireToErrorType)(Display*, XErrorEvent*, xError*);

const int NUM_HANDLERS = 256;
WireToErrorType __oldHandlers[NUM_HANDLERS] = {0};

Bool __xErrorHandler(Display* display, XErrorEvent* event, xError* error) {
    // Call any previous handler first in case it needs to do real work.
    auto code = static_cast<int>(event->error_code);
    if (__oldHandlers[code] != NULL) {
        __oldHandlers[code](display, event, error);
    }

    // Always return false so the error does not get passed to the normal
    // application defined handler.
    return False;
}

#endif

inline QLocale inputLocale() {
    // Use the default config for local keyboard
    QInputMethod* pInputMethod = QGuiApplication::inputMethod();
    return pInputMethod ? pInputMethod->locale() :
            QLocale(QLocale::English);
}

} // anonymous namespace

// static
const int MixxxMainWindow::kMicrophoneCount = 4;
// static
const int MixxxMainWindow::kAuxiliaryCount = 4;

MixxxMainWindow::MixxxMainWindow(QApplication* pApp, const CmdlineArgs& args)
        : m_pCentralWidget(nullptr),
          m_pLaunchImage(nullptr),
          m_pEffectsManager(nullptr),
          m_pEngine(nullptr),
          m_pSkinLoader(nullptr),
          m_pSoundManager(nullptr),
          m_pPlayerManager(nullptr),
          m_pRecordingManager(nullptr),
#ifdef __BROADCAST__
          m_pBroadcastManager(nullptr),
#endif
          m_pControllerManager(nullptr),
          m_pGuiTick(nullptr),
#ifdef __VINYLCONTROL__
          m_pVCManager(nullptr),
#endif
          m_pKeyboard(nullptr),
          m_pLibrary(nullptr),
          m_pDeveloperToolsDlg(nullptr),
          m_pPrefDlg(nullptr),
          m_pKbdConfig(nullptr),
          m_pKbdConfigEmpty(nullptr),
          m_toolTipsCfg(mixxx::TooltipsPreference::TOOLTIPS_ON),
          m_runtime_timer("MixxxMainWindow::runtime"),
          m_cmdLineArgs(args),
          m_pTouchShift(nullptr) {
    m_runtime_timer.start();
    mixxx::Time::start();

    Version::logBuildDetails();

    // Only record stats in developer mode.
    if (m_cmdLineArgs.getDeveloper()) {
        StatsManager::createInstance();
    }

    m_pSettingsManager = std::make_unique<SettingsManager>(args.getSettingsPath());

    initializeKeyboard();
    installEventFilter(m_pKeyboard);

    // Menubar depends on translations.
    mixxx::Translations::initializeTranslations(
        m_pSettingsManager->settings(), pApp, args.getLocale());

    createMenuBar();

    initializeWindow();

    // First load launch image to show a the user a quick responds
    m_pSkinLoader = new SkinLoader(m_pSettingsManager->settings());
    m_pLaunchImage = m_pSkinLoader->loadLaunchImage(this);
    m_pCentralWidget = (QWidget*)m_pLaunchImage;
    setCentralWidget(m_pCentralWidget);

    show();
    pApp->processEvents();

    initialize(pApp, args);
}

MixxxMainWindow::~MixxxMainWindow() {
    finalize();
    // SkinLoader depends on Config;
    delete m_pSkinLoader;
}

void MixxxMainWindow::initialize(QApplication* pApp, const CmdlineArgs& args) {
    ScopedTimer t("MixxxMainWindow::initialize");

#if defined(Q_OS_LINUX)
    // XESetWireToError will segfault if running as a Wayland client
    if (pApp->platformName() == QStringLiteral("xcb")) {
        for (auto i = 0; i < NUM_HANDLERS; ++i) {
            XESetWireToError(QX11Info::display(), i, &__xErrorHandler);
        }
    }
#endif

    UserSettingsPointer pConfig = m_pSettingsManager->settings();

    Sandbox::initialize(QDir(pConfig->getSettingsPath()).filePath("sandbox.cfg"));

    QString resourcePath = pConfig->getResourcePath();

    FontUtils::initializeFonts(resourcePath); // takes a long time

    launchProgress(2);

    // Set the visibility of tooltips, default "1" = ON
    m_toolTipsCfg = static_cast<mixxx::TooltipsPreference>(
        pConfig->getValue(ConfigKey("[Controls]", "Tooltips"),
                static_cast<int>(mixxx::TooltipsPreference::TOOLTIPS_ON)));

    m_pTouchShift = new ControlPushButton(ConfigKey("[Controls]", "touch_shift"));

    m_pDbConnectionPool = MixxxDb(pConfig).connectionPool();
    if (!m_pDbConnectionPool) {
        // TODO(XXX) something a little more elegant
        exit(-1);
    }
    // Create a connection for the main thread
    m_pDbConnectionPool->createThreadLocalConnection();
    if (!initializeDatabase()) {
        // TODO(XXX) something a little more elegant
        exit(-1);
    }

    auto pChannelHandleFactory = std::make_shared<ChannelHandleFactory>();

    // Create the Effects subsystem.
    m_pEffectsManager = new EffectsManager(this, pConfig, pChannelHandleFactory);

    // Starting the master (mixing of the channels and effects):
    m_pEngine = new EngineMaster(
            pConfig,
            "[Master]",
            m_pEffectsManager,
            pChannelHandleFactory,
            true);

    // Create effect backends. We do this after creating EngineMaster to allow
    // effect backends to refer to controls that are produced by the engine.
    BuiltInBackend* pBuiltInBackend = new BuiltInBackend(m_pEffectsManager);
    m_pEffectsManager->addEffectsBackend(pBuiltInBackend);
#ifdef __LILV__
    LV2Backend* pLV2Backend = new LV2Backend(m_pEffectsManager);
    m_pEffectsManager->addEffectsBackend(pLV2Backend);
#else
    LV2Backend* pLV2Backend = nullptr;
#endif

    // Sets up the EffectChains and EffectRacks (long)
    m_pEffectsManager->setup();

    launchProgress(8);

    // Although m_pSoundManager is created here, m_pSoundManager->setupDevices()
    // needs to be called after m_pPlayerManager registers sound IO for each EngineChannel.
    m_pSoundManager = new SoundManager(pConfig, m_pEngine);
    m_pEngine->registerNonEngineChannelSoundIO(m_pSoundManager);

    m_pRecordingManager = new RecordingManager(pConfig, m_pEngine);

#ifdef __BROADCAST__
    m_pBroadcastManager = new BroadcastManager(
            m_pSettingsManager.get(),
            m_pSoundManager);
#endif

    launchProgress(11);

    // Needs to be created before CueControl (decks) and WTrackTableView.
    m_pGuiTick = new GuiTick();
    m_pVisualsManager = new VisualsManager();

#ifdef __VINYLCONTROL__
    m_pVCManager = new VinylControlManager(this, pConfig, m_pSoundManager);
#else
    m_pVCManager = NULL;
#endif

    // Create the player manager. (long)
    m_pPlayerManager = new PlayerManager(pConfig, m_pSoundManager,
            m_pEffectsManager, m_pVisualsManager, m_pEngine);
    connect(m_pPlayerManager,
            &PlayerManager::noMicrophoneInputConfigured,
            this,
            &MixxxMainWindow::slotNoMicrophoneInputConfigured);
    connect(m_pPlayerManager,
            &PlayerManager::noAuxiliaryInputConfigured,
            this,
            &MixxxMainWindow::slotNoAuxiliaryInputConfigured);
    connect(m_pPlayerManager,
            &PlayerManager::noDeckPassthroughInputConfigured,
            this,
            &MixxxMainWindow::slotNoDeckPassthroughInputConfigured);
    connect(m_pPlayerManager,
            &PlayerManager::noVinylControlInputConfigured,
            this,
            &MixxxMainWindow::slotNoVinylControlInputConfigured);
    PlayerInfo::create();

    for (int i = 0; i < kMicrophoneCount; ++i) {
        m_pPlayerManager->addMicrophone();
    }

    for (int i = 0; i < kAuxiliaryCount; ++i) {
        m_pPlayerManager->addAuxiliary();
    }

    m_pPlayerManager->addConfiguredDecks();
    m_pPlayerManager->addSampler();
    m_pPlayerManager->addSampler();
    m_pPlayerManager->addSampler();
    m_pPlayerManager->addSampler();
    m_pPlayerManager->addPreviewDeck();

    launchProgress(30);

    m_pEffectsManager->loadEffectChains();

#ifdef __VINYLCONTROL__
    m_pVCManager->init();
#endif

#ifdef __MODPLUG__
    // restore the configuration for the modplug library before trying to load a module
    DlgPrefModplug* pModplugPrefs = new DlgPrefModplug(0, pConfig);
    pModplugPrefs->loadSettings();
    pModplugPrefs->applySettings();
    delete pModplugPrefs; // not needed anymore
#endif

    CoverArtCache::createInstance();

    launchProgress(30);

    m_pTrackCollectionManager = new TrackCollectionManager(
            this,
            pConfig,
            m_pDbConnectionPool);

    launchProgress(35);

    m_pLibrary = new Library(
            this,
            pConfig,
            m_pDbConnectionPool,
            m_pTrackCollectionManager,
            m_pPlayerManager,
            m_pRecordingManager);

    // Binding the PlayManager to the Library may already trigger
    // loading of tracks which requires that the GlobalTrackCache has
    // been created. Otherwise Mixxx might hang when accessing
    // the uninitialized singleton instance!
    m_pPlayerManager->bindToLibrary(m_pLibrary);

    launchProgress(40);

    // Get Music dir
    bool hasChanged_MusicDir = false;

    QStringList dirs = m_pLibrary->getDirs();
    if (dirs.size() < 1) {
        // TODO(XXX) this needs to be smarter, we can't distinguish between an empty
        // path return value (not sure if this is normally possible, but it is
        // possible with the Windows 7 "Music" library, which is what
        // QStandardPaths::writableLocation(QStandardPaths::MusicLocation)
        // resolves to) and a user hitting 'cancel'. If we get a blank return
        // but the user didn't hit cancel, we need to know this and let the
        // user take some course of action -- bkgood
        QString fd = QFileDialog::getExistingDirectory(
            this, tr("Choose music library directory"),
            QStandardPaths::writableLocation(QStandardPaths::MusicLocation));
        if (!fd.isEmpty()) {
            // adds Folder to database.
            m_pLibrary->slotRequestAddDir(fd);
            hasChanged_MusicDir = true;
        }
    }

    // Call inits to invoke all other construction parts

    // Initialize controller sub-system,
    // but do not set up controllers until the end of the application startup
    // (long)
    qDebug() << "Creating ControllerManager";
    m_pControllerManager = new ControllerManager(pConfig);

    launchProgress(47);

    // Before creating the first skin we need to create a QGLWidget so that all
    // the QGLWidget's we create can use it as a shared QGLContext.
    if (!CmdlineArgs::Instance().getSafeMode() && QGLFormat::hasOpenGL()) {
        QGLFormat glFormat;
        glFormat.setDirectRendering(true);
        glFormat.setDoubleBuffer(true);
        glFormat.setDepth(false);
        // Disable waiting for vertical Sync
        // This can be enabled when using a single Threads for each QGLContext
        // Setting 1 causes QGLContext::swapBuffer to sleep until the next VSync
#if defined(__APPLE__)
        // On OS X, syncing to vsync has good performance FPS-wise and
        // eliminates tearing.
        glFormat.setSwapInterval(1);
#else
        // Otherwise, turn VSync off because it could cause horrible FPS on
        // Linux.
        // TODO(XXX): Make this configurable.
        // TODO(XXX): What should we do on Windows?
        glFormat.setSwapInterval(0);
#endif
        glFormat.setRgba(true);
        QGLFormat::setDefaultFormat(glFormat);

        QGLWidget* pContextWidget = new QGLWidget(this);
        pContextWidget->setGeometry(QRect(0, 0, 3, 3));
        pContextWidget->hide();
        SharedGLContext::setWidget(pContextWidget);
    }

    WaveformWidgetFactory::createInstance(); // takes a long time
    WaveformWidgetFactory::instance()->setConfig(pConfig);
    WaveformWidgetFactory::instance()->startVSync(m_pGuiTick, m_pVisualsManager);

    launchProgress(52);

    connect(this,
            &MixxxMainWindow::skinLoaded,
            m_pLibrary,
            &Library::onSkinLoadFinished);

    connect(this,
            &MixxxMainWindow::skinLoaded,
            WaveformWidgetFactory::instance(),
            &WaveformWidgetFactory::slotSkinLoaded);

    // Inhibit the screensaver if the option is set. (Do it before creating the preferences dialog)
    int inhibit = pConfig->getValue<int>(ConfigKey("[Config]","InhibitScreensaver"),-1);
    if (inhibit == -1) {
        inhibit = static_cast<int>(mixxx::ScreenSaverPreference::PREVENT_ON);
        pConfig->setValue<int>(ConfigKey("[Config]","InhibitScreensaver"), inhibit);
    }
    m_inhibitScreensaver = static_cast<mixxx::ScreenSaverPreference>(inhibit);
    if (m_inhibitScreensaver == mixxx::ScreenSaverPreference::PREVENT_ON) {
        mixxx::ScreenSaverHelper::inhibit();
    }

    // Initialize preference dialog
    m_pPrefDlg = new DlgPreferences(
            this,
            m_pSkinLoader,
            m_pSoundManager,
            m_pPlayerManager,
            m_pControllerManager,
            m_pVCManager,
            pLV2Backend,
            m_pEffectsManager,
            m_pSettingsManager.get(),
            m_pLibrary);
    m_pPrefDlg->setWindowIcon(QIcon(":/images/mixxx_icon.svg"));
    m_pPrefDlg->setHidden(true);

    launchProgress(60);

    // Connect signals to the menubar. Should be done before we go fullscreen
    // and emit newSkinLoaded.
    connectMenuBar();

    launchProgress(63);

    QWidget* oldWidget = m_pCentralWidget;

    // Load default styles that can be overridden by skins
    QFile file(":/skins/default.qss");
    if (file.open(QIODevice::ReadOnly)) {
        QByteArray fileBytes = file.readAll();
        QString style = QString::fromLocal8Bit(fileBytes.constData(),
                                               fileBytes.length());
        setStyleSheet(style);
    } else {
        qWarning() << "Failed to load default skin styles!";
    }

    if (!loadConfiguredSkin()) {
        reportCriticalErrorAndQuit(
                "default skin cannot be loaded - see <b>mixxx</b> trace for more information");
        m_pCentralWidget = oldWidget;
        //TODO (XXX) add dialog to warn user and launch skin choice page
    }

    // Fake a 100 % progress here.
    // At a later place it will newer shown up, since it is
    // immediately replaced by the real widget.
    launchProgress(100);

    // Check direct rendering and warn user if they don't have it
    if (!CmdlineArgs::Instance().getSafeMode()) {
        checkDirectRendering();
    }

    // Install an event filter to catch certain QT events, such as tooltips.
    // This allows us to turn off tooltips.
    pApp->installEventFilter(this); // The eventfilter is located in this
                                    // Mixxx class as a callback.

    // If we were told to start in fullscreen mode on the command-line or if
    // user chose always starts in fullscreen mode, then turn on fullscreen
    // mode.
    bool fullscreenPref = pConfig->getValue<bool>(
            ConfigKey("[Config]", "StartInFullscreen"));
    if (args.getStartInFullscreen() || fullscreenPref) {
        slotViewFullScreen(true);
    }
    emit skinLoaded();


    // Wait until all other ControlObjects are set up before initializing
    // controllers
    m_pControllerManager->setUpDevices();

    // Scan the library for new files and directories
    bool rescan = pConfig->getValue<bool>(
            ConfigKey("[Library]","RescanOnStartup"));
    // rescan the library if we get a new plugin
    QList<QString> prev_plugins_list =
            pConfig->getValueString(
                           ConfigKey("[Library]", "SupportedFileExtensions"))
                    .split(',',
#if QT_VERSION >= QT_VERSION_CHECK(5, 14, 0)
                            Qt::SkipEmptyParts);
#else
                            QString::SkipEmptyParts);
#endif

    // TODO: QSet<T>::fromList(const QList<T>&) is deprecated and should be
    // replaced with QSet<T>(list.begin(), list.end()).
    // However, the proposed alternative has just been introduced in Qt
    // 5.14. Until the minimum required Qt version of Mixx is increased,
    // we need a version check here
    QSet<QString> prev_plugins =
#if QT_VERSION >= QT_VERSION_CHECK(5, 14, 0)
        QSet<QString>(prev_plugins_list.begin(), prev_plugins_list.end());
#else
        QSet<QString>::fromList(prev_plugins_list);
#endif

    const QList<QString> curr_plugins_list = SoundSourceProxy::getSupportedFileExtensions();
    QSet<QString> curr_plugins =
#if QT_VERSION >= QT_VERSION_CHECK(5, 14, 0)
        QSet<QString>(curr_plugins_list.begin(), curr_plugins_list.end());
#else
        QSet<QString>::fromList(curr_plugins_list);
#endif

    rescan = rescan || (prev_plugins != curr_plugins);
    pConfig->set(ConfigKey("[Library]", "SupportedFileExtensions"), curr_plugins_list.join(","));

    // Scan the library directory. Do this after the skinloader has
    // loaded a skin, see Bug #1047435
    if (rescan || hasChanged_MusicDir || m_pSettingsManager->shouldRescanLibrary()) {
        m_pTrackCollectionManager->startLibraryScan();
    }

    // This has to be done before m_pSoundManager->setupDevices()
    // https://bugs.launchpad.net/mixxx/+bug/1758189
    m_pPlayerManager->loadSamplers();

    // Try open player device If that fails, the preference panel is opened.
    bool retryClicked;
    do {
        retryClicked = false;
        SoundDeviceError result = m_pSoundManager->setupDevices();
        if (result == SOUNDDEVICE_ERROR_DEVICE_COUNT ||
                result == SOUNDDEVICE_ERROR_EXCESSIVE_OUTPUT_CHANNEL) {
            if (soundDeviceBusyDlg(&retryClicked) != QDialog::Accepted) {
                exit(0);
            }
        } else if (result != SOUNDDEVICE_ERROR_OK) {
            if (soundDeviceErrorMsgDlg(result, &retryClicked) !=
                    QDialog::Accepted) {
                exit(0);
            }
        }
    } while (retryClicked);

    // test for at least one out device, if none, display another dlg that
    // says "mixxx will barely work with no outs"
    // In case persisting errors, the user has already received a message
    // box from the preferences dialog above. So we can watch here just the
    // output count.
    while (m_pSoundManager->getConfig().getOutputs().count() == 0) {
        // Exit when we press the Exit button in the noSoundDlg dialog
        // only call it if result != OK
        bool continueClicked = false;
        if (noOutputDlg(&continueClicked) != QDialog::Accepted) {
            exit(0);
        }
        if (continueClicked) break;
   }

    // Load tracks in args.qlMusicFiles (command line arguments) into player
    // 1 and 2:
    const QList<QString>& musicFiles = args.getMusicFiles();
    for (int i = 0; i < (int)m_pPlayerManager->numDecks()
            && i < musicFiles.count(); ++i) {
        if (SoundSourceProxy::isFileNameSupported(musicFiles.at(i))) {
            m_pPlayerManager->slotLoadToDeck(musicFiles.at(i), i+1);
        }
    }

    connect(&PlayerInfo::instance(),
            &PlayerInfo::currentPlayingTrackChanged,
            this,
            &MixxxMainWindow::slotUpdateWindowTitle);

    connect(&PlayerInfo::instance(),
            &PlayerInfo::currentPlayingDeckChanged,
            this,
            &MixxxMainWindow::slotChangedPlayingDeck);

    // this has to be after the OpenGL widgets are created or depending on a
    // million different variables the first waveform may be horribly
    // corrupted. See bug 521509 -- bkgood ?? -- vrince
    setCentralWidget(m_pCentralWidget);
    // The launch image widget is automatically disposed, but we still have a
    // pointer to it.
    m_pLaunchImage = nullptr;
}

void MixxxMainWindow::finalize() {
    Timer t("MixxxMainWindow::~finalize");
    t.start();

    if (m_inhibitScreensaver != mixxx::ScreenSaverPreference::PREVENT_OFF) {
        mixxx::ScreenSaverHelper::uninhibit();
    }

    // Stop all pending library operations
    qDebug() << t.elapsed(false).debugMillisWithUnit() << "stopping pending Library tasks";
    m_pTrackCollectionManager->stopLibraryScan();
    m_pLibrary->stopPendingTasks();

   // Save the current window state (position, maximized, etc)
    m_pSettingsManager->settings()->set(ConfigKey("[MainWindow]", "geometry"),
        QString(saveGeometry().toBase64()));
    m_pSettingsManager->settings()->set(ConfigKey("[MainWindow]", "state"),
        QString(saveState().toBase64()));

    qDebug() << "Destroying MixxxMainWindow";

    qDebug() << t.elapsed(false).debugMillisWithUnit() << "saving configuration";
    m_pSettingsManager->save();

    // GUI depends on KeyboardEventFilter, PlayerManager, Library
    qDebug() << t.elapsed(false).debugMillisWithUnit() << "deleting skin";
    m_pCentralWidget = nullptr;
    QPointer<QWidget> pSkin(centralWidget());
    setCentralWidget(nullptr);
    if (!pSkin.isNull()) {
        QCoreApplication::sendPostedEvents(pSkin, QEvent::DeferredDelete);
    }
    // Our central widget is now deleted.
    VERIFY_OR_DEBUG_ASSERT(pSkin.isNull()) {
        qWarning() << "Central widget was not deleted by our sendPostedEvents trick.";
    }

    // Delete Controls created by skins
    qDeleteAll(m_skinCreatedControls);
    m_skinCreatedControls.clear();

    // TODO() Verify if this comment still applies:
    // WMainMenuBar holds references to controls so we need to delete it
    // before MixxxMainWindow is destroyed. QMainWindow calls deleteLater() in
    // setMenuBar() but we need to delete it now so we can ask for
    // DeferredDelete events to be processed for it. Once Mixxx shutdown lives
    // outside of MixxxMainWindow the parent relationship will directly destroy
    // the WMainMenuBar and this will no longer be a problem.
    qDebug() << t.elapsed(false).debugMillisWithUnit() << "deleting menubar";

    QPointer<WMainMenuBar> pMenuBar = m_pMenuBar.toWeakRef();
    DEBUG_ASSERT(menuBar() == m_pMenuBar.get());
    // We need to reset the parented pointer here that it does not become a
    // dangling pinter after the object has been deleted.
    m_pMenuBar = nullptr;
    setMenuBar(nullptr);
    if (!pMenuBar.isNull()) {
        QCoreApplication::sendPostedEvents(pMenuBar, QEvent::DeferredDelete);
    }
    // Our main menu is now deleted.
    VERIFY_OR_DEBUG_ASSERT(pMenuBar.isNull()) {
        qWarning() << "WMainMenuBar was not deleted by our sendPostedEvents trick.";
    }

    // SoundManager depend on Engine and Config
    qDebug() << t.elapsed(false).debugMillisWithUnit() << "deleting SoundManager";
    delete m_pSoundManager;

    // ControllerManager depends on Config
    qDebug() << t.elapsed(false).debugMillisWithUnit() << "deleting ControllerManager";
    delete m_pControllerManager;

#ifdef __VINYLCONTROL__
    // VinylControlManager depends on a CO the engine owns
    // (vinylcontrol_enabled in VinylControlControl)
    qDebug() << t.elapsed(false).debugMillisWithUnit() << "deleting VinylControlManager";
    delete m_pVCManager;
#endif

    // CoverArtCache is fairly independent of everything else.
    CoverArtCache::destroy();

    // PlayerManager depends on Engine, SoundManager, VinylControlManager, and Config
    // The player manager has to be deleted before the library to ensure
    // that all modified track metadata of loaded tracks is saved.
    qDebug() << t.elapsed(false).debugMillisWithUnit() << "deleting PlayerManager";
    delete m_pPlayerManager;

    // Destroy PlayerInfo explicitly to release the track
    // pointers of tracks that were still loaded in decks
    // or samplers when PlayerManager was destroyed!
    PlayerInfo::destroy();

    // Delete the library after the view so there are no dangling pointers to
    // the data models.
    // Depends on RecordingManager and PlayerManager
    qDebug() << t.elapsed(false).debugMillisWithUnit() << "deleting Library";
    delete m_pLibrary;

    // RecordingManager depends on config, engine
    qDebug() << t.elapsed(false).debugMillisWithUnit() << "deleting RecordingManager";
    delete m_pRecordingManager;

#ifdef __BROADCAST__
    // BroadcastManager depends on config, engine
    qDebug() << t.elapsed(false).debugMillisWithUnit() << "deleting BroadcastManager";
    delete m_pBroadcastManager;
#endif

    // EngineMaster depends on Config and m_pEffectsManager.
    qDebug() << t.elapsed(false).debugMillisWithUnit() << "deleting EngineMaster";
    delete m_pEngine;

    qDebug() << t.elapsed(false).debugMillisWithUnit() << "deleting DlgPreferences";
    delete m_pPrefDlg;

    // Must delete after EngineMaster and DlgPrefEq.
    qDebug() << t.elapsed(false).debugMillisWithUnit() << "deleting EffectsManager";
    delete m_pEffectsManager;

    delete m_pTouchShift;

    WaveformWidgetFactory::destroy();

    delete m_pGuiTick;
    delete m_pVisualsManager;

    // Delete the track collections after all internal track pointers
    // in other components have been released by deleting those components
    // beforehand!
    qDebug() << t.elapsed(false).debugMillisWithUnit() << "detaching all track collections";
    delete m_pTrackCollectionManager;

    qDebug() << t.elapsed(false).debugMillisWithUnit() << "closing database connection(s)";
    m_pDbConnectionPool->destroyThreadLocalConnection();
    m_pDbConnectionPool.reset(); // should drop the last reference

    // HACK: Save config again. We saved it once before doing some dangerous
    // stuff. We only really want to save it here, but the first one was just
    // a precaution. The earlier one can be removed when stuff is more stable
    // at exit.
    m_pSettingsManager->save();

    // Check for leaked ControlObjects and give warnings.
    {
        const QList<QSharedPointer<ControlDoublePrivate>> leakedControls =
                ControlDoublePrivate::takeAllInstances();
        if (!leakedControls.isEmpty()) {
            qWarning()
                    << "The following"
                    << leakedControls.size()
                    << "controls were leaked:";
            for (auto pCDP : leakedControls) {
                ConfigKey key = pCDP->getKey();
                qWarning() << key.group << key.item << pCDP->getCreatorCO();
                // Deleting leaked objects helps to satisfy valgrind.
                // These delete calls could cause crashes if a destructor for a control
                // we thought was leaked is triggered after this one exits.
                // So, only delete so if developer mode is on.
                if (CmdlineArgs::Instance().getDeveloper()) {
                    pCDP->deleteCreatorCO();
                }
            }
            DEBUG_ASSERT(!"Controls were leaked!");
        }
        // Finally drop all shared pointers by exiting this scope
    }

    Sandbox::shutdown();

    qDebug() << t.elapsed(false).debugMillisWithUnit() << "deleting SettingsManager";
    m_pSettingsManager.reset();

    delete m_pKeyboard;
    delete m_pKbdConfig;
    delete m_pKbdConfigEmpty;

    t.elapsed(true);
    // Report the total time we have been running.
    m_runtime_timer.elapsed(true);

    if (m_cmdLineArgs.getDeveloper()) {
        StatsManager::destroy();
    }
}

bool MixxxMainWindow::initializeDatabase() {
    kLogger.info() << "Connecting to database";
    QSqlDatabase dbConnection = mixxx::DbConnectionPooled(m_pDbConnectionPool);
    if (!dbConnection.isOpen()) {
        QMessageBox::critical(0, tr("Cannot open database"),
                            tr("Unable to establish a database connection.\n"
                                "Mixxx requires QT with SQLite support. Please read "
                                "the Qt SQL driver documentation for information on how "
                                "to build it.\n\n"
                                "Click OK to exit."), QMessageBox::Ok);
        return false;
    }

    kLogger.info() << "Initializing or upgrading database schema";
    return MixxxDb::initDatabaseSchema(dbConnection);
}

void MixxxMainWindow::initializeWindow() {
    // be sure createMenuBar() is called first
    DEBUG_ASSERT(m_pMenuBar);

    QPalette Pal(palette());
    // safe default QMenuBar background
    QColor MenuBarBackground(m_pMenuBar->palette().color(QPalette::Window));
    Pal.setColor(QPalette::Window, QColor(0x202020));
    setAutoFillBackground(true);
    setPalette(Pal);
    // restore default QMenuBar background
    Pal.setColor(QPalette::Window, MenuBarBackground);
    m_pMenuBar->setPalette(Pal);

    // Restore the current window state (position, maximized, etc)
    restoreGeometry(QByteArray::fromBase64(m_pSettingsManager->settings()->getValueString(
        ConfigKey("[MainWindow]", "geometry")).toUtf8()));
    restoreState(QByteArray::fromBase64(m_pSettingsManager->settings()->getValueString(
        ConfigKey("[MainWindow]", "state")).toUtf8()));

    setWindowIcon(QIcon(":/images/mixxx_icon.svg"));
    slotUpdateWindowTitle(TrackPointer());
}

void MixxxMainWindow::initializeKeyboard() {
    UserSettingsPointer pConfig = m_pSettingsManager->settings();
    QString resourcePath = pConfig->getResourcePath();

    // Set the default value in settings file
    if (pConfig->getValueString(ConfigKey("[Keyboard]","Enabled")).length() == 0)
        pConfig->set(ConfigKey("[Keyboard]","Enabled"), ConfigValue(1));

    // Read keyboard configuration and set kdbConfig object in WWidget
    // Check first in user's Mixxx directory
    QString userKeyboard = QDir(pConfig->getSettingsPath()).filePath("Custom.kbd.cfg");

    // Empty keyboard configuration
    m_pKbdConfigEmpty = new ConfigObject<ConfigValueKbd>(QString());

    if (QFile::exists(userKeyboard)) {
        qDebug() << "Found and will use custom keyboard preset" << userKeyboard;
        m_pKbdConfig = new ConfigObject<ConfigValueKbd>(userKeyboard);
    } else {
        // Default to the locale for the main input method (e.g. keyboard).
        QLocale locale = inputLocale();

        // check if a default keyboard exists
        QString defaultKeyboard = QString(resourcePath).append("keyboard/");
        defaultKeyboard += locale.name();
        defaultKeyboard += ".kbd.cfg";
        qDebug() << "Found and will use default keyboard preset" << defaultKeyboard;

        if (!QFile::exists(defaultKeyboard)) {
            qDebug() << defaultKeyboard << " not found, using en_US.kbd.cfg";
            defaultKeyboard = QString(resourcePath).append("keyboard/").append("en_US.kbd.cfg");
            if (!QFile::exists(defaultKeyboard)) {
                qDebug() << defaultKeyboard << " not found, starting without shortcuts";
                defaultKeyboard = "";
            }
        }
        m_pKbdConfig = new ConfigObject<ConfigValueKbd>(defaultKeyboard);
    }

    // TODO(XXX) leak pKbdConfig, KeyboardEventFilter owns it? Maybe roll all keyboard
    // initialization into KeyboardEventFilter
    // Workaround for today: KeyboardEventFilter calls delete
    bool keyboardShortcutsEnabled = pConfig->getValue<bool>(
            ConfigKey("[Keyboard]", "Enabled"));
    m_pKeyboard = new KeyboardEventFilter(keyboardShortcutsEnabled ? m_pKbdConfig : m_pKbdConfigEmpty);
}

QDialog::DialogCode MixxxMainWindow::soundDeviceErrorDlg(
        const QString &title, const QString &text, bool* retryClicked) {
    QMessageBox msgBox;
    msgBox.setIcon(QMessageBox::Warning);
    msgBox.setWindowTitle(title);
    msgBox.setText(text);

    QPushButton* retryButton =
            msgBox.addButton(tr("Retry"), QMessageBox::ActionRole);
    QPushButton* reconfigureButton =
            msgBox.addButton(tr("Reconfigure"), QMessageBox::ActionRole);
    QPushButton* wikiButton =
            msgBox.addButton(tr("Help"), QMessageBox::ActionRole);
    QPushButton* exitButton =
            msgBox.addButton(tr("Exit"), QMessageBox::ActionRole);

    while (true)
    {
        msgBox.exec();

        if (msgBox.clickedButton() == retryButton) {
            m_pSoundManager->clearAndQueryDevices();
            *retryClicked = true;
            return QDialog::Accepted;
        } else if (msgBox.clickedButton() == wikiButton) {
            QDesktopServices::openUrl(QUrl(
                "http://mixxx.org/wiki/doku.php/troubleshooting"
                "#i_can_t_select_my_sound_card_in_the_sound_hardware_preferences"));
            wikiButton->setEnabled(false);
        } else if (msgBox.clickedButton() == reconfigureButton) {
            msgBox.hide();

            m_pSoundManager->clearAndQueryDevices();
            // This way of opening the dialog allows us to use it synchronously
            m_pPrefDlg->setWindowModality(Qt::ApplicationModal);
            m_pPrefDlg->exec();
            if (m_pPrefDlg->result() == QDialog::Accepted) {
                return QDialog::Accepted;
            }

            msgBox.show();
        } else if (msgBox.clickedButton() == exitButton) {
            // Will finally quit Mixxx
            return QDialog::Rejected;
        }
    }
}

QDialog::DialogCode MixxxMainWindow::soundDeviceBusyDlg(bool* retryClicked) {
    QString title(tr("Sound Device Busy"));
    QString text(
            "<html> <p>" %
            tr("Mixxx was unable to open all the configured sound devices.") +
            "</p> <p>" %
            m_pSoundManager->getErrorDeviceName() %
            " is used by another application or not plugged in."
            "</p><ul>"
                "<li>" %
                    tr("<b>Retry</b> after closing the other application "
                    "or reconnecting a sound device") %
                "</li>"
                "<li>" %
                    tr("<b>Reconfigure</b> Mixxx's sound device settings.") %
                "</li>"
                "<li>" %
                    tr("Get <b>Help</b> from the Mixxx Wiki.") %
                "</li>"
                "<li>" %
                    tr("<b>Exit</b> Mixxx.") %
                "</li>"
            "</ul></html>"
    );
    return soundDeviceErrorDlg(title, text, retryClicked);
}


QDialog::DialogCode MixxxMainWindow::soundDeviceErrorMsgDlg(
        SoundDeviceError err, bool* retryClicked) {
    QString title(tr("Sound Device Error"));
    QString text(
            "<html> <p>" %
            tr("Mixxx was unable to open all the configured sound devices.") +
            "</p> <p>" %
            m_pSoundManager->getLastErrorMessage(err).replace("\n", "<br/>") %
            "</p><ul>"
                "<li>" %
                    tr("<b>Retry</b> after fixing an issue") %
                "</li>"
                "<li>" %
                    tr("<b>Reconfigure</b> Mixxx's sound device settings.") %
                "</li>"
                "<li>" %
                    tr("Get <b>Help</b> from the Mixxx Wiki.") %
                "</li>"
                "<li>" %
                    tr("<b>Exit</b> Mixxx.") %
                "</li>"
            "</ul></html>"
    );
    return soundDeviceErrorDlg(title, text, retryClicked);
}

QDialog::DialogCode MixxxMainWindow::noOutputDlg(bool* continueClicked) {
    QMessageBox msgBox;
    msgBox.setIcon(QMessageBox::Warning);
    msgBox.setWindowTitle(tr("No Output Devices"));
    msgBox.setText(
            "<html>" + tr("Mixxx was configured without any output sound devices. "
            "Audio processing will be disabled without a configured output device.") +
            "<ul>"
                "<li>" +
                    tr("<b>Continue</b> without any outputs.") +
                "</li>"
                "<li>" +
                    tr("<b>Reconfigure</b> Mixxx's sound device settings.") +
                "</li>"
                "<li>" +
                    tr("<b>Exit</b> Mixxx.") +
                "</li>"
            "</ul></html>"
    );

    QPushButton* continueButton =
            msgBox.addButton(tr("Continue"), QMessageBox::ActionRole);
    QPushButton* reconfigureButton =
            msgBox.addButton(tr("Reconfigure"), QMessageBox::ActionRole);
    QPushButton* exitButton =
            msgBox.addButton(tr("Exit"), QMessageBox::ActionRole);

    while (true)
    {
        msgBox.exec();

        if (msgBox.clickedButton() == continueButton) {
            *continueClicked = true;
            return QDialog::Accepted;
        } else if (msgBox.clickedButton() == reconfigureButton) {
            msgBox.hide();

            // This way of opening the dialog allows us to use it synchronously
            m_pPrefDlg->setWindowModality(Qt::ApplicationModal);
            m_pPrefDlg->exec();
            if (m_pPrefDlg->result() == QDialog::Accepted) {
                return QDialog::Accepted;
            }

            msgBox.show();

        } else if (msgBox.clickedButton() == exitButton) {
            // Will finally quit Mixxx
            return QDialog::Rejected;
        }
    }
}

void MixxxMainWindow::slotUpdateWindowTitle(TrackPointer pTrack) {
    QString appTitle = Version::applicationTitle();

    // If we have a track, use getInfo() to format a summary string and prepend
    // it to the title.
    // TODO(rryan): Does this violate Mac App Store policies?
    if (pTrack) {
        QString trackInfo = pTrack->getInfo();
        if (!trackInfo.isEmpty()) {
            appTitle = QString("%1 | %2")
                    .arg(trackInfo)
                    .arg(appTitle);
        }
    }
    this->setWindowTitle(appTitle);
}

void MixxxMainWindow::createMenuBar() {
    ScopedTimer t("MixxxMainWindow::createMenuBar");
    DEBUG_ASSERT(m_pKbdConfig != nullptr);
    m_pMenuBar = make_parented<WMainMenuBar>(this, m_pSettingsManager->settings(), m_pKbdConfig);
    setMenuBar(m_pMenuBar);
}

void MixxxMainWindow::connectMenuBar() {
    ScopedTimer t("MixxxMainWindow::connectMenuBar");
    connect(this,
            &MixxxMainWindow::skinLoaded,
            m_pMenuBar,
            &WMainMenuBar::onNewSkinLoaded);

    // Misc
    connect(m_pMenuBar, &WMainMenuBar::quit, this, &MixxxMainWindow::close);
    connect(m_pMenuBar,
            &WMainMenuBar::showPreferences,
            this,
            &MixxxMainWindow::slotOptionsPreferences);
    connect(m_pMenuBar,
            &WMainMenuBar::loadTrackToDeck,
            this,
            &MixxxMainWindow::slotFileLoadSongPlayer);

    // Fullscreen
    connect(m_pMenuBar,
            &WMainMenuBar::toggleFullScreen,
            this,
            &MixxxMainWindow::slotViewFullScreen);
    connect(this,
            &MixxxMainWindow::fullScreenChanged,
            m_pMenuBar,
            &WMainMenuBar::onFullScreenStateChange);

    // Keyboard shortcuts
    connect(m_pMenuBar,
            &WMainMenuBar::toggleKeyboardShortcuts,
            this,
            &MixxxMainWindow::slotOptionsKeyboard);

    // Help
    connect(m_pMenuBar,
            &WMainMenuBar::showAbout,
            this,
            &MixxxMainWindow::slotHelpAbout);

    // Developer
    connect(m_pMenuBar,
            &WMainMenuBar::reloadSkin,
            this,
            &MixxxMainWindow::rebootMixxxView);
    connect(m_pMenuBar,
            &WMainMenuBar::toggleDeveloperTools,
            this,
            &MixxxMainWindow::slotDeveloperTools);

    if (m_pRecordingManager) {
        connect(m_pRecordingManager,
                &RecordingManager::isRecording,
                m_pMenuBar,
                &WMainMenuBar::onRecordingStateChange);
        connect(m_pMenuBar,
                &WMainMenuBar::toggleRecording,
                m_pRecordingManager,
                &RecordingManager::slotSetRecording);
        m_pMenuBar->onRecordingStateChange(m_pRecordingManager->isRecordingActive());
    }

#ifdef __BROADCAST__
    if (m_pBroadcastManager) {
        connect(m_pBroadcastManager,
                &BroadcastManager::broadcastEnabled,
                m_pMenuBar,
                &WMainMenuBar::onBroadcastingStateChange);
        connect(m_pMenuBar,
                &WMainMenuBar::toggleBroadcasting,
                m_pBroadcastManager,
                &BroadcastManager::setEnabled);
        m_pMenuBar->onBroadcastingStateChange(m_pBroadcastManager->isEnabled());
    }
#endif

#ifdef __VINYLCONTROL__
    if (m_pVCManager) {
        connect(m_pMenuBar,
                &WMainMenuBar::toggleVinylControl,
                m_pVCManager,
                &VinylControlManager::toggleVinylControl);
        connect(m_pVCManager,
                &VinylControlManager::vinylControlDeckEnabled,
                m_pMenuBar,
                &WMainMenuBar::onVinylControlDeckEnabledStateChange);
    }
#endif

    if (m_pPlayerManager) {
        connect(m_pPlayerManager,
                &PlayerManager::numberOfDecksChanged,
                m_pMenuBar,
                &WMainMenuBar::onNumberOfDecksChanged);
        m_pMenuBar->onNumberOfDecksChanged(m_pPlayerManager->numberOfDecks());
    }

    if (m_pTrackCollectionManager) {
        connect(m_pMenuBar,
                &WMainMenuBar::rescanLibrary,
                m_pTrackCollectionManager,
                &TrackCollectionManager::startLibraryScan);
        connect(m_pTrackCollectionManager,
                &TrackCollectionManager::libraryScanStarted,
                m_pMenuBar,
                &WMainMenuBar::onLibraryScanStarted);
        connect(m_pTrackCollectionManager,
                &TrackCollectionManager::libraryScanFinished,
                m_pMenuBar,
                &WMainMenuBar::onLibraryScanFinished);
    }

    if (m_pLibrary) {
        connect(m_pMenuBar,
                &WMainMenuBar::createCrate,
                m_pLibrary,
                &Library::slotCreateCrate);
        connect(m_pMenuBar,
                &WMainMenuBar::createPlaylist,
                m_pLibrary,
                &Library::slotCreatePlaylist);
    }
}

void MixxxMainWindow::slotFileLoadSongPlayer(int deck) {
    QString group = m_pPlayerManager->groupForDeck(deck-1);

    QString loadTrackText = tr("Load track to Deck %1").arg(QString::number(deck));
    QString deckWarningMessage = tr("Deck %1 is currently playing a track.")
            .arg(QString::number(deck));
    QString areYouSure = tr("Are you sure you want to load a new track?");

    if (ControlObject::get(ConfigKey(group, "play")) > 0.0) {
        int ret = QMessageBox::warning(this, Version::applicationName(),
            deckWarningMessage + "\n" + areYouSure,
            QMessageBox::Yes | QMessageBox::No,
            QMessageBox::No);

        if (ret != QMessageBox::Yes)
            return;
    }

    UserSettingsPointer pConfig = m_pSettingsManager->settings();
    QString trackPath =
        QFileDialog::getOpenFileName(
            this,
            loadTrackText,
            pConfig->getValueString(PREF_LEGACY_LIBRARY_DIR),
            QString("Audio (%1)")
                .arg(SoundSourceProxy::getSupportedFileNamePatterns().join(" ")));


    if (!trackPath.isNull()) {
        // The user has picked a file via a file dialog. This means the system
        // sandboxer (if we are sandboxed) has granted us permission to this
        // folder. Create a security bookmark while we have permission so that
        // we can access the folder on future runs. We need to canonicalize the
        // path so we first wrap the directory string with a QDir.
        QFileInfo trackInfo(trackPath);
        Sandbox::createSecurityToken(trackInfo);

        m_pPlayerManager->slotLoadToDeck(trackPath, deck);
    }
}


void MixxxMainWindow::slotOptionsKeyboard(bool toggle) {
    UserSettingsPointer pConfig = m_pSettingsManager->settings();
    if (toggle) {
        //qDebug() << "Enable keyboard shortcuts/mappings";
        m_pKeyboard->setKeyboardConfig(m_pKbdConfig);
        pConfig->set(ConfigKey("[Keyboard]","Enabled"), ConfigValue(1));
    } else {
        //qDebug() << "Disable keyboard shortcuts/mappings";
        m_pKeyboard->setKeyboardConfig(m_pKbdConfigEmpty);
        pConfig->set(ConfigKey("[Keyboard]","Enabled"), ConfigValue(0));
    }
}

void MixxxMainWindow::slotDeveloperTools(bool visible) {
    if (visible) {
        if (m_pDeveloperToolsDlg == nullptr) {
            UserSettingsPointer pConfig = m_pSettingsManager->settings();
            m_pDeveloperToolsDlg = new DlgDeveloperTools(this, pConfig);
            connect(m_pDeveloperToolsDlg,
                    &DlgDeveloperTools::destroyed,
                    this,
                    &MixxxMainWindow::slotDeveloperToolsClosed);
            connect(this,
                    &MixxxMainWindow::closeDeveloperToolsDlgChecked,
                    m_pDeveloperToolsDlg,
                    &DlgDeveloperTools::done);
            connect(m_pDeveloperToolsDlg,
                    &DlgDeveloperTools::destroyed,
                    m_pMenuBar,
                    &WMainMenuBar::onDeveloperToolsHidden);
        }
        m_pMenuBar->onDeveloperToolsShown();
        m_pDeveloperToolsDlg->show();
        m_pDeveloperToolsDlg->activateWindow();
    } else {
        emit closeDeveloperToolsDlgChecked(0);
    }
}

void MixxxMainWindow::slotDeveloperToolsClosed() {
    m_pDeveloperToolsDlg = NULL;
}

void MixxxMainWindow::slotViewFullScreen(bool toggle) {
    if (isFullScreen() == toggle) {
        return;
    }

    if (toggle) {
        showFullScreen();
#ifdef __LINUX__
        // Fix for "No menu bar with ubuntu unity in full screen mode" Bug
        // #885890 and Bug #1076789. Before touching anything here, please read
        // those bugs.
        createMenuBar();
        connectMenuBar();
        if (m_pMenuBar->isNativeMenuBar()) {
            m_pMenuBar->setNativeMenuBar(false);
        }
#endif
    } else {
#ifdef __LINUX__
        createMenuBar();
        connectMenuBar();
#endif
        showNormal();
    }
    emit fullScreenChanged(toggle);
}

void MixxxMainWindow::slotOptionsPreferences() {
    m_pPrefDlg->show();
    m_pPrefDlg->raise();
    m_pPrefDlg->activateWindow();
}

void MixxxMainWindow::slotNoVinylControlInputConfigured() {
    QMessageBox::StandardButton btn = QMessageBox::warning(
        this,
        Version::applicationName(),
        tr("There is no input device selected for this vinyl control.\n"
           "Please select an input device in the sound hardware preferences first."),
        QMessageBox::Ok | QMessageBox::Cancel, QMessageBox::Cancel);
    if (btn == QMessageBox::Ok) {
        m_pPrefDlg->show();
        m_pPrefDlg->showSoundHardwarePage();
    }
}

void MixxxMainWindow::slotNoDeckPassthroughInputConfigured() {
    QMessageBox::StandardButton btn = QMessageBox::warning(
        this,
        Version::applicationName(),
        tr("There is no input device selected for this passthrough control.\n"
           "Please select an input device in the sound hardware preferences first."),
        QMessageBox::Ok | QMessageBox::Cancel, QMessageBox::Cancel);
    if (btn == QMessageBox::Ok) {
        m_pPrefDlg->show();
        m_pPrefDlg->showSoundHardwarePage();
    }
}

void MixxxMainWindow::slotNoMicrophoneInputConfigured() {
    QMessageBox::StandardButton btn = QMessageBox::question(
        this,
        Version::applicationName(),
        tr("There is no input device selected for this microphone.\n"
           "Do you want to select an input device?"),
        QMessageBox::Ok | QMessageBox::Cancel, QMessageBox::Cancel);
    if (btn == QMessageBox::Ok) {
        m_pPrefDlg->show();
        m_pPrefDlg->showSoundHardwarePage();
    }
}

void MixxxMainWindow::slotNoAuxiliaryInputConfigured() {
    QMessageBox::StandardButton btn = QMessageBox::question(
        this,
        Version::applicationName(),
        tr("There is no input device selected for this auxiliary.\n"
           "Do you want to select an input device?"),
        QMessageBox::Ok | QMessageBox::Cancel, QMessageBox::Cancel);
    if (btn == QMessageBox::Ok) {
        m_pPrefDlg->show();
        m_pPrefDlg->showSoundHardwarePage();
    }
}

void MixxxMainWindow::slotChangedPlayingDeck(int deck) {
    if (m_inhibitScreensaver == mixxx::ScreenSaverPreference::PREVENT_ON_PLAY) {
        if (deck==-1) {
            // If no deck is playing, allow the screensaver to run.
            mixxx::ScreenSaverHelper::uninhibit();
        } else {
            mixxx::ScreenSaverHelper::inhibit();
        }
    }
}

void MixxxMainWindow::slotHelpAbout() {
    DlgAbout* about = new DlgAbout(this);
    about->show();
}

void MixxxMainWindow::setToolTipsCfg(mixxx::TooltipsPreference tt) {
    UserSettingsPointer pConfig = m_pSettingsManager->settings();
    pConfig->set(ConfigKey("[Controls]","Tooltips"),
                 ConfigValue(static_cast<int>(tt)));
    m_toolTipsCfg = tt;
}

void MixxxMainWindow::rebootMixxxView() {
    qDebug() << "Now in rebootMixxxView...";

    // safe geometry for later restoration
    const QRect initGeometry = geometry();

    // We need to tell the menu bar that we are about to delete the old skin and
    // create a new one. It holds "visibility" controls (e.g. "Show Samplers")
    // that need to be deleted -- otherwise we can't tell what features the skin
    // supports since the controls from the previous skin will be left over.
    m_pMenuBar->onNewSkinAboutToLoad();

    if (m_pCentralWidget) {
        m_pCentralWidget->hide();
        WaveformWidgetFactory::instance()->destroyWidgets();
        delete m_pCentralWidget;
        m_pCentralWidget = nullptr;
    }

    // Workaround for changing skins while fullscreen, just go out of fullscreen
    // mode. If you change skins while in fullscreen (on Linux, at least) the
    // window returns to 0,0 but and the backdrop disappears so it looks as if
    // it is not fullscreen, but acts as if it is.
    bool wasFullScreen = isFullScreen();
    slotViewFullScreen(false);

    if (!loadConfiguredSkin()) {
        QMessageBox::critical(this,
                              tr("Error in skin file"),
                              tr("The selected skin cannot be loaded."));
        // m_pWidgetParent is NULL, we can't continue.
        return;
    }

    setCentralWidget(m_pCentralWidget);
#ifdef __LINUX__
    // don't adjustSize() on Linux as this wouldn't use the entire available area
    // to paint the new skin with X11
    // https://bugs.launchpad.net/mixxx/+bug/1773587
#else
    adjustSize();
#endif

    if (wasFullScreen) {
        slotViewFullScreen(true);
<<<<<<< HEAD
    } else if (!initSize.isEmpty()) {
        // Not all OSs and/or window managers keep the window inside of the screen, so force it.
        int newX = initPosition.x() + (initSize.width() - m_pCentralWidget->width()) / 2;
        int newY = initPosition.y() + (initSize.height() - m_pCentralWidget->height()) / 2;

        const QScreen* const pScreen = mixxx::widgethelper::getScreen(*this);
        VERIFY_OR_DEBUG_ASSERT(pScreen) {
            qWarning() << "Unable to move window inside screen borders.";
        }
        else {
            const auto windowMarginWidth =
                    pScreen->geometry().width() - m_pCentralWidget->width();
            const auto windowMarginHeight =
                    pScreen->geometry().height() - m_pCentralWidget->height();
            newX = std::max(0, std::min(newX, windowMarginWidth));
            newY = std::max(0, std::min(newY, windowMarginHeight));
            move(newX, newY);
        }
=======
    } else {
        // Programatic placement at this point is very problematic.
        // The screen() method returns stale data (primary screen)
        // until the user interacts with mixxx again. Keyboard shortcuts
        // do not count, moving window, opening menu etc does
        // Therefore the placement logic was removed by a simple geometry restore.
        // If the minimum size of the new skin is larger then the restored
        // geometry, the window will be enlarged right & bottom which is
        // safe as the menu is still reachable.
        setGeometry(initGeometry);
>>>>>>> bc0df653
    }

    qDebug() << "rebootMixxxView DONE";
    emit skinLoaded();
}

bool MixxxMainWindow::loadConfiguredSkin() {
    m_pCentralWidget = m_pSkinLoader->loadConfiguredSkin(this,
            &m_skinCreatedControls,
            m_pKeyboard,
            m_pPlayerManager,
            m_pControllerManager,
            m_pLibrary,
            m_pVCManager,
            m_pEffectsManager,
            m_pRecordingManager);
    return m_pCentralWidget != nullptr;
}

bool MixxxMainWindow::eventFilter(QObject* obj, QEvent* event) {
    if (event->type() == QEvent::ToolTip) {
        // return true for no tool tips
        switch (m_toolTipsCfg) {
            case mixxx::TooltipsPreference::TOOLTIPS_ONLY_IN_LIBRARY:
                return dynamic_cast<WBaseWidget*>(obj) != nullptr;
            case mixxx::TooltipsPreference::TOOLTIPS_ON:
                return false;
            case mixxx::TooltipsPreference::TOOLTIPS_OFF:
                return true;
            default:
                DEBUG_ASSERT(!"m_toolTipsCfg value unknown");
                return true;
        }
    }
    // standard event processing
    return QObject::eventFilter(obj, event);
}

void MixxxMainWindow::closeEvent(QCloseEvent *event) {
    // WARNING: We can receive a CloseEvent while only partially
    // initialized. This is because we call QApplication::processEvents to
    // render LaunchImage progress in the constructor.
    if (!confirmExit()) {
        event->ignore();
        return;
    }
    QMainWindow::closeEvent(event);
}


void MixxxMainWindow::checkDirectRendering() {
    // IF
    //  * A waveform viewer exists
    // AND
    //  * The waveform viewer is an OpenGL waveform viewer
    // AND
    //  * The waveform viewer does not have direct rendering enabled.
    // THEN
    //  * Warn user

    WaveformWidgetFactory* factory = WaveformWidgetFactory::instance();
    if (!factory)
        return;

    UserSettingsPointer pConfig = m_pSettingsManager->settings();

    if (!factory->isOpenGlAvailable() && !factory->isOpenGlesAvailable() &&
        pConfig->getValueString(ConfigKey("[Direct Rendering]", "Warned")) != QString("yes")) {
        QMessageBox::warning(
            0, tr("OpenGL Direct Rendering"),
            tr("Direct rendering is not enabled on your machine.<br><br>"
               "This means that the waveform displays will be very<br>"
               "<b>slow and may tax your CPU heavily</b>. Either update your<br>"
               "configuration to enable direct rendering, or disable<br>"
               "the waveform displays in the Mixxx preferences by selecting<br>"
               "\"Empty\" as the waveform display in the 'Interface' section."));
        pConfig->set(ConfigKey("[Direct Rendering]", "Warned"), QString("yes"));
    }
}

bool MixxxMainWindow::confirmExit() {
    bool playing(false);
    bool playingSampler(false);
    unsigned int deckCount = m_pPlayerManager->numDecks();
    unsigned int samplerCount = m_pPlayerManager->numSamplers();
    for (unsigned int i = 0; i < deckCount; ++i) {
        if (ControlObject::toBool(
                    ConfigKey(PlayerManager::groupForDeck(i), "play"))) {
            playing = true;
            break;
        }
    }
    for (unsigned int i = 0; i < samplerCount; ++i) {
        if (ControlObject::toBool(
                    ConfigKey(PlayerManager::groupForSampler(i), "play"))) {
            playingSampler = true;
            break;
        }
    }
    if (playing) {
        QMessageBox::StandardButton btn = QMessageBox::question(this,
            tr("Confirm Exit"),
            tr("A deck is currently playing. Exit Mixxx?"),
            QMessageBox::Yes | QMessageBox::No, QMessageBox::No);
        if (btn == QMessageBox::No) {
            return false;
        }
    } else if (playingSampler) {
        QMessageBox::StandardButton btn = QMessageBox::question(this,
            tr("Confirm Exit"),
            tr("A sampler is currently playing. Exit Mixxx?"),
            QMessageBox::Yes | QMessageBox::No, QMessageBox::No);
        if (btn == QMessageBox::No) {
            return false;
        }
    }
    if (m_pPrefDlg && m_pPrefDlg->isVisible()) {
        QMessageBox::StandardButton btn = QMessageBox::question(
            this, tr("Confirm Exit"),
            tr("The preferences window is still open.") + "<br>" +
            tr("Discard any changes and exit Mixxx?"),
            QMessageBox::Yes | QMessageBox::No, QMessageBox::No);
        if (btn == QMessageBox::No) {
            return false;
        }
        else {
            m_pPrefDlg->close();
        }
    }

    return true;
}

void MixxxMainWindow::setInhibitScreensaver(mixxx::ScreenSaverPreference newInhibit)
{
    UserSettingsPointer pConfig = m_pSettingsManager->settings();

    if (m_inhibitScreensaver != mixxx::ScreenSaverPreference::PREVENT_OFF) {
        mixxx::ScreenSaverHelper::uninhibit();
    }

    if (newInhibit == mixxx::ScreenSaverPreference::PREVENT_ON) {
        mixxx::ScreenSaverHelper::inhibit();
    } else if (newInhibit == mixxx::ScreenSaverPreference::PREVENT_ON_PLAY
            && PlayerInfo::instance().getCurrentPlayingDeck()!=-1) {
        mixxx::ScreenSaverHelper::inhibit();
    }
    int inhibit_int = static_cast<int>(newInhibit);
    pConfig->setValue<int>(ConfigKey("[Config]","InhibitScreensaver"), inhibit_int);
    m_inhibitScreensaver = newInhibit;
}

mixxx::ScreenSaverPreference MixxxMainWindow::getInhibitScreensaver()
{
    return m_inhibitScreensaver;
}

void MixxxMainWindow::launchProgress(int progress) {
    if (m_pLaunchImage) {
        m_pLaunchImage->progress(progress);
    }
    qApp->processEvents();
}<|MERGE_RESOLUTION|>--- conflicted
+++ resolved
@@ -1449,26 +1449,6 @@
 
     if (wasFullScreen) {
         slotViewFullScreen(true);
-<<<<<<< HEAD
-    } else if (!initSize.isEmpty()) {
-        // Not all OSs and/or window managers keep the window inside of the screen, so force it.
-        int newX = initPosition.x() + (initSize.width() - m_pCentralWidget->width()) / 2;
-        int newY = initPosition.y() + (initSize.height() - m_pCentralWidget->height()) / 2;
-
-        const QScreen* const pScreen = mixxx::widgethelper::getScreen(*this);
-        VERIFY_OR_DEBUG_ASSERT(pScreen) {
-            qWarning() << "Unable to move window inside screen borders.";
-        }
-        else {
-            const auto windowMarginWidth =
-                    pScreen->geometry().width() - m_pCentralWidget->width();
-            const auto windowMarginHeight =
-                    pScreen->geometry().height() - m_pCentralWidget->height();
-            newX = std::max(0, std::min(newX, windowMarginWidth));
-            newY = std::max(0, std::min(newY, windowMarginHeight));
-            move(newX, newY);
-        }
-=======
     } else {
         // Programatic placement at this point is very problematic.
         // The screen() method returns stale data (primary screen)
@@ -1479,7 +1459,6 @@
         // geometry, the window will be enlarged right & bottom which is
         // safe as the menu is still reachable.
         setGeometry(initGeometry);
->>>>>>> bc0df653
     }
 
     qDebug() << "rebootMixxxView DONE";
