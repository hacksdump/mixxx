--- conflicted
+++ resolved
@@ -267,17 +267,6 @@
 
     CoverArtCache::create();
 
-<<<<<<< HEAD
-    // (long)
-    m_pLibrary = new Library(pConfig,
-                             m_pPlayerManager,
-                             m_pRecordingManager);
-    m_pPlayerManager->bindToLibrary(m_pLibrary);
-    
-    new QShortcut(
-            QKeySequence(tr("Ctrl+F", "Search|Focus")),
-            this, SLOT(slotFocusSearch()));
-=======
     m_pDbConnectionPool = MixxxDb(pConfig).connectionPool();
     if (!m_pDbConnectionPool) {
         // TODO(XXX) something a little more elegant
@@ -289,17 +278,19 @@
         // TODO(XXX) something a little more elegant
         exit(-1);
     }
->>>>>>> 9308b47c
 
     launchProgress(35);
 
     m_pLibrary = new Library(
-            this,
             pConfig,
             m_pDbConnectionPool,
             m_pPlayerManager,
             m_pRecordingManager);
     m_pPlayerManager->bindToLibrary(m_pLibrary);
+
+    new QShortcut(
+            QKeySequence(tr("Ctrl+F", "Search|Focus")),
+            this, SLOT(slotFocusSearch()));
 
     launchProgress(40);
 
