/***************************************************************************
                          mixxx.cpp  -  description
                             -------------------
    begin                : Mon Feb 18 09:48:17 CET 2002
    copyright            : (C) 2002 by Tue and Ken Haste Andersen
    email                :
***************************************************************************/

/***************************************************************************
*                                                                         *
*   This program is free software; you can redistribute it and/or modify  *
*   it under the terms of the GNU General Public License as published by  *
*   the Free Software Foundation; either version 2 of the License, or     *
*   (at your option) any later version.                                   *
*                                                                         *
***************************************************************************/

#include <QtDebug>
#include <QTranslator>
#include <QMenu>
#include <QMenuBar>
#include <QFileDialog>
#include <QDesktopWidget>
#include <QDesktopServices>
#include <QUrl>

#include "mixxx.h"

#include "analyserqueue.h"
#include "controlpotmeter.h"
#include "deck.h"
#include "defs_urls.h"
#include "dlgabout.h"
#include "dlgpreferences.h"
#include "engine/enginemaster.h"
#include "engine/enginemicrophone.h"
#include "engine/enginepassthrough.h"
#include "library/library.h"
#include "library/library_preferences.h"
#include "library/libraryscanner.h"
#include "library/librarytablemodel.h"
#include "controllers/controllermanager.h"
#include "mixxxkeyboard.h"
#include "playermanager.h"
#include "recording/defs_recording.h"
#include "recording/recordingmanager.h"
#include "shoutcast/shoutcastmanager.h"
#include "skin/legacyskinparser.h"
#include "skin/skinloader.h"
#include "soundmanager.h"
#include "soundmanagerutil.h"
#include "soundsourceproxy.h"
#include "trackinfoobject.h"
#include "upgrade.h"
#include "waveform/waveformwidgetfactory.h"
#include "widget/wwaveformviewer.h"
#include "widget/wwidget.h"
#include "widget/wspinny.h"
#include "sharedglcontext.h"
#include "util/debug.h"
#include "util/statsmanager.h"
#include "util/timer.h"
#include "util/time.h"
#include "util/version.h"
#include "util/compatibility.h"
#include "playerinfo.h"
#include "waveform/guitick.h"

#ifdef __VINYLCONTROL__
#include "vinylcontrol/defs_vinylcontrol.h"
#include "vinylcontrol/vinylcontrolmanager.h"
#endif

#ifdef __MODPLUG__
#include "dlgprefmodplug.h"
#endif

MixxxMainWindow::MixxxMainWindow(QApplication* pApp, const CmdlineArgs& args)
        : m_pWidgetParent(NULL),
          m_runtime_timer("MixxxMainWindow::runtime"),
          m_cmdLineArgs(args),
          m_iNumConfiguredDecks(0) {
    logBuildDetails();
    ScopedTimer t("MixxxMainWindow::MixxxMainWindow");
    m_runtime_timer.start();
    Time::start();
    initializeWindow();

    // Only record stats in developer mode.
    if (m_cmdLineArgs.getDeveloper()) {
        StatsManager::create();
    }

    //Reset pointer to players
    m_pSoundManager = NULL;
    m_pPrefDlg = NULL;
    m_pControllerManager = NULL;
    m_pRecordingManager = NULL;
#ifdef __SHOUTCAST__
    m_pShoutcastManager = NULL;
#endif

    // Check to see if this is the first time this version of Mixxx is run
    // after an upgrade and make any needed changes.
    Upgrade upgrader;
    m_pConfig = upgrader.versionUpgrade(args.getSettingsPath());
    ControlDoublePrivate::setUserConfig(m_pConfig);

    QString resourcePath = m_pConfig->getResourcePath();

    initializeTranslations(pApp);

    // Set the visibility of tooltips, default "1" = ON
    m_toolTipsCfg = m_pConfig->getValueString(ConfigKey("[Controls]", "Tooltips"), "1").toInt();

    // Store the path in the config database
    m_pConfig->set(ConfigKey("[Config]", "Path"), ConfigValue(resourcePath));

    initializeKeyboard();

    // Starting the master (mixing of the channels and effects):
    m_pEngine = new EngineMaster(m_pConfig, "[Master]", true);

    m_pRecordingManager = new RecordingManager(m_pConfig, m_pEngine);
#ifdef __SHOUTCAST__
    m_pShoutcastManager = new ShoutcastManager(m_pConfig, m_pEngine);
#endif

    // Initialize player device
    // while this is created here, setupDevices needs to be called sometime
    // after the players are added to the engine (as is done currently) -- bkgood
    m_pSoundManager = new SoundManager(m_pConfig, m_pEngine);

    // TODO(rryan): Fold microphone and passthrough creation into a manager
    // (e.g. PlayerManager, though they aren't players).

    EngineMicrophone* pMicrophone = new EngineMicrophone("[Microphone]");
    // What should channelbase be?
    AudioInput micInput = AudioInput(AudioPath::MICROPHONE, 0, 0, 0);
    m_pEngine->addChannel(pMicrophone);
    m_pSoundManager->registerInput(micInput, pMicrophone);

    EnginePassthrough* pPassthrough1 = new EnginePassthrough("[Passthrough1]");
    // What should channelbase be?
    AudioInput passthroughInput1 = AudioInput(AudioPath::EXTPASSTHROUGH, 0, 0, 0);
    m_pEngine->addChannel(pPassthrough1);
    m_pSoundManager->registerInput(passthroughInput1, pPassthrough1);

    EnginePassthrough* pPassthrough2 = new EnginePassthrough("[Passthrough2]");
    // What should channelbase be?
    AudioInput passthroughInput2 = AudioInput(AudioPath::EXTPASSTHROUGH, 0, 0, 1);
    m_pEngine->addChannel(pPassthrough2);
    m_pSoundManager->registerInput(passthroughInput2, pPassthrough2);

    // Do not write meta data back to ID3 when meta data has changed
    // Because multiple TrackDao objects can exists for a particular track
    // writing meta data may ruine your MP3 file if done simultaneously.
    // see Bug #728197
    // For safety reasons, we deactivate this feature.
    m_pConfig->set(ConfigKey("[Library]","WriteAudioTags"), ConfigValue(0));

    // library dies in seemingly unrelated qtsql error about not having a
    // sqlite driver if this path doesn't exist. Normally config->Save()
    // above would make it but if it doesn't get run for whatever reason
    // we get hosed -- bkgood
    if (!QDir(args.getSettingsPath()).exists()) {
        QDir().mkpath(args.getSettingsPath());
    }

    // Register TrackPointer as a metatype since we use it in signals/slots
    // regularly.
    qRegisterMetaType<TrackPointer>("TrackPointer");

    m_pGuiTick = new GuiTick();

#ifdef __VINYLCONTROL__
    m_pVCManager = new VinylControlManager(this, m_pConfig, m_pSoundManager);
#else
    m_pVCManager = NULL;
#endif

    // Create the player manager.
    m_pPlayerManager = new PlayerManager(m_pConfig, m_pSoundManager, m_pEngine);

    // Add the same number of decks that were last used.  This ensures that when
    // audio inputs and outputs are set up, connections for decks > 2 will
    // succeed.
    int deck_count = m_pConfig->getValueString(ConfigKey("[Master]",
                                                         "num_decks"),
                                               "2").toInt();
    if (deck_count < 2) {
        deck_count = 2;
    }
    for (int i = 0; i < deck_count; ++i) {
        m_pPlayerManager->addDeck();
    }
    m_pPlayerManager->addSampler();
    m_pPlayerManager->addSampler();
    m_pPlayerManager->addSampler();
    m_pPlayerManager->addSampler();
    m_pPlayerManager->addPreviewDeck();

#ifdef __VINYLCONTROL__
    m_pVCManager->init();
#endif

    m_pNumDecks = new ControlObjectThread(ConfigKey("[Master]", "num_decks"),
                                          this);
    connect(m_pNumDecks, SIGNAL(valueChanged(double)),
            this, SLOT(slotNumDecksChanged(double)));

#ifdef __MODPLUG__
    // restore the configuration for the modplug library before trying to load a module
    DlgPrefModplug* pModplugPrefs = new DlgPrefModplug(0, m_pConfig);
    pModplugPrefs->loadSettings();
    pModplugPrefs->applySettings();
    delete pModplugPrefs; // not needed anymore
#endif

    m_pLibrary = new Library(this, m_pConfig,
                             m_pRecordingManager);
    m_pPlayerManager->bindToLibrary(m_pLibrary);

    // Get Music dir
    bool hasChanged_MusicDir = false;

    QStringList dirs = m_pLibrary->getDirs();
    if (dirs.size() < 1) {
        // TODO(XXX) this needs to be smarter, we can't distinguish between an empty
        // path return value (not sure if this is normally possible, but it is
        // possible with the Windows 7 "Music" library, which is what
        // QDesktopServices::storageLocation(QDesktopServices::MusicLocation)
        // resolves to) and a user hitting 'cancel'. If we get a blank return
        // but the user didn't hit cancel, we need to know this and let the
        // user take some course of action -- bkgood
        QString fd = QFileDialog::getExistingDirectory(
            this, tr("Choose music library directory"),
            QDesktopServices::storageLocation(QDesktopServices::MusicLocation));
        if (!fd.isEmpty()) {
            //adds Folder to database
            m_pLibrary->slotRequestAddDir(fd);
            hasChanged_MusicDir = true;
        }
    }

    // Call inits to invoke all other construction parts

    // Intialize default BPM system values
    if (m_pConfig->getValueString(ConfigKey("[BPM]", "BPMRangeStart"))
            .length() < 1) {
        m_pConfig->set(ConfigKey("[BPM]", "BPMRangeStart"),ConfigValue(65));
    }

    if (m_pConfig->getValueString(ConfigKey("[BPM]", "BPMRangeEnd"))
            .length() < 1) {
        m_pConfig->set(ConfigKey("[BPM]", "BPMRangeEnd"),ConfigValue(135));
    }

    if (m_pConfig->getValueString(ConfigKey("[BPM]", "AnalyzeEntireSong"))
            .length() < 1) {
        m_pConfig->set(ConfigKey("[BPM]", "AnalyzeEntireSong"),ConfigValue(1));
    }

    // Initialize controller sub-system,
    //  but do not set up controllers until the end of the application startup
    qDebug() << "Creating ControllerManager";
    m_pControllerManager = new ControllerManager(m_pConfig);

    WaveformWidgetFactory::create();
    WaveformWidgetFactory::instance()->startVSync(this);
    WaveformWidgetFactory::instance()->setConfig(m_pConfig);

    m_pSkinLoader = new SkinLoader(m_pConfig);
    connect(this, SIGNAL(newSkinLoaded()),
            this, SLOT(onNewSkinLoaded()));
    connect(this, SIGNAL(newSkinLoaded()),
            m_pLibrary, SLOT(onSkinLoadFinished()));

    // Initialize preference dialog
    m_pPrefDlg = new DlgPreferences(this, m_pSkinLoader, m_pSoundManager, m_pPlayerManager,
                                    m_pControllerManager, m_pVCManager, m_pConfig, m_pLibrary);
    m_pPrefDlg->setWindowIcon(QIcon(":/images/ic_mixxx_window.png"));
    m_pPrefDlg->setHidden(true);

    // Try open player device If that fails, the preference panel is opened.
    int setupDevices = m_pSoundManager->setupDevices();
    unsigned int numDevices = m_pSoundManager->getConfig().getOutputs().count();
    // test for at least one out device, if none, display another dlg that
    // says "mixxx will barely work with no outs"
    while (setupDevices != OK || numDevices == 0)
    {
        // Exit when we press the Exit button in the noSoundDlg dialog
        // only call it if setupDevices != OK
        if (setupDevices != OK) {
            if (noSoundDlg() != 0) {
                exit(0);
            }
        } else if (numDevices == 0) {
            bool continueClicked = false;
            int noOutput = noOutputDlg(&continueClicked);
            if (continueClicked) break;
            if (noOutput != 0) {
                exit(0);
            }
        }
        setupDevices = m_pSoundManager->setupDevices();
        numDevices = m_pSoundManager->getConfig().getOutputs().count();
    }

    // Load tracks in args.qlMusicFiles (command line arguments) into player
    // 1 and 2:
    const QList<QString>& musicFiles = args.getMusicFiles();
    for (int i = 0; i < (int)m_pPlayerManager->numDecks()
            && i < musicFiles.count(); ++i) {
        if (SoundSourceProxy::isFilenameSupported(musicFiles.at(i))) {
            m_pPlayerManager->slotLoadToDeck(musicFiles.at(i), i+1);
        }
    }

    initActions();
    initMenuBar();

    // Before creating the first skin we need to create a QGLWidget so that all
    // the QGLWidget's we create can use it as a shared QGLContext.
    QGLWidget* pContextWidget = new QGLWidget(this);
    pContextWidget->hide();
    SharedGLContext::setWidget(pContextWidget);

    // Load skin to a QWidget that we set as the central widget. Assignment
    // intentional in next line.
    if (!(m_pWidgetParent = m_pSkinLoader->loadDefaultSkin(this, m_pKeyboard,
                                                           m_pPlayerManager,
                                                           m_pControllerManager,
                                                           m_pLibrary,
                                                           m_pVCManager))) {
        reportCriticalErrorAndQuit(
            "default skin cannot be loaded see <b>mixxx</b> trace for more information.");

        //TODO (XXX) add dialog to warn user and launch skin choice page
        resize(640,480);
    } else {
        // this has to be after the OpenGL widgets are created or depending on a
        // million different variables the first waveform may be horribly
        // corrupted. See bug 521509 -- bkgood ?? -- vrince
        setCentralWidget(m_pWidgetParent);
    }

    //move the app in the center of the primary screen
    slotToCenterOfPrimaryScreen();

    // Check direct rendering and warn user if they don't have it
    checkDirectRendering();

    //Install an event filter to catch certain QT events, such as tooltips.
    //This allows us to turn off tooltips.
    pApp->installEventFilter(this); // The eventfilter is located in this
                                    // Mixxx class as a callback.

    // If we were told to start in fullscreen mode on the command-line,
    // then turn on fullscreen mode.
    if (args.getStartInFullscreen()) {
        slotViewFullScreen(true);
    }
    emit(newSkinLoaded());

    // Refresh the GUI (workaround for Qt 4.6 display bug)
    /* // TODO(bkgood) delete this block if the moving of setCentralWidget
     * //              totally fixes this first-wavefore-fubar issue for
     * //              everyone
    QString QtVersion = qVersion();
    if (QtVersion>="4.6.0") {
        qDebug() << "Qt v4.6.0 or higher detected. Using rebootMixxxView() "
            "workaround.\n    (See bug https://bugs.launchpad.net/mixxx/"
            "+bug/521509)";
        rebootMixxxView();
    } */

    // Wait until all other ControlObjects are set up
    //  before initializing controllers
    m_pControllerManager->setUpDevices();

    // Scan the library for new files and directories
    bool rescan = (bool)m_pConfig->getValueString(ConfigKey("[Library]","RescanOnStartup")).toInt();
    // rescan the library if we get a new plugin
    QSet<QString> prev_plugins = QSet<QString>::fromList(m_pConfig->getValueString(
        ConfigKey("[Library]", "SupportedFileExtensions")).split(",", QString::SkipEmptyParts));
    QSet<QString> curr_plugins = QSet<QString>::fromList(
        SoundSourceProxy::supportedFileExtensions());
    rescan = rescan || (prev_plugins != curr_plugins);
    m_pConfig->set(ConfigKey("[Library]", "SupportedFileExtensions"),
        QStringList(SoundSourceProxy::supportedFileExtensions()).join(","));

    // Scan the library directory. Initialize this after the skinloader has
    // loaded a skin, see Bug #1047435
    m_pLibraryScanner = new LibraryScanner(m_pLibrary->getTrackCollection());
    connect(m_pLibraryScanner, SIGNAL(scanFinished()),
            this, SLOT(slotEnableRescanLibraryAction()));

    //Refresh the library models when the library (re)scan is finished.
    connect(m_pLibraryScanner, SIGNAL(scanFinished()),
            m_pLibrary, SLOT(slotRefreshLibraryModels()));

    if (rescan || hasChanged_MusicDir) {
        m_pLibraryScanner->scan(this);
    }
    slotNumDecksChanged(m_pNumDecks->get());
}

MixxxMainWindow::~MixxxMainWindow() {
    // TODO(rryan): Get rid of QTime here.
    QTime qTime;
    qTime.start();
    Timer t("MixxxMainWindow::~MixxxMainWindow");
    t.start();

    qDebug() << "Destroying MixxxMainWindow";

    qDebug() << "save config " << qTime.elapsed();
    m_pConfig->Save();

    // SoundManager depend on Engine and Config
    qDebug() << "delete soundmanager " << qTime.elapsed();
    delete m_pSoundManager;

    // GUI depends on MixxxKeyboard, PlayerManager, Library
    qDebug() << "delete view " << qTime.elapsed();
    delete m_pWidgetParent;

    // SkinLoader depends on Config
    qDebug() << "delete SkinLoader " << qTime.elapsed();
    delete m_pSkinLoader;

    // ControllerManager depends on Config
    qDebug() << "delete ControllerManager " << qTime.elapsed();
    delete m_pControllerManager;

#ifdef __VINYLCONTROL__
    // VinylControlManager depends on a CO the engine owns
    // (vinylcontrol_enabled in VinylControlControl)
    qDebug() << "delete vinylcontrolmanager " << qTime.elapsed();
    delete m_pVCManager;
    qDeleteAll(m_pVinylControlEnabled);
    delete m_VCControlMapper;
    delete m_VCCheckboxMapper;
#endif
    // PlayerManager depends on Engine, SoundManager, VinylControlManager, and Config
    qDebug() << "delete playerManager " << qTime.elapsed();
    delete m_pPlayerManager;

    // LibraryScanner depends on Library
    qDebug() << "delete library scanner " <<  qTime.elapsed();
    delete m_pLibraryScanner;

    // Delete the library after the view so there are no dangling pointers to
    // Depends on RecordingManager
    // the data models.
    qDebug() << "delete library " << qTime.elapsed();
    delete m_pLibrary;

    // RecordingManager depends on config, engine
    qDebug() << "delete RecordingManager " << qTime.elapsed();
    delete m_pRecordingManager;

#ifdef __SHOUTCAST__
    // ShoutcastManager depends on config, engine
    qDebug() << "delete ShoutcastManager " << qTime.elapsed();
    delete m_pShoutcastManager;
#endif

    // EngineMaster depends on Config
    qDebug() << "delete m_pEngine " << qTime.elapsed();
    delete m_pEngine;

    // HACK: Save config again. We saved it once before doing some dangerous
    // stuff. We only really want to save it here, but the first one was just
    // a precaution. The earlier one can be removed when stuff is more stable
    // at exit.
    m_pConfig->Save();

    delete m_pPrefDlg;

    qDebug() << "delete config " << qTime.elapsed();
    ControlDoublePrivate::setUserConfig(NULL);
    delete m_pConfig;

    PlayerInfo::destroy();
    WaveformWidgetFactory::destroy();

    delete m_pGuiTick;

    // Check for leaked ControlObjects and give warnings.
    QList<QSharedPointer<ControlDoublePrivate> > leakedControls;
    QList<ConfigKey> leakedConfigKeys;

    ControlDoublePrivate::getControls(&leakedControls);

    if (leakedControls.size() > 0) {
        qDebug() << "WARNING: The following" << leakedControls.size() 
                 << "controls were leaked:";
        foreach (QSharedPointer<ControlDoublePrivate> pCDP, leakedControls) {
            if (pCDP.isNull()) {
                continue;
            }
            ConfigKey key = pCDP->getKey();
            qDebug() << key.group << key.item << pCDP->getCreatorCO();
            leakedConfigKeys.append(key);
        }

<<<<<<< HEAD
        foreach (ConfigKey key, leakedConfigKeys)
        {
            // delete just to satisfy valgrind:
            // check if the pointer is still valid, the control object may have bin already
            // deleted by its parent in this loop
            ControlObject* pCo = ControlObject::getControl(key, false);
            if (pCo) {
                // it might happens that a control is deleted as child from an other control
                delete pCo;
            }
        }
    }
    qDebug() << "~MixxxApp: All leaking controls deleted.";
=======
       foreach (ConfigKey key, leakedConfigKeys) {
           // delete just to satisfy valgrind:
           // check if the pointer is still valid, the control object may have bin already
           // deleted by its parent in this loop
           ControlObject* pCo = ControlObject::getControl(key, false);
           if (pCo) {
               // it might happens that a control is deleted as child from an other control
               delete pCo;
           }
       }
    }
    qDebug() << "~MixxxMainWindow: All leaking controls deleted.";
>>>>>>> f6b980d0

    delete m_pKeyboard;
    delete m_pKbdConfig;
    delete m_pKbdConfigEmpty;

    t.elapsed(true);
    // Report the total time we have been running.
    m_runtime_timer.elapsed(true);
    StatsManager::destroy();
}

bool MixxxMainWindow::loadTranslations(const QLocale& systemLocale, QString userLocale,
                      const QString& translation, const QString& prefix,
                      const QString& translationPath, QTranslator* pTranslator) {
    if (userLocale.size() == 0) {
#if QT_VERSION >= 0x040800
        QStringList uiLanguages = systemLocale.uiLanguages();
        if (uiLanguages.size() > 0 && uiLanguages.first() == "en") {
            // Don't bother loading a translation if the first ui-langauge is
            // English because the interface is already in English. This fixes
            // the case where the user's install of Qt doesn't have an explicit
            // English translation file and the fact that we don't ship a
            // mixxx_en.qm.
            return false;
        }
        return pTranslator->load(systemLocale, translation, prefix, translationPath);
#else
        userLocale = systemLocale.name();
#endif  // QT_VERSION
    }
    return pTranslator->load(translation + prefix + userLocale, translationPath);
}

void MixxxMainWindow::logBuildDetails() {
    QString version = Version::version();
    QString buildBranch = Version::developmentBranch();
    QString buildRevision = Version::developmentRevision();
    QString buildFlags = Version::buildFlags();

    QStringList buildInfo;
    if (!buildBranch.isEmpty() && !buildRevision.isEmpty()) {
        buildInfo.append(
            QString("git %1 r%2").arg(buildBranch, buildRevision));
    } else if (!buildRevision.isEmpty()) {
        buildInfo.append(
            QString("git r%2").arg(buildRevision));
    }
    buildInfo.append("built on: " __DATE__ " @ " __TIME__);
    if (!buildFlags.isEmpty()) {
        buildInfo.append(QString("flags: %1").arg(buildFlags.trimmed()));
    }
    QString buildInfoFormatted = QString("(%1)").arg(buildInfo.join("; "));

    // This is the first line in mixxx.log
    qDebug() << "Mixxx" << version << buildInfoFormatted << "is starting...";
    qDebug() << "Qt version is:" << qVersion();
}

void MixxxMainWindow::initializeWindow() {
    QString version = Version::version();
#ifdef __APPLE__
    setWindowTitle(tr("Mixxx")); //App Store
#elif defined(AMD64) || defined(EM64T) || defined(x86_64)
    setWindowTitle(tr("Mixxx %1 x64").arg(version));
#elif defined(IA64)
    setWindowTitle(tr("Mixxx %1 Itanium").arg(version));
#else
    setWindowTitle(tr("Mixxx %1").arg(version));
#endif
    setWindowIcon(QIcon(":/images/ic_mixxx_window.png"));
}

void MixxxMainWindow::initializeTranslations(QApplication* pApp) {
    QString resourcePath = m_pConfig->getResourcePath();
    QString translationsFolder = resourcePath + "translations/";

    // Load Qt base translations
    QString userLocale = m_cmdLineArgs.getLocale();
    QLocale systemLocale = QLocale::system();

    // Attempt to load user locale from config
    if (userLocale == "") {
        userLocale = m_pConfig->getValueString(ConfigKey("[Config]","Locale"));
    }

    // Load Qt translations for this locale from the system translation
    // path. This is the lowest precedence QTranslator.
    QTranslator* qtTranslator = new QTranslator(pApp);
    if (loadTranslations(systemLocale, userLocale, "qt", "_",
                         QLibraryInfo::location(QLibraryInfo::TranslationsPath),
                         qtTranslator)) {
        pApp->installTranslator(qtTranslator);
    } else {
        delete qtTranslator;
    }

    // Load Qt translations for this locale from the Mixxx translations
    // folder.
    QTranslator* mixxxQtTranslator = new QTranslator(pApp);
    if (loadTranslations(systemLocale, userLocale, "qt", "_",
                         translationsFolder,
                         mixxxQtTranslator)) {
        pApp->installTranslator(mixxxQtTranslator);
    } else {
        delete mixxxQtTranslator;
    }

    // Load Mixxx specific translations for this locale from the Mixxx
    // translations folder.
    QTranslator* mixxxTranslator = new QTranslator(pApp);
    bool mixxxLoaded = loadTranslations(systemLocale, userLocale, "mixxx", "_",
                                        translationsFolder, mixxxTranslator);
    qDebug() << "Loading translations for locale"
             << (userLocale.size() > 0 ? userLocale : systemLocale.name())
             << "from translations folder" << translationsFolder << ":"
             << (mixxxLoaded ? "success" : "fail");
    if (mixxxLoaded) {
        pApp->installTranslator(mixxxTranslator);
    } else {
        delete mixxxTranslator;
    }
}

void MixxxMainWindow::initializeKeyboard() {
    QString resourcePath = m_pConfig->getResourcePath();

    // Set the default value in settings file
    if (m_pConfig->getValueString(ConfigKey("[Keyboard]","Enabled")).length() == 0)
        m_pConfig->set(ConfigKey("[Keyboard]","Enabled"), ConfigValue(1));

    // Read keyboard configuration and set kdbConfig object in WWidget
    // Check first in user's Mixxx directory
    QString userKeyboard = m_cmdLineArgs.getSettingsPath() + "Custom.kbd.cfg";

    //Empty keyboard configuration
    m_pKbdConfigEmpty = new ConfigObject<ConfigValueKbd>("");

    if (QFile::exists(userKeyboard)) {
        qDebug() << "Found and will use custom keyboard preset" << userKeyboard;
        m_pKbdConfig = new ConfigObject<ConfigValueKbd>(userKeyboard);
    } else {
        // Default to the locale for the main input method (e.g. keyboard).
        QLocale locale = inputLocale();

        // check if a default keyboard exists
        QString defaultKeyboard = QString(resourcePath).append("keyboard/");
        defaultKeyboard += locale.name();
        defaultKeyboard += ".kbd.cfg";

        if (!QFile::exists(defaultKeyboard)) {
            qDebug() << defaultKeyboard << " not found, using en_US.kbd.cfg";
            defaultKeyboard = QString(resourcePath).append("keyboard/").append("en_US.kbd.cfg");
            if (!QFile::exists(defaultKeyboard)) {
                qDebug() << defaultKeyboard << " not found, starting without shortcuts";
                defaultKeyboard = "";
            }
        }
        m_pKbdConfig = new ConfigObject<ConfigValueKbd>(defaultKeyboard);
    }

    // TODO(XXX) leak pKbdConfig, MixxxKeyboard owns it? Maybe roll all keyboard
    // initialization into MixxxKeyboard
    // Workaround for today: MixxxKeyboard calls delete
    bool keyboardShortcutsEnabled = m_pConfig->getValueString(
        ConfigKey("[Keyboard]", "Enabled")) == "1";
    m_pKeyboard = new MixxxKeyboard(keyboardShortcutsEnabled ? m_pKbdConfig : m_pKbdConfigEmpty);
}

void toggleVisibility(ConfigKey key, bool enable) {
    qDebug() << "Setting visibility for" << key.group << key.item << enable;
    ControlObject::set(key, enable ? 1.0 : 0.0);
}

void MixxxMainWindow::slotViewShowSamplers(bool enable) {
    toggleVisibility(ConfigKey("[Samplers]", "show_samplers"), enable);
}

void MixxxMainWindow::slotViewShowVinylControl(bool enable) {
    toggleVisibility(ConfigKey(VINYL_PREF_KEY, "show_vinylcontrol"), enable);
}

void MixxxMainWindow::slotViewShowMicrophone(bool enable) {
    toggleVisibility(ConfigKey("[Microphone]", "show_microphone"), enable);
}

void MixxxMainWindow::slotViewShowPreviewDeck(bool enable) {
    toggleVisibility(ConfigKey("[PreviewDeck]", "show_previewdeck"), enable);
}

void setVisibilityOptionState(QAction* pAction, ConfigKey key) {
    ControlObject* pVisibilityControl = ControlObject::getControl(key);
    pAction->setEnabled(pVisibilityControl != NULL);
    pAction->setChecked(pVisibilityControl != NULL ? pVisibilityControl->get() > 0.0 : false);
}

void MixxxMainWindow::onNewSkinLoaded() {
    setVisibilityOptionState(m_pViewVinylControl,
                             ConfigKey(VINYL_PREF_KEY, "show_vinylcontrol"));
    setVisibilityOptionState(m_pViewShowSamplers,
                             ConfigKey("[Samplers]", "show_samplers"));
    setVisibilityOptionState(m_pViewShowMicrophone,
                             ConfigKey("[Microphone]", "show_microphone"));
    setVisibilityOptionState(m_pViewShowPreviewDeck,
                             ConfigKey("[PreviewDeck]", "show_previewdeck"));
}

int MixxxMainWindow::noSoundDlg(void)
{
    QMessageBox msgBox;
    msgBox.setIcon(QMessageBox::Warning);
    msgBox.setWindowTitle(tr("Sound Device Busy"));
    msgBox.setText(
        "<html>" +
        tr("Mixxx was unable to access all the configured sound devices. "
        "Another application is using a sound device Mixxx is configured to "
        "use or a device is not plugged in.") +
        "<ul>"
            "<li>" +
                tr("<b>Retry</b> after closing the other application "
                "or reconnecting a sound device") +
            "</li>"
            "<li>" +
                tr("<b>Reconfigure</b> Mixxx's sound device settings.") +
            "</li>"
            "<li>" +
                tr("Get <b>Help</b> from the Mixxx Wiki.") +
            "</li>"
            "<li>" +
                tr("<b>Exit</b> Mixxx.") +
            "</li>"
        "</ul></html>"
    );

    QPushButton *retryButton = msgBox.addButton(tr("Retry"),
        QMessageBox::ActionRole);
    QPushButton *reconfigureButton = msgBox.addButton(tr("Reconfigure"),
        QMessageBox::ActionRole);
    QPushButton *wikiButton = msgBox.addButton(tr("Help"),
        QMessageBox::ActionRole);
    QPushButton *exitButton = msgBox.addButton(tr("Exit"),
        QMessageBox::ActionRole);

    while (true)
    {
        msgBox.exec();

        if (msgBox.clickedButton() == retryButton) {
            m_pSoundManager->queryDevices();
            return 0;
        } else if (msgBox.clickedButton() == wikiButton) {
            QDesktopServices::openUrl(QUrl(
                "http://mixxx.org/wiki/doku.php/troubleshooting"
                "#no_or_too_few_sound_cards_appear_in_the_preferences_dialog")
            );
            wikiButton->setEnabled(false);
        } else if (msgBox.clickedButton() == reconfigureButton) {
            msgBox.hide();
            m_pSoundManager->queryDevices();

            // This way of opening the dialog allows us to use it synchronously
            m_pPrefDlg->setWindowModality(Qt::ApplicationModal);
            m_pPrefDlg->exec();
            if (m_pPrefDlg->result() == QDialog::Accepted) {
                m_pSoundManager->queryDevices();
                return 0;
            }

            msgBox.show();

        } else if (msgBox.clickedButton() == exitButton) {
            return 1;
        }
    }
}

int MixxxMainWindow::noOutputDlg(bool *continueClicked)
{
    QMessageBox msgBox;
    msgBox.setIcon(QMessageBox::Warning);
    msgBox.setWindowTitle(tr("No Output Devices"));
    msgBox.setText( "<html>" + tr("Mixxx was configured without any output sound devices. "
                    "Audio processing will be disabled without a configured output device.") +
                    "<ul>"
                        "<li>" +
                            tr("<b>Continue</b> without any outputs.") +
                        "</li>"
                        "<li>" +
                            tr("<b>Reconfigure</b> Mixxx's sound device settings.") +
                        "</li>"
                        "<li>" +
                            tr("<b>Exit</b> Mixxx.") +
                        "</li>"
                    "</ul></html>"
    );

    QPushButton *continueButton = msgBox.addButton(tr("Continue"), QMessageBox::ActionRole);
    QPushButton *reconfigureButton = msgBox.addButton(tr("Reconfigure"), QMessageBox::ActionRole);
    QPushButton *exitButton = msgBox.addButton(tr("Exit"), QMessageBox::ActionRole);

    while (true)
    {
        msgBox.exec();

        if (msgBox.clickedButton() == continueButton) {
            *continueClicked = true;
            return 0;
        } else if (msgBox.clickedButton() == reconfigureButton) {
            msgBox.hide();
            m_pSoundManager->queryDevices();

            // This way of opening the dialog allows us to use it synchronously
            m_pPrefDlg->setWindowModality(Qt::ApplicationModal);
            m_pPrefDlg->exec();
            if ( m_pPrefDlg->result() == QDialog::Accepted) {
                m_pSoundManager->queryDevices();
                return 0;
            }

            msgBox.show();

        } else if (msgBox.clickedButton() == exitButton) {
            return 1;
        }
    }
}

QString buildWhatsThis(const QString& title, const QString& text) {
    QString preparedTitle = title;
    return QString("%1\n\n%2").arg(preparedTitle.replace("&", ""), text);
}

// initializes all QActions of the application
void MixxxMainWindow::initActions()
{
    QString loadTrackText = tr("Load Track to Deck %1");
    QString loadTrackStatusText = tr("Loads a track in deck %1");
    QString openText = tr("Open");

    QString player1LoadStatusText = loadTrackStatusText.arg(QString::number(1));
    m_pFileLoadSongPlayer1 = new QAction(loadTrackText.arg(QString::number(1)), this);
    m_pFileLoadSongPlayer1->setShortcut(
        QKeySequence(m_pKbdConfig->getValueString(ConfigKey("[KeyboardShortcuts]",
                                                  "FileMenu_LoadDeck1"),
                                                  tr("Ctrl+o"))));
    m_pFileLoadSongPlayer1->setShortcutContext(Qt::ApplicationShortcut);
    m_pFileLoadSongPlayer1->setStatusTip(player1LoadStatusText);
    m_pFileLoadSongPlayer1->setWhatsThis(
        buildWhatsThis(openText, player1LoadStatusText));
    connect(m_pFileLoadSongPlayer1, SIGNAL(triggered()),
            this, SLOT(slotFileLoadSongPlayer1()));

    QString player2LoadStatusText = loadTrackStatusText.arg(QString::number(2));
    m_pFileLoadSongPlayer2 = new QAction(loadTrackText.arg(QString::number(2)), this);
    m_pFileLoadSongPlayer2->setShortcut(
        QKeySequence(m_pKbdConfig->getValueString(ConfigKey("[KeyboardShortcuts]",
                                                  "FileMenu_LoadDeck2"),
                                                  tr("Ctrl+Shift+O"))));
    m_pFileLoadSongPlayer2->setShortcutContext(Qt::ApplicationShortcut);
    m_pFileLoadSongPlayer2->setStatusTip(player2LoadStatusText);
    m_pFileLoadSongPlayer2->setWhatsThis(
        buildWhatsThis(openText, player2LoadStatusText));
    connect(m_pFileLoadSongPlayer2, SIGNAL(triggered()),
            this, SLOT(slotFileLoadSongPlayer2()));

    QString quitTitle = tr("&Exit");
    QString quitText = tr("Quits Mixxx");
    m_pFileQuit = new QAction(quitTitle, this);
    m_pFileQuit->setShortcut(
        QKeySequence(m_pKbdConfig->getValueString(ConfigKey("[KeyboardShortcuts]", "FileMenu_Quit"),
                                                  tr("Ctrl+q"))));
    m_pFileQuit->setShortcutContext(Qt::ApplicationShortcut);
    m_pFileQuit->setStatusTip(quitText);
    m_pFileQuit->setWhatsThis(buildWhatsThis(quitTitle, quitText));
    connect(m_pFileQuit, SIGNAL(triggered()), this, SLOT(slotFileQuit()));

    QString rescanTitle = tr("&Rescan Library");
    QString rescanText = tr("Rescans library folders for changes to tracks.");
    m_pLibraryRescan = new QAction(rescanTitle, this);
    m_pLibraryRescan->setStatusTip(rescanText);
    m_pLibraryRescan->setWhatsThis(buildWhatsThis(rescanTitle, rescanText));
    m_pLibraryRescan->setCheckable(false);
    connect(m_pLibraryRescan, SIGNAL(triggered()),
            this, SLOT(slotScanLibrary()));

    QString createPlaylistTitle = tr("Create &New Playlist");
    QString createPlaylistText = tr("Create a new playlist");
    m_pPlaylistsNew = new QAction(createPlaylistTitle, this);
    m_pPlaylistsNew->setShortcut(
        QKeySequence(m_pKbdConfig->getValueString(ConfigKey("[KeyboardShortcuts]",
                                                  "LibraryMenu_NewPlaylist"),
                                                  tr("Ctrl+n"))));
    m_pPlaylistsNew->setShortcutContext(Qt::ApplicationShortcut);
    m_pPlaylistsNew->setStatusTip(createPlaylistText);
    m_pPlaylistsNew->setWhatsThis(buildWhatsThis(createPlaylistTitle, createPlaylistText));
    connect(m_pPlaylistsNew, SIGNAL(triggered()),
            m_pLibrary, SLOT(slotCreatePlaylist()));

    QString createCrateTitle = tr("Create New &Crate");
    QString createCrateText = tr("Create a new crate");
    m_pCratesNew = new QAction(createCrateTitle, this);
    m_pCratesNew->setShortcut(
        QKeySequence(m_pKbdConfig->getValueString(ConfigKey("[KeyboardShortcuts]",
                                                  "LibraryMenu_NewCrate"),
                                                  tr("Ctrl+Shift+N"))));
    m_pCratesNew->setShortcutContext(Qt::ApplicationShortcut);
    m_pCratesNew->setStatusTip(createCrateText);
    m_pCratesNew->setWhatsThis(buildWhatsThis(createCrateTitle, createCrateText));
    connect(m_pCratesNew, SIGNAL(triggered()),
            m_pLibrary, SLOT(slotCreateCrate()));

    QString fullScreenTitle = tr("&Full Screen");
    QString fullScreenText = tr("Display Mixxx using the full screen");
    m_pViewFullScreen = new QAction(fullScreenTitle, this);
#ifdef __APPLE__
    QString fullscreen_key = tr("Ctrl+Shift+F");
#else
    QString fullscreen_key = tr("F11");
#endif
    m_pViewFullScreen->setShortcut(
        QKeySequence(m_pKbdConfig->getValueString(ConfigKey("[KeyboardShortcuts]",
                                                  "ViewMenu_Fullscreen"),
                                                  fullscreen_key)));
    m_pViewFullScreen->setShortcutContext(Qt::ApplicationShortcut);
    // QShortcut * shortcut = new QShortcut(QKeySequence(tr("Esc")),  this);
    // connect(shortcut, SIGNAL(triggered()), this, SLOT(slotQuitFullScreen()));
    m_pViewFullScreen->setCheckable(true);
    m_pViewFullScreen->setChecked(false);
    m_pViewFullScreen->setStatusTip(fullScreenText);
    m_pViewFullScreen->setWhatsThis(buildWhatsThis(fullScreenTitle, fullScreenText));
    connect(m_pViewFullScreen, SIGNAL(toggled(bool)),
            this, SLOT(slotViewFullScreen(bool)));

    QString keyboardShortcutTitle = tr("Enable &Keyboard Shortcuts");
    QString keyboardShortcutText = tr("Toggles keyboard shortcuts on or off");
    bool keyboardShortcutsEnabled = m_pConfig->getValueString(
        ConfigKey("[Keyboard]", "Enabled")) == "1";
    m_pOptionsKeyboard = new QAction(keyboardShortcutTitle, this);
    m_pOptionsKeyboard->setShortcut(
        QKeySequence(m_pKbdConfig->getValueString(ConfigKey("[KeyboardShortcuts]",
                                                  "OptionsMenu_EnableShortcuts"),
                                                  tr("Ctrl+`"))));
    m_pOptionsKeyboard->setShortcutContext(Qt::ApplicationShortcut);
    m_pOptionsKeyboard->setCheckable(true);
    m_pOptionsKeyboard->setChecked(keyboardShortcutsEnabled);
    m_pOptionsKeyboard->setStatusTip(keyboardShortcutText);
    m_pOptionsKeyboard->setWhatsThis(buildWhatsThis(keyboardShortcutTitle, keyboardShortcutText));
    connect(m_pOptionsKeyboard, SIGNAL(toggled(bool)),
            this, SLOT(slotOptionsKeyboard(bool)));

    QString preferencesTitle = tr("&Preferences");
    QString preferencesText = tr("Change Mixxx settings (e.g. playback, MIDI, controls)");
    m_pOptionsPreferences = new QAction(preferencesTitle, this);
#ifdef __APPLE__
    m_pOptionsPreferences->setShortcut(
        QKeySequence(m_pKbdConfig->getValueString(ConfigKey("[KeyboardShortcuts]",
                                                  "OptionsMenu_Preferences"),
                                                  tr("Ctrl+,"))));
#else
    m_pOptionsPreferences->setShortcut(
        QKeySequence(m_pKbdConfig->getValueString(ConfigKey("[KeyboardShortcuts]",
                                                  "OptionsMenu_Preferences"),
                                                  tr("Ctrl+P"))));
#endif
    m_pOptionsPreferences->setShortcutContext(Qt::ApplicationShortcut);
    m_pOptionsPreferences->setStatusTip(preferencesText);
    m_pOptionsPreferences->setWhatsThis(buildWhatsThis(preferencesTitle, preferencesText));
    connect(m_pOptionsPreferences, SIGNAL(triggered()),
            this, SLOT(slotOptionsPreferences()));

    QString aboutTitle = tr("&About");
    QString aboutText = tr("About the application");
    m_pHelpAboutApp = new QAction(aboutTitle, this);
    m_pHelpAboutApp->setStatusTip(aboutText);
    m_pHelpAboutApp->setWhatsThis(buildWhatsThis(aboutTitle, aboutText));
    connect(m_pHelpAboutApp, SIGNAL(triggered()),
            this, SLOT(slotHelpAbout()));

    QString supportTitle = tr("&Community Support");
    QString supportText = tr("Get help with Mixxx");
    m_pHelpSupport = new QAction(supportTitle, this);
    m_pHelpSupport->setStatusTip(supportText);
    m_pHelpSupport->setWhatsThis(buildWhatsThis(supportTitle, supportText));
    connect(m_pHelpSupport, SIGNAL(triggered()), this, SLOT(slotHelpSupport()));

    QString manualTitle = tr("&User Manual");
    QString manualText = tr("Read the Mixxx user manual.");
    m_pHelpManual = new QAction(manualTitle, this);
    m_pHelpManual->setStatusTip(manualText);
    m_pHelpManual->setWhatsThis(buildWhatsThis(manualTitle, manualText));
    connect(m_pHelpManual, SIGNAL(triggered()), this, SLOT(slotHelpManual()));

    QString feedbackTitle = tr("Send Us &Feedback");
    QString feedbackText = tr("Send feedback to the Mixxx team.");
    m_pHelpFeedback = new QAction(feedbackTitle, this);
    m_pHelpFeedback->setStatusTip(feedbackText);
    m_pHelpFeedback->setWhatsThis(buildWhatsThis(feedbackTitle, feedbackText));
    connect(m_pHelpFeedback, SIGNAL(triggered()), this, SLOT(slotHelpFeedback()));

    QString translateTitle = tr("&Translate This Application");
    QString translateText = tr("Help translate this application into your language.");
    m_pHelpTranslation = new QAction(translateTitle, this);
    m_pHelpTranslation->setStatusTip(translateText);
    m_pHelpTranslation->setWhatsThis(buildWhatsThis(translateTitle, translateText));
    connect(m_pHelpTranslation, SIGNAL(triggered()), this, SLOT(slotHelpTranslation()));

#ifdef __VINYLCONTROL__
    QString vinylControlText = tr(
            "Use timecoded vinyls on external turntables to control Mixxx");
    QList<QString> vinylControlTitle;
    m_VCCheckboxMapper = new QSignalMapper(this);
    connect(m_VCCheckboxMapper, SIGNAL(mapped(int)),
            this, SLOT(slotCheckboxVinylControl(int)));
    m_VCControlMapper = new QSignalMapper(this);
    connect(m_VCControlMapper, SIGNAL(mapped(int)),
            this, SLOT(slotControlVinylControl(int)));

    for (int i = 0; i < kMaximumVinylControlInputs; ++i) {
        vinylControlTitle.push_back(
                tr("Enable Vinyl Control &%1").arg(i + 1));

        m_pOptionsVinylControl.push_back(
                new QAction(vinylControlTitle.back(), this));
        QAction* vc_checkbox = m_pOptionsVinylControl.back();

        QString binding;
        switch (i) {
        case 0:
            binding = tr("Ctrl+t");
            break;
        case 1:
            binding = tr("Ctrl+y");
            break;
        case 2:
            binding = tr("Ctrl+u");
            break;
        case 3:
            binding = tr("Ctrl+i");
            break;
        default:
            qCritical() << "Programming error: bindings need to be defined for "
                        "vinyl control enabling";
        }

        vc_checkbox->setShortcut(
                QKeySequence(m_pKbdConfig->getValueString(ConfigKey(
                        "[KeyboardShortcuts]",
                        QString("OptionsMenu_EnableVinyl%1").arg(i + 1)),
                                                         binding)));
        vc_checkbox->setShortcutContext(Qt::ApplicationShortcut);

        // Either check or uncheck the vinyl control menu item depending on what
        // it was saved as.
        vc_checkbox->setCheckable(true);
        vc_checkbox->setChecked(false);
        vc_checkbox->setStatusTip(vinylControlText);
        vc_checkbox->setWhatsThis(
                buildWhatsThis(vinylControlTitle.back(), vinylControlText));

        m_VCCheckboxMapper->setMapping(vc_checkbox, i);
        connect(vc_checkbox, SIGNAL(toggled(bool)),
                m_VCCheckboxMapper, SLOT(map()));
    }

#endif

#ifdef __SHOUTCAST__
    QString shoutcastTitle = tr("Enable Live &Broadcasting");
    QString shoutcastText = tr("Stream your mixes to a shoutcast or icecast server");
    m_pOptionsShoutcast = new QAction(shoutcastTitle, this);
    m_pOptionsShoutcast->setShortcut(
        QKeySequence(m_pKbdConfig->getValueString(ConfigKey("[KeyboardShortcuts]",
                                                  "OptionsMenu_EnableLiveBroadcasting"),
                                                  tr("Ctrl+L"))));
    m_pOptionsShoutcast->setShortcutContext(Qt::ApplicationShortcut);
    m_pOptionsShoutcast->setCheckable(true);
    m_pOptionsShoutcast->setChecked(m_pShoutcastManager->isEnabled());
    m_pOptionsShoutcast->setStatusTip(shoutcastText);
    m_pOptionsShoutcast->setWhatsThis(buildWhatsThis(shoutcastTitle, shoutcastText));

    connect(m_pOptionsShoutcast, SIGNAL(triggered(bool)),
            m_pShoutcastManager, SLOT(setEnabled(bool)));
#endif

    QString mayNotBeSupported = tr("May not be supported on all skins.");
    QString showSamplersTitle = tr("Show Samplers");
    QString showSamplersText = tr("Show the sample deck section of the Mixxx interface.") +
            " " + mayNotBeSupported;
    m_pViewShowSamplers = new QAction(showSamplersTitle, this);
    m_pViewShowSamplers->setCheckable(true);
    m_pViewShowSamplers->setShortcut(
        QKeySequence(m_pKbdConfig->getValueString(ConfigKey("[KeyboardShortcuts]",
                                                  "ViewMenu_ShowSamplers"),
                                                  tr("Ctrl+1", "Menubar|View|Show Samplers"))));
    m_pViewShowSamplers->setStatusTip(showSamplersText);
    m_pViewShowSamplers->setWhatsThis(buildWhatsThis(showSamplersTitle, showSamplersText));
    connect(m_pViewShowSamplers, SIGNAL(toggled(bool)),
            this, SLOT(slotViewShowSamplers(bool)));

    QString showVinylControlTitle = tr("Show Vinyl Control Section");
    QString showVinylControlText = tr("Show the vinyl control section of the Mixxx interface.") +
            " " + mayNotBeSupported;
    m_pViewVinylControl = new QAction(showVinylControlTitle, this);
    m_pViewVinylControl->setCheckable(true);
    m_pViewVinylControl->setShortcut(
        QKeySequence(m_pKbdConfig->getValueString(
            ConfigKey("[KeyboardShortcuts]", "ViewMenu_ShowVinylControl"),
            tr("Ctrl+3", "Menubar|View|Show Vinyl Control Section"))));
    m_pViewVinylControl->setStatusTip(showVinylControlText);
    m_pViewVinylControl->setWhatsThis(buildWhatsThis(showVinylControlTitle, showVinylControlText));
    connect(m_pViewVinylControl, SIGNAL(toggled(bool)),
            this, SLOT(slotViewShowVinylControl(bool)));

    QString showMicrophoneTitle = tr("Show Microphone Section");
    QString showMicrophoneText = tr("Show the microphone section of the Mixxx interface.") +
            " " + mayNotBeSupported;
    m_pViewShowMicrophone = new QAction(showMicrophoneTitle, this);
    m_pViewShowMicrophone->setCheckable(true);
    m_pViewShowMicrophone->setShortcut(
        QKeySequence(m_pKbdConfig->getValueString(
            ConfigKey("[KeyboardShortcuts]", "ViewMenu_ShowMicrophone"),
            tr("Ctrl+2", "Menubar|View|Show Microphone Section"))));
    m_pViewShowMicrophone->setStatusTip(showMicrophoneText);
    m_pViewShowMicrophone->setWhatsThis(buildWhatsThis(showMicrophoneTitle, showMicrophoneText));
    connect(m_pViewShowMicrophone, SIGNAL(toggled(bool)),
            this, SLOT(slotViewShowMicrophone(bool)));

    QString showPreviewDeckTitle = tr("Show Preview Deck");
    QString showPreviewDeckText = tr("Show the preview deck in the Mixxx interface.") +
    " " + mayNotBeSupported;
    m_pViewShowPreviewDeck = new QAction(showPreviewDeckTitle, this);
    m_pViewShowPreviewDeck->setCheckable(true);
    m_pViewShowPreviewDeck->setShortcut(
        QKeySequence(m_pKbdConfig->getValueString(ConfigKey("[KeyboardShortcuts]",
                                                  "ViewMenu_ShowPreviewDeck"),
                                                  tr("Ctrl+4", "Menubar|View|Show Preview Deck"))));
    m_pViewShowPreviewDeck->setStatusTip(showPreviewDeckText);
    m_pViewShowPreviewDeck->setWhatsThis(buildWhatsThis(showPreviewDeckTitle, showPreviewDeckText));
    connect(m_pViewShowPreviewDeck, SIGNAL(toggled(bool)),
            this, SLOT(slotViewShowPreviewDeck(bool)));


    QString recordTitle = tr("&Record Mix");
    QString recordText = tr("Record your mix to a file");
    m_pOptionsRecord = new QAction(recordTitle, this);
    m_pOptionsRecord->setShortcut(
        QKeySequence(m_pKbdConfig->getValueString(ConfigKey("[KeyboardShortcuts]",
                                                  "OptionsMenu_RecordMix"),
                                                  tr("Ctrl+R"))));
    m_pOptionsRecord->setShortcutContext(Qt::ApplicationShortcut);
    m_pOptionsRecord->setCheckable(true);
    m_pOptionsRecord->setStatusTip(recordText);
    m_pOptionsRecord->setWhatsThis(buildWhatsThis(recordTitle, recordText));
    connect(m_pOptionsRecord, SIGNAL(toggled(bool)),
            m_pRecordingManager, SLOT(slotSetRecording(bool)));

    QString reloadSkinTitle = tr("&Reload Skin");
    QString reloadSkinText = tr("Reload the skin");
    m_pDeveloperReloadSkin = new QAction(reloadSkinTitle, this);
    m_pDeveloperReloadSkin->setShortcut(
        QKeySequence(m_pKbdConfig->getValueString(ConfigKey("[KeyboardShortcuts]",
                                                  "OptionsMenu_ReloadSkin"),
                                                  tr("Ctrl+Shift+R"))));
    m_pDeveloperReloadSkin->setShortcutContext(Qt::ApplicationShortcut);
    m_pDeveloperReloadSkin->setCheckable(true);
    m_pDeveloperReloadSkin->setChecked(false);
    m_pDeveloperReloadSkin->setStatusTip(reloadSkinText);
    m_pDeveloperReloadSkin->setWhatsThis(buildWhatsThis(reloadSkinTitle, reloadSkinText));
    connect(m_pDeveloperReloadSkin, SIGNAL(toggled(bool)),
            this, SLOT(slotDeveloperReloadSkin(bool)));
}

void MixxxMainWindow::initMenuBar()
{
    // MENUBAR
    m_pFileMenu = new QMenu(tr("&File"), menuBar());
    m_pOptionsMenu = new QMenu(tr("&Options"), menuBar());
    m_pLibraryMenu = new QMenu(tr("&Library"),menuBar());
    m_pViewMenu = new QMenu(tr("&View"), menuBar());
    m_pHelpMenu = new QMenu(tr("&Help"), menuBar());
    m_pDeveloperMenu = new QMenu(tr("Developer"), menuBar());
    connect(m_pOptionsMenu, SIGNAL(aboutToShow()),
            this, SLOT(slotOptionsMenuShow()));
    // menuBar entry fileMenu
    m_pFileMenu->addAction(m_pFileLoadSongPlayer1);
    m_pFileMenu->addAction(m_pFileLoadSongPlayer2);
    m_pFileMenu->addSeparator();
    m_pFileMenu->addAction(m_pFileQuit);

    // menuBar entry optionsMenu
    //optionsMenu->setCheckable(true);
#ifdef __VINYLCONTROL__
    m_pVinylControlMenu = new QMenu(tr("&Vinyl Control"), menuBar());
    for (int i = 0; i < kMaximumVinylControlInputs; ++i) {
        m_pVinylControlMenu->addAction(m_pOptionsVinylControl[i]);
    }

    m_pOptionsMenu->addMenu(m_pVinylControlMenu);
    m_pOptionsMenu->addSeparator();
#endif

    m_pOptionsMenu->addAction(m_pOptionsRecord);
#ifdef __SHOUTCAST__
    m_pOptionsMenu->addAction(m_pOptionsShoutcast);
#endif
    m_pOptionsMenu->addSeparator();
    m_pOptionsMenu->addAction(m_pOptionsKeyboard);
    m_pOptionsMenu->addSeparator();
    m_pOptionsMenu->addAction(m_pOptionsPreferences);

    m_pLibraryMenu->addAction(m_pLibraryRescan);
    m_pLibraryMenu->addSeparator();
    m_pLibraryMenu->addAction(m_pPlaylistsNew);
    m_pLibraryMenu->addAction(m_pCratesNew);

    // menuBar entry viewMenu
    //viewMenu->setCheckable(true);
    m_pViewMenu->addAction(m_pViewShowSamplers);
    m_pViewMenu->addAction(m_pViewShowMicrophone);
    m_pViewMenu->addAction(m_pViewVinylControl);
    m_pViewMenu->addAction(m_pViewShowPreviewDeck);
    m_pViewMenu->addSeparator();
    m_pViewMenu->addAction(m_pViewFullScreen);

    // Developer Menu
    m_pDeveloperMenu->addAction(m_pDeveloperReloadSkin);

    // menuBar entry helpMenu
    m_pHelpMenu->addAction(m_pHelpSupport);
    m_pHelpMenu->addAction(m_pHelpManual);
    m_pHelpMenu->addAction(m_pHelpFeedback);
    m_pHelpMenu->addAction(m_pHelpTranslation);
    m_pHelpMenu->addSeparator();
    m_pHelpMenu->addAction(m_pHelpAboutApp);

    menuBar()->addMenu(m_pFileMenu);
    menuBar()->addMenu(m_pLibraryMenu);
    menuBar()->addMenu(m_pViewMenu);
    menuBar()->addMenu(m_pOptionsMenu);

    if (m_cmdLineArgs.getDeveloper()) {
        menuBar()->addMenu(m_pDeveloperMenu);
    }

    menuBar()->addSeparator();
    menuBar()->addMenu(m_pHelpMenu);
}

void MixxxMainWindow::slotFileLoadSongPlayer(int deck) {
    QString group = m_pPlayerManager->groupForDeck(deck-1);

    QString loadTrackText = tr("Load track to Deck %1").arg(QString::number(deck));
    QString deckWarningMessage = tr("Deck %1 is currently playing a track.")
            .arg(QString::number(deck));
    QString areYouSure = tr("Are you sure you want to load a new track?");

    if (ControlObject::get(ConfigKey(group, "play")) > 0.0) {
        int ret = QMessageBox::warning(this, tr("Mixxx"),
            deckWarningMessage + "\n" + areYouSure,
            QMessageBox::Yes | QMessageBox::No,
            QMessageBox::No);

        if (ret != QMessageBox::Yes)
            return;
    }

    QString s =
        QFileDialog::getOpenFileName(
            this,
            loadTrackText,
            m_pConfig->getValueString(PREF_LEGACY_LIBRARY_DIR),
            QString("Audio (%1)")
                .arg(SoundSourceProxy::supportedFileExtensionsString()));

    if (!s.isNull()) {
        m_pPlayerManager->slotLoadToDeck(s, deck);
    }
}

void MixxxMainWindow::slotFileLoadSongPlayer1() {
    slotFileLoadSongPlayer(1);
}

void MixxxMainWindow::slotFileLoadSongPlayer2() {
    slotFileLoadSongPlayer(2);
}

void MixxxMainWindow::slotFileQuit()
{
    if (!confirmExit()) {
        return;
    }
    hide();
    qApp->quit();
}

void MixxxMainWindow::slotOptionsKeyboard(bool toggle) {
    if (toggle) {
        //qDebug() << "Enable keyboard shortcuts/mappings";
        m_pKeyboard->setKeyboardConfig(m_pKbdConfig);
        m_pConfig->set(ConfigKey("[Keyboard]","Enabled"), ConfigValue(1));
    } else {
        //qDebug() << "Disable keyboard shortcuts/mappings";
        m_pKeyboard->setKeyboardConfig(m_pKbdConfigEmpty);
        m_pConfig->set(ConfigKey("[Keyboard]","Enabled"), ConfigValue(0));
    }
}

void MixxxMainWindow::slotDeveloperReloadSkin(bool toggle) {
    Q_UNUSED(toggle);
    rebootMixxxView();
}

void MixxxMainWindow::slotViewFullScreen(bool toggle)
{
    if (m_pViewFullScreen)
        m_pViewFullScreen->setChecked(toggle);

    if (isFullScreen() == toggle) {
        return;
    }

    if (toggle) {
#if defined(__LINUX__) || defined(__APPLE__)
         // this and the later move(m_winpos) doesn't seem necessary
         // here on kwin, if it's necessary with some other x11 wm, re-enable
         // it, I guess -bkgood
         //m_winpos = pos();
         // fix some x11 silliness -- for some reason the move(m_winpos)
         // is moving the currentWindow to (0, 0), not the frame (as it's
         // supposed to, I might add)
         // if this messes stuff up on your distro yell at me -bkgood
         //m_winpos.setX(m_winpos.x() + (geometry().x() - x()));
         //m_winpos.setY(m_winpos.y() + (geometry().y() - y()));
#endif
        showFullScreen();
#ifdef __LINUX__
        // Fix for "No menu bar with ubuntu unity in full screen mode" Bug #885890
        // Not for Mac OS because the native menu bar will unhide when moving
        // the mouse to the top of screen

        //menuBar()->setNativeMenuBar(false);
        // ^ This leaves a broken native Menu Bar with Ubuntu Unity Bug #1076789#
        // it is only allowed to change this prior initMenuBar()

        m_NativeMenuBarSupport = menuBar()->isNativeMenuBar();
        if (m_NativeMenuBarSupport) {
            setMenuBar(new QMenuBar(this));
            menuBar()->setNativeMenuBar(false);
            initMenuBar();
        }
#endif
    } else {
#ifdef __LINUX__
        if (m_NativeMenuBarSupport) {
            setMenuBar(new QMenuBar(this));
            menuBar()->setNativeMenuBar(m_NativeMenuBarSupport);
            initMenuBar();
        }
        //move(m_winpos);
#endif
        showNormal();
    }
}

void MixxxMainWindow::slotOptionsPreferences()
{
    m_pPrefDlg->setHidden(false);
    m_pPrefDlg->activateWindow();
}

void MixxxMainWindow::slotControlVinylControl(int deck) {
#ifdef __VINYLCONTROL__
    if (deck >= m_iNumConfiguredDecks) {
        qWarning() << "Tried to activate vinyl control on a deck that we "
                      "haven't configured -- ignoring request.";
        m_pVinylControlEnabled[deck]->set(0.0);
        return;
    }
    bool toggle = m_pVinylControlEnabled[deck]->get();
    if (m_pPlayerManager->hasVinylInput(deck)) {
        m_pOptionsVinylControl[deck]->setChecked((bool) toggle);
    } else {
        m_pOptionsVinylControl[deck]->setChecked(false);
        if (toggle) {
            QMessageBox::warning(
                    this,
                    tr("Mixxx"),
                    tr("No input device(s) select.\nPlease select your soundcard(s) "
                       "in the sound hardware preferences."),
                    QMessageBox::Ok, QMessageBox::Ok);
            m_pPrefDlg->show();
            m_pPrefDlg->showSoundHardwarePage();
            ControlObject::set(ConfigKey(PlayerManager::groupForDeck(deck),
                                         "vinylcontrol_status"),
                               (double) VINYL_STATUS_DISABLED);
            m_pVinylControlEnabled[deck]->set(0.0);
        }
    }
#endif
}

void MixxxMainWindow::slotCheckboxVinylControl(int deck) {
#ifdef __VINYLCONTROL__
    if (deck >= m_iNumConfiguredDecks) {
        qWarning() << "Tried to activate vinyl control on a deck that we "
                      "haven't configured -- ignoring request.";
        m_pOptionsVinylControl[deck]->setChecked(false);
        return;
    }
    bool toggle = m_pOptionsVinylControl[deck]->isChecked();
    m_pVinylControlEnabled[deck]->set((double) toggle);
    slotControlVinylControl(deck);
#endif
}

void MixxxMainWindow::slotNumDecksChanged(double dNumDecks) {
    int num_decks =
            static_cast<int>(math_min(dNumDecks, kMaximumVinylControlInputs));

    // Only show menu items to activate vinyl inputs that exist.
    for (int i = m_iNumConfiguredDecks; i < num_decks; ++i) {
        m_pOptionsVinylControl[i]->setVisible(true);
        m_pVinylControlEnabled.push_back(
                new ControlObjectThread(PlayerManager::groupForDeck(i),
                                        "vinylcontrol_enabled"));

        ControlObjectThread* vc_enabled = m_pVinylControlEnabled.back();
        m_VCControlMapper->setMapping(vc_enabled, i);
        connect(vc_enabled, SIGNAL(valueChanged(double)),
                m_VCControlMapper, SLOT(map()));

    }
    for (int i = num_decks; i < kMaximumVinylControlInputs; ++i) {
        m_pOptionsVinylControl[i]->setVisible(false);
    }
    m_iNumConfiguredDecks = num_decks;
}

void MixxxMainWindow::slotHelpAbout() {
    DlgAbout *about = new DlgAbout(this);
    about->show();
}

void MixxxMainWindow::slotHelpSupport() {
    QUrl qSupportURL;
    qSupportURL.setUrl(MIXXX_SUPPORT_URL);
    QDesktopServices::openUrl(qSupportURL);
}

void MixxxMainWindow::slotHelpFeedback() {
    QUrl qFeedbackUrl;
    qFeedbackUrl.setUrl(MIXXX_FEEDBACK_URL);
    QDesktopServices::openUrl(qFeedbackUrl);
}

void MixxxMainWindow::slotHelpTranslation() {
    QUrl qTranslationUrl;
    qTranslationUrl.setUrl(MIXXX_TRANSLATION_URL);
    QDesktopServices::openUrl(qTranslationUrl);
}

void MixxxMainWindow::slotHelpManual() {
    QDir resourceDir(m_pConfig->getResourcePath());
    // Default to the mixxx.org hosted version of the manual.
    QUrl qManualUrl(MIXXX_MANUAL_URL);
#if defined(__APPLE__)
    // We don't include the PDF manual in the bundle on OSX. Default to the
    // web-hosted version.
#elif defined(__WINDOWS__)
    // On Windows, the manual PDF sits in the same folder as the 'skins' folder.
    if (resourceDir.exists(MIXXX_MANUAL_FILENAME)) {
        qManualUrl = QUrl::fromLocalFile(
                resourceDir.absoluteFilePath(MIXXX_MANUAL_FILENAME));
    }
#elif defined(__LINUX__)
    // On GNU/Linux, the manual is installed to e.g. /usr/share/mixxx/doc/
    resourceDir.cd("doc");
    if (resourceDir.exists(MIXXX_MANUAL_FILENAME)) {
        qManualUrl = QUrl::fromLocalFile(
                resourceDir.absoluteFilePath(MIXXX_MANUAL_FILENAME));
    }
#else
    // No idea, default to the mixxx.org hosted version.
#endif
    QDesktopServices::openUrl(qManualUrl);
}

void MixxxMainWindow::setToolTipsCfg(int tt) {
    m_pConfig->set(ConfigKey("[Controls]","Tooltips"),
                   ConfigValue(tt));
    m_toolTipsCfg = tt;
}

void MixxxMainWindow::rebootMixxxView() {
    qDebug() << "Now in rebootMixxxView...";

    QPoint initPosition = pos();
    QSize initSize = size();

    if (m_pWidgetParent) {
        m_pWidgetParent->hide();
        WaveformWidgetFactory::instance()->destroyWidgets();
        delete m_pWidgetParent;
        m_pWidgetParent = NULL;
    }

    // Workaround for changing skins while fullscreen, just go out of fullscreen
    // mode. If you change skins while in fullscreen (on Linux, at least) the
    // window returns to 0,0 but and the backdrop disappears so it looks as if
    // it is not fullscreen, but acts as if it is.
    bool wasFullScreen = m_pViewFullScreen->isChecked();
    slotViewFullScreen(false);

    // Load skin to a QWidget that we set as the central widget. Assignment
    // intentional in next line.
    if (!(m_pWidgetParent = m_pSkinLoader->loadDefaultSkin(this,
                                                           m_pKeyboard,
                                                           m_pPlayerManager,
                                                           m_pControllerManager,
                                                           m_pLibrary,
                                                           m_pVCManager))) {

        QMessageBox::critical(this,
                              tr("Error in skin file"),
                              tr("The selected skin cannot be loaded."));
        // m_pWidgetParent is NULL, we can't continue.
        return;
    }

    setCentralWidget(m_pWidgetParent);
    update();
    adjustSize();

    if (wasFullScreen) {
        slotViewFullScreen(true);
    } else {
        move(initPosition.x() + (initSize.width() - m_pWidgetParent->width()) / 2,
             initPosition.y() + (initSize.height() - m_pWidgetParent->height()) / 2);
    }

#ifdef __APPLE__
    // Original the following line fixes issue on OSX where menu bar went away
    // after a skin change. It was original surrounded by #if __OSX__
    // Now it seems it causes the opposite see Bug #1000187
    //menuBar()->setNativeMenuBar(m_NativeMenuBarSupport);
#endif

    qDebug() << "rebootMixxxView DONE";
    emit(newSkinLoaded());
}

/** Event filter to block certain events. For example, this function is used
  * to disable tooltips if the user specifies in the preferences that they
  * want them off. This is a callback function.
  */
bool MixxxMainWindow::eventFilter(QObject *obj, QEvent *event)
{
    if (event->type() == QEvent::ToolTip) {
        // return true for no tool tips
        if (m_toolTipsCfg == 2) {
            // ON (only in Library)
            WBaseWidget* pWidget = dynamic_cast<WBaseWidget*>(obj);
            return pWidget != NULL;
        } else if (m_toolTipsCfg == 1) {
            // ON
            return false;
        } else {
            // OFF
            return true;
        }
    } else {
        // standard event processing
        return QObject::eventFilter(obj, event);
    }
}

void MixxxMainWindow::closeEvent(QCloseEvent *event) {
    if (!confirmExit()) {
        event->ignore();
    }
}

void MixxxMainWindow::slotScanLibrary() {
    m_pLibraryRescan->setEnabled(false);
    m_pLibraryScanner->scan(this);
}

void MixxxMainWindow::slotEnableRescanLibraryAction() {
    m_pLibraryRescan->setEnabled(true);
}

void MixxxMainWindow::slotOptionsMenuShow() {
    // Check recording if it is active.
    m_pOptionsRecord->setChecked(m_pRecordingManager->isRecordingActive());
#ifdef __SHOUTCAST__
    m_pOptionsShoutcast->setChecked(m_pShoutcastManager->isEnabled());
#endif
}

void MixxxMainWindow::slotToCenterOfPrimaryScreen() {
    if (!m_pWidgetParent)
        return;

    QDesktopWidget* desktop = QApplication::desktop();
    int primaryScreen = desktop->primaryScreen();
    QRect primaryScreenRect = desktop->availableGeometry(primaryScreen);

    move(primaryScreenRect.left() + (primaryScreenRect.width() - m_pWidgetParent->width()) / 2,
         primaryScreenRect.top() + (primaryScreenRect.height() - m_pWidgetParent->height()) / 2);
}

void MixxxMainWindow::checkDirectRendering() {
    // IF
    //  * A waveform viewer exists
    // AND
    //  * The waveform viewer is an OpenGL waveform viewer
    // AND
    //  * The waveform viewer does not have direct rendering enabled.
    // THEN
    //  * Warn user

    WaveformWidgetFactory* factory = WaveformWidgetFactory::instance();
    if (!factory)
        return;

    if (!factory->isOpenGLAvailable() &&
        m_pConfig->getValueString(ConfigKey("[Direct Rendering]", "Warned")) != QString("yes")) {
        QMessageBox::warning(
            0, tr("OpenGL Direct Rendering"),
            tr("Direct rendering is not enabled on your machine.<br><br>"
               "This means that the waveform displays will be very<br>"
               "<b>slow and may tax your CPU heavily</b>. Either update your<br>"
               "configuration to enable direct rendering, or disable<br>"
               "the waveform displays in the Mixxx preferences by selecting<br>"
               "\"Empty\" as the waveform display in the 'Interface' section.<br><br>"
               "NOTE: If you use NVIDIA hardware,<br>"
               "direct rendering may not be present, but you should<br>"
               "not experience degraded performance."));
        m_pConfig->set(ConfigKey("[Direct Rendering]", "Warned"), QString("yes"));
    }
}

bool MixxxMainWindow::confirmExit() {
    bool playing(false);
    bool playingSampler(false);
    unsigned int deckCount = m_pPlayerManager->numDecks();
    unsigned int samplerCount = m_pPlayerManager->numSamplers();
    for (unsigned int i = 0; i < deckCount; ++i) {
        if (ControlObject::get(
                ConfigKey(PlayerManager::groupForDeck(i), "play"))) {
            playing = true;
            break;
        }
    }
    for (unsigned int i = 0; i < samplerCount; ++i) {
        if (ControlObject::get(
                ConfigKey(PlayerManager::groupForSampler(i), "play"))) {
            playingSampler = true;
            break;
        }
    }
    if (playing) {
        QMessageBox::StandardButton btn = QMessageBox::question(this,
            tr("Confirm Exit"),
            tr("A deck is currently playing. Exit Mixxx?"),
            QMessageBox::Yes | QMessageBox::No, QMessageBox::No);
        if (btn == QMessageBox::No) {
            return false;
        }
    } else if (playingSampler) {
        QMessageBox::StandardButton btn = QMessageBox::question(this,
            tr("Confirm Exit"),
            tr("A sampler is currently playing. Exit Mixxx?"),
            QMessageBox::Yes | QMessageBox::No, QMessageBox::No);
        if (btn == QMessageBox::No) {
            return false;
        }
    }
    if (m_pPrefDlg->isVisible()) {
        QMessageBox::StandardButton btn = QMessageBox::question(
            this, tr("Confirm Exit"),
            tr("The preferences window is still open.") + "<br>" +
            tr("Discard any changes and exit Mixxx?"),
            QMessageBox::Yes | QMessageBox::No, QMessageBox::No);
        if (btn == QMessageBox::No) {
            return false;
        }
        else {
            m_pPrefDlg->close();
        }
    }
    return true;
}<|MERGE_RESOLUTION|>--- conflicted
+++ resolved
@@ -506,21 +506,6 @@
             leakedConfigKeys.append(key);
         }
 
-<<<<<<< HEAD
-        foreach (ConfigKey key, leakedConfigKeys)
-        {
-            // delete just to satisfy valgrind:
-            // check if the pointer is still valid, the control object may have bin already
-            // deleted by its parent in this loop
-            ControlObject* pCo = ControlObject::getControl(key, false);
-            if (pCo) {
-                // it might happens that a control is deleted as child from an other control
-                delete pCo;
-            }
-        }
-    }
-    qDebug() << "~MixxxApp: All leaking controls deleted.";
-=======
        foreach (ConfigKey key, leakedConfigKeys) {
            // delete just to satisfy valgrind:
            // check if the pointer is still valid, the control object may have bin already
@@ -533,7 +518,6 @@
        }
     }
     qDebug() << "~MixxxMainWindow: All leaking controls deleted.";
->>>>>>> f6b980d0
 
     delete m_pKeyboard;
     delete m_pKbdConfig;
