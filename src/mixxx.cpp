--- conflicted
+++ resolved
@@ -341,13 +341,8 @@
 
     // Initialize preference dialog
     m_pPrefDlg = new DlgPreferences(this, m_pSkinLoader, m_pSoundManager, m_pPlayerManager,
-<<<<<<< HEAD
                                     m_pControllerManager, m_pVCManager, pLV2Backend, m_pEffectsManager,
-                                    pConfig.data(), m_pLibrary);
-=======
-                                    m_pControllerManager, m_pVCManager, m_pEffectsManager,
                                     pConfig, m_pLibrary);
->>>>>>> f765a696
     m_pPrefDlg->setWindowIcon(QIcon(":/images/ic_mixxx_window.png"));
     m_pPrefDlg->setHidden(true);
 
