#include "mixxx.h"

#include <QDesktopServices>
#include <QFileDialog>
#include <QGLFormat>
#include <QGuiApplication>
#include <QInputMethod>
#include <QLocale>
#include <QScreen>
#include <QStandardPaths>
#include <QUrl>
#include <QtDebug>

#include "dialog/dlgabout.h"
#include "dialog/dlgdevelopertools.h"
#include "effects/builtin/builtinbackend.h"
#include "effects/effectsmanager.h"
#include "engine/enginemaster.h"
#include "moc_mixxx.cpp"
#include "preferences/constants.h"
#include "preferences/dialog/dlgprefeq.h"
#include "preferences/dialog/dlgpreferences.h"
#ifdef __LILV__
#include "effects/lv2/lv2backend.h"
#endif
#include "broadcast/broadcastmanager.h"
#include "control/controlpushbutton.h"
#include "controllers/controllermanager.h"
#include "controllers/keyboard/keyboardeventfilter.h"
#include "database/mixxxdb.h"
#include "library/coverartcache.h"
#include "library/library.h"
#include "library/library_preferences.h"
#include "library/trackcollection.h"
#include "library/trackcollectionmanager.h"
#include "mixer/playerinfo.h"
#include "mixer/playermanager.h"
#include "preferences/settingsmanager.h"
#include "recording/recordingmanager.h"
#include "skin/launchimage.h"
#include "skin/legacyskinparser.h"
#include "skin/skinloader.h"
#include "soundio/soundmanager.h"
#include "sources/soundsourceproxy.h"
#include "track/track.h"
#include "util/db/dbconnectionpooled.h"
#include "util/debug.h"
#include "util/experiment.h"
#include "util/font.h"
#include "util/logger.h"
#include "util/math.h"
#include "util/sandbox.h"
#include "util/screensaver.h"
#include "util/statsmanager.h"
#include "util/time.h"
#include "util/timer.h"
#include "util/translations.h"
#include "util/version.h"
#include "util/widgethelper.h"
#include "waveform/guitick.h"
#include "waveform/sharedglcontext.h"
#include "waveform/visualsmanager.h"
#include "waveform/waveformwidgetfactory.h"
#include "widget/wmainmenubar.h"

#ifdef __VINYLCONTROL__
#include "vinylcontrol/vinylcontrolmanager.h"
#endif

#ifdef __MODPLUG__
#include "preferences/dialog/dlgprefmodplug.h"
#endif

#if defined(Q_OS_LINUX)
#include <X11/Xlib.h>
#include <X11/Xlibint.h>

#include <QtX11Extras/QX11Info>
// Xlibint.h predates C++ and defines macros which conflict
// with references to std::max and std::min
#undef max
#undef min
#endif

<<<<<<< HEAD
MixxxMainWindow::MixxxMainWindow(
        QApplication* pApp, std::shared_ptr<mixxx::CoreServices> pCoreServices)
        : m_pCoreServices(pCoreServices),
          m_pCentralWidget(nullptr),
=======
namespace {

const mixxx::Logger kLogger("MixxxMainWindow");

// hack around https://gitlab.freedesktop.org/xorg/lib/libx11/issues/25
// https://bugs.launchpad.net/mixxx/+bug/1805559
#if defined(Q_OS_LINUX)
typedef Bool (*WireToErrorType)(Display*, XErrorEvent*, xError*);

const int NUM_HANDLERS = 256;
WireToErrorType __oldHandlers[NUM_HANDLERS] = {nullptr};

Bool __xErrorHandler(Display* display, XErrorEvent* event, xError* error) {
    // Call any previous handler first in case it needs to do real work.
    auto code = static_cast<int>(event->error_code);
    if (__oldHandlers[code] != nullptr) {
        __oldHandlers[code](display, event, error);
    }

    // Always return false so the error does not get passed to the normal
    // application defined handler.
    return False;
}

#endif

inline QLocale inputLocale() {
    // Use the default config for local keyboard
    QInputMethod* pInputMethod = QGuiApplication::inputMethod();
    return pInputMethod ? pInputMethod->locale() :
            QLocale(QLocale::English);
}

} // anonymous namespace

// static
const int MixxxMainWindow::kMicrophoneCount = 4;
// static
const int MixxxMainWindow::kAuxiliaryCount = 4;

MixxxMainWindow::MixxxMainWindow(QApplication* pApp, const CmdlineArgs& args)
        : m_pWidgetParent(nullptr),
>>>>>>> 72b91833
          m_pLaunchImage(nullptr),
          m_pGuiTick(nullptr),
          m_pDeveloperToolsDlg(nullptr),
          m_toolTipsCfg(mixxx::TooltipsPreference::TOOLTIPS_ON),
          m_pTouchShift(nullptr) {
    DEBUG_ASSERT(pApp);
    DEBUG_ASSERT(pCoreServices);
    m_pCoreServices->initializeSettings();
    m_pCoreServices->initializeKeyboard();
    // These depend on the settings
    createMenuBar();
    initializeWindow();

    // Show launch image immediately so the user knows Mixxx is starting
    m_pSkinLoader = std::make_unique<SkinLoader>(m_pCoreServices->getSettings());
    m_pLaunchImage = m_pSkinLoader->loadLaunchImage(this);
    m_pCentralWidget = (QWidget*)m_pLaunchImage;
    setCentralWidget(m_pCentralWidget);

    show();
    pApp->processEvents();

    connect(
            m_pCoreServices.get(),
            &mixxx::CoreServices::initializationProgressUpdate,
            this,
            &MixxxMainWindow::initializationProgressUpdate);

    m_pCoreServices->initialize(pApp);

    initializationProgressUpdate(65, tr("skin"));

    installEventFilter(m_pCoreServices->getKeyboardEventFilter().get());

    m_pGuiTick = new GuiTick();
    m_pVisualsManager = new VisualsManager();
    DEBUG_ASSERT(m_pCoreServices->getPlayerManager());
    const QStringList visualGroups = m_pCoreServices->getPlayerManager()->getVisualPlayerGroups();
    for (const QString& group : visualGroups) {
        m_pVisualsManager->addDeck(group);
    }

<<<<<<< HEAD
=======
    m_pPlayerManager->addConfiguredDecks();
    m_pPlayerManager->addSampler();
    m_pPlayerManager->addSampler();
    m_pPlayerManager->addSampler();
    m_pPlayerManager->addSampler();
    m_pPlayerManager->addPreviewDeck();

    launchProgress(30);

    m_pEffectsManager->loadEffectChains();

#ifdef __VINYLCONTROL__
    m_pVCManager->init();
#endif

#ifdef __MODPLUG__
    // restore the configuration for the modplug library before trying to load a module
    DlgPrefModplug* pModplugPrefs = new DlgPrefModplug(nullptr, pConfig);
    pModplugPrefs->loadSettings();
    pModplugPrefs->applySettings();
    delete pModplugPrefs; // not needed anymore
#endif

    CoverArtCache::createInstance();

    launchProgress(30);

    m_pTrackCollectionManager = new TrackCollectionManager(
            this,
            pConfig,
            m_pDbConnectionPool);

    launchProgress(35);

    m_pLibrary = new Library(
            this,
            pConfig,
            m_pDbConnectionPool,
            m_pTrackCollectionManager,
            m_pPlayerManager,
            m_pRecordingManager);

    // Binding the PlayManager to the Library may already trigger
    // loading of tracks which requires that the GlobalTrackCache has
    // been created. Otherwise Mixxx might hang when accessing
    // the uninitialized singleton instance!
    m_pPlayerManager->bindToLibrary(m_pLibrary);

    launchProgress(40);

    // Get Music dir
    bool hasChanged_MusicDir = false;

    QStringList dirs = m_pLibrary->getDirs();
    if (dirs.size() < 1) {
        // TODO(XXX) this needs to be smarter, we can't distinguish between an empty
        // path return value (not sure if this is normally possible, but it is
        // possible with the Windows 7 "Music" library, which is what
        // QStandardPaths::writableLocation(QStandardPaths::MusicLocation)
        // resolves to) and a user hitting 'cancel'. If we get a blank return
        // but the user didn't hit cancel, we need to know this and let the
        // user take some course of action -- bkgood
        QString fd = QFileDialog::getExistingDirectory(
            this, tr("Choose music library directory"),
            QStandardPaths::writableLocation(QStandardPaths::MusicLocation));
        if (!fd.isEmpty()) {
            // adds Folder to database.
            m_pLibrary->slotRequestAddDir(fd);
            hasChanged_MusicDir = true;
        }
    }

    // Call inits to invoke all other construction parts

    // Initialize controller sub-system,
    // but do not set up controllers until the end of the application startup
    // (long)
    qDebug() << "Creating ControllerManager";
    m_pControllerManager = new ControllerManager(pConfig);

    launchProgress(47);

>>>>>>> 72b91833
    // Before creating the first skin we need to create a QGLWidget so that all
    // the QGLWidget's we create can use it as a shared QGLContext.
    if (!CmdlineArgs::Instance().getSafeMode() && QGLFormat::hasOpenGL()) {
        QGLFormat glFormat;
        glFormat.setDirectRendering(true);
        glFormat.setDoubleBuffer(true);
        glFormat.setDepth(false);
        // Disable waiting for vertical Sync
        // This can be enabled when using a single Threads for each QGLContext
        // Setting 1 causes QGLContext::swapBuffer to sleep until the next VSync
#if defined(__APPLE__)
        // On OS X, syncing to vsync has good performance FPS-wise and
        // eliminates tearing.
        glFormat.setSwapInterval(1);
#else
        // Otherwise, turn VSync off because it could cause horrible FPS on
        // Linux.
        // TODO(XXX): Make this configurable.
        // TODO(XXX): What should we do on Windows?
        glFormat.setSwapInterval(0);
#endif
        glFormat.setRgba(true);
        QGLFormat::setDefaultFormat(glFormat);

        QGLWidget* pContextWidget = new QGLWidget(this);
        pContextWidget->setGeometry(QRect(0, 0, 3, 3));
        pContextWidget->hide();
        SharedGLContext::setWidget(pContextWidget);
    }

    WaveformWidgetFactory::createInstance(); // takes a long time
    WaveformWidgetFactory::instance()->setConfig(m_pCoreServices->getSettings());
    WaveformWidgetFactory::instance()->startVSync(m_pGuiTick, m_pVisualsManager);

    connect(this,
            &MixxxMainWindow::skinLoaded,
            m_pCoreServices->getLibrary().get(),
            &Library::onSkinLoadFinished);

    connect(this,
            &MixxxMainWindow::skinLoaded,
            WaveformWidgetFactory::instance(),
            &WaveformWidgetFactory::slotSkinLoaded);

    // Initialize preference dialog
    m_pPrefDlg = new DlgPreferences(
            this,
            m_pSkinLoader,
            m_pCoreServices->getSoundManager(),
            m_pCoreServices->getPlayerManager(),
            m_pCoreServices->getControllerManager(),
            m_pCoreServices->getVinylControlManager(),
            m_pCoreServices->getLV2Backend(),
            m_pCoreServices->getEffectsManager(),
            m_pCoreServices->getSettingsManager(),
            m_pCoreServices->getLibrary());
    m_pPrefDlg->setWindowIcon(QIcon(":/images/mixxx_icon.svg"));
    m_pPrefDlg->setHidden(true);

    connectMenuBar();

    QWidget* oldWidget = m_pCentralWidget;

    // Load default styles that can be overridden by skins
    QFile file(":/skins/default.qss");
    if (file.open(QIODevice::ReadOnly)) {
        QByteArray fileBytes = file.readAll();
        QString style = QString::fromLocal8Bit(fileBytes.constData(),
                                               fileBytes.length());
        setStyleSheet(style);
    } else {
        qWarning() << "Failed to load default skin styles!";
    }

    if (!loadConfiguredSkin()) {
        reportCriticalErrorAndQuit(
                "default skin cannot be loaded - see <b>mixxx</b> trace for more information");
        m_pCentralWidget = oldWidget;
        //TODO (XXX) add dialog to warn user and launch skin choice page
    } else {
        m_pMenuBar->setStyleSheet(m_pCentralWidget->styleSheet());
    }

    // Check direct rendering and warn user if they don't have it
    if (!CmdlineArgs::Instance().getSafeMode()) {
        checkDirectRendering();
    }

    // Install an event filter to catch certain QT events, such as tooltips.
    // This allows us to turn off tooltips.
    pApp->installEventFilter(this); // The eventfilter is located in this
                                    // Mixxx class as a callback.

    // If we were told to start in fullscreen mode on the command-line or if
    // user chose always starts in fullscreen mode, then turn on fullscreen
    // mode.
    bool fullscreenPref = m_pCoreServices->getSettings()->getValue<bool>(
            ConfigKey("[Config]", "StartInFullscreen"));
    if (CmdlineArgs::Instance().getStartInFullscreen() || fullscreenPref) {
        slotViewFullScreen(true);
    }

    // Try open player device If that fails, the preference panel is opened.
    bool retryClicked;
    do {
        retryClicked = false;
        SoundDeviceError result = m_pCoreServices->getSoundManager()->setupDevices();
        if (result == SOUNDDEVICE_ERROR_DEVICE_COUNT ||
                result == SOUNDDEVICE_ERROR_EXCESSIVE_OUTPUT_CHANNEL) {
            if (soundDeviceBusyDlg(&retryClicked) != QDialog::Accepted) {
                exit(0);
            }
        } else if (result != SOUNDDEVICE_ERROR_OK) {
            if (soundDeviceErrorMsgDlg(result, &retryClicked) !=
                    QDialog::Accepted) {
                exit(0);
            }
        }
    } while (retryClicked);

    // test for at least one out device, if none, display another dlg that
    // says "mixxx will barely work with no outs"
    // In case persisting errors, the user has already received a message
    // box from the preferences dialog above. So we can watch here just the
    // output count.
    while (m_pCoreServices->getSoundManager()->getConfig().getOutputs().count() == 0) {
        // Exit when we press the Exit button in the noSoundDlg dialog
        // only call it if result != OK
        bool continueClicked = false;
        if (noOutputDlg(&continueClicked) != QDialog::Accepted) {
            exit(0);
        }
<<<<<<< HEAD
        if (continueClicked) break;
=======
        if (continueClicked) {
            break;
        }
   }

    // Load tracks in args.qlMusicFiles (command line arguments) into player
    // 1 and 2:
    const QList<QString>& musicFiles = args.getMusicFiles();
    for (int i = 0; i < (int)m_pPlayerManager->numDecks()
            && i < musicFiles.count(); ++i) {
        if (SoundSourceProxy::isFileNameSupported(musicFiles.at(i))) {
            m_pPlayerManager->slotLoadToDeck(musicFiles.at(i), i+1);
        }
>>>>>>> 72b91833
    }

    // this has to be after the OpenGL widgets are created or depending on a
    // million different variables the first waveform may be horribly
    // corrupted. See bug 521509 -- bkgood ?? -- vrince
    setCentralWidget(m_pCentralWidget);
    // The launch image widget is automatically disposed, but we still have a
    // pointer to it.
    m_pLaunchImage = nullptr;

    connect(m_pCoreServices->getPlayerManager().get(),
            &PlayerManager::noMicrophoneInputConfigured,
            this,
            &MixxxMainWindow::slotNoMicrophoneInputConfigured);
    connect(m_pCoreServices->getPlayerManager().get(),
            &PlayerManager::noAuxiliaryInputConfigured,
            this,
            &MixxxMainWindow::slotNoAuxiliaryInputConfigured);
    connect(m_pCoreServices->getPlayerManager().get(),
            &PlayerManager::noDeckPassthroughInputConfigured,
            this,
            &MixxxMainWindow::slotNoDeckPassthroughInputConfigured);
    connect(m_pCoreServices->getPlayerManager().get(),
            &PlayerManager::noVinylControlInputConfigured,
            this,
            &MixxxMainWindow::slotNoVinylControlInputConfigured);

    connect(&PlayerInfo::instance(),
            &PlayerInfo::currentPlayingTrackChanged,
            this,
            &MixxxMainWindow::slotUpdateWindowTitle);
    connect(&PlayerInfo::instance(),
            &PlayerInfo::currentPlayingDeckChanged,
            this,
            &MixxxMainWindow::slotChangedPlayingDeck);
}

MixxxMainWindow::~MixxxMainWindow() {
    Timer t("~MixxxMainWindow");
    t.start();

    if (m_inhibitScreensaver != mixxx::ScreenSaverPreference::PREVENT_OFF) {
        mixxx::ScreenSaverHelper::uninhibit();
    }

    // GUI depends on KeyboardEventFilter, PlayerManager, Library
    qDebug() << t.elapsed(false).debugMillisWithUnit() << "deleting skin";
    m_pCentralWidget = nullptr;
    QPointer<QWidget> pSkin(centralWidget());
    setCentralWidget(nullptr);
    if (!pSkin.isNull()) {
        QCoreApplication::sendPostedEvents(pSkin, QEvent::DeferredDelete);
    }
    // Our central widget is now deleted.
    VERIFY_OR_DEBUG_ASSERT(pSkin.isNull()) {
        qWarning() << "Central widget was not deleted by our sendPostedEvents trick.";
    }

    // Delete Controls created by skins
    qDeleteAll(m_skinCreatedControls);
    m_skinCreatedControls.clear();

    // TODO() Verify if this comment still applies:
    // WMainMenuBar holds references to controls so we need to delete it
    // before MixxxMainWindow is destroyed. QMainWindow calls deleteLater() in
    // setMenuBar() but we need to delete it now so we can ask for
    // DeferredDelete events to be processed for it. Once Mixxx shutdown lives
    // outside of MixxxMainWindow the parent relationship will directly destroy
    // the WMainMenuBar and this will no longer be a problem.
    qDebug() << t.elapsed(false).debugMillisWithUnit() << "deleting menubar";

    QPointer<WMainMenuBar> pMenuBar = m_pMenuBar.toWeakRef();
    DEBUG_ASSERT(menuBar() == m_pMenuBar.get());
    // We need to reset the parented pointer here that it does not become a
    // dangling pinter after the object has been deleted.
    m_pMenuBar = nullptr;
    setMenuBar(nullptr);
    if (!pMenuBar.isNull()) {
        QCoreApplication::sendPostedEvents(pMenuBar, QEvent::DeferredDelete);
    }
    // Our main menu is now deleted.
    VERIFY_OR_DEBUG_ASSERT(pMenuBar.isNull()) {
        qWarning() << "WMainMenuBar was not deleted by our sendPostedEvents trick.";
    }

    qDebug() << t.elapsed(false).debugMillisWithUnit() << "deleting DlgPreferences";
    delete m_pPrefDlg;

    delete m_pTouchShift;

    WaveformWidgetFactory::destroy();

    delete m_pGuiTick;
    delete m_pVisualsManager;

<<<<<<< HEAD
    m_pCoreServices->shutdown();
=======
    // Delete the track collections after all internal track pointers
    // in other components have been released by deleting those components
    // beforehand!
    qDebug() << t.elapsed(false).debugMillisWithUnit() << "detaching all track collections";
    delete m_pTrackCollectionManager;

    qDebug() << t.elapsed(false).debugMillisWithUnit() << "closing database connection(s)";
    m_pDbConnectionPool->destroyThreadLocalConnection();
    m_pDbConnectionPool.reset(); // should drop the last reference

    // HACK: Save config again. We saved it once before doing some dangerous
    // stuff. We only really want to save it here, but the first one was just
    // a precaution. The earlier one can be removed when stuff is more stable
    // at exit.
    m_pSettingsManager->save();

    // Check for leaked ControlObjects and give warnings.
    {
        const QList<QSharedPointer<ControlDoublePrivate>> leakedControls =
                ControlDoublePrivate::takeAllInstances();
        if (!leakedControls.isEmpty()) {
            qWarning()
                    << "The following"
                    << leakedControls.size()
                    << "controls were leaked:";
            for (auto pCDP : leakedControls) {
                ConfigKey key = pCDP->getKey();
                qWarning() << key.group << key.item << pCDP->getCreatorCO();
                // Deleting leaked objects helps to satisfy valgrind.
                // These delete calls could cause crashes if a destructor for a control
                // we thought was leaked is triggered after this one exits.
                // So, only delete so if developer mode is on.
                if (CmdlineArgs::Instance().getDeveloper()) {
                    pCDP->deleteCreatorCO();
                }
            }
            DEBUG_ASSERT(!"Controls were leaked!");
        }
        // Finally drop all shared pointers by exiting this scope
    }

    Sandbox::shutdown();

    qDebug() << t.elapsed(false).debugMillisWithUnit() << "deleting SettingsManager";
    m_pSettingsManager.reset();

    delete m_pKeyboard;
    delete m_pKbdConfig;
    delete m_pKbdConfigEmpty;

    t.elapsed(true);
    // Report the total time we have been running.
    m_runtime_timer.elapsed(true);

    if (m_cmdLineArgs.getDeveloper()) {
        StatsManager::destroy();
    }
}

bool MixxxMainWindow::initializeDatabase() {
    kLogger.info() << "Connecting to database";
    QSqlDatabase dbConnection = mixxx::DbConnectionPooled(m_pDbConnectionPool);
    if (!dbConnection.isOpen()) {
        QMessageBox::critical(nullptr,
                tr("Cannot open database"),
                tr("Unable to establish a database connection.\n"
                   "Mixxx requires QT with SQLite support. Please read "
                   "the Qt SQL driver documentation for information on how "
                   "to build it.\n\n"
                   "Click OK to exit."),
                QMessageBox::Ok);
        return false;
    }

    kLogger.info() << "Initializing or upgrading database schema";
    return MixxxDb::initDatabaseSchema(dbConnection);
>>>>>>> 72b91833
}

void MixxxMainWindow::initializeWindow() {
    // be sure createMenuBar() is called first
    DEBUG_ASSERT(m_pMenuBar);

    QPalette Pal(palette());
    // safe default QMenuBar background
    QColor MenuBarBackground(m_pMenuBar->palette().color(QPalette::Window));
    Pal.setColor(QPalette::Window, QColor(0x202020));
    setAutoFillBackground(true);
    setPalette(Pal);
    // restore default QMenuBar background
    Pal.setColor(QPalette::Window, MenuBarBackground);
    m_pMenuBar->setPalette(Pal);

    // Restore the current window state (position, maximized, etc)
    restoreGeometry(QByteArray::fromBase64(
            m_pCoreServices->getSettings()
                    ->getValueString(ConfigKey("[MainWindow]", "geometry"))
                    .toUtf8()));
    restoreState(QByteArray::fromBase64(
            m_pCoreServices->getSettings()
                    ->getValueString(ConfigKey("[MainWindow]", "state"))
                    .toUtf8()));

    setWindowIcon(QIcon(":/images/mixxx_icon.svg"));
    slotUpdateWindowTitle(TrackPointer());
}

<<<<<<< HEAD
=======
void MixxxMainWindow::initializeKeyboard() {
    UserSettingsPointer pConfig = m_pSettingsManager->settings();
    QString resourcePath = pConfig->getResourcePath();

    // Set the default value in settings file
    if (pConfig->getValueString(ConfigKey("[Keyboard]", "Enabled")).length() == 0) {
        pConfig->set(ConfigKey("[Keyboard]","Enabled"), ConfigValue(1));
    }

    // Read keyboard configuration and set kdbConfig object in WWidget
    // Check first in user's Mixxx directory
    QString userKeyboard = QDir(pConfig->getSettingsPath()).filePath("Custom.kbd.cfg");

    // Empty keyboard configuration
    m_pKbdConfigEmpty = new ConfigObject<ConfigValueKbd>(QString());

    if (QFile::exists(userKeyboard)) {
        qDebug() << "Found and will use custom keyboard preset" << userKeyboard;
        m_pKbdConfig = new ConfigObject<ConfigValueKbd>(userKeyboard);
    } else {
        // Default to the locale for the main input method (e.g. keyboard).
        QLocale locale = inputLocale();

        // check if a default keyboard exists
        QString defaultKeyboard = QString(resourcePath).append("keyboard/");
        defaultKeyboard += locale.name();
        defaultKeyboard += ".kbd.cfg";
        qDebug() << "Found and will use default keyboard preset" << defaultKeyboard;

        if (!QFile::exists(defaultKeyboard)) {
            qDebug() << defaultKeyboard << " not found, using en_US.kbd.cfg";
            defaultKeyboard = QString(resourcePath).append("keyboard/").append("en_US.kbd.cfg");
            if (!QFile::exists(defaultKeyboard)) {
                qDebug() << defaultKeyboard << " not found, starting without shortcuts";
                defaultKeyboard = "";
            }
        }
        m_pKbdConfig = new ConfigObject<ConfigValueKbd>(defaultKeyboard);
    }

    // TODO(XXX) leak pKbdConfig, KeyboardEventFilter owns it? Maybe roll all keyboard
    // initialization into KeyboardEventFilter
    // Workaround for today: KeyboardEventFilter calls delete
    bool keyboardShortcutsEnabled = pConfig->getValue<bool>(
            ConfigKey("[Keyboard]", "Enabled"));
    m_pKeyboard = new KeyboardEventFilter(keyboardShortcutsEnabled ? m_pKbdConfig : m_pKbdConfigEmpty);
}

>>>>>>> 72b91833
QDialog::DialogCode MixxxMainWindow::soundDeviceErrorDlg(
        const QString &title, const QString &text, bool* retryClicked) {
    QMessageBox msgBox;
    msgBox.setIcon(QMessageBox::Warning);
    msgBox.setWindowTitle(title);
    msgBox.setText(text);

    QPushButton* retryButton =
            msgBox.addButton(tr("Retry"), QMessageBox::ActionRole);
    QPushButton* reconfigureButton =
            msgBox.addButton(tr("Reconfigure"), QMessageBox::ActionRole);
    QPushButton* wikiButton =
            msgBox.addButton(tr("Help"), QMessageBox::ActionRole);
    QPushButton* exitButton =
            msgBox.addButton(tr("Exit"), QMessageBox::ActionRole);

    while (true)
    {
        msgBox.exec();

        if (msgBox.clickedButton() == retryButton) {
            m_pCoreServices->getSoundManager()->clearAndQueryDevices();
            *retryClicked = true;
            return QDialog::Accepted;
        } else if (msgBox.clickedButton() == wikiButton) {
            QDesktopServices::openUrl(QUrl(
                "http://mixxx.org/wiki/doku.php/troubleshooting"
                "#i_can_t_select_my_sound_card_in_the_sound_hardware_preferences"));
            wikiButton->setEnabled(false);
        } else if (msgBox.clickedButton() == reconfigureButton) {
            msgBox.hide();

            m_pCoreServices->getSoundManager()->clearAndQueryDevices();
            // This way of opening the dialog allows us to use it synchronously
            m_pPrefDlg->setWindowModality(Qt::ApplicationModal);
            m_pPrefDlg->exec();
            if (m_pPrefDlg->result() == QDialog::Accepted) {
                return QDialog::Accepted;
            }

            msgBox.show();
        } else if (msgBox.clickedButton() == exitButton) {
            // Will finally quit Mixxx
            return QDialog::Rejected;
        }
    }
}

QDialog::DialogCode MixxxMainWindow::soundDeviceBusyDlg(bool* retryClicked) {
    QString title(tr("Sound Device Busy"));
    QString text(
            "<html> <p>" %
                    tr("Mixxx was unable to open all the configured sound devices.") +
            "</p> <p>" %
                    m_pCoreServices->getSoundManager()->getErrorDeviceName() %
                    " is used by another application or not plugged in."
                    "</p><ul>"
                    "<li>" %
                    tr("<b>Retry</b> after closing the other application "
                       "or reconnecting a sound device") %
                    "</li>"
                    "<li>" %
                    tr("<b>Reconfigure</b> Mixxx's sound device settings.") %
                    "</li>"
                    "<li>" %
                    tr("Get <b>Help</b> from the Mixxx Wiki.") %
                    "</li>"
                    "<li>" %
                    tr("<b>Exit</b> Mixxx.") %
                    "</li>"
                    "</ul></html>");
    return soundDeviceErrorDlg(title, text, retryClicked);
}


QDialog::DialogCode MixxxMainWindow::soundDeviceErrorMsgDlg(
        SoundDeviceError err, bool* retryClicked) {
    QString title(tr("Sound Device Error"));
    QString text("<html> <p>" %
                    tr("Mixxx was unable to open all the configured sound "
                       "devices.") +
            "</p> <p>" %
                    m_pCoreServices->getSoundManager()
                            ->getLastErrorMessage(err)
                            .replace("\n", "<br/>") %
                    "</p><ul>"
                    "<li>" %
                    tr("<b>Retry</b> after fixing an issue") %
                    "</li>"
                    "<li>" %
                    tr("<b>Reconfigure</b> Mixxx's sound device settings.") %
                    "</li>"
                    "<li>" %
                    tr("Get <b>Help</b> from the Mixxx Wiki.") %
                    "</li>"
                    "<li>" %
                    tr("<b>Exit</b> Mixxx.") %
                    "</li>"
                    "</ul></html>");
    return soundDeviceErrorDlg(title, text, retryClicked);
}

QDialog::DialogCode MixxxMainWindow::noOutputDlg(bool* continueClicked) {
    QMessageBox msgBox;
    msgBox.setIcon(QMessageBox::Warning);
    msgBox.setWindowTitle(tr("No Output Devices"));
    msgBox.setText(
            "<html>" + tr("Mixxx was configured without any output sound devices. "
            "Audio processing will be disabled without a configured output device.") +
            "<ul>"
                "<li>" +
                    tr("<b>Continue</b> without any outputs.") +
                "</li>"
                "<li>" +
                    tr("<b>Reconfigure</b> Mixxx's sound device settings.") +
                "</li>"
                "<li>" +
                    tr("<b>Exit</b> Mixxx.") +
                "</li>"
            "</ul></html>"
    );

    QPushButton* continueButton =
            msgBox.addButton(tr("Continue"), QMessageBox::ActionRole);
    QPushButton* reconfigureButton =
            msgBox.addButton(tr("Reconfigure"), QMessageBox::ActionRole);
    QPushButton* exitButton =
            msgBox.addButton(tr("Exit"), QMessageBox::ActionRole);

    while (true)
    {
        msgBox.exec();

        if (msgBox.clickedButton() == continueButton) {
            *continueClicked = true;
            return QDialog::Accepted;
        } else if (msgBox.clickedButton() == reconfigureButton) {
            msgBox.hide();

            // This way of opening the dialog allows us to use it synchronously
            m_pPrefDlg->setWindowModality(Qt::ApplicationModal);
            m_pPrefDlg->exec();
            if (m_pPrefDlg->result() == QDialog::Accepted) {
                return QDialog::Accepted;
            }

            msgBox.show();

        } else if (msgBox.clickedButton() == exitButton) {
            // Will finally quit Mixxx
            return QDialog::Rejected;
        }
    }
}

void MixxxMainWindow::slotUpdateWindowTitle(TrackPointer pTrack) {
    QString appTitle = Version::applicationTitle();

    // If we have a track, use getInfo() to format a summary string and prepend
    // it to the title.
    // TODO(rryan): Does this violate Mac App Store policies?
    if (pTrack) {
        QString trackInfo = pTrack->getInfo();
        if (!trackInfo.isEmpty()) {
            appTitle = QString("%1 | %2").arg(trackInfo, appTitle);
        }
    }
    this->setWindowTitle(appTitle);
}

void MixxxMainWindow::createMenuBar() {
    ScopedTimer t("MixxxMainWindow::createMenuBar");
    DEBUG_ASSERT(m_pCoreServices->getKeyboardConfig());
    m_pMenuBar = make_parented<WMainMenuBar>(
            this, m_pCoreServices->getSettings(), m_pCoreServices->getKeyboardConfig().get());
    if (m_pCentralWidget) {
        m_pMenuBar->setStyleSheet(m_pCentralWidget->styleSheet());
    }
    setMenuBar(m_pMenuBar);
}

void MixxxMainWindow::connectMenuBar() {
    ScopedTimer t("MixxxMainWindow::connectMenuBar");
    connect(this,
            &MixxxMainWindow::skinLoaded,
            m_pMenuBar,
            &WMainMenuBar::onNewSkinLoaded);

    // Misc
    connect(m_pMenuBar, &WMainMenuBar::quit, this, &MixxxMainWindow::close);
    connect(m_pMenuBar,
            &WMainMenuBar::showPreferences,
            this,
            &MixxxMainWindow::slotOptionsPreferences);
    connect(m_pMenuBar,
            &WMainMenuBar::loadTrackToDeck,
            this,
            &MixxxMainWindow::slotFileLoadSongPlayer);

    // Fullscreen
    connect(m_pMenuBar,
            &WMainMenuBar::toggleFullScreen,
            this,
            &MixxxMainWindow::slotViewFullScreen);
    connect(this,
            &MixxxMainWindow::fullScreenChanged,
            m_pMenuBar,
            &WMainMenuBar::onFullScreenStateChange);

    // Keyboard shortcuts
    connect(m_pMenuBar,
            &WMainMenuBar::toggleKeyboardShortcuts,
            m_pCoreServices.get(),
            &mixxx::CoreServices::slotOptionsKeyboard);

    // Help
    connect(m_pMenuBar,
            &WMainMenuBar::showAbout,
            this,
            &MixxxMainWindow::slotHelpAbout);

    // Developer
    connect(m_pMenuBar,
            &WMainMenuBar::reloadSkin,
            this,
            &MixxxMainWindow::rebootMixxxView);
    connect(m_pMenuBar,
            &WMainMenuBar::toggleDeveloperTools,
            this,
            &MixxxMainWindow::slotDeveloperTools);

    if (m_pCoreServices->getRecordingManager()) {
        connect(m_pCoreServices->getRecordingManager().get(),
                &RecordingManager::isRecording,
                m_pMenuBar,
                &WMainMenuBar::onRecordingStateChange);
        connect(m_pMenuBar,
                &WMainMenuBar::toggleRecording,
                m_pCoreServices->getRecordingManager().get(),
                &RecordingManager::slotSetRecording);
        m_pMenuBar->onRecordingStateChange(
                m_pCoreServices->getRecordingManager()->isRecordingActive());
    }

#ifdef __BROADCAST__
    if (m_pCoreServices->getBroadcastManager()) {
        connect(m_pCoreServices->getBroadcastManager().get(),
                &BroadcastManager::broadcastEnabled,
                m_pMenuBar,
                &WMainMenuBar::onBroadcastingStateChange);
        connect(m_pMenuBar,
                &WMainMenuBar::toggleBroadcasting,
                m_pCoreServices->getBroadcastManager().get(),
                &BroadcastManager::setEnabled);
        m_pMenuBar->onBroadcastingStateChange(m_pCoreServices->getBroadcastManager()->isEnabled());
    }
#endif

#ifdef __VINYLCONTROL__
    if (m_pCoreServices->getVinylControlManager()) {
        connect(m_pMenuBar,
                &WMainMenuBar::toggleVinylControl,
                m_pCoreServices->getVinylControlManager().get(),
                &VinylControlManager::toggleVinylControl);
        connect(m_pCoreServices->getVinylControlManager().get(),
                &VinylControlManager::vinylControlDeckEnabled,
                m_pMenuBar,
                &WMainMenuBar::onVinylControlDeckEnabledStateChange);
    }
#endif

    if (m_pCoreServices->getPlayerManager()) {
        connect(m_pCoreServices->getPlayerManager().get(),
                &PlayerManager::numberOfDecksChanged,
                m_pMenuBar,
                &WMainMenuBar::onNumberOfDecksChanged);
        m_pMenuBar->onNumberOfDecksChanged(m_pCoreServices->getPlayerManager()->numberOfDecks());
    }

    if (m_pCoreServices->getTrackCollectionManager()) {
        connect(m_pMenuBar,
                &WMainMenuBar::rescanLibrary,
                m_pCoreServices->getTrackCollectionManager().get(),
                &TrackCollectionManager::startLibraryScan);
        connect(m_pCoreServices->getTrackCollectionManager().get(),
                &TrackCollectionManager::libraryScanStarted,
                m_pMenuBar,
                &WMainMenuBar::onLibraryScanStarted);
        connect(m_pCoreServices->getTrackCollectionManager().get(),
                &TrackCollectionManager::libraryScanFinished,
                m_pMenuBar,
                &WMainMenuBar::onLibraryScanFinished);
    }

    if (m_pCoreServices->getLibrary()) {
        connect(m_pMenuBar,
                &WMainMenuBar::createCrate,
                m_pCoreServices->getLibrary().get(),
                &Library::slotCreateCrate);
        connect(m_pMenuBar,
                &WMainMenuBar::createPlaylist,
                m_pCoreServices->getLibrary().get(),
                &Library::slotCreatePlaylist);
    }
}

void MixxxMainWindow::slotFileLoadSongPlayer(int deck) {
    QString group = m_pCoreServices->getPlayerManager()->groupForDeck(deck - 1);

    QString loadTrackText = tr("Load track to Deck %1").arg(QString::number(deck));
    QString deckWarningMessage = tr("Deck %1 is currently playing a track.")
            .arg(QString::number(deck));
    QString areYouSure = tr("Are you sure you want to load a new track?");

    if (ControlObject::get(ConfigKey(group, "play")) > 0.0) {
        int ret = QMessageBox::warning(this, Version::applicationName(),
            deckWarningMessage + "\n" + areYouSure,
            QMessageBox::Yes | QMessageBox::No,
            QMessageBox::No);

        if (ret != QMessageBox::Yes) {
            return;
        }
    }

    UserSettingsPointer pConfig = m_pCoreServices->getSettings();
    QString trackPath =
        QFileDialog::getOpenFileName(
            this,
            loadTrackText,
            pConfig->getValueString(PREF_LEGACY_LIBRARY_DIR),
            QString("Audio (%1)")
                .arg(SoundSourceProxy::getSupportedFileNamePatterns().join(" ")));


    if (!trackPath.isNull()) {
        // The user has picked a file via a file dialog. This means the system
        // sandboxer (if we are sandboxed) has granted us permission to this
        // folder. Create a security bookmark while we have permission so that
        // we can access the folder on future runs. We need to canonicalize the
        // path so we first wrap the directory string with a QDir.
        QFileInfo trackInfo(trackPath);
        Sandbox::createSecurityToken(trackInfo);

        m_pCoreServices->getPlayerManager()->slotLoadToDeck(trackPath, deck);
    }
}

void MixxxMainWindow::slotDeveloperTools(bool visible) {
    if (visible) {
        if (m_pDeveloperToolsDlg == nullptr) {
            UserSettingsPointer pConfig = m_pCoreServices->getSettings();
            m_pDeveloperToolsDlg = new DlgDeveloperTools(this, pConfig);
            connect(m_pDeveloperToolsDlg,
                    &DlgDeveloperTools::destroyed,
                    this,
                    &MixxxMainWindow::slotDeveloperToolsClosed);
            connect(this,
                    &MixxxMainWindow::closeDeveloperToolsDlgChecked,
                    m_pDeveloperToolsDlg,
                    &DlgDeveloperTools::done);
            connect(m_pDeveloperToolsDlg,
                    &DlgDeveloperTools::destroyed,
                    m_pMenuBar,
                    &WMainMenuBar::onDeveloperToolsHidden);
        }
        m_pMenuBar->onDeveloperToolsShown();
        m_pDeveloperToolsDlg->show();
        m_pDeveloperToolsDlg->activateWindow();
    } else {
        emit closeDeveloperToolsDlgChecked(0);
    }
}

void MixxxMainWindow::slotDeveloperToolsClosed() {
    m_pDeveloperToolsDlg = nullptr;
}

void MixxxMainWindow::slotViewFullScreen(bool toggle) {
    if (isFullScreen() == toggle) {
        return;
    }

    if (toggle) {
        showFullScreen();
#ifdef __LINUX__
        // Fix for "No menu bar with ubuntu unity in full screen mode" Bug
        // #885890 and Bug #1076789. Before touching anything here, please read
        // those bugs.
        createMenuBar();
        connectMenuBar();
        if (m_pMenuBar->isNativeMenuBar()) {
            m_pMenuBar->setNativeMenuBar(false);
        }
#endif
    } else {
#ifdef __LINUX__
        createMenuBar();
        connectMenuBar();
#endif
        showNormal();
    }
    emit fullScreenChanged(toggle);
}

void MixxxMainWindow::slotOptionsPreferences() {
    m_pPrefDlg->show();
    m_pPrefDlg->raise();
    m_pPrefDlg->activateWindow();
}

void MixxxMainWindow::slotNoVinylControlInputConfigured() {
    QMessageBox::StandardButton btn = QMessageBox::warning(
        this,
        Version::applicationName(),
        tr("There is no input device selected for this vinyl control.\n"
           "Please select an input device in the sound hardware preferences first."),
        QMessageBox::Ok | QMessageBox::Cancel, QMessageBox::Cancel);
    if (btn == QMessageBox::Ok) {
        m_pPrefDlg->show();
        m_pPrefDlg->showSoundHardwarePage();
    }
}

void MixxxMainWindow::slotNoDeckPassthroughInputConfigured() {
    QMessageBox::StandardButton btn = QMessageBox::warning(
        this,
        Version::applicationName(),
        tr("There is no input device selected for this passthrough control.\n"
           "Please select an input device in the sound hardware preferences first."),
        QMessageBox::Ok | QMessageBox::Cancel, QMessageBox::Cancel);
    if (btn == QMessageBox::Ok) {
        m_pPrefDlg->show();
        m_pPrefDlg->showSoundHardwarePage();
    }
}

void MixxxMainWindow::slotNoMicrophoneInputConfigured() {
    QMessageBox::StandardButton btn = QMessageBox::question(
        this,
        Version::applicationName(),
        tr("There is no input device selected for this microphone.\n"
           "Do you want to select an input device?"),
        QMessageBox::Ok | QMessageBox::Cancel, QMessageBox::Cancel);
    if (btn == QMessageBox::Ok) {
        m_pPrefDlg->show();
        m_pPrefDlg->showSoundHardwarePage();
    }
}

void MixxxMainWindow::slotNoAuxiliaryInputConfigured() {
    QMessageBox::StandardButton btn = QMessageBox::question(
        this,
        Version::applicationName(),
        tr("There is no input device selected for this auxiliary.\n"
           "Do you want to select an input device?"),
        QMessageBox::Ok | QMessageBox::Cancel, QMessageBox::Cancel);
    if (btn == QMessageBox::Ok) {
        m_pPrefDlg->show();
        m_pPrefDlg->showSoundHardwarePage();
    }
}

void MixxxMainWindow::slotChangedPlayingDeck(int deck) {
    if (m_inhibitScreensaver == mixxx::ScreenSaverPreference::PREVENT_ON_PLAY) {
        if (deck==-1) {
            // If no deck is playing, allow the screensaver to run.
            mixxx::ScreenSaverHelper::uninhibit();
        } else {
            mixxx::ScreenSaverHelper::inhibit();
        }
    }
}

void MixxxMainWindow::slotHelpAbout() {
    DlgAbout* about = new DlgAbout(this);
    about->show();
}

void MixxxMainWindow::setToolTipsCfg(mixxx::TooltipsPreference tt) {
    UserSettingsPointer pConfig = m_pCoreServices->getSettings();
    pConfig->set(ConfigKey("[Controls]","Tooltips"),
                 ConfigValue(static_cast<int>(tt)));
    m_toolTipsCfg = tt;
}

void MixxxMainWindow::rebootMixxxView() {
    qDebug() << "Now in rebootMixxxView...";

    // safe geometry for later restoration
    const QRect initGeometry = geometry();

    // We need to tell the menu bar that we are about to delete the old skin and
    // create a new one. It holds "visibility" controls (e.g. "Show Samplers")
    // that need to be deleted -- otherwise we can't tell what features the skin
    // supports since the controls from the previous skin will be left over.
    m_pMenuBar->onNewSkinAboutToLoad();

    if (m_pCentralWidget) {
        m_pCentralWidget->hide();
        WaveformWidgetFactory::instance()->destroyWidgets();
<<<<<<< HEAD
        delete m_pCentralWidget;
        m_pCentralWidget = nullptr;
=======
        delete m_pWidgetParent;
        m_pWidgetParent = nullptr;
>>>>>>> 72b91833
    }

    // Workaround for changing skins while fullscreen, just go out of fullscreen
    // mode. If you change skins while in fullscreen (on Linux, at least) the
    // window returns to 0,0 but and the backdrop disappears so it looks as if
    // it is not fullscreen, but acts as if it is.
    bool wasFullScreen = isFullScreen();
    slotViewFullScreen(false);

    if (!loadConfiguredSkin()) {
        QMessageBox::critical(this,
                              tr("Error in skin file"),
                              tr("The selected skin cannot be loaded."));
        // m_pWidgetParent is NULL, we can't continue.
        return;
    }
    m_pMenuBar->setStyleSheet(m_pCentralWidget->styleSheet());

    setCentralWidget(m_pCentralWidget);
#ifdef __LINUX__
    // don't adjustSize() on Linux as this wouldn't use the entire available area
    // to paint the new skin with X11
    // https://bugs.launchpad.net/mixxx/+bug/1773587
#else
    adjustSize();
#endif

    if (wasFullScreen) {
        slotViewFullScreen(true);
    } else {
        // Programatic placement at this point is very problematic.
        // The screen() method returns stale data (primary screen)
        // until the user interacts with mixxx again. Keyboard shortcuts
        // do not count, moving window, opening menu etc does
        // Therefore the placement logic was removed by a simple geometry restore.
        // If the minimum size of the new skin is larger then the restored
        // geometry, the window will be enlarged right & bottom which is
        // safe as the menu is still reachable.
        setGeometry(initGeometry);
    }

    qDebug() << "rebootMixxxView DONE";
}

bool MixxxMainWindow::loadConfiguredSkin() {
    // TODO: use std::shared_ptr throughout skin widgets instead of these hacky get() calls
    m_pCentralWidget = m_pSkinLoader->loadConfiguredSkin(this,
            &m_skinCreatedControls,
            m_pCoreServices->getKeyboardEventFilter().get(),
            m_pCoreServices->getPlayerManager().get(),
            m_pCoreServices->getControllerManager().get(),
            m_pCoreServices->getLibrary().get(),
            m_pCoreServices->getVinylControlManager().get(),
            m_pCoreServices->getEffectsManager().get(),
            m_pCoreServices->getRecordingManager().get());
    if (centralWidget() == m_pLaunchImage) {
        initializationProgressUpdate(100, "");
    }
    emit skinLoaded();
    return m_pCentralWidget != nullptr;
}

bool MixxxMainWindow::eventFilter(QObject* obj, QEvent* event) {
    if (event->type() == QEvent::ToolTip) {
        // return true for no tool tips
        switch (m_toolTipsCfg) {
            case mixxx::TooltipsPreference::TOOLTIPS_ONLY_IN_LIBRARY:
                if (dynamic_cast<WBaseWidget*>(obj) != nullptr) {
                    return true;
                }
                break;
            case mixxx::TooltipsPreference::TOOLTIPS_ON:
                break;
            case mixxx::TooltipsPreference::TOOLTIPS_OFF:
                return true;
            default:
                DEBUG_ASSERT(!"m_toolTipsCfg value unknown");
                return true;
        }
    }
    // standard event processing
    return QMainWindow::eventFilter(obj, event);
}

void MixxxMainWindow::closeEvent(QCloseEvent *event) {
    // WARNING: We can receive a CloseEvent while only partially
    // initialized. This is because we call QApplication::processEvents to
    // render LaunchImage progress in the constructor.
    if (!confirmExit()) {
        event->ignore();
        return;
    }
    QMainWindow::closeEvent(event);
}


void MixxxMainWindow::checkDirectRendering() {
    // IF
    //  * A waveform viewer exists
    // AND
    //  * The waveform viewer is an OpenGL waveform viewer
    // AND
    //  * The waveform viewer does not have direct rendering enabled.
    // THEN
    //  * Warn user

    WaveformWidgetFactory* factory = WaveformWidgetFactory::instance();
    if (!factory) {
        return;
    }

    UserSettingsPointer pConfig = m_pCoreServices->getSettings();

    if (!factory->isOpenGlAvailable() && !factory->isOpenGlesAvailable() &&
        pConfig->getValueString(ConfigKey("[Direct Rendering]", "Warned")) != QString("yes")) {
        QMessageBox::warning(nullptr,
                tr("OpenGL Direct Rendering"),
                tr("Direct rendering is not enabled on your machine.<br><br>"
                   "This means that the waveform displays will be very<br>"
                   "<b>slow and may tax your CPU heavily</b>. Either update "
                   "your<br>"
                   "configuration to enable direct rendering, or disable<br>"
                   "the waveform displays in the Mixxx preferences by "
                   "selecting<br>"
                   "\"Empty\" as the waveform display in the 'Interface' "
                   "section."));
        pConfig->set(ConfigKey("[Direct Rendering]", "Warned"), QString("yes"));
    }
}

bool MixxxMainWindow::confirmExit() {
    bool playing(false);
    bool playingSampler(false);
    unsigned int deckCount = m_pCoreServices->getPlayerManager()->numDecks();
    unsigned int samplerCount = m_pCoreServices->getPlayerManager()->numSamplers();
    for (unsigned int i = 0; i < deckCount; ++i) {
        if (ControlObject::toBool(
                    ConfigKey(PlayerManager::groupForDeck(i), "play"))) {
            playing = true;
            break;
        }
    }
    for (unsigned int i = 0; i < samplerCount; ++i) {
        if (ControlObject::toBool(
                    ConfigKey(PlayerManager::groupForSampler(i), "play"))) {
            playingSampler = true;
            break;
        }
    }
    if (playing) {
        QMessageBox::StandardButton btn = QMessageBox::question(this,
            tr("Confirm Exit"),
            tr("A deck is currently playing. Exit Mixxx?"),
            QMessageBox::Yes | QMessageBox::No, QMessageBox::No);
        if (btn == QMessageBox::No) {
            return false;
        }
    } else if (playingSampler) {
        QMessageBox::StandardButton btn = QMessageBox::question(this,
            tr("Confirm Exit"),
            tr("A sampler is currently playing. Exit Mixxx?"),
            QMessageBox::Yes | QMessageBox::No, QMessageBox::No);
        if (btn == QMessageBox::No) {
            return false;
        }
    }
    if (m_pPrefDlg && m_pPrefDlg->isVisible()) {
        QMessageBox::StandardButton btn = QMessageBox::question(
            this, tr("Confirm Exit"),
            tr("The preferences window is still open.") + "<br>" +
            tr("Discard any changes and exit Mixxx?"),
            QMessageBox::Yes | QMessageBox::No, QMessageBox::No);
        if (btn == QMessageBox::No) {
            return false;
        }
        else {
            m_pPrefDlg->close();
        }
    }

    return true;
}

void MixxxMainWindow::setInhibitScreensaver(mixxx::ScreenSaverPreference newInhibit)
{
    UserSettingsPointer pConfig = m_pCoreServices->getSettings();

    if (m_inhibitScreensaver != mixxx::ScreenSaverPreference::PREVENT_OFF) {
        mixxx::ScreenSaverHelper::uninhibit();
    }

    if (newInhibit == mixxx::ScreenSaverPreference::PREVENT_ON) {
        mixxx::ScreenSaverHelper::inhibit();
    } else if (newInhibit == mixxx::ScreenSaverPreference::PREVENT_ON_PLAY
            && PlayerInfo::instance().getCurrentPlayingDeck()!=-1) {
        mixxx::ScreenSaverHelper::inhibit();
    }
    int inhibit_int = static_cast<int>(newInhibit);
    pConfig->setValue<int>(ConfigKey("[Config]","InhibitScreensaver"), inhibit_int);
    m_inhibitScreensaver = newInhibit;
}

mixxx::ScreenSaverPreference MixxxMainWindow::getInhibitScreensaver()
{
    return m_inhibitScreensaver;
}

void MixxxMainWindow::initializationProgressUpdate(int progress, const QString& serviceName) {
    if (m_pLaunchImage) {
        m_pLaunchImage->progress(progress, serviceName);
    }
    qApp->processEvents();
}<|MERGE_RESOLUTION|>--- conflicted
+++ resolved
@@ -82,55 +82,10 @@
 #undef min
 #endif
 
-<<<<<<< HEAD
 MixxxMainWindow::MixxxMainWindow(
         QApplication* pApp, std::shared_ptr<mixxx::CoreServices> pCoreServices)
         : m_pCoreServices(pCoreServices),
           m_pCentralWidget(nullptr),
-=======
-namespace {
-
-const mixxx::Logger kLogger("MixxxMainWindow");
-
-// hack around https://gitlab.freedesktop.org/xorg/lib/libx11/issues/25
-// https://bugs.launchpad.net/mixxx/+bug/1805559
-#if defined(Q_OS_LINUX)
-typedef Bool (*WireToErrorType)(Display*, XErrorEvent*, xError*);
-
-const int NUM_HANDLERS = 256;
-WireToErrorType __oldHandlers[NUM_HANDLERS] = {nullptr};
-
-Bool __xErrorHandler(Display* display, XErrorEvent* event, xError* error) {
-    // Call any previous handler first in case it needs to do real work.
-    auto code = static_cast<int>(event->error_code);
-    if (__oldHandlers[code] != nullptr) {
-        __oldHandlers[code](display, event, error);
-    }
-
-    // Always return false so the error does not get passed to the normal
-    // application defined handler.
-    return False;
-}
-
-#endif
-
-inline QLocale inputLocale() {
-    // Use the default config for local keyboard
-    QInputMethod* pInputMethod = QGuiApplication::inputMethod();
-    return pInputMethod ? pInputMethod->locale() :
-            QLocale(QLocale::English);
-}
-
-} // anonymous namespace
-
-// static
-const int MixxxMainWindow::kMicrophoneCount = 4;
-// static
-const int MixxxMainWindow::kAuxiliaryCount = 4;
-
-MixxxMainWindow::MixxxMainWindow(QApplication* pApp, const CmdlineArgs& args)
-        : m_pWidgetParent(nullptr),
->>>>>>> 72b91833
           m_pLaunchImage(nullptr),
           m_pGuiTick(nullptr),
           m_pDeveloperToolsDlg(nullptr),
@@ -173,91 +128,6 @@
         m_pVisualsManager->addDeck(group);
     }
 
-<<<<<<< HEAD
-=======
-    m_pPlayerManager->addConfiguredDecks();
-    m_pPlayerManager->addSampler();
-    m_pPlayerManager->addSampler();
-    m_pPlayerManager->addSampler();
-    m_pPlayerManager->addSampler();
-    m_pPlayerManager->addPreviewDeck();
-
-    launchProgress(30);
-
-    m_pEffectsManager->loadEffectChains();
-
-#ifdef __VINYLCONTROL__
-    m_pVCManager->init();
-#endif
-
-#ifdef __MODPLUG__
-    // restore the configuration for the modplug library before trying to load a module
-    DlgPrefModplug* pModplugPrefs = new DlgPrefModplug(nullptr, pConfig);
-    pModplugPrefs->loadSettings();
-    pModplugPrefs->applySettings();
-    delete pModplugPrefs; // not needed anymore
-#endif
-
-    CoverArtCache::createInstance();
-
-    launchProgress(30);
-
-    m_pTrackCollectionManager = new TrackCollectionManager(
-            this,
-            pConfig,
-            m_pDbConnectionPool);
-
-    launchProgress(35);
-
-    m_pLibrary = new Library(
-            this,
-            pConfig,
-            m_pDbConnectionPool,
-            m_pTrackCollectionManager,
-            m_pPlayerManager,
-            m_pRecordingManager);
-
-    // Binding the PlayManager to the Library may already trigger
-    // loading of tracks which requires that the GlobalTrackCache has
-    // been created. Otherwise Mixxx might hang when accessing
-    // the uninitialized singleton instance!
-    m_pPlayerManager->bindToLibrary(m_pLibrary);
-
-    launchProgress(40);
-
-    // Get Music dir
-    bool hasChanged_MusicDir = false;
-
-    QStringList dirs = m_pLibrary->getDirs();
-    if (dirs.size() < 1) {
-        // TODO(XXX) this needs to be smarter, we can't distinguish between an empty
-        // path return value (not sure if this is normally possible, but it is
-        // possible with the Windows 7 "Music" library, which is what
-        // QStandardPaths::writableLocation(QStandardPaths::MusicLocation)
-        // resolves to) and a user hitting 'cancel'. If we get a blank return
-        // but the user didn't hit cancel, we need to know this and let the
-        // user take some course of action -- bkgood
-        QString fd = QFileDialog::getExistingDirectory(
-            this, tr("Choose music library directory"),
-            QStandardPaths::writableLocation(QStandardPaths::MusicLocation));
-        if (!fd.isEmpty()) {
-            // adds Folder to database.
-            m_pLibrary->slotRequestAddDir(fd);
-            hasChanged_MusicDir = true;
-        }
-    }
-
-    // Call inits to invoke all other construction parts
-
-    // Initialize controller sub-system,
-    // but do not set up controllers until the end of the application startup
-    // (long)
-    qDebug() << "Creating ControllerManager";
-    m_pControllerManager = new ControllerManager(pConfig);
-
-    launchProgress(47);
-
->>>>>>> 72b91833
     // Before creating the first skin we need to create a QGLWidget so that all
     // the QGLWidget's we create can use it as a shared QGLContext.
     if (!CmdlineArgs::Instance().getSafeMode() && QGLFormat::hasOpenGL()) {
@@ -390,23 +260,9 @@
         if (noOutputDlg(&continueClicked) != QDialog::Accepted) {
             exit(0);
         }
-<<<<<<< HEAD
-        if (continueClicked) break;
-=======
         if (continueClicked) {
             break;
         }
-   }
-
-    // Load tracks in args.qlMusicFiles (command line arguments) into player
-    // 1 and 2:
-    const QList<QString>& musicFiles = args.getMusicFiles();
-    for (int i = 0; i < (int)m_pPlayerManager->numDecks()
-            && i < musicFiles.count(); ++i) {
-        if (SoundSourceProxy::isFileNameSupported(musicFiles.at(i))) {
-            m_pPlayerManager->slotLoadToDeck(musicFiles.at(i), i+1);
-        }
->>>>>>> 72b91833
     }
 
     // this has to be after the OpenGL widgets are created or depending on a
@@ -502,86 +358,7 @@
     delete m_pGuiTick;
     delete m_pVisualsManager;
 
-<<<<<<< HEAD
     m_pCoreServices->shutdown();
-=======
-    // Delete the track collections after all internal track pointers
-    // in other components have been released by deleting those components
-    // beforehand!
-    qDebug() << t.elapsed(false).debugMillisWithUnit() << "detaching all track collections";
-    delete m_pTrackCollectionManager;
-
-    qDebug() << t.elapsed(false).debugMillisWithUnit() << "closing database connection(s)";
-    m_pDbConnectionPool->destroyThreadLocalConnection();
-    m_pDbConnectionPool.reset(); // should drop the last reference
-
-    // HACK: Save config again. We saved it once before doing some dangerous
-    // stuff. We only really want to save it here, but the first one was just
-    // a precaution. The earlier one can be removed when stuff is more stable
-    // at exit.
-    m_pSettingsManager->save();
-
-    // Check for leaked ControlObjects and give warnings.
-    {
-        const QList<QSharedPointer<ControlDoublePrivate>> leakedControls =
-                ControlDoublePrivate::takeAllInstances();
-        if (!leakedControls.isEmpty()) {
-            qWarning()
-                    << "The following"
-                    << leakedControls.size()
-                    << "controls were leaked:";
-            for (auto pCDP : leakedControls) {
-                ConfigKey key = pCDP->getKey();
-                qWarning() << key.group << key.item << pCDP->getCreatorCO();
-                // Deleting leaked objects helps to satisfy valgrind.
-                // These delete calls could cause crashes if a destructor for a control
-                // we thought was leaked is triggered after this one exits.
-                // So, only delete so if developer mode is on.
-                if (CmdlineArgs::Instance().getDeveloper()) {
-                    pCDP->deleteCreatorCO();
-                }
-            }
-            DEBUG_ASSERT(!"Controls were leaked!");
-        }
-        // Finally drop all shared pointers by exiting this scope
-    }
-
-    Sandbox::shutdown();
-
-    qDebug() << t.elapsed(false).debugMillisWithUnit() << "deleting SettingsManager";
-    m_pSettingsManager.reset();
-
-    delete m_pKeyboard;
-    delete m_pKbdConfig;
-    delete m_pKbdConfigEmpty;
-
-    t.elapsed(true);
-    // Report the total time we have been running.
-    m_runtime_timer.elapsed(true);
-
-    if (m_cmdLineArgs.getDeveloper()) {
-        StatsManager::destroy();
-    }
-}
-
-bool MixxxMainWindow::initializeDatabase() {
-    kLogger.info() << "Connecting to database";
-    QSqlDatabase dbConnection = mixxx::DbConnectionPooled(m_pDbConnectionPool);
-    if (!dbConnection.isOpen()) {
-        QMessageBox::critical(nullptr,
-                tr("Cannot open database"),
-                tr("Unable to establish a database connection.\n"
-                   "Mixxx requires QT with SQLite support. Please read "
-                   "the Qt SQL driver documentation for information on how "
-                   "to build it.\n\n"
-                   "Click OK to exit."),
-                QMessageBox::Ok);
-        return false;
-    }
-
-    kLogger.info() << "Initializing or upgrading database schema";
-    return MixxxDb::initDatabaseSchema(dbConnection);
->>>>>>> 72b91833
 }
 
 void MixxxMainWindow::initializeWindow() {
@@ -612,57 +389,6 @@
     slotUpdateWindowTitle(TrackPointer());
 }
 
-<<<<<<< HEAD
-=======
-void MixxxMainWindow::initializeKeyboard() {
-    UserSettingsPointer pConfig = m_pSettingsManager->settings();
-    QString resourcePath = pConfig->getResourcePath();
-
-    // Set the default value in settings file
-    if (pConfig->getValueString(ConfigKey("[Keyboard]", "Enabled")).length() == 0) {
-        pConfig->set(ConfigKey("[Keyboard]","Enabled"), ConfigValue(1));
-    }
-
-    // Read keyboard configuration and set kdbConfig object in WWidget
-    // Check first in user's Mixxx directory
-    QString userKeyboard = QDir(pConfig->getSettingsPath()).filePath("Custom.kbd.cfg");
-
-    // Empty keyboard configuration
-    m_pKbdConfigEmpty = new ConfigObject<ConfigValueKbd>(QString());
-
-    if (QFile::exists(userKeyboard)) {
-        qDebug() << "Found and will use custom keyboard preset" << userKeyboard;
-        m_pKbdConfig = new ConfigObject<ConfigValueKbd>(userKeyboard);
-    } else {
-        // Default to the locale for the main input method (e.g. keyboard).
-        QLocale locale = inputLocale();
-
-        // check if a default keyboard exists
-        QString defaultKeyboard = QString(resourcePath).append("keyboard/");
-        defaultKeyboard += locale.name();
-        defaultKeyboard += ".kbd.cfg";
-        qDebug() << "Found and will use default keyboard preset" << defaultKeyboard;
-
-        if (!QFile::exists(defaultKeyboard)) {
-            qDebug() << defaultKeyboard << " not found, using en_US.kbd.cfg";
-            defaultKeyboard = QString(resourcePath).append("keyboard/").append("en_US.kbd.cfg");
-            if (!QFile::exists(defaultKeyboard)) {
-                qDebug() << defaultKeyboard << " not found, starting without shortcuts";
-                defaultKeyboard = "";
-            }
-        }
-        m_pKbdConfig = new ConfigObject<ConfigValueKbd>(defaultKeyboard);
-    }
-
-    // TODO(XXX) leak pKbdConfig, KeyboardEventFilter owns it? Maybe roll all keyboard
-    // initialization into KeyboardEventFilter
-    // Workaround for today: KeyboardEventFilter calls delete
-    bool keyboardShortcutsEnabled = pConfig->getValue<bool>(
-            ConfigKey("[Keyboard]", "Enabled"));
-    m_pKeyboard = new KeyboardEventFilter(keyboardShortcutsEnabled ? m_pKbdConfig : m_pKbdConfigEmpty);
-}
-
->>>>>>> 72b91833
 QDialog::DialogCode MixxxMainWindow::soundDeviceErrorDlg(
         const QString &title, const QString &text, bool* retryClicked) {
     QMessageBox msgBox;
@@ -1164,13 +890,8 @@
     if (m_pCentralWidget) {
         m_pCentralWidget->hide();
         WaveformWidgetFactory::instance()->destroyWidgets();
-<<<<<<< HEAD
         delete m_pCentralWidget;
         m_pCentralWidget = nullptr;
-=======
-        delete m_pWidgetParent;
-        m_pWidgetParent = nullptr;
->>>>>>> 72b91833
     }
 
     // Workaround for changing skins while fullscreen, just go out of fullscreen
