#include "mixxx.h"

#include <QDesktopServices>
#include <QFileDialog>
#include <QGLFormat>
#include <QGuiApplication>
#include <QInputMethod>
#include <QLocale>
#include <QScreen>
#include <QStandardPaths>
#include <QUrl>
#include <QtDebug>

#include "defs_urls.h"
#include "dialog/dlgabout.h"
#include "dialog/dlgdevelopertools.h"
#include "dialog/dlgkeywheel.h"
#include "effects/builtin/builtinbackend.h"
#include "effects/effectsmanager.h"
#include "engine/enginemaster.h"
#include "moc_mixxx.cpp"
#include "preferences/constants.h"
#include "preferences/dialog/dlgprefeq.h"
#include "preferences/dialog/dlgpreferences.h"
#ifdef __LILV__
#include "effects/lv2/lv2backend.h"
#endif
#ifdef __BROADCAST__
#include "broadcast/broadcastmanager.h"
#endif
#include "control/controlpushbutton.h"
#include "controllers/controllermanager.h"
#include "controllers/keyboard/keyboardeventfilter.h"
#include "database/mixxxdb.h"
#include "library/coverartcache.h"
#include "library/library.h"
#include "library/library_preferences.h"
#ifdef __ENGINEPRIME__
#include "library/export/libraryexporter.h"
#endif
#include "library/trackcollection.h"
#include "library/trackcollectionmanager.h"
#include "mixer/playerinfo.h"
#include "mixer/playermanager.h"
#include "preferences/settingsmanager.h"
#include "recording/recordingmanager.h"
#include "skin/launchimage.h"
#include "skin/legacyskinparser.h"
#include "skin/skinloader.h"
#include "soundio/soundmanager.h"
#include "sources/soundsourceproxy.h"
#include "track/track.h"
#include "util/db/dbconnectionpooled.h"
#include "util/debug.h"
#include "util/experiment.h"
#include "util/font.h"
#include "util/logger.h"
#include "util/math.h"
#include "util/sandbox.h"
#include "util/screensaver.h"
#include "util/statsmanager.h"
#include "util/time.h"
#include "util/timer.h"
#include "util/translations.h"
#include "util/version.h"
#include "util/widgethelper.h"
#include "waveform/guitick.h"
#include "waveform/sharedglcontext.h"
#include "waveform/visualsmanager.h"
#include "waveform/waveformwidgetfactory.h"
#include "widget/wmainmenubar.h"

#ifdef __VINYLCONTROL__
#include "vinylcontrol/vinylcontrolmanager.h"
#endif

#ifdef __MODPLUG__
#include "preferences/dialog/dlgprefmodplug.h"
#endif

#if defined(Q_OS_LINUX)
#include <X11/Xlib.h>
#include <X11/Xlibint.h>

#include <QtX11Extras/QX11Info>
// Xlibint.h predates C++ and defines macros which conflict
// with references to std::max and std::min
#undef max
#undef min
#endif

MixxxMainWindow::MixxxMainWindow(
        QApplication* pApp, std::shared_ptr<mixxx::CoreServices> pCoreServices)
        : m_pCoreServices(pCoreServices),
          m_pCentralWidget(nullptr),
          m_pLaunchImage(nullptr),
          m_pGuiTick(nullptr),
          m_pDeveloperToolsDlg(nullptr),
<<<<<<< HEAD
          m_pPrefDlg(nullptr),
          m_pKeywheel(nullptr),
=======
#ifdef __ENGINEPRIME__
          m_pLibraryExporter(nullptr),
#endif
>>>>>>> 99c56201
          m_toolTipsCfg(mixxx::TooltipsPreference::TOOLTIPS_ON),
          m_pTouchShift(nullptr) {
    DEBUG_ASSERT(pApp);
    DEBUG_ASSERT(pCoreServices);
    m_pCoreServices->initializeSettings();
    m_pCoreServices->initializeKeyboard();
    // These depend on the settings
    createMenuBar();
    initializeWindow();

    // Show launch image immediately so the user knows Mixxx is starting
    m_pSkinLoader = std::make_unique<SkinLoader>(m_pCoreServices->getSettings());
    m_pLaunchImage = m_pSkinLoader->loadLaunchImage(this);
    m_pCentralWidget = (QWidget*)m_pLaunchImage;
    setCentralWidget(m_pCentralWidget);

    show();
    pApp->processEvents();

    m_pGuiTick = new GuiTick();
    m_pVisualsManager = new VisualsManager();

    connect(
            m_pCoreServices.get(),
            &mixxx::CoreServices::initializationProgressUpdate,
            this,
            &MixxxMainWindow::initializationProgressUpdate);

    m_pCoreServices->initialize(pApp);

    initializationProgressUpdate(65, tr("skin"));

    installEventFilter(m_pCoreServices->getKeyboardEventFilter().get());

    DEBUG_ASSERT(m_pCoreServices->getPlayerManager());
    const QStringList visualGroups = m_pCoreServices->getPlayerManager()->getVisualPlayerGroups();
    for (const QString& group : visualGroups) {
        m_pVisualsManager->addDeck(group);
    }

    // Before creating the first skin we need to create a QGLWidget so that all
    // the QGLWidget's we create can use it as a shared QGLContext.
    if (!CmdlineArgs::Instance().getSafeMode() && QGLFormat::hasOpenGL()) {
        QGLFormat glFormat;
        glFormat.setDirectRendering(true);
        glFormat.setDoubleBuffer(true);
        glFormat.setDepth(false);
        // Disable waiting for vertical Sync
        // This can be enabled when using a single Threads for each QGLContext
        // Setting 1 causes QGLContext::swapBuffer to sleep until the next VSync
#if defined(__APPLE__)
        // On OS X, syncing to vsync has good performance FPS-wise and
        // eliminates tearing.
        glFormat.setSwapInterval(1);
#else
        // Otherwise, turn VSync off because it could cause horrible FPS on
        // Linux.
        // TODO(XXX): Make this configurable.
        // TODO(XXX): What should we do on Windows?
        glFormat.setSwapInterval(0);
#endif
        glFormat.setRgba(true);
        QGLFormat::setDefaultFormat(glFormat);

        QGLWidget* pContextWidget = new QGLWidget(this);
        pContextWidget->setGeometry(QRect(0, 0, 3, 3));
        pContextWidget->hide();
        SharedGLContext::setWidget(pContextWidget);
    }

    WaveformWidgetFactory::createInstance(); // takes a long time
    WaveformWidgetFactory::instance()->setConfig(m_pCoreServices->getSettings());
    WaveformWidgetFactory::instance()->startVSync(m_pGuiTick, m_pVisualsManager);

    connect(this,
            &MixxxMainWindow::skinLoaded,
            m_pCoreServices->getLibrary().get(),
            &Library::onSkinLoadFinished);

    connect(this,
            &MixxxMainWindow::skinLoaded,
            WaveformWidgetFactory::instance(),
            &WaveformWidgetFactory::slotSkinLoaded);

    // Initialize preference dialog
    m_pPrefDlg = new DlgPreferences(
            this,
            m_pSkinLoader,
            m_pCoreServices->getSoundManager(),
            m_pCoreServices->getPlayerManager(),
            m_pCoreServices->getControllerManager(),
            m_pCoreServices->getVinylControlManager(),
            m_pCoreServices->getLV2Backend(),
            m_pCoreServices->getEffectsManager(),
            m_pCoreServices->getSettingsManager(),
            m_pCoreServices->getLibrary());
    m_pPrefDlg->setWindowIcon(QIcon(":/images/mixxx_icon.svg"));
    m_pPrefDlg->setHidden(true);

#ifdef __ENGINEPRIME__
    // Initialise library exporter
    m_pLibraryExporter = m_pCoreServices->getLibrary()->makeLibraryExporter(this);
    connect(m_pCoreServices->getLibrary().get(),
            &Library::exportLibrary,
            m_pLibraryExporter.get(),
            &mixxx::LibraryExporter::slotRequestExport);
    connect(m_pCoreServices->getLibrary().get(),
            &Library::exportCrate,
            m_pLibraryExporter.get(),
            &mixxx::LibraryExporter::slotRequestExportWithInitialCrate);
#endif

    connectMenuBar();

    QWidget* oldWidget = m_pCentralWidget;

    // Load default styles that can be overridden by skins
    QFile file(":/skins/default.qss");
    if (file.open(QIODevice::ReadOnly)) {
        QByteArray fileBytes = file.readAll();
        QString style = QString::fromLocal8Bit(fileBytes.constData(),
                                               fileBytes.length());
        setStyleSheet(style);
    } else {
        qWarning() << "Failed to load default skin styles!";
    }

    if (!loadConfiguredSkin()) {
        reportCriticalErrorAndQuit(
                "default skin cannot be loaded - see <b>mixxx</b> trace for more information");
        m_pCentralWidget = oldWidget;
        //TODO (XXX) add dialog to warn user and launch skin choice page
    } else {
        m_pMenuBar->setStyleSheet(m_pCentralWidget->styleSheet());
    }

    // Check direct rendering and warn user if they don't have it
    if (!CmdlineArgs::Instance().getSafeMode()) {
        checkDirectRendering();
    }

    // Install an event filter to catch certain QT events, such as tooltips.
    // This allows us to turn off tooltips.
    pApp->installEventFilter(this); // The eventfilter is located in this
                                    // Mixxx class as a callback.

    // If we were told to start in fullscreen mode on the command-line or if
    // user chose always starts in fullscreen mode, then turn on fullscreen
    // mode.
    bool fullscreenPref = m_pCoreServices->getSettings()->getValue<bool>(
            ConfigKey("[Config]", "StartInFullscreen"));
    if (CmdlineArgs::Instance().getStartInFullscreen() || fullscreenPref) {
        slotViewFullScreen(true);
    }

    // Try open player device If that fails, the preference panel is opened.
    bool retryClicked;
    do {
        retryClicked = false;
        SoundDeviceError result = m_pCoreServices->getSoundManager()->setupDevices();
        if (result == SOUNDDEVICE_ERROR_DEVICE_COUNT ||
                result == SOUNDDEVICE_ERROR_EXCESSIVE_OUTPUT_CHANNEL) {
            if (soundDeviceBusyDlg(&retryClicked) != QDialog::Accepted) {
                exit(0);
            }
        } else if (result != SOUNDDEVICE_ERROR_OK) {
            if (soundDeviceErrorMsgDlg(result, &retryClicked) !=
                    QDialog::Accepted) {
                exit(0);
            }
        }
    } while (retryClicked);

    // test for at least one out device, if none, display another dlg that
    // says "mixxx will barely work with no outs"
    // In case persisting errors, the user has already received a message
    // box from the preferences dialog above. So we can watch here just the
    // output count.
    while (m_pCoreServices->getSoundManager()->getConfig().getOutputs().count() == 0) {
        // Exit when we press the Exit button in the noSoundDlg dialog
        // only call it if result != OK
        bool continueClicked = false;
        if (noOutputDlg(&continueClicked) != QDialog::Accepted) {
            exit(0);
        }
        if (continueClicked) {
            break;
        }
    }

    // this has to be after the OpenGL widgets are created or depending on a
    // million different variables the first waveform may be horribly
    // corrupted. See bug 521509 -- bkgood ?? -- vrince
    setCentralWidget(m_pCentralWidget);
    // The launch image widget is automatically disposed, but we still have a
    // pointer to it.
    m_pLaunchImage = nullptr;

    connect(m_pCoreServices->getPlayerManager().get(),
            &PlayerManager::noMicrophoneInputConfigured,
            this,
            &MixxxMainWindow::slotNoMicrophoneInputConfigured);
    connect(m_pCoreServices->getPlayerManager().get(),
            &PlayerManager::noAuxiliaryInputConfigured,
            this,
            &MixxxMainWindow::slotNoAuxiliaryInputConfigured);
    connect(m_pCoreServices->getPlayerManager().get(),
            &PlayerManager::noDeckPassthroughInputConfigured,
            this,
            &MixxxMainWindow::slotNoDeckPassthroughInputConfigured);
    connect(m_pCoreServices->getPlayerManager().get(),
            &PlayerManager::noVinylControlInputConfigured,
            this,
            &MixxxMainWindow::slotNoVinylControlInputConfigured);

    connect(&PlayerInfo::instance(),
            &PlayerInfo::currentPlayingTrackChanged,
            this,
            &MixxxMainWindow::slotUpdateWindowTitle);
    connect(&PlayerInfo::instance(),
            &PlayerInfo::currentPlayingDeckChanged,
            this,
            &MixxxMainWindow::slotChangedPlayingDeck);
}

MixxxMainWindow::~MixxxMainWindow() {
    Timer t("~MixxxMainWindow");
    t.start();

    if (m_inhibitScreensaver != mixxx::ScreenSaverPreference::PREVENT_OFF) {
        mixxx::ScreenSaverHelper::uninhibit();
    }

    // Save the current window state (position, maximized, etc)
    // Note(ronso0): Unfortunately saveGeometry() also stores the fullscreen state.
    // On next start restoreGeometry would enable fullscreen mode even though that
    // might not be requested (no '--fullscreen' command line arg and
    // [Config],StartInFullscreen is '0'.
    // https://bugs.launchpad.net/mixxx/+bug/1882474
    // https://bugs.launchpad.net/mixxx/+bug/1909485
    // So let's quit fullscreen if StartInFullscreen is not checked in Preferences.
    bool fullscreenPref = m_pCoreServices->getSettings()->getValue<bool>(
            ConfigKey("[Config]", "StartInFullscreen"));
    if (isFullScreen() && !fullscreenPref) {
        slotViewFullScreen(false);
        // After returning from fullscreen the main window incl. window decoration
        // may be too large for the screen.
        // Maximize the window so we can store a geometry that fits the screen.
        showMaximized();
    }
    m_pCoreServices->getSettings()->set(ConfigKey("[MainWindow]", "geometry"),
            QString(saveGeometry().toBase64()));
    m_pCoreServices->getSettings()->set(ConfigKey("[MainWindow]", "state"),
            QString(saveState().toBase64()));

    // GUI depends on KeyboardEventFilter, PlayerManager, Library
    qDebug() << t.elapsed(false).debugMillisWithUnit() << "deleting skin";
    m_pCentralWidget = nullptr;
    QPointer<QWidget> pSkin(centralWidget());
    setCentralWidget(nullptr);
    if (!pSkin.isNull()) {
        QCoreApplication::sendPostedEvents(pSkin, QEvent::DeferredDelete);
    }
    // Our central widget is now deleted.
    VERIFY_OR_DEBUG_ASSERT(pSkin.isNull()) {
        qWarning() << "Central widget was not deleted by our sendPostedEvents trick.";
    }

    // Delete Controls created by skins
    qDeleteAll(m_skinCreatedControls);
    m_skinCreatedControls.clear();

    // TODO() Verify if this comment still applies:
    // WMainMenuBar holds references to controls so we need to delete it
    // before MixxxMainWindow is destroyed. QMainWindow calls deleteLater() in
    // setMenuBar() but we need to delete it now so we can ask for
    // DeferredDelete events to be processed for it. Once Mixxx shutdown lives
    // outside of MixxxMainWindow the parent relationship will directly destroy
    // the WMainMenuBar and this will no longer be a problem.
    qDebug() << t.elapsed(false).debugMillisWithUnit() << "deleting menubar";

    QPointer<WMainMenuBar> pMenuBar = m_pMenuBar.toWeakRef();
    DEBUG_ASSERT(menuBar() == m_pMenuBar.get());
    // We need to reset the parented pointer here that it does not become a
    // dangling pinter after the object has been deleted.
    m_pMenuBar = nullptr;
    setMenuBar(nullptr);
    if (!pMenuBar.isNull()) {
        QCoreApplication::sendPostedEvents(pMenuBar, QEvent::DeferredDelete);
    }
    // Our main menu is now deleted.
    VERIFY_OR_DEBUG_ASSERT(pMenuBar.isNull()) {
        qWarning() << "WMainMenuBar was not deleted by our sendPostedEvents trick.";
    }

#ifdef __ENGINEPRIME__
    qDebug() << t.elapsed(false).debugMillisWithUnit() << "deleting LibraryExporter";
    m_pLibraryExporter.reset();
#endif

    qDebug() << t.elapsed(false).debugMillisWithUnit() << "deleting DlgPreferences";
    delete m_pPrefDlg;

    delete m_pTouchShift;

    WaveformWidgetFactory::destroy();

    delete m_pGuiTick;
    delete m_pVisualsManager;

    m_pCoreServices->shutdown();
}

void MixxxMainWindow::initializeWindow() {
    // be sure createMenuBar() is called first
    DEBUG_ASSERT(m_pMenuBar);

    QPalette Pal(palette());
    // safe default QMenuBar background
    QColor MenuBarBackground(m_pMenuBar->palette().color(QPalette::Window));
    Pal.setColor(QPalette::Window, QColor(0x202020));
    setAutoFillBackground(true);
    setPalette(Pal);
    // restore default QMenuBar background
    Pal.setColor(QPalette::Window, MenuBarBackground);
    m_pMenuBar->setPalette(Pal);

    // Restore the current window state (position, maximized, etc)
    restoreGeometry(QByteArray::fromBase64(
            m_pCoreServices->getSettings()
                    ->getValueString(ConfigKey("[MainWindow]", "geometry"))
                    .toUtf8()));
    restoreState(QByteArray::fromBase64(
            m_pCoreServices->getSettings()
                    ->getValueString(ConfigKey("[MainWindow]", "state"))
                    .toUtf8()));

    setWindowIcon(QIcon(":/images/mixxx_icon.svg"));
    slotUpdateWindowTitle(TrackPointer());
}

QDialog::DialogCode MixxxMainWindow::soundDeviceErrorDlg(
        const QString &title, const QString &text, bool* retryClicked) {
    QMessageBox msgBox;
    msgBox.setIcon(QMessageBox::Warning);
    msgBox.setWindowTitle(title);
    msgBox.setText(text);

    QPushButton* retryButton =
            msgBox.addButton(tr("Retry"), QMessageBox::ActionRole);
    QPushButton* reconfigureButton =
            msgBox.addButton(tr("Reconfigure"), QMessageBox::ActionRole);
    QPushButton* wikiButton =
            msgBox.addButton(tr("Help"), QMessageBox::ActionRole);
    QPushButton* exitButton =
            msgBox.addButton(tr("Exit"), QMessageBox::ActionRole);

    while (true)
    {
        msgBox.exec();

        if (msgBox.clickedButton() == retryButton) {
            m_pCoreServices->getSoundManager()->clearAndQueryDevices();
            *retryClicked = true;
            return QDialog::Accepted;
        } else if (msgBox.clickedButton() == wikiButton) {
            QDesktopServices::openUrl(QUrl(MIXXX_WIKI_TROUBLESHOOTING_SOUND_URL));
            wikiButton->setEnabled(false);
        } else if (msgBox.clickedButton() == reconfigureButton) {
            msgBox.hide();

            m_pCoreServices->getSoundManager()->clearAndQueryDevices();
            // This way of opening the dialog allows us to use it synchronously
            m_pPrefDlg->setWindowModality(Qt::ApplicationModal);
            m_pPrefDlg->exec();
            if (m_pPrefDlg->result() == QDialog::Accepted) {
                return QDialog::Accepted;
            }

            msgBox.show();
        } else if (msgBox.clickedButton() == exitButton) {
            // Will finally quit Mixxx
            return QDialog::Rejected;
        }
    }
}

QDialog::DialogCode MixxxMainWindow::soundDeviceBusyDlg(bool* retryClicked) {
    QString title(tr("Sound Device Busy"));
    QString text(
            "<html> <p>" %
                    tr("Mixxx was unable to open all the configured sound devices.") +
            "</p> <p>" %
                    m_pCoreServices->getSoundManager()->getErrorDeviceName() %
                    " is used by another application or not plugged in."
                    "</p><ul>"
                    "<li>" %
                    tr("<b>Retry</b> after closing the other application "
                       "or reconnecting a sound device") %
                    "</li>"
                    "<li>" %
                    tr("<b>Reconfigure</b> Mixxx's sound device settings.") %
                    "</li>"
                    "<li>" %
                    tr("Get <b>Help</b> from the Mixxx Wiki.") %
                    "</li>"
                    "<li>" %
                    tr("<b>Exit</b> Mixxx.") %
                    "</li>"
                    "</ul></html>");
    return soundDeviceErrorDlg(title, text, retryClicked);
}


QDialog::DialogCode MixxxMainWindow::soundDeviceErrorMsgDlg(
        SoundDeviceError err, bool* retryClicked) {
    QString title(tr("Sound Device Error"));
    QString text("<html> <p>" %
                    tr("Mixxx was unable to open all the configured sound "
                       "devices.") +
            "</p> <p>" %
                    m_pCoreServices->getSoundManager()
                            ->getLastErrorMessage(err)
                            .replace("\n", "<br/>") %
                    "</p><ul>"
                    "<li>" %
                    tr("<b>Retry</b> after fixing an issue") %
                    "</li>"
                    "<li>" %
                    tr("<b>Reconfigure</b> Mixxx's sound device settings.") %
                    "</li>"
                    "<li>" %
                    tr("Get <b>Help</b> from the Mixxx Wiki.") %
                    "</li>"
                    "<li>" %
                    tr("<b>Exit</b> Mixxx.") %
                    "</li>"
                    "</ul></html>");
    return soundDeviceErrorDlg(title, text, retryClicked);
}

QDialog::DialogCode MixxxMainWindow::noOutputDlg(bool* continueClicked) {
    QMessageBox msgBox;
    msgBox.setIcon(QMessageBox::Warning);
    msgBox.setWindowTitle(tr("No Output Devices"));
    msgBox.setText(
            "<html>" + tr("Mixxx was configured without any output sound devices. "
            "Audio processing will be disabled without a configured output device.") +
            "<ul>"
                "<li>" +
                    tr("<b>Continue</b> without any outputs.") +
                "</li>"
                "<li>" +
                    tr("<b>Reconfigure</b> Mixxx's sound device settings.") +
                "</li>"
                "<li>" +
                    tr("<b>Exit</b> Mixxx.") +
                "</li>"
            "</ul></html>"
    );

    QPushButton* continueButton =
            msgBox.addButton(tr("Continue"), QMessageBox::ActionRole);
    QPushButton* reconfigureButton =
            msgBox.addButton(tr("Reconfigure"), QMessageBox::ActionRole);
    QPushButton* exitButton =
            msgBox.addButton(tr("Exit"), QMessageBox::ActionRole);

    while (true)
    {
        msgBox.exec();

        if (msgBox.clickedButton() == continueButton) {
            *continueClicked = true;
            return QDialog::Accepted;
        } else if (msgBox.clickedButton() == reconfigureButton) {
            msgBox.hide();

            // This way of opening the dialog allows us to use it synchronously
            m_pPrefDlg->setWindowModality(Qt::ApplicationModal);
            m_pPrefDlg->exec();
            if (m_pPrefDlg->result() == QDialog::Accepted) {
                return QDialog::Accepted;
            }

            msgBox.show();

        } else if (msgBox.clickedButton() == exitButton) {
            // Will finally quit Mixxx
            return QDialog::Rejected;
        }
    }
}

void MixxxMainWindow::slotUpdateWindowTitle(TrackPointer pTrack) {
    QString appTitle = Version::applicationTitle();

    // If we have a track, use getInfo() to format a summary string and prepend
    // it to the title.
    // TODO(rryan): Does this violate Mac App Store policies?
    if (pTrack) {
        QString trackInfo = pTrack->getInfo();
        if (!trackInfo.isEmpty()) {
            appTitle = QString("%1 | %2").arg(trackInfo, appTitle);
        }
    }
    this->setWindowTitle(appTitle);
}

void MixxxMainWindow::createMenuBar() {
    ScopedTimer t("MixxxMainWindow::createMenuBar");
    DEBUG_ASSERT(m_pCoreServices->getKeyboardConfig());
    m_pMenuBar = make_parented<WMainMenuBar>(
            this, m_pCoreServices->getSettings(), m_pCoreServices->getKeyboardConfig().get());
    if (m_pCentralWidget) {
        m_pMenuBar->setStyleSheet(m_pCentralWidget->styleSheet());
    }
    setMenuBar(m_pMenuBar);
}

void MixxxMainWindow::connectMenuBar() {
    ScopedTimer t("MixxxMainWindow::connectMenuBar");
    connect(this,
            &MixxxMainWindow::skinLoaded,
            m_pMenuBar,
            &WMainMenuBar::onNewSkinLoaded);

    // Misc
    connect(m_pMenuBar, &WMainMenuBar::quit, this, &MixxxMainWindow::close);
    connect(m_pMenuBar,
            &WMainMenuBar::showPreferences,
            this,
            &MixxxMainWindow::slotOptionsPreferences);
    connect(m_pMenuBar,
            &WMainMenuBar::loadTrackToDeck,
            this,
            &MixxxMainWindow::slotFileLoadSongPlayer);

    connect(m_pMenuBar,
            &WMainMenuBar::showKeywheel,
            this,
            &MixxxMainWindow::slotShowKeywheel);

    // Fullscreen
    connect(m_pMenuBar,
            &WMainMenuBar::toggleFullScreen,
            this,
            &MixxxMainWindow::slotViewFullScreen);
    connect(this,
            &MixxxMainWindow::fullScreenChanged,
            m_pMenuBar,
            &WMainMenuBar::onFullScreenStateChange);

    // Keyboard shortcuts
    connect(m_pMenuBar,
            &WMainMenuBar::toggleKeyboardShortcuts,
            m_pCoreServices.get(),
            &mixxx::CoreServices::slotOptionsKeyboard);

    // Help
    connect(m_pMenuBar,
            &WMainMenuBar::showAbout,
            this,
            &MixxxMainWindow::slotHelpAbout);

    // Developer
    connect(m_pMenuBar,
            &WMainMenuBar::reloadSkin,
            this,
            &MixxxMainWindow::rebootMixxxView);
    connect(m_pMenuBar,
            &WMainMenuBar::toggleDeveloperTools,
            this,
            &MixxxMainWindow::slotDeveloperTools);

    if (m_pCoreServices->getRecordingManager()) {
        connect(m_pCoreServices->getRecordingManager().get(),
                &RecordingManager::isRecording,
                m_pMenuBar,
                &WMainMenuBar::onRecordingStateChange);
        connect(m_pMenuBar,
                &WMainMenuBar::toggleRecording,
                m_pCoreServices->getRecordingManager().get(),
                &RecordingManager::slotSetRecording);
        m_pMenuBar->onRecordingStateChange(
                m_pCoreServices->getRecordingManager()->isRecordingActive());
    }

#ifdef __BROADCAST__
    if (m_pCoreServices->getBroadcastManager()) {
        connect(m_pCoreServices->getBroadcastManager().get(),
                &BroadcastManager::broadcastEnabled,
                m_pMenuBar,
                &WMainMenuBar::onBroadcastingStateChange);
        connect(m_pMenuBar,
                &WMainMenuBar::toggleBroadcasting,
                m_pCoreServices->getBroadcastManager().get(),
                &BroadcastManager::setEnabled);
        m_pMenuBar->onBroadcastingStateChange(m_pCoreServices->getBroadcastManager()->isEnabled());
    }
#endif

#ifdef __VINYLCONTROL__
    if (m_pCoreServices->getVinylControlManager()) {
        connect(m_pMenuBar,
                &WMainMenuBar::toggleVinylControl,
                m_pCoreServices->getVinylControlManager().get(),
                &VinylControlManager::toggleVinylControl);
        connect(m_pCoreServices->getVinylControlManager().get(),
                &VinylControlManager::vinylControlDeckEnabled,
                m_pMenuBar,
                &WMainMenuBar::onVinylControlDeckEnabledStateChange);
    }
#endif

    if (m_pCoreServices->getPlayerManager()) {
        connect(m_pCoreServices->getPlayerManager().get(),
                &PlayerManager::numberOfDecksChanged,
                m_pMenuBar,
                &WMainMenuBar::onNumberOfDecksChanged);
        m_pMenuBar->onNumberOfDecksChanged(m_pCoreServices->getPlayerManager()->numberOfDecks());
    }

    if (m_pCoreServices->getTrackCollectionManager()) {
        connect(m_pMenuBar,
                &WMainMenuBar::rescanLibrary,
                m_pCoreServices->getTrackCollectionManager().get(),
                &TrackCollectionManager::startLibraryScan);
        connect(m_pCoreServices->getTrackCollectionManager().get(),
                &TrackCollectionManager::libraryScanStarted,
                m_pMenuBar,
                &WMainMenuBar::onLibraryScanStarted);
        connect(m_pCoreServices->getTrackCollectionManager().get(),
                &TrackCollectionManager::libraryScanFinished,
                m_pMenuBar,
                &WMainMenuBar::onLibraryScanFinished);
    }

    if (m_pCoreServices->getLibrary()) {
        connect(m_pMenuBar,
                &WMainMenuBar::createCrate,
                m_pCoreServices->getLibrary().get(),
                &Library::slotCreateCrate);
        connect(m_pMenuBar,
                &WMainMenuBar::createPlaylist,
                m_pCoreServices->getLibrary().get(),
                &Library::slotCreatePlaylist);
    }

#ifdef __ENGINEPRIME__
    DEBUG_ASSERT(m_pLibraryExporter);
    connect(m_pMenuBar,
            &WMainMenuBar::exportLibrary,
            m_pLibraryExporter.get(),
            &mixxx::LibraryExporter::slotRequestExport);
#endif
}

void MixxxMainWindow::slotFileLoadSongPlayer(int deck) {
    QString group = m_pCoreServices->getPlayerManager()->groupForDeck(deck - 1);

    QString loadTrackText = tr("Load track to Deck %1").arg(QString::number(deck));
    QString deckWarningMessage = tr("Deck %1 is currently playing a track.")
            .arg(QString::number(deck));
    QString areYouSure = tr("Are you sure you want to load a new track?");

    if (ControlObject::get(ConfigKey(group, "play")) > 0.0) {
        int ret = QMessageBox::warning(this, Version::applicationName(),
            deckWarningMessage + "\n" + areYouSure,
            QMessageBox::Yes | QMessageBox::No,
            QMessageBox::No);

        if (ret != QMessageBox::Yes) {
            return;
        }
    }

    UserSettingsPointer pConfig = m_pCoreServices->getSettings();
    QString trackPath =
        QFileDialog::getOpenFileName(
            this,
            loadTrackText,
            pConfig->getValueString(PREF_LEGACY_LIBRARY_DIR),
            QString("Audio (%1)")
                .arg(SoundSourceProxy::getSupportedFileNamePatterns().join(" ")));


    if (!trackPath.isNull()) {
        // The user has picked a file via a file dialog. This means the system
        // sandboxer (if we are sandboxed) has granted us permission to this
        // folder. Create a security bookmark while we have permission so that
        // we can access the folder on future runs. We need to canonicalize the
        // path so we first wrap the directory string with a QDir.
        QFileInfo trackInfo(trackPath);
        Sandbox::createSecurityToken(trackInfo);

        m_pCoreServices->getPlayerManager()->slotLoadToDeck(trackPath, deck);
    }
}

void MixxxMainWindow::slotDeveloperTools(bool visible) {
    if (visible) {
        if (m_pDeveloperToolsDlg == nullptr) {
            UserSettingsPointer pConfig = m_pCoreServices->getSettings();
            m_pDeveloperToolsDlg = new DlgDeveloperTools(this, pConfig);
            connect(m_pDeveloperToolsDlg,
                    &DlgDeveloperTools::destroyed,
                    this,
                    &MixxxMainWindow::slotDeveloperToolsClosed);
            connect(this,
                    &MixxxMainWindow::closeDeveloperToolsDlgChecked,
                    m_pDeveloperToolsDlg,
                    &DlgDeveloperTools::done);
            connect(m_pDeveloperToolsDlg,
                    &DlgDeveloperTools::destroyed,
                    m_pMenuBar,
                    &WMainMenuBar::onDeveloperToolsHidden);
        }
        m_pMenuBar->onDeveloperToolsShown();
        m_pDeveloperToolsDlg->show();
        m_pDeveloperToolsDlg->activateWindow();
    } else {
        emit closeDeveloperToolsDlgChecked(0);
    }
}

void MixxxMainWindow::slotDeveloperToolsClosed() {
    m_pDeveloperToolsDlg = nullptr;
}

void MixxxMainWindow::slotViewFullScreen(bool toggle) {
    if (isFullScreen() == toggle) {
        return;
    }

    if (toggle) {
        showFullScreen();
#ifdef __LINUX__
        // Fix for "No menu bar with ubuntu unity in full screen mode" Bug
        // #885890 and Bug #1076789. Before touching anything here, please read
        // those bugs.
        createMenuBar();
        connectMenuBar();
        if (m_pMenuBar->isNativeMenuBar()) {
            m_pMenuBar->setNativeMenuBar(false);
        }
#endif
    } else {
#ifdef __LINUX__
        createMenuBar();
        connectMenuBar();
#endif
        showNormal();
    }
    emit fullScreenChanged(toggle);
}

void MixxxMainWindow::slotOptionsPreferences() {
    m_pPrefDlg->show();
    m_pPrefDlg->raise();
    m_pPrefDlg->activateWindow();
}

void MixxxMainWindow::slotNoVinylControlInputConfigured() {
    QMessageBox::StandardButton btn = QMessageBox::warning(
        this,
        Version::applicationName(),
        tr("There is no input device selected for this vinyl control.\n"
           "Please select an input device in the sound hardware preferences first."),
        QMessageBox::Ok | QMessageBox::Cancel, QMessageBox::Cancel);
    if (btn == QMessageBox::Ok) {
        m_pPrefDlg->show();
        m_pPrefDlg->showSoundHardwarePage();
    }
}

void MixxxMainWindow::slotNoDeckPassthroughInputConfigured() {
    QMessageBox::StandardButton btn = QMessageBox::warning(
        this,
        Version::applicationName(),
        tr("There is no input device selected for this passthrough control.\n"
           "Please select an input device in the sound hardware preferences first."),
        QMessageBox::Ok | QMessageBox::Cancel, QMessageBox::Cancel);
    if (btn == QMessageBox::Ok) {
        m_pPrefDlg->show();
        m_pPrefDlg->showSoundHardwarePage();
    }
}

void MixxxMainWindow::slotNoMicrophoneInputConfigured() {
    QMessageBox::StandardButton btn = QMessageBox::question(
        this,
        Version::applicationName(),
        tr("There is no input device selected for this microphone.\n"
           "Do you want to select an input device?"),
        QMessageBox::Ok | QMessageBox::Cancel, QMessageBox::Cancel);
    if (btn == QMessageBox::Ok) {
        m_pPrefDlg->show();
        m_pPrefDlg->showSoundHardwarePage();
    }
}

void MixxxMainWindow::slotNoAuxiliaryInputConfigured() {
    QMessageBox::StandardButton btn = QMessageBox::question(
        this,
        Version::applicationName(),
        tr("There is no input device selected for this auxiliary.\n"
           "Do you want to select an input device?"),
        QMessageBox::Ok | QMessageBox::Cancel, QMessageBox::Cancel);
    if (btn == QMessageBox::Ok) {
        m_pPrefDlg->show();
        m_pPrefDlg->showSoundHardwarePage();
    }
}

void MixxxMainWindow::slotChangedPlayingDeck(int deck) {
    if (m_inhibitScreensaver == mixxx::ScreenSaverPreference::PREVENT_ON_PLAY) {
        if (deck==-1) {
            // If no deck is playing, allow the screensaver to run.
            mixxx::ScreenSaverHelper::uninhibit();
        } else {
            mixxx::ScreenSaverHelper::inhibit();
        }
    }
}

void MixxxMainWindow::slotHelpAbout() {
    DlgAbout* about = new DlgAbout(this);
    about->show();
}

void MixxxMainWindow::slotShowKeywheel(bool toggle) {
    if (m_pKeywheel == nullptr) {
        m_pKeywheel = new DlgKeywheel(this, m_pCoreServices->getSettings());
        // uncheck the menu item on window close
        connect(m_pKeywheel,
                &DlgKeywheel::finished,
                m_pMenuBar,
                &WMainMenuBar::onKeywheelChange);
    }
    if (toggle) {
        m_pKeywheel->show();
        m_pKeywheel->raise();
    } else {
        m_pKeywheel->hide();
    }
}

void MixxxMainWindow::setToolTipsCfg(mixxx::TooltipsPreference tt) {
    UserSettingsPointer pConfig = m_pCoreServices->getSettings();
    pConfig->set(ConfigKey("[Controls]","Tooltips"),
                 ConfigValue(static_cast<int>(tt)));
    m_toolTipsCfg = tt;
}

void MixxxMainWindow::rebootMixxxView() {
    qDebug() << "Now in rebootMixxxView...";

    // safe geometry for later restoration
    const QRect initGeometry = geometry();

    // We need to tell the menu bar that we are about to delete the old skin and
    // create a new one. It holds "visibility" controls (e.g. "Show Samplers")
    // that need to be deleted -- otherwise we can't tell what features the skin
    // supports since the controls from the previous skin will be left over.
    m_pMenuBar->onNewSkinAboutToLoad();

    if (m_pCentralWidget) {
        m_pCentralWidget->hide();
        WaveformWidgetFactory::instance()->destroyWidgets();
        delete m_pCentralWidget;
        m_pCentralWidget = nullptr;
    }

    // Workaround for changing skins while fullscreen, just go out of fullscreen
    // mode. If you change skins while in fullscreen (on Linux, at least) the
    // window returns to 0,0 but and the backdrop disappears so it looks as if
    // it is not fullscreen, but acts as if it is.
    bool wasFullScreen = isFullScreen();
    slotViewFullScreen(false);

    if (!loadConfiguredSkin()) {
        QMessageBox::critical(this,
                              tr("Error in skin file"),
                              tr("The selected skin cannot be loaded."));
        // m_pWidgetParent is NULL, we can't continue.
        return;
    }
    m_pMenuBar->setStyleSheet(m_pCentralWidget->styleSheet());

    setCentralWidget(m_pCentralWidget);
#ifdef __LINUX__
    // don't adjustSize() on Linux as this wouldn't use the entire available area
    // to paint the new skin with X11
    // https://bugs.launchpad.net/mixxx/+bug/1773587
#else
    adjustSize();
#endif

    if (wasFullScreen) {
        slotViewFullScreen(true);
    } else {
        // Programatic placement at this point is very problematic.
        // The screen() method returns stale data (primary screen)
        // until the user interacts with mixxx again. Keyboard shortcuts
        // do not count, moving window, opening menu etc does
        // Therefore the placement logic was removed by a simple geometry restore.
        // If the minimum size of the new skin is larger then the restored
        // geometry, the window will be enlarged right & bottom which is
        // safe as the menu is still reachable.
        setGeometry(initGeometry);
    }

    qDebug() << "rebootMixxxView DONE";
}

bool MixxxMainWindow::loadConfiguredSkin() {
    // TODO: use std::shared_ptr throughout skin widgets instead of these hacky get() calls
    m_pCentralWidget = m_pSkinLoader->loadConfiguredSkin(this,
            &m_skinCreatedControls,
            m_pCoreServices->getKeyboardEventFilter().get(),
            m_pCoreServices->getPlayerManager().get(),
            m_pCoreServices->getControllerManager().get(),
            m_pCoreServices->getLibrary().get(),
            m_pCoreServices->getVinylControlManager().get(),
            m_pCoreServices->getEffectsManager().get(),
            m_pCoreServices->getRecordingManager().get());
    if (centralWidget() == m_pLaunchImage) {
        initializationProgressUpdate(100, "");
    }
    emit skinLoaded();
    return m_pCentralWidget != nullptr;
}

bool MixxxMainWindow::eventFilter(QObject* obj, QEvent* event) {
    if (event->type() == QEvent::ToolTip) {
        // return true for no tool tips
        switch (m_toolTipsCfg) {
            case mixxx::TooltipsPreference::TOOLTIPS_ONLY_IN_LIBRARY:
                if (dynamic_cast<WBaseWidget*>(obj) != nullptr) {
                    return true;
                }
                break;
            case mixxx::TooltipsPreference::TOOLTIPS_ON:
                break;
            case mixxx::TooltipsPreference::TOOLTIPS_OFF:
                return true;
            default:
                DEBUG_ASSERT(!"m_toolTipsCfg value unknown");
                return true;
        }
    }
    // standard event processing
    return QMainWindow::eventFilter(obj, event);
}

void MixxxMainWindow::closeEvent(QCloseEvent *event) {
    // WARNING: We can receive a CloseEvent while only partially
    // initialized. This is because we call QApplication::processEvents to
    // render LaunchImage progress in the constructor.
    if (!confirmExit()) {
        event->ignore();
        return;
    }
    QMainWindow::closeEvent(event);
}


void MixxxMainWindow::checkDirectRendering() {
    // IF
    //  * A waveform viewer exists
    // AND
    //  * The waveform viewer is an OpenGL waveform viewer
    // AND
    //  * The waveform viewer does not have direct rendering enabled.
    // THEN
    //  * Warn user

    WaveformWidgetFactory* factory = WaveformWidgetFactory::instance();
    if (!factory) {
        return;
    }

    UserSettingsPointer pConfig = m_pCoreServices->getSettings();

    if (!factory->isOpenGlAvailable() && !factory->isOpenGlesAvailable() &&
        pConfig->getValueString(ConfigKey("[Direct Rendering]", "Warned")) != QString("yes")) {
        QMessageBox::warning(nullptr,
                tr("OpenGL Direct Rendering"),
                tr("Direct rendering is not enabled on your machine.<br><br>"
                   "This means that the waveform displays will be very<br>"
                   "<b>slow and may tax your CPU heavily</b>. Either update "
                   "your<br>"
                   "configuration to enable direct rendering, or disable<br>"
                   "the waveform displays in the Mixxx preferences by "
                   "selecting<br>"
                   "\"Empty\" as the waveform display in the 'Interface' "
                   "section."));
        pConfig->set(ConfigKey("[Direct Rendering]", "Warned"), QString("yes"));
    }
}

bool MixxxMainWindow::confirmExit() {
    bool playing(false);
    bool playingSampler(false);
    unsigned int deckCount = m_pCoreServices->getPlayerManager()->numDecks();
    unsigned int samplerCount = m_pCoreServices->getPlayerManager()->numSamplers();
    for (unsigned int i = 0; i < deckCount; ++i) {
        if (ControlObject::toBool(
                    ConfigKey(PlayerManager::groupForDeck(i), "play"))) {
            playing = true;
            break;
        }
    }
    for (unsigned int i = 0; i < samplerCount; ++i) {
        if (ControlObject::toBool(
                    ConfigKey(PlayerManager::groupForSampler(i), "play"))) {
            playingSampler = true;
            break;
        }
    }
    if (playing) {
        QMessageBox::StandardButton btn = QMessageBox::question(this,
            tr("Confirm Exit"),
            tr("A deck is currently playing. Exit Mixxx?"),
            QMessageBox::Yes | QMessageBox::No, QMessageBox::No);
        if (btn == QMessageBox::No) {
            return false;
        }
    } else if (playingSampler) {
        QMessageBox::StandardButton btn = QMessageBox::question(this,
            tr("Confirm Exit"),
            tr("A sampler is currently playing. Exit Mixxx?"),
            QMessageBox::Yes | QMessageBox::No, QMessageBox::No);
        if (btn == QMessageBox::No) {
            return false;
        }
    }
    if (m_pPrefDlg && m_pPrefDlg->isVisible()) {
        QMessageBox::StandardButton btn = QMessageBox::question(
            this, tr("Confirm Exit"),
            tr("The preferences window is still open.") + "<br>" +
            tr("Discard any changes and exit Mixxx?"),
            QMessageBox::Yes | QMessageBox::No, QMessageBox::No);
        if (btn == QMessageBox::No) {
            return false;
        }
        else {
            m_pPrefDlg->close();
        }
    }

    return true;
}

void MixxxMainWindow::setInhibitScreensaver(mixxx::ScreenSaverPreference newInhibit)
{
    UserSettingsPointer pConfig = m_pCoreServices->getSettings();

    if (m_inhibitScreensaver != mixxx::ScreenSaverPreference::PREVENT_OFF) {
        mixxx::ScreenSaverHelper::uninhibit();
    }

    if (newInhibit == mixxx::ScreenSaverPreference::PREVENT_ON) {
        mixxx::ScreenSaverHelper::inhibit();
    } else if (newInhibit == mixxx::ScreenSaverPreference::PREVENT_ON_PLAY
            && PlayerInfo::instance().getCurrentPlayingDeck()!=-1) {
        mixxx::ScreenSaverHelper::inhibit();
    }
    int inhibit_int = static_cast<int>(newInhibit);
    pConfig->setValue<int>(ConfigKey("[Config]","InhibitScreensaver"), inhibit_int);
    m_inhibitScreensaver = newInhibit;
}

mixxx::ScreenSaverPreference MixxxMainWindow::getInhibitScreensaver()
{
    return m_inhibitScreensaver;
}

void MixxxMainWindow::initializationProgressUpdate(int progress, const QString& serviceName) {
    if (m_pLaunchImage) {
        m_pLaunchImage->progress(progress, serviceName);
    }
    qApp->processEvents();
}<|MERGE_RESOLUTION|>--- conflicted
+++ resolved
@@ -96,14 +96,11 @@
           m_pLaunchImage(nullptr),
           m_pGuiTick(nullptr),
           m_pDeveloperToolsDlg(nullptr),
-<<<<<<< HEAD
           m_pPrefDlg(nullptr),
           m_pKeywheel(nullptr),
-=======
 #ifdef __ENGINEPRIME__
           m_pLibraryExporter(nullptr),
 #endif
->>>>>>> 99c56201
           m_toolTipsCfg(mixxx::TooltipsPreference::TOOLTIPS_ON),
           m_pTouchShift(nullptr) {
     DEBUG_ASSERT(pApp);
