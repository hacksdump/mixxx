#include "mixxx.h"

#include <QDesktopServices>
#include <QFileDialog>
#include <QGLFormat>
#include <QGuiApplication>
#include <QInputMethod>
#include <QLocale>
#include <QScreen>
#include <QStandardPaths>
#include <QUrl>
#include <QtDebug>

#include "defs_urls.h"
#include "dialog/dlgabout.h"
#include "dialog/dlgdevelopertools.h"
#include "dialog/dlgkeywheel.h"
#include "effects/builtin/builtinbackend.h"
#include "effects/effectsmanager.h"
#include "engine/enginemaster.h"
#include "moc_mixxx.cpp"
#include "preferences/constants.h"
#include "preferences/dialog/dlgprefeq.h"
#include "preferences/dialog/dlgpreferences.h"
#ifdef __LILV__
#include "effects/lv2/lv2backend.h"
#endif
#ifdef __BROADCAST__
#include "broadcast/broadcastmanager.h"
#endif
#include "control/controlpushbutton.h"
#include "controllers/controllermanager.h"
#include "controllers/keyboard/keyboardeventfilter.h"
#include "database/mixxxdb.h"
#include "library/coverartcache.h"
#include "library/library.h"
#include "library/library_preferences.h"
#include "library/trackcollection.h"
#include "library/trackcollectionmanager.h"
#include "mixer/playerinfo.h"
#include "mixer/playermanager.h"
#include "preferences/settingsmanager.h"
#include "recording/recordingmanager.h"
#include "skin/launchimage.h"
#include "skin/legacyskinparser.h"
#include "skin/skinloader.h"
#include "soundio/soundmanager.h"
#include "sources/soundsourceproxy.h"
#include "track/track.h"
#include "util/db/dbconnectionpooled.h"
#include "util/debug.h"
#include "util/experiment.h"
#include "util/font.h"
#include "util/logger.h"
#include "util/math.h"
#include "util/sandbox.h"
#include "util/screensaver.h"
#include "util/statsmanager.h"
#include "util/time.h"
#include "util/timer.h"
#include "util/translations.h"
#include "util/version.h"
#include "util/widgethelper.h"
#include "waveform/guitick.h"
#include "waveform/sharedglcontext.h"
#include "waveform/visualsmanager.h"
#include "waveform/waveformwidgetfactory.h"
#include "widget/wmainmenubar.h"

#ifdef __VINYLCONTROL__
#include "vinylcontrol/vinylcontrolmanager.h"
#endif

#ifdef __MODPLUG__
#include "preferences/dialog/dlgprefmodplug.h"
#endif

#if defined(Q_OS_LINUX)
#include <X11/Xlib.h>
#include <X11/Xlibint.h>

#include <QtX11Extras/QX11Info>
// Xlibint.h predates C++ and defines macros which conflict
// with references to std::max and std::min
#undef max
#undef min
#endif

MixxxMainWindow::MixxxMainWindow(
        QApplication* pApp, std::shared_ptr<mixxx::CoreServices> pCoreServices)
        : m_pCoreServices(pCoreServices),
          m_pCentralWidget(nullptr),
          m_pLaunchImage(nullptr),
          m_pGuiTick(nullptr),
          m_pDeveloperToolsDlg(nullptr),
<<<<<<< HEAD
          m_pPrefDlg(nullptr),
          m_pKeywheel(nullptr),
          m_pKbdConfig(nullptr),
          m_pKbdConfigEmpty(nullptr),
=======
>>>>>>> 75b52c2b
          m_toolTipsCfg(mixxx::TooltipsPreference::TOOLTIPS_ON),
          m_pTouchShift(nullptr) {
    DEBUG_ASSERT(pApp);
    DEBUG_ASSERT(pCoreServices);
    m_pCoreServices->initializeSettings();
    m_pCoreServices->initializeKeyboard();
    // These depend on the settings
    createMenuBar();
    initializeWindow();

    // Show launch image immediately so the user knows Mixxx is starting
    m_pSkinLoader = std::make_unique<SkinLoader>(m_pCoreServices->getSettings());
    m_pLaunchImage = m_pSkinLoader->loadLaunchImage(this);
    m_pCentralWidget = (QWidget*)m_pLaunchImage;
    setCentralWidget(m_pCentralWidget);

    show();
    pApp->processEvents();

    m_pGuiTick = new GuiTick();
    m_pVisualsManager = new VisualsManager();

    connect(
            m_pCoreServices.get(),
            &mixxx::CoreServices::initializationProgressUpdate,
            this,
            &MixxxMainWindow::initializationProgressUpdate);

    m_pCoreServices->initialize(pApp);

    initializationProgressUpdate(65, tr("skin"));

    installEventFilter(m_pCoreServices->getKeyboardEventFilter().get());

    DEBUG_ASSERT(m_pCoreServices->getPlayerManager());
    const QStringList visualGroups = m_pCoreServices->getPlayerManager()->getVisualPlayerGroups();
    for (const QString& group : visualGroups) {
        m_pVisualsManager->addDeck(group);
    }

    // Before creating the first skin we need to create a QGLWidget so that all
    // the QGLWidget's we create can use it as a shared QGLContext.
    if (!CmdlineArgs::Instance().getSafeMode() && QGLFormat::hasOpenGL()) {
        QGLFormat glFormat;
        glFormat.setDirectRendering(true);
        glFormat.setDoubleBuffer(true);
        glFormat.setDepth(false);
        // Disable waiting for vertical Sync
        // This can be enabled when using a single Threads for each QGLContext
        // Setting 1 causes QGLContext::swapBuffer to sleep until the next VSync
#if defined(__APPLE__)
        // On OS X, syncing to vsync has good performance FPS-wise and
        // eliminates tearing.
        glFormat.setSwapInterval(1);
#else
        // Otherwise, turn VSync off because it could cause horrible FPS on
        // Linux.
        // TODO(XXX): Make this configurable.
        // TODO(XXX): What should we do on Windows?
        glFormat.setSwapInterval(0);
#endif
        glFormat.setRgba(true);
        QGLFormat::setDefaultFormat(glFormat);

        QGLWidget* pContextWidget = new QGLWidget(this);
        pContextWidget->setGeometry(QRect(0, 0, 3, 3));
        pContextWidget->hide();
        SharedGLContext::setWidget(pContextWidget);
    }

    WaveformWidgetFactory::createInstance(); // takes a long time
    WaveformWidgetFactory::instance()->setConfig(m_pCoreServices->getSettings());
    WaveformWidgetFactory::instance()->startVSync(m_pGuiTick, m_pVisualsManager);

    connect(this,
            &MixxxMainWindow::skinLoaded,
            m_pCoreServices->getLibrary().get(),
            &Library::onSkinLoadFinished);

    connect(this,
            &MixxxMainWindow::skinLoaded,
            WaveformWidgetFactory::instance(),
            &WaveformWidgetFactory::slotSkinLoaded);

    // Initialize preference dialog
    m_pPrefDlg = new DlgPreferences(
            this,
            m_pSkinLoader,
            m_pCoreServices->getSoundManager(),
            m_pCoreServices->getPlayerManager(),
            m_pCoreServices->getControllerManager(),
            m_pCoreServices->getVinylControlManager(),
            m_pCoreServices->getLV2Backend(),
            m_pCoreServices->getEffectsManager(),
            m_pCoreServices->getSettingsManager(),
            m_pCoreServices->getLibrary());
    m_pPrefDlg->setWindowIcon(QIcon(":/images/mixxx_icon.svg"));
    m_pPrefDlg->setHidden(true);

    connectMenuBar();

    QWidget* oldWidget = m_pCentralWidget;

    // Load default styles that can be overridden by skins
    QFile file(":/skins/default.qss");
    if (file.open(QIODevice::ReadOnly)) {
        QByteArray fileBytes = file.readAll();
        QString style = QString::fromLocal8Bit(fileBytes.constData(),
                                               fileBytes.length());
        setStyleSheet(style);
    } else {
        qWarning() << "Failed to load default skin styles!";
    }

    if (!loadConfiguredSkin()) {
        reportCriticalErrorAndQuit(
                "default skin cannot be loaded - see <b>mixxx</b> trace for more information");
        m_pCentralWidget = oldWidget;
        //TODO (XXX) add dialog to warn user and launch skin choice page
    } else {
        m_pMenuBar->setStyleSheet(m_pCentralWidget->styleSheet());
    }

    // Check direct rendering and warn user if they don't have it
    if (!CmdlineArgs::Instance().getSafeMode()) {
        checkDirectRendering();
    }

    // Install an event filter to catch certain QT events, such as tooltips.
    // This allows us to turn off tooltips.
    pApp->installEventFilter(this); // The eventfilter is located in this
                                    // Mixxx class as a callback.

    // If we were told to start in fullscreen mode on the command-line or if
    // user chose always starts in fullscreen mode, then turn on fullscreen
    // mode.
    bool fullscreenPref = m_pCoreServices->getSettings()->getValue<bool>(
            ConfigKey("[Config]", "StartInFullscreen"));
    if (CmdlineArgs::Instance().getStartInFullscreen() || fullscreenPref) {
        slotViewFullScreen(true);
    }

    // Try open player device If that fails, the preference panel is opened.
    bool retryClicked;
    do {
        retryClicked = false;
        SoundDeviceError result = m_pCoreServices->getSoundManager()->setupDevices();
        if (result == SOUNDDEVICE_ERROR_DEVICE_COUNT ||
                result == SOUNDDEVICE_ERROR_EXCESSIVE_OUTPUT_CHANNEL) {
            if (soundDeviceBusyDlg(&retryClicked) != QDialog::Accepted) {
                exit(0);
            }
        } else if (result != SOUNDDEVICE_ERROR_OK) {
            if (soundDeviceErrorMsgDlg(result, &retryClicked) !=
                    QDialog::Accepted) {
                exit(0);
            }
        }
    } while (retryClicked);

    // test for at least one out device, if none, display another dlg that
    // says "mixxx will barely work with no outs"
    // In case persisting errors, the user has already received a message
    // box from the preferences dialog above. So we can watch here just the
    // output count.
    while (m_pCoreServices->getSoundManager()->getConfig().getOutputs().count() == 0) {
        // Exit when we press the Exit button in the noSoundDlg dialog
        // only call it if result != OK
        bool continueClicked = false;
        if (noOutputDlg(&continueClicked) != QDialog::Accepted) {
            exit(0);
        }
        if (continueClicked) {
            break;
        }
    }

    // this has to be after the OpenGL widgets are created or depending on a
    // million different variables the first waveform may be horribly
    // corrupted. See bug 521509 -- bkgood ?? -- vrince
    setCentralWidget(m_pCentralWidget);
    // The launch image widget is automatically disposed, but we still have a
    // pointer to it.
    m_pLaunchImage = nullptr;

    connect(m_pCoreServices->getPlayerManager().get(),
            &PlayerManager::noMicrophoneInputConfigured,
            this,
            &MixxxMainWindow::slotNoMicrophoneInputConfigured);
    connect(m_pCoreServices->getPlayerManager().get(),
            &PlayerManager::noAuxiliaryInputConfigured,
            this,
            &MixxxMainWindow::slotNoAuxiliaryInputConfigured);
    connect(m_pCoreServices->getPlayerManager().get(),
            &PlayerManager::noDeckPassthroughInputConfigured,
            this,
            &MixxxMainWindow::slotNoDeckPassthroughInputConfigured);
    connect(m_pCoreServices->getPlayerManager().get(),
            &PlayerManager::noVinylControlInputConfigured,
            this,
            &MixxxMainWindow::slotNoVinylControlInputConfigured);

    connect(&PlayerInfo::instance(),
            &PlayerInfo::currentPlayingTrackChanged,
            this,
            &MixxxMainWindow::slotUpdateWindowTitle);
    connect(&PlayerInfo::instance(),
            &PlayerInfo::currentPlayingDeckChanged,
            this,
            &MixxxMainWindow::slotChangedPlayingDeck);
}

MixxxMainWindow::~MixxxMainWindow() {
    Timer t("~MixxxMainWindow");
    t.start();

    if (m_inhibitScreensaver != mixxx::ScreenSaverPreference::PREVENT_OFF) {
        mixxx::ScreenSaverHelper::uninhibit();
    }

    // Save the current window state (position, maximized, etc)
    // Note(ronso0): Unfortunately saveGeometry() also stores the fullscreen state.
    // On next start restoreGeometry would enable fullscreen mode even though that
    // might not be requested (no '--fullscreen' command line arg and
    // [Config],StartInFullscreen is '0'.
    // https://bugs.launchpad.net/mixxx/+bug/1882474
    // https://bugs.launchpad.net/mixxx/+bug/1909485
    // So let's quit fullscreen if StartInFullscreen is not checked in Preferences.
    bool fullscreenPref = m_pCoreServices->getSettings()->getValue<bool>(
            ConfigKey("[Config]", "StartInFullscreen"));
    if (isFullScreen() && !fullscreenPref) {
        slotViewFullScreen(false);
        // After returning from fullscreen the main window incl. window decoration
        // may be too large for the screen.
        // Maximize the window so we can store a geometry that fits the screen.
        showMaximized();
    }
    m_pCoreServices->getSettings()->set(ConfigKey("[MainWindow]", "geometry"),
            QString(saveGeometry().toBase64()));
    m_pCoreServices->getSettings()->set(ConfigKey("[MainWindow]", "state"),
            QString(saveState().toBase64()));

    // GUI depends on KeyboardEventFilter, PlayerManager, Library
    qDebug() << t.elapsed(false).debugMillisWithUnit() << "deleting skin";
    m_pCentralWidget = nullptr;
    QPointer<QWidget> pSkin(centralWidget());
    setCentralWidget(nullptr);
    if (!pSkin.isNull()) {
        QCoreApplication::sendPostedEvents(pSkin, QEvent::DeferredDelete);
    }
    // Our central widget is now deleted.
    VERIFY_OR_DEBUG_ASSERT(pSkin.isNull()) {
        qWarning() << "Central widget was not deleted by our sendPostedEvents trick.";
    }

    // Delete Controls created by skins
    qDeleteAll(m_skinCreatedControls);
    m_skinCreatedControls.clear();

    // TODO() Verify if this comment still applies:
    // WMainMenuBar holds references to controls so we need to delete it
    // before MixxxMainWindow is destroyed. QMainWindow calls deleteLater() in
    // setMenuBar() but we need to delete it now so we can ask for
    // DeferredDelete events to be processed for it. Once Mixxx shutdown lives
    // outside of MixxxMainWindow the parent relationship will directly destroy
    // the WMainMenuBar and this will no longer be a problem.
    qDebug() << t.elapsed(false).debugMillisWithUnit() << "deleting menubar";

    QPointer<WMainMenuBar> pMenuBar = m_pMenuBar.toWeakRef();
    DEBUG_ASSERT(menuBar() == m_pMenuBar.get());
    // We need to reset the parented pointer here that it does not become a
    // dangling pinter after the object has been deleted.
    m_pMenuBar = nullptr;
    setMenuBar(nullptr);
    if (!pMenuBar.isNull()) {
        QCoreApplication::sendPostedEvents(pMenuBar, QEvent::DeferredDelete);
    }
    // Our main menu is now deleted.
    VERIFY_OR_DEBUG_ASSERT(pMenuBar.isNull()) {
        qWarning() << "WMainMenuBar was not deleted by our sendPostedEvents trick.";
    }

    qDebug() << t.elapsed(false).debugMillisWithUnit() << "deleting DlgPreferences";
    delete m_pPrefDlg;

    delete m_pTouchShift;

    WaveformWidgetFactory::destroy();

    delete m_pGuiTick;
    delete m_pVisualsManager;

    m_pCoreServices->shutdown();
}

void MixxxMainWindow::initializeWindow() {
    // be sure createMenuBar() is called first
    DEBUG_ASSERT(m_pMenuBar);

    QPalette Pal(palette());
    // safe default QMenuBar background
    QColor MenuBarBackground(m_pMenuBar->palette().color(QPalette::Window));
    Pal.setColor(QPalette::Window, QColor(0x202020));
    setAutoFillBackground(true);
    setPalette(Pal);
    // restore default QMenuBar background
    Pal.setColor(QPalette::Window, MenuBarBackground);
    m_pMenuBar->setPalette(Pal);

    // Restore the current window state (position, maximized, etc)
    restoreGeometry(QByteArray::fromBase64(
            m_pCoreServices->getSettings()
                    ->getValueString(ConfigKey("[MainWindow]", "geometry"))
                    .toUtf8()));
    restoreState(QByteArray::fromBase64(
            m_pCoreServices->getSettings()
                    ->getValueString(ConfigKey("[MainWindow]", "state"))
                    .toUtf8()));

    setWindowIcon(QIcon(":/images/mixxx_icon.svg"));
    slotUpdateWindowTitle(TrackPointer());
}

QDialog::DialogCode MixxxMainWindow::soundDeviceErrorDlg(
        const QString &title, const QString &text, bool* retryClicked) {
    QMessageBox msgBox;
    msgBox.setIcon(QMessageBox::Warning);
    msgBox.setWindowTitle(title);
    msgBox.setText(text);

    QPushButton* retryButton =
            msgBox.addButton(tr("Retry"), QMessageBox::ActionRole);
    QPushButton* reconfigureButton =
            msgBox.addButton(tr("Reconfigure"), QMessageBox::ActionRole);
    QPushButton* wikiButton =
            msgBox.addButton(tr("Help"), QMessageBox::ActionRole);
    QPushButton* exitButton =
            msgBox.addButton(tr("Exit"), QMessageBox::ActionRole);

    while (true)
    {
        msgBox.exec();

        if (msgBox.clickedButton() == retryButton) {
            m_pCoreServices->getSoundManager()->clearAndQueryDevices();
            *retryClicked = true;
            return QDialog::Accepted;
        } else if (msgBox.clickedButton() == wikiButton) {
            QDesktopServices::openUrl(QUrl(MIXXX_WIKI_TROUBLESHOOTING_SOUND_URL));
            wikiButton->setEnabled(false);
        } else if (msgBox.clickedButton() == reconfigureButton) {
            msgBox.hide();

            m_pCoreServices->getSoundManager()->clearAndQueryDevices();
            // This way of opening the dialog allows us to use it synchronously
            m_pPrefDlg->setWindowModality(Qt::ApplicationModal);
            m_pPrefDlg->exec();
            if (m_pPrefDlg->result() == QDialog::Accepted) {
                return QDialog::Accepted;
            }

            msgBox.show();
        } else if (msgBox.clickedButton() == exitButton) {
            // Will finally quit Mixxx
            return QDialog::Rejected;
        }
    }
}

QDialog::DialogCode MixxxMainWindow::soundDeviceBusyDlg(bool* retryClicked) {
    QString title(tr("Sound Device Busy"));
    QString text(
            "<html> <p>" %
                    tr("Mixxx was unable to open all the configured sound devices.") +
            "</p> <p>" %
                    m_pCoreServices->getSoundManager()->getErrorDeviceName() %
                    " is used by another application or not plugged in."
                    "</p><ul>"
                    "<li>" %
                    tr("<b>Retry</b> after closing the other application "
                       "or reconnecting a sound device") %
                    "</li>"
                    "<li>" %
                    tr("<b>Reconfigure</b> Mixxx's sound device settings.") %
                    "</li>"
                    "<li>" %
                    tr("Get <b>Help</b> from the Mixxx Wiki.") %
                    "</li>"
                    "<li>" %
                    tr("<b>Exit</b> Mixxx.") %
                    "</li>"
                    "</ul></html>");
    return soundDeviceErrorDlg(title, text, retryClicked);
}


QDialog::DialogCode MixxxMainWindow::soundDeviceErrorMsgDlg(
        SoundDeviceError err, bool* retryClicked) {
    QString title(tr("Sound Device Error"));
    QString text("<html> <p>" %
                    tr("Mixxx was unable to open all the configured sound "
                       "devices.") +
            "</p> <p>" %
                    m_pCoreServices->getSoundManager()
                            ->getLastErrorMessage(err)
                            .replace("\n", "<br/>") %
                    "</p><ul>"
                    "<li>" %
                    tr("<b>Retry</b> after fixing an issue") %
                    "</li>"
                    "<li>" %
                    tr("<b>Reconfigure</b> Mixxx's sound device settings.") %
                    "</li>"
                    "<li>" %
                    tr("Get <b>Help</b> from the Mixxx Wiki.") %
                    "</li>"
                    "<li>" %
                    tr("<b>Exit</b> Mixxx.") %
                    "</li>"
                    "</ul></html>");
    return soundDeviceErrorDlg(title, text, retryClicked);
}

QDialog::DialogCode MixxxMainWindow::noOutputDlg(bool* continueClicked) {
    QMessageBox msgBox;
    msgBox.setIcon(QMessageBox::Warning);
    msgBox.setWindowTitle(tr("No Output Devices"));
    msgBox.setText(
            "<html>" + tr("Mixxx was configured without any output sound devices. "
            "Audio processing will be disabled without a configured output device.") +
            "<ul>"
                "<li>" +
                    tr("<b>Continue</b> without any outputs.") +
                "</li>"
                "<li>" +
                    tr("<b>Reconfigure</b> Mixxx's sound device settings.") +
                "</li>"
                "<li>" +
                    tr("<b>Exit</b> Mixxx.") +
                "</li>"
            "</ul></html>"
    );

    QPushButton* continueButton =
            msgBox.addButton(tr("Continue"), QMessageBox::ActionRole);
    QPushButton* reconfigureButton =
            msgBox.addButton(tr("Reconfigure"), QMessageBox::ActionRole);
    QPushButton* exitButton =
            msgBox.addButton(tr("Exit"), QMessageBox::ActionRole);

    while (true)
    {
        msgBox.exec();

        if (msgBox.clickedButton() == continueButton) {
            *continueClicked = true;
            return QDialog::Accepted;
        } else if (msgBox.clickedButton() == reconfigureButton) {
            msgBox.hide();

            // This way of opening the dialog allows us to use it synchronously
            m_pPrefDlg->setWindowModality(Qt::ApplicationModal);
            m_pPrefDlg->exec();
            if (m_pPrefDlg->result() == QDialog::Accepted) {
                return QDialog::Accepted;
            }

            msgBox.show();

        } else if (msgBox.clickedButton() == exitButton) {
            // Will finally quit Mixxx
            return QDialog::Rejected;
        }
    }
}

void MixxxMainWindow::slotUpdateWindowTitle(TrackPointer pTrack) {
    QString appTitle = Version::applicationTitle();

    // If we have a track, use getInfo() to format a summary string and prepend
    // it to the title.
    // TODO(rryan): Does this violate Mac App Store policies?
    if (pTrack) {
        QString trackInfo = pTrack->getInfo();
        if (!trackInfo.isEmpty()) {
            appTitle = QString("%1 | %2").arg(trackInfo, appTitle);
        }
    }
    this->setWindowTitle(appTitle);
}

void MixxxMainWindow::createMenuBar() {
    ScopedTimer t("MixxxMainWindow::createMenuBar");
    DEBUG_ASSERT(m_pCoreServices->getKeyboardConfig());
    m_pMenuBar = make_parented<WMainMenuBar>(
            this, m_pCoreServices->getSettings(), m_pCoreServices->getKeyboardConfig().get());
    if (m_pCentralWidget) {
        m_pMenuBar->setStyleSheet(m_pCentralWidget->styleSheet());
    }
    setMenuBar(m_pMenuBar);
}

void MixxxMainWindow::connectMenuBar() {
    ScopedTimer t("MixxxMainWindow::connectMenuBar");
    connect(this,
            &MixxxMainWindow::skinLoaded,
            m_pMenuBar,
            &WMainMenuBar::onNewSkinLoaded);

    // Misc
    connect(m_pMenuBar, &WMainMenuBar::quit, this, &MixxxMainWindow::close);
    connect(m_pMenuBar,
            &WMainMenuBar::showPreferences,
            this,
            &MixxxMainWindow::slotOptionsPreferences);
    connect(m_pMenuBar,
            &WMainMenuBar::loadTrackToDeck,
            this,
            &MixxxMainWindow::slotFileLoadSongPlayer);

    connect(m_pMenuBar,
            &WMainMenuBar::showKeywheel,
            this,
            &MixxxMainWindow::slotShowKeywheel);

    // Fullscreen
    connect(m_pMenuBar,
            &WMainMenuBar::toggleFullScreen,
            this,
            &MixxxMainWindow::slotViewFullScreen);
    connect(this,
            &MixxxMainWindow::fullScreenChanged,
            m_pMenuBar,
            &WMainMenuBar::onFullScreenStateChange);

    // Keyboard shortcuts
    connect(m_pMenuBar,
            &WMainMenuBar::toggleKeyboardShortcuts,
            m_pCoreServices.get(),
            &mixxx::CoreServices::slotOptionsKeyboard);

    // Help
    connect(m_pMenuBar,
            &WMainMenuBar::showAbout,
            this,
            &MixxxMainWindow::slotHelpAbout);

    // Developer
    connect(m_pMenuBar,
            &WMainMenuBar::reloadSkin,
            this,
            &MixxxMainWindow::rebootMixxxView);
    connect(m_pMenuBar,
            &WMainMenuBar::toggleDeveloperTools,
            this,
            &MixxxMainWindow::slotDeveloperTools);

    if (m_pCoreServices->getRecordingManager()) {
        connect(m_pCoreServices->getRecordingManager().get(),
                &RecordingManager::isRecording,
                m_pMenuBar,
                &WMainMenuBar::onRecordingStateChange);
        connect(m_pMenuBar,
                &WMainMenuBar::toggleRecording,
                m_pCoreServices->getRecordingManager().get(),
                &RecordingManager::slotSetRecording);
        m_pMenuBar->onRecordingStateChange(
                m_pCoreServices->getRecordingManager()->isRecordingActive());
    }

#ifdef __BROADCAST__
    if (m_pCoreServices->getBroadcastManager()) {
        connect(m_pCoreServices->getBroadcastManager().get(),
                &BroadcastManager::broadcastEnabled,
                m_pMenuBar,
                &WMainMenuBar::onBroadcastingStateChange);
        connect(m_pMenuBar,
                &WMainMenuBar::toggleBroadcasting,
                m_pCoreServices->getBroadcastManager().get(),
                &BroadcastManager::setEnabled);
        m_pMenuBar->onBroadcastingStateChange(m_pCoreServices->getBroadcastManager()->isEnabled());
    }
#endif

#ifdef __VINYLCONTROL__
    if (m_pCoreServices->getVinylControlManager()) {
        connect(m_pMenuBar,
                &WMainMenuBar::toggleVinylControl,
                m_pCoreServices->getVinylControlManager().get(),
                &VinylControlManager::toggleVinylControl);
        connect(m_pCoreServices->getVinylControlManager().get(),
                &VinylControlManager::vinylControlDeckEnabled,
                m_pMenuBar,
                &WMainMenuBar::onVinylControlDeckEnabledStateChange);
    }
#endif

    if (m_pCoreServices->getPlayerManager()) {
        connect(m_pCoreServices->getPlayerManager().get(),
                &PlayerManager::numberOfDecksChanged,
                m_pMenuBar,
                &WMainMenuBar::onNumberOfDecksChanged);
        m_pMenuBar->onNumberOfDecksChanged(m_pCoreServices->getPlayerManager()->numberOfDecks());
    }

    if (m_pCoreServices->getTrackCollectionManager()) {
        connect(m_pMenuBar,
                &WMainMenuBar::rescanLibrary,
                m_pCoreServices->getTrackCollectionManager().get(),
                &TrackCollectionManager::startLibraryScan);
        connect(m_pCoreServices->getTrackCollectionManager().get(),
                &TrackCollectionManager::libraryScanStarted,
                m_pMenuBar,
                &WMainMenuBar::onLibraryScanStarted);
        connect(m_pCoreServices->getTrackCollectionManager().get(),
                &TrackCollectionManager::libraryScanFinished,
                m_pMenuBar,
                &WMainMenuBar::onLibraryScanFinished);
    }

    if (m_pCoreServices->getLibrary()) {
        connect(m_pMenuBar,
                &WMainMenuBar::createCrate,
                m_pCoreServices->getLibrary().get(),
                &Library::slotCreateCrate);
        connect(m_pMenuBar,
                &WMainMenuBar::createPlaylist,
                m_pCoreServices->getLibrary().get(),
                &Library::slotCreatePlaylist);
    }
}

void MixxxMainWindow::slotFileLoadSongPlayer(int deck) {
    QString group = m_pCoreServices->getPlayerManager()->groupForDeck(deck - 1);

    QString loadTrackText = tr("Load track to Deck %1").arg(QString::number(deck));
    QString deckWarningMessage = tr("Deck %1 is currently playing a track.")
            .arg(QString::number(deck));
    QString areYouSure = tr("Are you sure you want to load a new track?");

    if (ControlObject::get(ConfigKey(group, "play")) > 0.0) {
        int ret = QMessageBox::warning(this, Version::applicationName(),
            deckWarningMessage + "\n" + areYouSure,
            QMessageBox::Yes | QMessageBox::No,
            QMessageBox::No);

        if (ret != QMessageBox::Yes) {
            return;
        }
    }

    UserSettingsPointer pConfig = m_pCoreServices->getSettings();
    QString trackPath =
        QFileDialog::getOpenFileName(
            this,
            loadTrackText,
            pConfig->getValueString(PREF_LEGACY_LIBRARY_DIR),
            QString("Audio (%1)")
                .arg(SoundSourceProxy::getSupportedFileNamePatterns().join(" ")));


    if (!trackPath.isNull()) {
        // The user has picked a file via a file dialog. This means the system
        // sandboxer (if we are sandboxed) has granted us permission to this
        // folder. Create a security bookmark while we have permission so that
        // we can access the folder on future runs. We need to canonicalize the
        // path so we first wrap the directory string with a QDir.
        QFileInfo trackInfo(trackPath);
        Sandbox::createSecurityToken(trackInfo);

        m_pCoreServices->getPlayerManager()->slotLoadToDeck(trackPath, deck);
    }
}

void MixxxMainWindow::slotDeveloperTools(bool visible) {
    if (visible) {
        if (m_pDeveloperToolsDlg == nullptr) {
            UserSettingsPointer pConfig = m_pCoreServices->getSettings();
            m_pDeveloperToolsDlg = new DlgDeveloperTools(this, pConfig);
            connect(m_pDeveloperToolsDlg,
                    &DlgDeveloperTools::destroyed,
                    this,
                    &MixxxMainWindow::slotDeveloperToolsClosed);
            connect(this,
                    &MixxxMainWindow::closeDeveloperToolsDlgChecked,
                    m_pDeveloperToolsDlg,
                    &DlgDeveloperTools::done);
            connect(m_pDeveloperToolsDlg,
                    &DlgDeveloperTools::destroyed,
                    m_pMenuBar,
                    &WMainMenuBar::onDeveloperToolsHidden);
        }
        m_pMenuBar->onDeveloperToolsShown();
        m_pDeveloperToolsDlg->show();
        m_pDeveloperToolsDlg->activateWindow();
    } else {
        emit closeDeveloperToolsDlgChecked(0);
    }
}

void MixxxMainWindow::slotDeveloperToolsClosed() {
    m_pDeveloperToolsDlg = nullptr;
}

void MixxxMainWindow::slotViewFullScreen(bool toggle) {
    if (isFullScreen() == toggle) {
        return;
    }

    if (toggle) {
        showFullScreen();
#ifdef __LINUX__
        // Fix for "No menu bar with ubuntu unity in full screen mode" Bug
        // #885890 and Bug #1076789. Before touching anything here, please read
        // those bugs.
        createMenuBar();
        connectMenuBar();
        if (m_pMenuBar->isNativeMenuBar()) {
            m_pMenuBar->setNativeMenuBar(false);
        }
#endif
    } else {
#ifdef __LINUX__
        createMenuBar();
        connectMenuBar();
#endif
        showNormal();
    }
    emit fullScreenChanged(toggle);
}

void MixxxMainWindow::slotOptionsPreferences() {
    m_pPrefDlg->show();
    m_pPrefDlg->raise();
    m_pPrefDlg->activateWindow();
}

void MixxxMainWindow::slotNoVinylControlInputConfigured() {
    QMessageBox::StandardButton btn = QMessageBox::warning(
        this,
        Version::applicationName(),
        tr("There is no input device selected for this vinyl control.\n"
           "Please select an input device in the sound hardware preferences first."),
        QMessageBox::Ok | QMessageBox::Cancel, QMessageBox::Cancel);
    if (btn == QMessageBox::Ok) {
        m_pPrefDlg->show();
        m_pPrefDlg->showSoundHardwarePage();
    }
}

void MixxxMainWindow::slotNoDeckPassthroughInputConfigured() {
    QMessageBox::StandardButton btn = QMessageBox::warning(
        this,
        Version::applicationName(),
        tr("There is no input device selected for this passthrough control.\n"
           "Please select an input device in the sound hardware preferences first."),
        QMessageBox::Ok | QMessageBox::Cancel, QMessageBox::Cancel);
    if (btn == QMessageBox::Ok) {
        m_pPrefDlg->show();
        m_pPrefDlg->showSoundHardwarePage();
    }
}

void MixxxMainWindow::slotNoMicrophoneInputConfigured() {
    QMessageBox::StandardButton btn = QMessageBox::question(
        this,
        Version::applicationName(),
        tr("There is no input device selected for this microphone.\n"
           "Do you want to select an input device?"),
        QMessageBox::Ok | QMessageBox::Cancel, QMessageBox::Cancel);
    if (btn == QMessageBox::Ok) {
        m_pPrefDlg->show();
        m_pPrefDlg->showSoundHardwarePage();
    }
}

void MixxxMainWindow::slotNoAuxiliaryInputConfigured() {
    QMessageBox::StandardButton btn = QMessageBox::question(
        this,
        Version::applicationName(),
        tr("There is no input device selected for this auxiliary.\n"
           "Do you want to select an input device?"),
        QMessageBox::Ok | QMessageBox::Cancel, QMessageBox::Cancel);
    if (btn == QMessageBox::Ok) {
        m_pPrefDlg->show();
        m_pPrefDlg->showSoundHardwarePage();
    }
}

void MixxxMainWindow::slotChangedPlayingDeck(int deck) {
    if (m_inhibitScreensaver == mixxx::ScreenSaverPreference::PREVENT_ON_PLAY) {
        if (deck==-1) {
            // If no deck is playing, allow the screensaver to run.
            mixxx::ScreenSaverHelper::uninhibit();
        } else {
            mixxx::ScreenSaverHelper::inhibit();
        }
    }
}

void MixxxMainWindow::slotHelpAbout() {
    DlgAbout* about = new DlgAbout(this);
    about->show();
}

void MixxxMainWindow::slotShowKeywheel(bool toggle) {
    if (m_pKeywheel == nullptr) {
        UserSettingsPointer pConfig = m_pSettingsManager->settings();
        m_pKeywheel = new DlgKeywheel(this, pConfig);
        // uncheck the menu item on window close
        connect(m_pKeywheel,
                &DlgKeywheel::finished,
                m_pMenuBar,
                &WMainMenuBar::onKeywheelChange);
    }
    if (toggle) {
        m_pKeywheel->show();
        m_pKeywheel->raise();
    } else {
        m_pKeywheel->hide();
    }
}

void MixxxMainWindow::setToolTipsCfg(mixxx::TooltipsPreference tt) {
    UserSettingsPointer pConfig = m_pCoreServices->getSettings();
    pConfig->set(ConfigKey("[Controls]","Tooltips"),
                 ConfigValue(static_cast<int>(tt)));
    m_toolTipsCfg = tt;
}

void MixxxMainWindow::rebootMixxxView() {
    qDebug() << "Now in rebootMixxxView...";

    // safe geometry for later restoration
    const QRect initGeometry = geometry();

    // We need to tell the menu bar that we are about to delete the old skin and
    // create a new one. It holds "visibility" controls (e.g. "Show Samplers")
    // that need to be deleted -- otherwise we can't tell what features the skin
    // supports since the controls from the previous skin will be left over.
    m_pMenuBar->onNewSkinAboutToLoad();

    if (m_pCentralWidget) {
        m_pCentralWidget->hide();
        WaveformWidgetFactory::instance()->destroyWidgets();
        delete m_pCentralWidget;
        m_pCentralWidget = nullptr;
    }

    // Workaround for changing skins while fullscreen, just go out of fullscreen
    // mode. If you change skins while in fullscreen (on Linux, at least) the
    // window returns to 0,0 but and the backdrop disappears so it looks as if
    // it is not fullscreen, but acts as if it is.
    bool wasFullScreen = isFullScreen();
    slotViewFullScreen(false);

    if (!loadConfiguredSkin()) {
        QMessageBox::critical(this,
                              tr("Error in skin file"),
                              tr("The selected skin cannot be loaded."));
        // m_pWidgetParent is NULL, we can't continue.
        return;
    }
    m_pMenuBar->setStyleSheet(m_pCentralWidget->styleSheet());

    setCentralWidget(m_pCentralWidget);
#ifdef __LINUX__
    // don't adjustSize() on Linux as this wouldn't use the entire available area
    // to paint the new skin with X11
    // https://bugs.launchpad.net/mixxx/+bug/1773587
#else
    adjustSize();
#endif

    if (wasFullScreen) {
        slotViewFullScreen(true);
    } else {
        // Programatic placement at this point is very problematic.
        // The screen() method returns stale data (primary screen)
        // until the user interacts with mixxx again. Keyboard shortcuts
        // do not count, moving window, opening menu etc does
        // Therefore the placement logic was removed by a simple geometry restore.
        // If the minimum size of the new skin is larger then the restored
        // geometry, the window will be enlarged right & bottom which is
        // safe as the menu is still reachable.
        setGeometry(initGeometry);
    }

    qDebug() << "rebootMixxxView DONE";
}

bool MixxxMainWindow::loadConfiguredSkin() {
    // TODO: use std::shared_ptr throughout skin widgets instead of these hacky get() calls
    m_pCentralWidget = m_pSkinLoader->loadConfiguredSkin(this,
            &m_skinCreatedControls,
            m_pCoreServices->getKeyboardEventFilter().get(),
            m_pCoreServices->getPlayerManager().get(),
            m_pCoreServices->getControllerManager().get(),
            m_pCoreServices->getLibrary().get(),
            m_pCoreServices->getVinylControlManager().get(),
            m_pCoreServices->getEffectsManager().get(),
            m_pCoreServices->getRecordingManager().get());
    if (centralWidget() == m_pLaunchImage) {
        initializationProgressUpdate(100, "");
    }
    emit skinLoaded();
    return m_pCentralWidget != nullptr;
}

bool MixxxMainWindow::eventFilter(QObject* obj, QEvent* event) {
    if (event->type() == QEvent::ToolTip) {
        // return true for no tool tips
        switch (m_toolTipsCfg) {
            case mixxx::TooltipsPreference::TOOLTIPS_ONLY_IN_LIBRARY:
                if (dynamic_cast<WBaseWidget*>(obj) != nullptr) {
                    return true;
                }
                break;
            case mixxx::TooltipsPreference::TOOLTIPS_ON:
                break;
            case mixxx::TooltipsPreference::TOOLTIPS_OFF:
                return true;
            default:
                DEBUG_ASSERT(!"m_toolTipsCfg value unknown");
                return true;
        }
    }
    // standard event processing
    return QMainWindow::eventFilter(obj, event);
}

void MixxxMainWindow::closeEvent(QCloseEvent *event) {
    // WARNING: We can receive a CloseEvent while only partially
    // initialized. This is because we call QApplication::processEvents to
    // render LaunchImage progress in the constructor.
    if (!confirmExit()) {
        event->ignore();
        return;
    }
    QMainWindow::closeEvent(event);
}


void MixxxMainWindow::checkDirectRendering() {
    // IF
    //  * A waveform viewer exists
    // AND
    //  * The waveform viewer is an OpenGL waveform viewer
    // AND
    //  * The waveform viewer does not have direct rendering enabled.
    // THEN
    //  * Warn user

    WaveformWidgetFactory* factory = WaveformWidgetFactory::instance();
    if (!factory) {
        return;
    }

    UserSettingsPointer pConfig = m_pCoreServices->getSettings();

    if (!factory->isOpenGlAvailable() && !factory->isOpenGlesAvailable() &&
        pConfig->getValueString(ConfigKey("[Direct Rendering]", "Warned")) != QString("yes")) {
        QMessageBox::warning(nullptr,
                tr("OpenGL Direct Rendering"),
                tr("Direct rendering is not enabled on your machine.<br><br>"
                   "This means that the waveform displays will be very<br>"
                   "<b>slow and may tax your CPU heavily</b>. Either update "
                   "your<br>"
                   "configuration to enable direct rendering, or disable<br>"
                   "the waveform displays in the Mixxx preferences by "
                   "selecting<br>"
                   "\"Empty\" as the waveform display in the 'Interface' "
                   "section."));
        pConfig->set(ConfigKey("[Direct Rendering]", "Warned"), QString("yes"));
    }
}

bool MixxxMainWindow::confirmExit() {
    bool playing(false);
    bool playingSampler(false);
    unsigned int deckCount = m_pCoreServices->getPlayerManager()->numDecks();
    unsigned int samplerCount = m_pCoreServices->getPlayerManager()->numSamplers();
    for (unsigned int i = 0; i < deckCount; ++i) {
        if (ControlObject::toBool(
                    ConfigKey(PlayerManager::groupForDeck(i), "play"))) {
            playing = true;
            break;
        }
    }
    for (unsigned int i = 0; i < samplerCount; ++i) {
        if (ControlObject::toBool(
                    ConfigKey(PlayerManager::groupForSampler(i), "play"))) {
            playingSampler = true;
            break;
        }
    }
    if (playing) {
        QMessageBox::StandardButton btn = QMessageBox::question(this,
            tr("Confirm Exit"),
            tr("A deck is currently playing. Exit Mixxx?"),
            QMessageBox::Yes | QMessageBox::No, QMessageBox::No);
        if (btn == QMessageBox::No) {
            return false;
        }
    } else if (playingSampler) {
        QMessageBox::StandardButton btn = QMessageBox::question(this,
            tr("Confirm Exit"),
            tr("A sampler is currently playing. Exit Mixxx?"),
            QMessageBox::Yes | QMessageBox::No, QMessageBox::No);
        if (btn == QMessageBox::No) {
            return false;
        }
    }
    if (m_pPrefDlg && m_pPrefDlg->isVisible()) {
        QMessageBox::StandardButton btn = QMessageBox::question(
            this, tr("Confirm Exit"),
            tr("The preferences window is still open.") + "<br>" +
            tr("Discard any changes and exit Mixxx?"),
            QMessageBox::Yes | QMessageBox::No, QMessageBox::No);
        if (btn == QMessageBox::No) {
            return false;
        }
        else {
            m_pPrefDlg->close();
        }
    }

    return true;
}

void MixxxMainWindow::setInhibitScreensaver(mixxx::ScreenSaverPreference newInhibit)
{
    UserSettingsPointer pConfig = m_pCoreServices->getSettings();

    if (m_inhibitScreensaver != mixxx::ScreenSaverPreference::PREVENT_OFF) {
        mixxx::ScreenSaverHelper::uninhibit();
    }

    if (newInhibit == mixxx::ScreenSaverPreference::PREVENT_ON) {
        mixxx::ScreenSaverHelper::inhibit();
    } else if (newInhibit == mixxx::ScreenSaverPreference::PREVENT_ON_PLAY
            && PlayerInfo::instance().getCurrentPlayingDeck()!=-1) {
        mixxx::ScreenSaverHelper::inhibit();
    }
    int inhibit_int = static_cast<int>(newInhibit);
    pConfig->setValue<int>(ConfigKey("[Config]","InhibitScreensaver"), inhibit_int);
    m_inhibitScreensaver = newInhibit;
}

mixxx::ScreenSaverPreference MixxxMainWindow::getInhibitScreensaver()
{
    return m_inhibitScreensaver;
}

void MixxxMainWindow::initializationProgressUpdate(int progress, const QString& serviceName) {
    if (m_pLaunchImage) {
        m_pLaunchImage->progress(progress, serviceName);
    }
    qApp->processEvents();
}<|MERGE_RESOLUTION|>--- conflicted
+++ resolved
@@ -93,13 +93,8 @@
           m_pLaunchImage(nullptr),
           m_pGuiTick(nullptr),
           m_pDeveloperToolsDlg(nullptr),
-<<<<<<< HEAD
           m_pPrefDlg(nullptr),
           m_pKeywheel(nullptr),
-          m_pKbdConfig(nullptr),
-          m_pKbdConfigEmpty(nullptr),
-=======
->>>>>>> 75b52c2b
           m_toolTipsCfg(mixxx::TooltipsPreference::TOOLTIPS_ON),
           m_pTouchShift(nullptr) {
     DEBUG_ASSERT(pApp);
@@ -907,8 +902,7 @@
 
 void MixxxMainWindow::slotShowKeywheel(bool toggle) {
     if (m_pKeywheel == nullptr) {
-        UserSettingsPointer pConfig = m_pSettingsManager->settings();
-        m_pKeywheel = new DlgKeywheel(this, pConfig);
+        m_pKeywheel = new DlgKeywheel(this, m_pCoreServices->getSettings());
         // uncheck the menu item on window close
         connect(m_pKeywheel,
                 &DlgKeywheel::finished,
