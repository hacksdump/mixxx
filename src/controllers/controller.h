--- conflicted
+++ resolved
@@ -1,10 +1,7 @@
 #pragma once
-<<<<<<< HEAD
 
 #include <QElapsedTimer>
 #include <QTimerEvent>
-=======
->>>>>>> 3085bbe9
 
 #include "controllers/controllerpreset.h"
 #include "controllers/controllerpresetfilehandler.h"
@@ -16,11 +13,6 @@
 
 class ControllerJSProxy;
 
-<<<<<<< HEAD
-=======
-/// Base class representing a physical (or software) controller.
-///
->>>>>>> 3085bbe9
 /// This is a base class representing a physical (or software) controller.  It
 /// must be inherited by a class that implements it on some API. Note that the
 /// subclass' destructor should call close() at a minimum.
@@ -92,17 +84,7 @@
     // this if they have an alternate way of handling such data.)
     virtual void receive(const QByteArray& data, mixxx::Duration timestamp);
 
-<<<<<<< HEAD
     virtual bool applyPreset();
-=======
-    /// Apply the preset to the controller.
-    /// Initializes both controller engine and static output mappings.
-    ///
-    /// @param initializeScripts Can be set to false to skip script
-    /// initialization for unit tests.
-    /// @return Returns whether it was successful.
-    virtual bool applyPreset(bool initializeScripts = true);
->>>>>>> 3085bbe9
 
     // Puts the controller in and out of learning mode.
     void startLearning();
