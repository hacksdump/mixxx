--- conflicted
+++ resolved
@@ -780,15 +780,12 @@
     addControl("[Library]", "show_coverart",
                tr("Cover Art Show/Hide"),
                tr("Show/hide cover art"), guiMenu);
-<<<<<<< HEAD
     addControl("[Library]", "show_icon_text",
                tr("Icons' text Show/Hide"),
                tr("Show/Hide icons' text"), guiMenu);
-=======
     addControl("[Master]", "maximize_library",
                tr("Library Maximize/Restore"),
                tr("Maximize the track library to take up all the available screen space."), guiMenu);
->>>>>>> 9df14fa6
 
     QString spinnyTitle = tr("Vinyl Spinner Show/Hide");
     QString spinnyDescription = tr("Show/hide spinning vinyl widget");
