--- conflicted
+++ resolved
@@ -273,10 +273,6 @@
         }
 
         Trace process("HidController process packet");
-<<<<<<< HEAD
-        QByteArray data = QByteArray::fromRawData(reinterpret_cast<char*>(m_pPollData), result);
-        receive(data, mixxx::Time::elapsed());
-=======
         // Some controllers such as the Gemini GMX continuously send input packets even if it
         // is identical to the previous packet. If this loop processed all those redundant
         // packets, it would be a big performance problem to run JS code for every packet and
@@ -291,7 +287,6 @@
         auto incomingData = QByteArray::fromRawData(
                 reinterpret_cast<char*>(pCurrentBuffer), bytesRead);
         receive(incomingData, mixxx::Time::elapsed());
->>>>>>> ef58c52d
     }
 }
 
