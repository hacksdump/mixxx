--- conflicted
+++ resolved
@@ -1,16 +1,5 @@
-<<<<<<< HEAD
-=======
-/**
-* @file dlgcontrollerlearning.cpp
-* @author Sean M. Pappalardo  spappalardo@mixxx.org
-* @date Thu 12 Apr 2012
-* @brief The controller mapping learning wizard
-*
-*/
-
 #include "controllers/dlgcontrollerlearning.h"
 
->>>>>>> e0f70a2c
 #include <QCompleter>
 
 #include "control/controlobject.h"
