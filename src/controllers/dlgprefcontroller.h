--- conflicted
+++ resolved
@@ -34,21 +34,12 @@
     DlgPreferencePage::State state() override;
 
   public slots:
-<<<<<<< HEAD
-    // Called when we should apply / save our changes.
+    /// Called when the preference dialog (not this page) is shown to the user.
+    void slotUpdate() override;
+    /// Called when the user clicks the global "Apply" button.
     void slotApply() override;
-    // Called when we should cancel the changes made.
-    void slotCancel() override;
-    // Called when preference dialog (not this dialog) is displayed.
-    void slotUpdate() override;
-=======
-    /// Called when the preference dialog (not this page) is shown to the user.
-    void slotUpdate();
-    /// Called when the user clicks the global "Apply" button.
-    void slotApply();
     /// Called when the user clicks the global "Reset to Defaults" button.
-    void slotResetToDefaults();
->>>>>>> 9adf8a97
+    void slotResetToDefaults() override;
 
   signals:
     void applyPreset(Controller* pController, ControllerPresetPointer pPreset, bool bEnabled);
