/**
* @file midicontroller.h
* @author Sean Pappalardo spappalardo@mixxx.org
* @date Tue 7 Feb 2012
* @brief MIDI Controller base class
*
* This is a base class representing a MIDI controller.
*   It must be inherited by a class that implements it on some API.
*
*   Note that the subclass' destructor should call close() at a minimum.
*/

#ifndef MIDICONTROLLER_H
#define MIDICONTROLLER_H

#include "controllers/controller.h"
#include "controllers/midi/midicontrollerpreset.h"
#include "controllers/midi/midicontrollerpresetfilehandler.h"
#include "controllers/midi/midimessage.h"
#include "controllers/midi/midioutputhandler.h"
#include "controllers/softtakeover.h"

class MidiController : public Controller {
    Q_OBJECT
  public:
    explicit MidiController();
    ~MidiController() override;

    ControllerJSProxy* jsProxy() override;

    QString presetExtension() override;

    ControllerPresetPointer getPreset() const override {
        MidiControllerPreset* pClone = new MidiControllerPreset();
        *pClone = m_preset;
        return ControllerPresetPointer(pClone);
    }

    void visit(const MidiControllerPreset* preset) override;
    void visit(const HidControllerPreset* preset) override;

    void accept(ControllerVisitor* visitor) override {
        if (visitor) {
            visitor->visit(this);
        }
    }

    bool isMappable() const override {
        return m_preset.isMappable();
    }

    bool matchPreset(const PresetInfo& preset)  override;

  signals:
    void messageReceived(unsigned char status, unsigned char control,
                         unsigned char value);

  protected:
    virtual void sendShortMsg(unsigned char status,
            unsigned char byte1,
            unsigned char byte2) = 0;

    /// Alias for send()
    /// The length parameter is here for backwards compatibility for when scripts
    /// were required to specify it.
<<<<<<< HEAD
    inline void sendSysexMsg(QList<int> data, unsigned int length = 0) {
=======
    Q_INVOKABLE inline void sendSysexMsg(const QList<int>& data, unsigned int length = 0) {
>>>>>>> 5311b4ed
        Q_UNUSED(length);
        send(data);
    }

  protected slots:
    virtual void receive(unsigned char status, unsigned char control,
                         unsigned char value, mixxx::Duration timestamp);
    // For receiving System Exclusive messages
    void receive(const QByteArray& data, mixxx::Duration timestamp) override;
    int close() override;

  private slots:
    /// Apply the preset to the controller.
    /// @brief Initializes both controller engine and static output mappings.
    ///
    /// @param initializeScripts Can be set to false to skip script
    /// initialization for unit tests.
    /// @return Returns whether it was successful.
    bool applyPreset(bool initializeScripts = false) override;

    void learnTemporaryInputMappings(const MidiInputMappings& mappings);
    void clearTemporaryInputMappings();
    void commitTemporaryInputMappings();

  private:
    void processInputMapping(const MidiInputMapping& mapping,
                             unsigned char status,
                             unsigned char control,
                             unsigned char value,
                             mixxx::Duration timestamp);
    void processInputMapping(const MidiInputMapping& mapping,
                             const QByteArray& data,
                             mixxx::Duration timestamp);

    double computeValue(MidiOptions options, double _prevmidivalue, double _newmidivalue);
    void createOutputHandlers();
    void updateAllOutputs();
    void destroyOutputHandlers();

    /// Returns a pointer to the currently loaded controller preset. For internal
    /// use only.
    ControllerPreset* preset() override {
        return &m_preset;
    }

    QHash<uint16_t, MidiInputMapping> m_temporaryInputMappings;
    QList<MidiOutputHandler*> m_outputs;
    MidiControllerPreset m_preset;
    SoftTakeoverCtrl m_st;
    QList<QPair<MidiInputMapping, unsigned char> > m_fourteen_bit_queued_mappings;

    // So it can access sendShortMsg()
    friend class MidiOutputHandler;
    friend class MidiControllerTest;
    friend class MidiControllerJSProxy;

    // MIDI learning assistant
    friend class DlgControllerLearning;
};

class MidiControllerJSProxy : public ControllerJSProxy {
    Q_OBJECT
  public:
    MidiControllerJSProxy(MidiController* m_pController)
            : ControllerJSProxy(m_pController),
              m_pMidiController(m_pController) {
    }

    Q_INVOKABLE void sendShortMsg(unsigned char status,
            unsigned char byte1,
            unsigned char byte2) {
        m_pMidiController->sendShortMsg(status, byte1, byte2);
    }

    Q_INVOKABLE void sendSysexMsg(QList<int> data, unsigned int length = 0) {
        m_pMidiController->sendSysexMsg(data, length);
    }

  private:
    MidiController* m_pMidiController;
};

#endif<|MERGE_RESOLUTION|>--- conflicted
+++ resolved
@@ -63,11 +63,7 @@
     /// Alias for send()
     /// The length parameter is here for backwards compatibility for when scripts
     /// were required to specify it.
-<<<<<<< HEAD
-    inline void sendSysexMsg(QList<int> data, unsigned int length = 0) {
-=======
-    Q_INVOKABLE inline void sendSysexMsg(const QList<int>& data, unsigned int length = 0) {
->>>>>>> 5311b4ed
+    inline void sendSysexMsg(const QList<int>& data, unsigned int length = 0) {
         Q_UNUSED(length);
         send(data);
     }
