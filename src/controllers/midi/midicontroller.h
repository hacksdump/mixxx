--- conflicted
+++ resolved
@@ -63,15 +63,9 @@
         send(data, length);
     }
 
-<<<<<<< HEAD
   protected slots:
     void receive(unsigned char status, unsigned char control,
                  unsigned char value, mixxx::Duration timestamp);
-=======
-    void receive(unsigned char status, unsigned char control,
-                 unsigned char value, int32_t timestamp);
-
->>>>>>> bcebcab1
     // For receiving System Exclusive messages
     void receive(const QByteArray data, mixxx::Duration timestamp);
     virtual int close();
