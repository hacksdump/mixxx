#pragma once

#include "controllers/controller.h"
#include "controllers/midi/midicontrollerpreset.h"
#include "controllers/midi/midicontrollerpresetfilehandler.h"
#include "controllers/midi/midimessage.h"
#include "controllers/midi/midioutputhandler.h"
#include "controllers/softtakeover.h"

<<<<<<< HEAD
/// MIDI Controller base class
///
/// This is a base class representing a MIDI controller.
/// It must be inherited by a class that implements it on some API.
///
/// Note that the subclass' destructor should call close() at a minimum.
=======
class DlgControllerLearning;

>>>>>>> 532b713e
class MidiController : public Controller {
    Q_OBJECT
  public:
    explicit MidiController(UserSettingsPointer pConfig);
    ~MidiController() override;

    QString presetExtension() override;

    ControllerPresetPointer getPreset() const override {
        MidiControllerPreset* pClone = new MidiControllerPreset();
        *pClone = m_preset;
        return ControllerPresetPointer(pClone);
    }

    void visit(const MidiControllerPreset* preset) override;
    void visit(const HidControllerPreset* preset) override;

    void accept(ControllerVisitor* visitor) override {
        if (visitor) {
            visitor->visit(this);
        }
    }

    bool isMappable() const override {
        return m_preset.isMappable();
    }

    bool matchPreset(const PresetInfo& preset) override;

  signals:
    void messageReceived(unsigned char status, unsigned char control, unsigned char value);

  protected:
    Q_INVOKABLE virtual void sendShortMsg(unsigned char status,
                                          unsigned char byte1, unsigned char byte2) = 0;

    /// Alias for send()
    /// The length parameter is here for backwards compatibility for when scripts
    /// were required to specify it.
    Q_INVOKABLE inline void sendSysexMsg(const QList<int>& data, unsigned int length = 0) {
        Q_UNUSED(length);
        send(data);
    }

  protected slots:
    virtual void receive(unsigned char status,
            unsigned char control,
            unsigned char value,
            mixxx::Duration timestamp);
    // For receiving System Exclusive messages
    void receive(const QByteArray& data, mixxx::Duration timestamp) override;
    int close() override;

  private slots:
    /// Apply the preset to the controller.
    /// Initializes both controller engine and static output mappings.
    ///
    /// @param initializeScripts Can be set to false to skip script
    /// initialization for unit tests.
    /// @return Returns whether it was successful.
    bool applyPreset(bool initializeScripts = false) override;

    void learnTemporaryInputMappings(const MidiInputMappings& mappings);
    void clearTemporaryInputMappings();
    void commitTemporaryInputMappings();

  private:
    void processInputMapping(const MidiInputMapping& mapping,
                             unsigned char status,
                             unsigned char control,
                             unsigned char value,
                             mixxx::Duration timestamp);
    void processInputMapping(const MidiInputMapping& mapping,
                             const QByteArray& data,
                             mixxx::Duration timestamp);

    double computeValue(MidiOptions options, double _prevmidivalue, double _newmidivalue);
    void createOutputHandlers();
    void updateAllOutputs();
    void destroyOutputHandlers();

    /// Returns a pointer to the currently loaded controller preset. For internal
    /// use only.
    ControllerPreset* preset() override {
        return &m_preset;
    }

    QHash<uint16_t, MidiInputMapping> m_temporaryInputMappings;
    QList<MidiOutputHandler*> m_outputs;
    MidiControllerPreset m_preset;
    SoftTakeoverCtrl m_st;
    QList<QPair<MidiInputMapping, unsigned char> > m_fourteen_bit_queued_mappings;

    // So it can access sendShortMsg()
    friend class MidiOutputHandler;
    friend class MidiControllerTest;
<<<<<<< HEAD
};
=======

    // MIDI learning assistant
    friend class DlgControllerLearning;
};

#endif
>>>>>>> 532b713e
<|MERGE_RESOLUTION|>--- conflicted
+++ resolved
@@ -7,17 +7,14 @@
 #include "controllers/midi/midioutputhandler.h"
 #include "controllers/softtakeover.h"
 
-<<<<<<< HEAD
+class DlgControllerLearning;
+
 /// MIDI Controller base class
 ///
 /// This is a base class representing a MIDI controller.
 /// It must be inherited by a class that implements it on some API.
 ///
 /// Note that the subclass' destructor should call close() at a minimum.
-=======
-class DlgControllerLearning;
-
->>>>>>> 532b713e
 class MidiController : public Controller {
     Q_OBJECT
   public:
@@ -114,13 +111,7 @@
     // So it can access sendShortMsg()
     friend class MidiOutputHandler;
     friend class MidiControllerTest;
-<<<<<<< HEAD
-};
-=======
 
     // MIDI learning assistant
     friend class DlgControllerLearning;
-};
-
-#endif
->>>>>>> 532b713e
+};