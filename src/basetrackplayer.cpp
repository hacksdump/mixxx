--- conflicted
+++ resolved
@@ -28,16 +28,7 @@
           m_pConfig(pConfig),
           m_pLoadedTrack(),
           m_replaygainPending(false) {
-<<<<<<< HEAD
     m_pChannel = new EngineDeck(getGroup(), pConfig, pMixingEngine,
-=======
-    // Need to strdup the string because EngineChannel will save the pointer,
-    // but we might get deleted before the EngineChannel. TODO(XXX)
-    // pSafeGroupName is leaked. It's like 5 bytes so whatever.
-    m_pSafeGroupName = strdup(getGroup().toAscii().constData());
-
-    m_pChannel = new EngineDeck(m_pSafeGroupName, pConfig, pMixingEngine,
->>>>>>> 6c7ae047
                                 pEffectsManager, defaultOrientation);
 
     EngineBuffer* pEngineBuffer = m_pChannel->getEngineBuffer();
@@ -111,8 +102,6 @@
     delete m_pKey;
     delete m_pReplayGain;
     delete m_pPlay;
-
-    free(m_pSafeGroupName);
 }
 
 void BaseTrackPlayer::slotLoadTrack(TrackPointer track, bool bPlay) {
