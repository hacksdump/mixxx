--- conflicted
+++ resolved
@@ -27,10 +27,6 @@
         : BasePlayer(pParent, group),
           m_pConfig(pConfig),
           m_pLoadedTrack() {
-<<<<<<< HEAD
-=======
-
->>>>>>> 171f9848
     // Need to strdup the string because EngineChannel will save the pointer,
     // but we might get deleted before the EngineChannel. TODO(XXX)
     // pSafeGroupName is leaked. It's like 5 bytes so whatever.
