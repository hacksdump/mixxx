#include <QMessageBox>

#include "mixer/basetrackplayer.h"
#include "mixer/playerinfo.h"

#include "control/controlobject.h"
#include "control/controlpotmeter.h"
#include "track/track.h"
#include "sources/soundsourceproxy.h"
#include "engine/enginebuffer.h"
#include "engine/enginecontrol.h"
#include "engine/enginedeck.h"
#include "engine/enginemaster.h"
#include "track/beatgrid.h"
#include "waveform/renderers/waveformwidgetrenderer.h"
#include "analyzer/analyzerqueue.h"
#include "util/platform.h"
#include "util/sandbox.h"
#include "effects/effectsmanager.h"
#include "vinylcontrol/defs_vinylcontrol.h"
#include "engine/sync/enginesync.h"

BaseTrackPlayer::BaseTrackPlayer(QObject* pParent, const QString& group)
        : BasePlayer(pParent, group) {
}

BaseTrackPlayerImpl::BaseTrackPlayerImpl(QObject* pParent,
                                         UserSettingsPointer pConfig,
                                         EngineMaster* pMixingEngine,
                                         EffectsManager* pEffectsManager,
                                         EngineChannel::ChannelOrientation defaultOrientation,
                                         const QString& group,
                                         bool defaultMaster,
                                         bool defaultHeadphones)
        : BaseTrackPlayer(pParent, group),
          m_pConfig(pConfig),
          m_pEngineMaster(pMixingEngine),
          m_pLoadedTrack(),
          m_replaygainPending(false) {
    ChannelHandleAndGroup channelGroup =
            pMixingEngine->registerChannelGroup(group);
    m_pChannel = new EngineDeck(channelGroup, pConfig, pMixingEngine,
                                pEffectsManager, defaultOrientation);

    m_pInputConfigured = std::make_unique<ControlProxy>(group, "input_configured", this);
    m_pPassthroughEnabled = std::make_unique<ControlProxy>(group, "passthrough", this);
    m_pPassthroughEnabled->connectValueChanged(SLOT(slotPassthroughEnabled(double)));
#ifdef __VINYLCONTROL__
    m_pVinylControlEnabled = std::make_unique<ControlProxy>(group, "vinylcontrol_enabled", this);
    m_pVinylControlEnabled->connectValueChanged(SLOT(slotVinylControlEnabled(double)));
    m_pVinylControlStatus = std::make_unique<ControlProxy>(group, "vinylcontrol_status", this);
#endif

    EngineBuffer* pEngineBuffer = m_pChannel->getEngineBuffer();
    pMixingEngine->addChannel(m_pChannel);

    // Set the routing option defaults for the master and headphone mixes.
    m_pChannel->setMaster(defaultMaster);
    m_pChannel->setPfl(defaultHeadphones);

    // Connect our signals and slots with the EngineBuffer's signals and
    // slots. This will let us know when the reader is done loading a track, and
    // let us request that the reader load a track.
    connect(pEngineBuffer, SIGNAL(trackLoaded(TrackPointer, TrackPointer)),
            this, SLOT(slotTrackLoaded(TrackPointer, TrackPointer)));
    connect(pEngineBuffer, SIGNAL(trackLoadFailed(TrackPointer, QString)),
            this, SLOT(slotLoadFailed(TrackPointer, QString)));

    // Get loop point control objects
    m_pLoopInPoint = std::make_unique<ControlProxy>(
            getGroup(), "loop_start_position", this);
    m_pLoopOutPoint = std::make_unique<ControlProxy>(
            getGroup(), "loop_end_position", this);

    // Duration of the current song, we create this one because nothing else does.
    m_pDuration = std::make_unique<ControlObject>(
        ConfigKey(getGroup(), "duration"));

    // Waveform controls
    // This acts somewhat like a ControlPotmeter, but the normal _up/_down methods
    // do not work properly with this CO.
    m_pWaveformZoom = std::make_unique<ControlObject>(
        ConfigKey(group, "waveform_zoom"));
    m_pWaveformZoom->connectValueChangeRequest(
        this, SLOT(slotWaveformZoomValueChangeRequest(double)),
        Qt::DirectConnection);
    m_pWaveformZoom->set(1.0);
    m_pWaveformZoomUp = std::make_unique<ControlPushButton>(
        ConfigKey(group, "waveform_zoom_up"));
    connect(m_pWaveformZoomUp.get(), SIGNAL(valueChanged(double)),
            this, SLOT(slotWaveformZoomUp(double)));
    m_pWaveformZoomDown = std::make_unique<ControlPushButton>(
        ConfigKey(group, "waveform_zoom_down"));
    connect(m_pWaveformZoomDown.get(), SIGNAL(valueChanged(double)),
            this, SLOT(slotWaveformZoomDown(double)));
    m_pWaveformZoomSetDefault = std::make_unique<ControlPushButton>(
        ConfigKey(group, "waveform_zoom_set_default"));
    connect(m_pWaveformZoomSetDefault.get(), SIGNAL(valueChanged(double)),
            this, SLOT(slotWaveformZoomSetDefault(double)));

    m_pEndOfTrack = std::make_unique<ControlObject>(
        ConfigKey(group, "end_of_track"));
    m_pEndOfTrack->set(0.);

    m_pPreGain = std::make_unique<ControlProxy>(group, "pregain", this);
    // BPM of the current song
    m_pBPM = std::make_unique<ControlProxy>(group, "file_bpm", this);
    m_pKey = std::make_unique<ControlProxy>(group, "file_key", this);

    m_pReplayGain = std::make_unique<ControlProxy>(group, "replaygain", this);
    m_pPlay = std::make_unique<ControlProxy>(group, "play", this);
    m_pPlay->connectValueChanged(SLOT(slotPlayToggled(double)));
}

BaseTrackPlayerImpl::~BaseTrackPlayerImpl() {
    unloadTrack();
}

TrackPointer BaseTrackPlayerImpl::loadFakeTrack(bool bPlay, double filebpm) {
    TrackPointer pTrack(Track::newTemporary());
    pTrack->setSampleRate(44100);
    // 10 seconds
    pTrack->setDuration(10);
    if (filebpm > 0) {
        pTrack->setBpm(filebpm);
    }

    TrackPointer pOldTrack = m_pLoadedTrack;
    m_pLoadedTrack = pTrack;
    if (m_pLoadedTrack) {
        // Listen for updates to the file's BPM
        connect(m_pLoadedTrack.get(), SIGNAL(bpmUpdated(double)),
                m_pBPM.get(), SLOT(set(double)));

        connect(m_pLoadedTrack.get(), SIGNAL(keyUpdated(double)),
                m_pKey.get(), SLOT(set(double)));

        // Listen for updates to the file's Replay Gain
        connect(m_pLoadedTrack.get(), SIGNAL(ReplayGainUpdated(mixxx::ReplayGain)),
                this, SLOT(slotSetReplayGain(mixxx::ReplayGain)));
    }

    // Request a new track from EngineBuffer
    EngineBuffer* pEngineBuffer = m_pChannel->getEngineBuffer();
    pEngineBuffer->loadFakeTrack(pTrack, bPlay);

    // await slotTrackLoaded()/slotLoadFailed()
    emit(loadingTrack(pTrack, pOldTrack));

    return pTrack;
}

void BaseTrackPlayerImpl::loadTrack(TrackPointer pTrack) {
    DEBUG_ASSERT(!m_pLoadedTrack);

    m_pLoadedTrack = std::move(pTrack);
    if (!m_pLoadedTrack) {
        // nothing to
        return;
    }

    // Clear loop
    // It seems that the trick is to first clear the loop out point, and then
    // the loop in point. If we first clear the loop in point, the loop out point
    // does not get cleared.
    m_pLoopOutPoint->set(kNoTrigger);
    m_pLoopInPoint->set(kNoTrigger);

    // The loop in and out points must be set here and not in slotTrackLoaded
    // so LoopingControl::trackLoaded can access them.
    const QList<CuePointer> trackCues(m_pLoadedTrack->getCuePoints());
    QListIterator<CuePointer> it(trackCues);
    while (it.hasNext()) {
        CuePointer pCue(it.next());
        if (pCue->getType() == Cue::LOOP) {
            double loopStart = pCue->getPosition();
            double loopEnd = loopStart + pCue->getLength();
            if (loopStart != kNoTrigger && loopEnd != kNoTrigger && loopStart <= loopEnd) {
                m_pLoopInPoint->set(loopStart);
                m_pLoopOutPoint->set(loopEnd);
                break;
            }
<<<<<<< HEAD
            if (!pLoopCue) {
                pLoopCue = m_pLoadedTrack->createAndAddCue();
                pLoopCue->setSource(Cue::MANUAL);
                pLoopCue->setType(Cue::LOOP);
            }
            pLoopCue->setPosition(loopStart);
            pLoopCue->setLength(loopEnd - loopStart);
=======
>>>>>>> 4f1e0832
        }
    }

    connectLoadedTrack();
}

TrackPointer BaseTrackPlayerImpl::unloadTrack() {
    if (!m_pLoadedTrack) {
        // nothing to do
        return TrackPointer();
    }

    // Save the loops that are currently set in a loop cue. If no loop cue is
    // currently on the track, then create a new one.
    double loopStart = m_pLoopInPoint->get();
    double loopEnd = m_pLoopOutPoint->get();
    if (loopStart != kNoTrigger && loopEnd != kNoTrigger && loopStart <= loopEnd) {
        CuePointer pLoopCue;
        QList<CuePointer> cuePoints(m_pLoadedTrack->getCuePoints());
        QListIterator<CuePointer> it(cuePoints);
        while (it.hasNext()) {
            CuePointer pCue(it.next());
            if (pCue->getType() == Cue::LOOP) {
                pLoopCue = pCue;
            }
        }
        if (!pLoopCue) {
            pLoopCue = m_pLoadedTrack->createAndAddCue();
            pLoopCue->setType(Cue::LOOP);
        }
        pLoopCue->setPosition(loopStart);
        pLoopCue->setLength(loopEnd - loopStart);
    }

    disconnectLoadedTrack();

    // Do not reset m_pReplayGain here, because the track might be still
    // playing and the last buffer will be processed.

    m_pPlay->set(0.0);

    TrackPointer pUnloadedTrack(std::move(m_pLoadedTrack));
    DEBUG_ASSERT(!m_pLoadedTrack);
    return pUnloadedTrack;
}

void BaseTrackPlayerImpl::connectLoadedTrack() {
    connect(m_pLoadedTrack.get(), SIGNAL(bpmUpdated(double)),
            m_pBPM.get(), SLOT(set(double)));
    connect(m_pLoadedTrack.get(), SIGNAL(keyUpdated(double)),
            m_pKey.get(), SLOT(set(double)));
    connect(m_pLoadedTrack.get(), SIGNAL(ReplayGainUpdated(mixxx::ReplayGain)),
            this, SLOT(slotSetReplayGain(mixxx::ReplayGain)));
}

void BaseTrackPlayerImpl::disconnectLoadedTrack() {
    // WARNING: Never. Ever. call bare disconnect() on an object. Mixxx
    // relies on signals and slots to get tons of things done. Don't
    // randomly disconnect things.
    disconnect(m_pLoadedTrack.get(), 0, m_pBPM.get(), 0);
    disconnect(m_pLoadedTrack.get(), 0, this, 0);
    disconnect(m_pLoadedTrack.get(), 0, m_pKey.get(), 0);
}

void BaseTrackPlayerImpl::slotLoadTrack(TrackPointer pNewTrack, bool bPlay) {
    qDebug() << "BaseTrackPlayerImpl::slotLoadTrack";
    // Before loading the track, ensure we have access. This uses lazy
    // evaluation to make sure track isn't NULL before we dereference it.
    if (pNewTrack && !Sandbox::askForAccess(pNewTrack->getCanonicalLocation())) {
        // We don't have access.
        return;
    }

    auto pOldTrack = unloadTrack();

    loadTrack(pNewTrack);

    // Request a new track from EngineBuffer
    EngineBuffer* pEngineBuffer = m_pChannel->getEngineBuffer();
    pEngineBuffer->loadTrack(pNewTrack, bPlay);

    // await slotTrackLoaded()/slotLoadFailed()
    emit(loadingTrack(pNewTrack, pOldTrack));
}

void BaseTrackPlayerImpl::slotLoadFailed(TrackPointer pTrack, QString reason) {
    // Note: This slot can be a load failure from the current track or a
    // a delayed signal from a previous load.
    // We have probably received a slotTrackLoaded signal, of an old track that
    // was loaded before. Here we must unload the
    // We must unload the track m_pLoadedTrack as well
    if (pTrack == m_pLoadedTrack) {
        qDebug() << "Failed to load track" << pTrack->getLocation() << reason;
        slotTrackLoaded(TrackPointer(), pTrack);
    } else if (pTrack) {
        qDebug() << "Stray failed to load track" << pTrack->getLocation() << reason;
    } else {
        qDebug() << "Failed to load track (NULL track object)" << reason;
    }
    // Alert user.
    QMessageBox::warning(NULL, tr("Couldn't load track."), reason);
}

void BaseTrackPlayerImpl::slotTrackLoaded(TrackPointer pNewTrack,
                                          TrackPointer pOldTrack) {
    qDebug() << "BaseTrackPlayerImpl::slotTrackLoaded";
    if (!pNewTrack &&
            pOldTrack &&
            pOldTrack == m_pLoadedTrack) {
        // eject Track
        unloadTrack();

        // Causes the track's data to be saved back to the library database and
        // for all the widgets to change the track and update themselves.
        emit(loadingTrack(pNewTrack, pOldTrack));
        m_pDuration->set(0);
        m_pBPM->set(0);
        m_pKey->set(0);
        setReplayGain(0);
        m_pLoopInPoint->set(kNoTrigger);
        m_pLoopOutPoint->set(kNoTrigger);
        m_pLoadedTrack.reset();
        emit(playerEmpty());
    } else if (pNewTrack && pNewTrack == m_pLoadedTrack) {
        // NOTE(uklotzde): In a previous version track metadata was reloaded
        // from the source file at this point again. This is no longer necessary
        // since track objects will always be created in a controlled manner
        // and populated from the database and their source file as required
        // before handing them out to application code.
        // TODO(XXX): Don't hesitate to delete the preceding NOTE if you think
        // that it is not needed anymore.

        // Update the BPM and duration values that are stored in ControlObjects
        m_pDuration->set(m_pLoadedTrack->getDuration());
        m_pBPM->set(m_pLoadedTrack->getBpm());
        m_pKey->set(m_pLoadedTrack->getKey());
        setReplayGain(m_pLoadedTrack->getReplayGain().getRatio());

        if(m_pConfig->getValue(
                ConfigKey("[Mixer Profile]", "EqAutoReset"), false)) {
            if (m_pLowFilter != NULL) {
                m_pLowFilter->set(1.0);
            }
            if (m_pMidFilter != NULL) {
                m_pMidFilter->set(1.0);
            }
            if (m_pHighFilter != NULL) {
                m_pHighFilter->set(1.0);
            }
            if (m_pLowFilterKill != NULL) {
                m_pLowFilterKill->set(0.0);
            }
            if (m_pMidFilterKill != NULL) {
                m_pMidFilterKill->set(0.0);
            }
            if (m_pHighFilterKill != NULL) {
                m_pHighFilterKill->set(0.0);
            }
        }
        if (m_pConfig->getValue(
                ConfigKey("[Mixer Profile]", "GainAutoReset"), false)) {
            m_pPreGain->set(1.0);
        }
        int reset = m_pConfig->getValue<int>(
                ConfigKey("[Controls]", "SpeedAutoReset"), RESET_PITCH);
        if (reset == RESET_SPEED || reset == RESET_PITCH_AND_SPEED) {
            // Avoid reseting speed if master sync is enabled and other decks with sync enabled
            // are playing, as this would change the speed of already playing decks.
            if (!m_pEngineMaster->getEngineSync()->otherSyncedPlaying(getGroup())) {
                if (m_pRateSlider != NULL) {
                    m_pRateSlider->set(0.0);
                }
            }
        }
        if (reset == RESET_PITCH || reset == RESET_PITCH_AND_SPEED) {
            if (m_pPitchAdjust != NULL) {
                m_pPitchAdjust->set(0.0);
            }
        }
        emit(newTrackLoaded(m_pLoadedTrack));
    } else {
        // this is the result from an outdated load or unload signal
        // A new load is already pending
        // Ignore this signal and wait for the new one
        qDebug() << "stray BaseTrackPlayerImpl::slotTrackLoaded()";
    }

    // Update the PlayerInfo class that is used in EngineBroadcast to replace
    // the metadata of a stream
    PlayerInfo::instance().setTrackInfo(getGroup(), m_pLoadedTrack);
}

TrackPointer BaseTrackPlayerImpl::getLoadedTrack() const {
    return m_pLoadedTrack;
}

void BaseTrackPlayerImpl::slotSetReplayGain(mixxx::ReplayGain replayGain) {
    // Do not change replay gain when track is playing because
    // this may lead to an unexpected volume change
    if (m_pPlay->get() == 0.0) {
        setReplayGain(replayGain.getRatio());
    } else {
        m_replaygainPending = true;
    }
}

void BaseTrackPlayerImpl::slotPlayToggled(double v) {
    if (!v && m_replaygainPending) {
        setReplayGain(m_pLoadedTrack->getReplayGain().getRatio());
    }
}

EngineDeck* BaseTrackPlayerImpl::getEngineDeck() const {
    return m_pChannel;
}

void BaseTrackPlayerImpl::setupEqControls() {
    const QString group = getGroup();
    m_pLowFilter = std::make_unique<ControlProxy>(group, "filterLow", this);
    m_pMidFilter = std::make_unique<ControlProxy>(group, "filterMid", this);
    m_pHighFilter = std::make_unique<ControlProxy>(group, "filterHigh", this);
    m_pLowFilterKill = std::make_unique<ControlProxy>(group, "filterLowKill", this);
    m_pMidFilterKill = std::make_unique<ControlProxy>(group, "filterMidKill", this);
    m_pHighFilterKill = std::make_unique<ControlProxy>(group, "filterHighKill", this);
    m_pRateSlider = std::make_unique<ControlProxy>(group, "rate", this);
    m_pPitchAdjust = std::make_unique<ControlProxy>(group, "pitch_adjust", this);
}

void BaseTrackPlayerImpl::slotPassthroughEnabled(double v) {
    bool configured = m_pInputConfigured->toBool();
    bool passthrough = v > 0.0;

    // Warn the user if they try to enable passthrough on a player with no
    // configured input.
    if (!configured && passthrough) {
        m_pPassthroughEnabled->set(0.0);
        emit(noPassthroughInputConfigured());
    }
}

void BaseTrackPlayerImpl::slotVinylControlEnabled(double v) {
#ifdef __VINYLCONTROL__
    bool configured = m_pInputConfigured->toBool();
    bool vinylcontrol_enabled = v > 0.0;

    // Warn the user if they try to enable vinyl control on a player with no
    // configured input.
    if (!configured && vinylcontrol_enabled) {
        m_pVinylControlEnabled->set(0.0);
        m_pVinylControlStatus->set(VINYL_STATUS_DISABLED);
        emit(noVinylControlInputConfigured());
    }
#endif
}

void BaseTrackPlayerImpl::slotWaveformZoomValueChangeRequest(double v) {
    if (v <= WaveformWidgetRenderer::s_waveformMaxZoom
            && v >= WaveformWidgetRenderer::s_waveformMinZoom) {
        m_pWaveformZoom->setAndConfirm(v);
    }
}

void BaseTrackPlayerImpl::slotWaveformZoomUp(double pressed) {
    if (pressed <= 0.0) {
        return;
    }

    m_pWaveformZoom->set(m_pWaveformZoom->get() + 1.0);
}

void BaseTrackPlayerImpl::slotWaveformZoomDown(double pressed) {
    if (pressed <= 0.0) {
        return;
    }

    m_pWaveformZoom->set(m_pWaveformZoom->get() - 1.0);
}

void BaseTrackPlayerImpl::slotWaveformZoomSetDefault(double pressed) {
    if (pressed <= 0.0) {
        return;
    }

    double defaultZoom = m_pConfig->getValue(ConfigKey("[Waveform]","DefaultZoom"),
        WaveformWidgetRenderer::s_waveformDefaultZoom);
    m_pWaveformZoom->set(defaultZoom);
}

void BaseTrackPlayerImpl::setReplayGain(double value) {
    m_pReplayGain->set(value);
    m_replaygainPending = false;
}<|MERGE_RESOLUTION|>--- conflicted
+++ resolved
@@ -180,16 +180,6 @@
                 m_pLoopOutPoint->set(loopEnd);
                 break;
             }
-<<<<<<< HEAD
-            if (!pLoopCue) {
-                pLoopCue = m_pLoadedTrack->createAndAddCue();
-                pLoopCue->setSource(Cue::MANUAL);
-                pLoopCue->setType(Cue::LOOP);
-            }
-            pLoopCue->setPosition(loopStart);
-            pLoopCue->setLength(loopEnd - loopStart);
-=======
->>>>>>> 4f1e0832
         }
     }
 
@@ -218,6 +208,7 @@
         }
         if (!pLoopCue) {
             pLoopCue = m_pLoadedTrack->createAndAddCue();
+            pLoopCue->setSource(Cue::MANUAL);
             pLoopCue->setType(Cue::LOOP);
         }
         pLoopCue->setPosition(loopStart);
