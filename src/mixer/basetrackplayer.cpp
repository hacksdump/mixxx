--- conflicted
+++ resolved
@@ -362,16 +362,6 @@
                 ConfigKey("[Mixer Profile]", "GainAutoReset"), false)) {
             m_pPreGain->set(1.0);
         }
-<<<<<<< HEAD
-        int reset = m_pConfig->getValue<int>(
-                ConfigKey("[Controls]", "SpeedAutoReset"), RESET_PITCH);
-        if (reset == RESET_SPEED || reset == RESET_PITCH_AND_SPEED) {
-            // Avoid resetting speed if master sync is enabled and other decks with sync enabled
-            // are playing, as this would change the speed of already playing decks.
-            if (!m_pEngineMaster->getEngineSync()->otherSyncedPlaying(getGroup())) {
-                if (m_pRateRatio != NULL) {
-                    m_pRateRatio->set(1.0);
-=======
 
         if (!m_pChannelToCloneFrom) {
             int reset = m_pConfig->getValue<int>(
@@ -380,10 +370,9 @@
                 // Avoid resetting speed if master sync is enabled and other decks with sync enabled
                 // are playing, as this would change the speed of already playing decks.
                 if (!m_pEngineMaster->getEngineSync()->otherSyncedPlaying(getGroup())) {
-                    if (m_pRateSlider != NULL) {
-                        m_pRateSlider->set(0.0);
+                    if (m_pRateRatio != NULL) {
+                        m_pRateRatio->set(0.0);
                     }
->>>>>>> 15e11e24
                 }
             }
             if (reset == RESET_PITCH || reset == RESET_PITCH_AND_SPEED) {
@@ -395,8 +384,8 @@
             // perform a clone of the given channel
 
             // copy rate
-            if (m_pRateSlider != nullptr) {
-                m_pRateSlider->set(ControlObject::get(ConfigKey(m_pChannelToCloneFrom->getGroup(), "rate")));
+            if (m_pRateRatio != nullptr) {
+                m_pRateRatio->set(ControlObject::get(ConfigKey(m_pChannelToCloneFrom->getGroup(), "rate_ratio")));
             }
 
             // copy pitch
