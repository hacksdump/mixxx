--- conflicted
+++ resolved
@@ -565,14 +565,8 @@
 
 Deck* PlayerManager::getDeck(unsigned int deck) const {
     QMutexLocker locker(&m_mutex);
-<<<<<<< HEAD
     VERIFY_OR_DEBUG_ASSERT(deck > 0 && deck <= numDecks()) {
         qWarning() << "getDeck() called with invalid number:" << deck;
-=======
-    if (deck < 1 || deck > numDecks()) {
-        kLogger.warning() << "Warning getDeck() called with invalid index: "
-                   << deck;
->>>>>>> 72b91833
         return nullptr;
     }
     return m_decks[deck - 1];
