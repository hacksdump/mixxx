// playermanager.cpp
// Created 6/1/2010 by RJ Ryan (rryan@mit.edu)
#include "mixer/playermanager.h"

#include <QMutexLocker>

#include "analyzer/analyzerqueue.h"
#include "control/controlobject.h"
#include "control/controlobject.h"
#include "effects/effectsmanager.h"
#include "engine/enginedeck.h"
#include "engine/enginemaster.h"
#include "library/library.h"
#include "mixer/auxiliary.h"
#include "mixer/deck.h"
#include "mixer/microphone.h"
#include "mixer/previewdeck.h"
#include "mixer/sampler.h"
#include "mixer/samplerbank.h"
#include "soundio/soundmanager.h"
#include "track/track.h"
#include "util/assert.h"
#include "util/stat.h"
#include "util/sleepableqthread.h"

//static
QAtomicPointer<ControlProxy> PlayerManager::m_pCOPNumDecks;
//static
QAtomicPointer<ControlProxy> PlayerManager::m_pCOPNumSamplers;
//static
QAtomicPointer<ControlProxy> PlayerManager::m_pCOPNumPreviewDecks;

PlayerManager::PlayerManager(UserSettingsPointer pConfig,
                             SoundManager* pSoundManager,
                             EffectsManager* pEffectsManager,
                             EngineMaster* pEngine) :
        m_mutex(QMutex::Recursive),
        m_pConfig(pConfig),
        m_pSoundManager(pSoundManager),
        m_pEffectsManager(pEffectsManager),
        m_pEngine(pEngine),
        // NOTE(XXX) LegacySkinParser relies on these controls being Controls
        // and not ControlProxies.
        m_pAnalyzerQueue(nullptr),
        m_pCONumDecks(new ControlObject(
                ConfigKey("[Master]", "num_decks"), true, true)),
        m_pCONumSamplers(new ControlObject(
            ConfigKey("[Master]", "num_samplers"), true, true)),
        m_pCONumPreviewDecks(new ControlObject(
            ConfigKey("[Master]", "num_preview_decks"), true, true)),
        m_pCONumMicrophones(new ControlObject(
                ConfigKey("[Master]", "num_microphones"), true, true)),
        m_pCONumAuxiliaries(new ControlObject(
                ConfigKey("[Master]", "num_auxiliaries"), true, true)) {
    connect(m_pCONumDecks, SIGNAL(valueChanged(double)),
            this, SLOT(slotNumDecksControlChanged(double)),
            Qt::DirectConnection);
    connect(m_pCONumDecks, SIGNAL(valueChangedFromEngine(double)),
            this, SLOT(slotNumDecksControlChanged(double)),
            Qt::DirectConnection);
    connect(m_pCONumSamplers, SIGNAL(valueChanged(double)),
            this, SLOT(slotNumSamplersControlChanged(double)),
            Qt::DirectConnection);
    connect(m_pCONumSamplers, SIGNAL(valueChangedFromEngine(double)),
            this, SLOT(slotNumSamplersControlChanged(double)),
            Qt::DirectConnection);
    connect(m_pCONumPreviewDecks, SIGNAL(valueChanged(double)),
            this, SLOT(slotNumPreviewDecksControlChanged(double)),
            Qt::DirectConnection);
    connect(m_pCONumPreviewDecks, SIGNAL(valueChangedFromEngine(double)),
            this, SLOT(slotNumPreviewDecksControlChanged(double)),
            Qt::DirectConnection);
    connect(m_pCONumMicrophones, SIGNAL(valueChanged(double)),
            this, SLOT(slotNumMicrophonesControlChanged(double)),
            Qt::DirectConnection);
    connect(m_pCONumMicrophones, SIGNAL(valueChangedFromEngine(double)),
            this, SLOT(slotNumMicrophonesControlChanged(double)),
            Qt::DirectConnection);
    connect(m_pCONumAuxiliaries, SIGNAL(valueChanged(double)),
            this, SLOT(slotNumAuxiliariesControlChanged(double)),
            Qt::DirectConnection);
    connect(m_pCONumAuxiliaries, SIGNAL(valueChangedFromEngine(double)),
            this, SLOT(slotNumAuxiliariesControlChanged(double)),
            Qt::DirectConnection);

    // This is parented to the PlayerManager so does not need to be deleted
    m_pSamplerBank = new SamplerBank(this);
}

PlayerManager::~PlayerManager() {
    QMutexLocker locker(&m_mutex);

    m_pSamplerBank->saveSamplerBankToPath(
        m_pConfig->getSettingsPath() + "/samplers.xml");
    // No need to delete anything because they are all parented to us and will
    // be destroyed when we are destroyed.
    m_players.clear();
    m_decks.clear();
    m_samplers.clear();
    m_microphones.clear();
    m_auxiliaries.clear();

    delete m_pCOPNumDecks.fetchAndStoreAcquire(nullptr);
    delete m_pCOPNumSamplers.fetchAndStoreAcquire(nullptr);
    delete m_pCOPNumPreviewDecks.fetchAndStoreAcquire(nullptr);

    delete m_pCONumSamplers;
    delete m_pCONumDecks;
    delete m_pCONumPreviewDecks;
    delete m_pCONumMicrophones;
    delete m_pCONumAuxiliaries;
    if (m_pAnalyzerQueue) {
        delete m_pAnalyzerQueue;
    }
}

void PlayerManager::bindToLibrary(Library* pLibrary) {
    QMutexLocker locker(&m_mutex);
    connect(pLibrary, SIGNAL(loadTrackToPlayer(TrackPointer, QString, bool)),
            this, SLOT(slotLoadTrackToPlayer(TrackPointer, QString, bool)));
    connect(pLibrary, SIGNAL(loadTrack(TrackPointer)),
            this, SLOT(slotLoadTrackIntoNextAvailableDeck(TrackPointer)));
    connect(this, SIGNAL(loadLocationToPlayer(QString, QString)),
            pLibrary, SLOT(slotLoadLocationToPlayer(QString, QString)));

    m_pAnalyzerQueue = new AnalyzerQueue(pLibrary->dbConnectionPool(), m_pConfig);

    // Connect the player to the analyzer queue so that loaded tracks are
    // analysed.
    foreach(Deck* pDeck, m_decks) {
        connect(pDeck, SIGNAL(newTrackLoaded(TrackPointer)),
                m_pAnalyzerQueue, SLOT(slotAnalyseTrack(TrackPointer)));
    }

    // Connect the player to the analyzer queue so that loaded tracks are
    // analysed.
    foreach(Sampler* pSampler, m_samplers) {
        connect(pSampler, SIGNAL(newTrackLoaded(TrackPointer)),
                m_pAnalyzerQueue, SLOT(slotAnalyseTrack(TrackPointer)));
    }

    // Connect the player to the analyzer queue so that loaded tracks are
    // analysed.
    foreach(PreviewDeck* pPreviewDeck, m_preview_decks) {
        connect(pPreviewDeck, SIGNAL(newTrackLoaded(TrackPointer)),
                m_pAnalyzerQueue, SLOT(slotAnalyseTrack(TrackPointer)));
    }
}

// static
bool PlayerManager::isDeckGroup(const QString& group, int* number) {
    if (!group.startsWith("[Channel")) {
        return false;
    }

    bool ok = false;
    int deckNum = group.mid(8,group.lastIndexOf("]")-8).toInt(&ok);
    if (!ok || deckNum <= 0) {
        return false;
    }
    if (number != NULL) {
        *number = deckNum;
    }
    return true;
}

// static
bool PlayerManager::isSamplerGroup(const QString& group, int* number) {
    if (!group.startsWith("[Sampler")) {
        return false;
    }

    bool ok = false;
    int deckNum = group.mid(8,group.lastIndexOf("]")-8).toInt(&ok);
    if (!ok || deckNum <= 0) {
        return false;
    }
    if (number != nullptr) {
        *number = deckNum;
    }
    return true;
}

// static
bool PlayerManager::isPreviewDeckGroup(const QString& group, int* number) {
    if (!group.startsWith("[PreviewDeck")) {
        return false;
    }

    bool ok = false;
    int deckNum = group.mid(12,group.lastIndexOf("]")-12).toInt(&ok);
    if (!ok || deckNum <= 0) {
        return false;
    }
    if (number != NULL) {
        *number = deckNum;
    }
    return true;
}

// static
unsigned int PlayerManager::numDecks() {
    // We do this to cache the control once it is created so callers don't incur
    // a hashtable lookup every time they call this.
<<<<<<< HEAD
    ControlProxy* pCOPNumDecks = m_pCOPNumDecks.loadAcquire();
=======
    ControlProxy* pCOPNumDecks = load_atomic_pointer(m_pCOPNumDecks);
>>>>>>> 5fe39022
    if (pCOPNumDecks == nullptr) {
        pCOPNumDecks = new ControlProxy(ConfigKey("[Master]", "num_decks"));
        if (!pCOPNumDecks->valid()) {
            delete pCOPNumDecks;
            pCOPNumDecks = nullptr;
        } else {
            m_pCOPNumDecks = pCOPNumDecks;
        }
    }
    // m_pCOPNumDecks->get() fails on MacOs
    return pCOPNumDecks ? pCOPNumDecks->get() : 0;
}

// static
unsigned int PlayerManager::numSamplers() {
    // We do this to cache the control once it is created so callers don't incur
    // a hashtable lookup every time they call this.
<<<<<<< HEAD
    ControlProxy* pCOPNumSamplers = m_pCOPNumSamplers.loadAcquire();
=======
    ControlProxy* pCOPNumSamplers = load_atomic_pointer(m_pCOPNumSamplers);
>>>>>>> 5fe39022
    if (pCOPNumSamplers == nullptr) {
        pCOPNumSamplers = new ControlProxy(ConfigKey("[Master]", "num_samplers"));
        if (!pCOPNumSamplers->valid()) {
            delete pCOPNumSamplers;
            pCOPNumSamplers = nullptr;
        } else {
            m_pCOPNumSamplers = pCOPNumSamplers;
        }
    }
    // m_pCOPNumSamplers->get() fails on MacOs
    return pCOPNumSamplers ? pCOPNumSamplers->get() : 0;
}

// static
unsigned int PlayerManager::numPreviewDecks() {
    // We do this to cache the control once it is created so callers don't incur
    // a hashtable lookup every time they call this.
<<<<<<< HEAD
    ControlProxy* pCOPNumPreviewDecks = m_pCOPNumPreviewDecks.loadAcquire();
=======
    ControlProxy* pCOPNumPreviewDecks = load_atomic_pointer(m_pCOPNumPreviewDecks);
>>>>>>> 5fe39022
    if (pCOPNumPreviewDecks == nullptr) {
        pCOPNumPreviewDecks = new ControlProxy(
                ConfigKey("[Master]", "num_preview_decks"));
        if (!pCOPNumPreviewDecks->valid()) {
            delete pCOPNumPreviewDecks;
            pCOPNumPreviewDecks = nullptr;
        } else {
            m_pCOPNumPreviewDecks = pCOPNumPreviewDecks;
        }
    }
    // m_pCOPNumPreviewDecks->get() fails on MacOs
    return pCOPNumPreviewDecks ? pCOPNumPreviewDecks->get() : 0;
}

void PlayerManager::slotNumDecksControlChanged(double v) {
    QMutexLocker locker(&m_mutex);
    int num = (int)v;

    // Update the soundmanager config even if the number of decks has been
    // reduced.
    m_pSoundManager->setConfiguredDeckCount(num);

    if (num < m_decks.size()) {
        // The request was invalid -- reset the value.
        m_pCONumDecks->set(m_decks.size());
        qDebug() << "Ignoring request to reduce the number of decks to" << num;
        return;
    }

    while (m_decks.size() < num) {
        addDeckInner();
    }
}

void PlayerManager::slotNumSamplersControlChanged(double v) {
    QMutexLocker locker(&m_mutex);
    int num = (int)v;
    if (num < m_samplers.size()) {
        // The request was invalid -- reset the value.
        m_pCONumSamplers->set(m_samplers.size());
        qDebug() << "Ignoring request to reduce the number of samplers to" << num;
        return;
    }

    while (m_samplers.size() < num) {
        addSamplerInner();
    }
}

void PlayerManager::slotNumPreviewDecksControlChanged(double v) {
    QMutexLocker locker(&m_mutex);
    int num = (int)v;
    if (num < m_preview_decks.size()) {
        // The request was invalid -- reset the value.
        m_pCONumPreviewDecks->set(m_preview_decks.size());
        qDebug() << "Ignoring request to reduce the number of preview decks to" << num;
        return;
    }

    while (m_preview_decks.size() < num) {
        addPreviewDeckInner();
    }
}

void PlayerManager::slotNumMicrophonesControlChanged(double v) {
    QMutexLocker locker(&m_mutex);
    int num = (int)v;
    if (num < m_microphones.size()) {
        // The request was invalid -- reset the value.
        m_pCONumMicrophones->set(m_microphones.size());
        qDebug() << "Ignoring request to reduce the number of microphones to" << num;
        return;
    }

    while (m_microphones.size() < num) {
        addMicrophoneInner();
    }
}

void PlayerManager::slotNumAuxiliariesControlChanged(double v) {
    QMutexLocker locker(&m_mutex);
    int num = (int)v;
    if (num < m_auxiliaries.size()) {
        // The request was invalid -- reset the value.
        m_pCONumAuxiliaries->set(m_auxiliaries.size());
        qDebug() << "Ignoring request to reduce the number of auxiliaries to" << num;
        return;
    }

    while (m_auxiliaries.size() < num) {
        addAuxiliaryInner();
    }
}

void PlayerManager::addDeck() {
    QMutexLocker locker(&m_mutex);
    addDeckInner();
    m_pCONumDecks->set((double)m_decks.count());
    emit(numberOfDecksChanged(m_decks.count()));
}

void PlayerManager::addConfiguredDecks() {
    // Cache this value in case it changes out from under us.
    int deck_count = m_pSoundManager->getConfiguredDeckCount();
    for (int i = 0; i < deck_count; ++i) {
        addDeck();
    }
}

void PlayerManager::addDeckInner() {
    // Do not lock m_mutex here.
    QString group = groupForDeck(m_decks.count());
    VERIFY_OR_DEBUG_ASSERT(!m_players.contains(group)) {
        return;
    }

    int number = m_decks.count() + 1;

    EngineChannel::ChannelOrientation orientation = EngineChannel::LEFT;
    if (number % 2 == 0) {
        orientation = EngineChannel::RIGHT;
    }

    Deck* pDeck = new Deck(this, m_pConfig, m_pEngine, m_pEffectsManager,
                           orientation, group);
    connect(pDeck, SIGNAL(noPassthroughInputConfigured()),
            this, SIGNAL(noDeckPassthroughInputConfigured()));
    connect(pDeck, SIGNAL(noVinylControlInputConfigured()),
            this, SIGNAL(noVinylControlInputConfigured()));

    if (m_pAnalyzerQueue) {
        connect(pDeck, SIGNAL(newTrackLoaded(TrackPointer)),
                m_pAnalyzerQueue, SLOT(slotAnalyseTrack(TrackPointer)));
    }

    m_players[group] = pDeck;
    m_decks.append(pDeck);

    // Register the deck output with SoundManager (deck is 0-indexed to SoundManager)
    m_pSoundManager->registerOutput(
            AudioOutput(AudioOutput::DECK, 0, 2, number - 1), m_pEngine);

    // Register vinyl input signal with deck for passthrough support.
    EngineDeck* pEngineDeck = pDeck->getEngineDeck();
    m_pSoundManager->registerInput(
            AudioInput(AudioInput::VINYLCONTROL, 0, 2, number - 1), pEngineDeck);

    // Setup equalizer rack for this deck.
    EqualizerRackPointer pEqRack = m_pEffectsManager->getEqualizerRack(0);
    VERIFY_OR_DEBUG_ASSERT(pEqRack) {
        return;
    }
    pEqRack->setupForGroup(group);

    // BaseTrackPlayer needs to delay until we have setup the equalizer rack for
    // this deck to fetch the legacy EQ controls.
    // TODO(rryan): Find a way to remove this cruft.
    pDeck->setupEqControls();

    // Setup quick effect rack for this deck.
    QuickEffectRackPointer pQuickEffectRack = m_pEffectsManager->getQuickEffectRack(0);
    VERIFY_OR_DEBUG_ASSERT(pQuickEffectRack) {
        return;
    }
    pQuickEffectRack->setupForGroup(group);
}

void PlayerManager::loadSamplers() {
    m_pSamplerBank->loadSamplerBankFromPath(
        m_pConfig->getSettingsPath() + "/samplers.xml");
}

void PlayerManager::addSampler() {
    QMutexLocker locker(&m_mutex);
    addSamplerInner();
    m_pCONumSamplers->set(m_samplers.count());
}

void PlayerManager::addSamplerInner() {
    // Do not lock m_mutex here.
    QString group = groupForSampler(m_samplers.count());

    VERIFY_OR_DEBUG_ASSERT(!m_players.contains(group)) {
        return;
    }

    // All samplers are in the center
    EngineChannel::ChannelOrientation orientation = EngineChannel::CENTER;

    Sampler* pSampler = new Sampler(this, m_pConfig, m_pEngine,
                                    m_pEffectsManager, orientation, group);
    if (m_pAnalyzerQueue) {
        connect(pSampler, SIGNAL(newTrackLoaded(TrackPointer)),
                m_pAnalyzerQueue, SLOT(slotAnalyseTrack(TrackPointer)));
    }

    m_players[group] = pSampler;
    m_samplers.append(pSampler);
}

void PlayerManager::addPreviewDeck() {
    QMutexLocker locker(&m_mutex);
    addPreviewDeckInner();
    m_pCONumPreviewDecks->set(m_preview_decks.count());
}

void PlayerManager::addPreviewDeckInner() {
    // Do not lock m_mutex here.
    QString group = groupForPreviewDeck(m_preview_decks.count());
    VERIFY_OR_DEBUG_ASSERT(!m_players.contains(group)) {
        return;
    }

    // All preview decks are in the center
    EngineChannel::ChannelOrientation orientation = EngineChannel::CENTER;

    PreviewDeck* pPreviewDeck = new PreviewDeck(this, m_pConfig, m_pEngine,
                                                m_pEffectsManager, orientation,
                                                group);
    if (m_pAnalyzerQueue) {
        connect(pPreviewDeck, SIGNAL(newTrackLoaded(TrackPointer)),
                m_pAnalyzerQueue, SLOT(slotAnalyseTrack(TrackPointer)));
    }

    m_players[group] = pPreviewDeck;
    m_preview_decks.append(pPreviewDeck);
}

void PlayerManager::addMicrophone() {
    QMutexLocker locker(&m_mutex);
    addMicrophoneInner();
    m_pCONumMicrophones->set(m_microphones.count());
}

void PlayerManager::addMicrophoneInner() {
    // Do not lock m_mutex here.
    int index = m_microphones.count();
    QString group = groupForMicrophone(index);
    Microphone* pMicrophone = new Microphone(this, group, index, m_pSoundManager,
                                             m_pEngine, m_pEffectsManager);
    connect(pMicrophone, SIGNAL(noMicrophoneInputConfigured()),
            this, SIGNAL(noMicrophoneInputConfigured()));
    m_microphones.append(pMicrophone);
}

void PlayerManager::addAuxiliary() {
    QMutexLocker locker(&m_mutex);
    addAuxiliaryInner();
    m_pCONumAuxiliaries->set(m_auxiliaries.count());
}

void PlayerManager::addAuxiliaryInner() {
    // Do not lock m_mutex here.
    int index = m_auxiliaries.count();
    QString group = groupForAuxiliary(index);

    Auxiliary* pAuxiliary = new Auxiliary(this, group, index, m_pSoundManager,
                                          m_pEngine, m_pEffectsManager);
    m_auxiliaries.append(pAuxiliary);
}

BaseTrackPlayer* PlayerManager::getPlayer(QString group) const {
    QMutexLocker locker(&m_mutex);
    if (m_players.contains(group)) {
        return m_players[group];
    }
    return NULL;
}

Deck* PlayerManager::getDeck(unsigned int deck) const {
    QMutexLocker locker(&m_mutex);
    if (deck < 1 || deck > numDecks()) {
        qWarning() << "Warning PlayerManager::getDeck() called with invalid index: "
                   << deck;
        return NULL;
    }
    return m_decks[deck - 1];
}

PreviewDeck* PlayerManager::getPreviewDeck(unsigned int libPreviewPlayer) const {
    QMutexLocker locker(&m_mutex);
    if (libPreviewPlayer < 1 || libPreviewPlayer > numPreviewDecks()) {
        qWarning() << "Warning PlayerManager::getPreviewDeck() called with invalid index: "
                   << libPreviewPlayer;
        return NULL;
    }
    return m_preview_decks[libPreviewPlayer - 1];
}

Sampler* PlayerManager::getSampler(unsigned int sampler) const {
    QMutexLocker locker(&m_mutex);
    if (sampler < 1 || sampler > numSamplers()) {
        qWarning() << "Warning PlayerManager::getSampler() called with invalid index: "
                   << sampler;
        return NULL;
    }
    return m_samplers[sampler - 1];
}

Microphone* PlayerManager::getMicrophone(unsigned int microphone) const {
    QMutexLocker locker(&m_mutex);
    if (microphone < 1 || microphone >= static_cast<unsigned int>(m_microphones.size())) {
        qWarning() << "Warning PlayerManager::getMicrophone() called with invalid index: "
                   << microphone;
        return NULL;
    }
    return m_microphones[microphone - 1];
}

Auxiliary* PlayerManager::getAuxiliary(unsigned int auxiliary) const {
    QMutexLocker locker(&m_mutex);
    if (auxiliary < 1 || auxiliary > static_cast<unsigned int>(m_auxiliaries.size())) {
        qWarning() << "Warning PlayerManager::getAuxiliary() called with invalid index: "
                   << auxiliary;
        return NULL;
    }
    return m_auxiliaries[auxiliary - 1];
}

void PlayerManager::slotLoadTrackToPlayer(TrackPointer pTrack, QString group, bool play) {
    // Do not lock mutex in this method unless it is changed to access
    // PlayerManager state.
    BaseTrackPlayer* pPlayer = getPlayer(group);

    if (pPlayer == NULL) {
        qWarning() << "Invalid group argument " << group << " to slotLoadTrackToPlayer.";
        return;
    }

    pPlayer->slotLoadTrack(pTrack, play);
}

void PlayerManager::slotLoadToPlayer(QString location, QString group) {
    // The library will get the track and then signal back to us to load the
    // track via slotLoadTrackToPlayer.
    emit(loadLocationToPlayer(location, group));
}

void PlayerManager::slotLoadToDeck(QString location, int deck) {
    slotLoadToPlayer(location, groupForDeck(deck-1));
}

void PlayerManager::slotLoadToPreviewDeck(QString location, int previewDeck) {
    slotLoadToPlayer(location, groupForPreviewDeck(previewDeck-1));
}

void PlayerManager::slotLoadToSampler(QString location, int sampler) {
    slotLoadToPlayer(location, groupForSampler(sampler-1));
}

void PlayerManager::slotLoadTrackIntoNextAvailableDeck(TrackPointer pTrack) {
    QMutexLocker locker(&m_mutex);
    QList<Deck*>::iterator it = m_decks.begin();
    while (it != m_decks.end()) {
        Deck* pDeck = *it;
        ControlObject* playControl =
                ControlObject::getControl(ConfigKey(pDeck->getGroup(), "play"));
        if (playControl && playControl->get() != 1.) {
            locker.unlock();
            pDeck->slotLoadTrack(pTrack, false);
            // Test for a fixed race condition with fast loads
            //SleepableQThread::sleep(1);
            //pDeck->slotLoadTrack(TrackPointer(), false);
            return;
        }
        ++it;
    }
}

void PlayerManager::slotLoadTrackIntoNextAvailableSampler(TrackPointer pTrack) {
    QMutexLocker locker(&m_mutex);
    QList<Sampler*>::iterator it = m_samplers.begin();
    while (it != m_samplers.end()) {
        Sampler* pSampler = *it;
        ControlObject* playControl =
                ControlObject::getControl(ConfigKey(pSampler->getGroup(), "play"));
        if (playControl && playControl->get() != 1.) {
            locker.unlock();
            pSampler->slotLoadTrack(pTrack, false);
            return;
        }
        ++it;
    }
}<|MERGE_RESOLUTION|>--- conflicted
+++ resolved
@@ -202,11 +202,7 @@
 unsigned int PlayerManager::numDecks() {
     // We do this to cache the control once it is created so callers don't incur
     // a hashtable lookup every time they call this.
-<<<<<<< HEAD
-    ControlProxy* pCOPNumDecks = m_pCOPNumDecks.loadAcquire();
-=======
     ControlProxy* pCOPNumDecks = load_atomic_pointer(m_pCOPNumDecks);
->>>>>>> 5fe39022
     if (pCOPNumDecks == nullptr) {
         pCOPNumDecks = new ControlProxy(ConfigKey("[Master]", "num_decks"));
         if (!pCOPNumDecks->valid()) {
@@ -224,11 +220,7 @@
 unsigned int PlayerManager::numSamplers() {
     // We do this to cache the control once it is created so callers don't incur
     // a hashtable lookup every time they call this.
-<<<<<<< HEAD
-    ControlProxy* pCOPNumSamplers = m_pCOPNumSamplers.loadAcquire();
-=======
     ControlProxy* pCOPNumSamplers = load_atomic_pointer(m_pCOPNumSamplers);
->>>>>>> 5fe39022
     if (pCOPNumSamplers == nullptr) {
         pCOPNumSamplers = new ControlProxy(ConfigKey("[Master]", "num_samplers"));
         if (!pCOPNumSamplers->valid()) {
@@ -246,11 +238,7 @@
 unsigned int PlayerManager::numPreviewDecks() {
     // We do this to cache the control once it is created so callers don't incur
     // a hashtable lookup every time they call this.
-<<<<<<< HEAD
-    ControlProxy* pCOPNumPreviewDecks = m_pCOPNumPreviewDecks.loadAcquire();
-=======
     ControlProxy* pCOPNumPreviewDecks = load_atomic_pointer(m_pCOPNumPreviewDecks);
->>>>>>> 5fe39022
     if (pCOPNumPreviewDecks == nullptr) {
         pCOPNumPreviewDecks = new ControlProxy(
                 ConfigKey("[Master]", "num_preview_decks"));
