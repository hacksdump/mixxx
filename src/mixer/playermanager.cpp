--- conflicted
+++ resolved
@@ -148,17 +148,11 @@
 
     // Connect the player to the analyzer queue so that loaded tracks are
     // analyzed.
-<<<<<<< HEAD
     foreach (PreviewDeck* pPreviewDeck, m_previewDecks) {
-        connect(pPreviewDeck, SIGNAL(newTrackLoaded(TrackPointer)),
-                this, SLOT(slotAnalyzeTrack(TrackPointer)));
-=======
-    foreach(PreviewDeck* pPreviewDeck, m_preview_decks) {
         connect(pPreviewDeck,
                 &BaseTrackPlayer::newTrackLoaded,
                 this,
                 &PlayerManager::slotAnalyzeTrack);
->>>>>>> cea02a5b
     }
 }
 
@@ -387,23 +381,15 @@
             this,
             &PlayerManager::noDeckPassthroughInputConfigured);
     connect(pDeck,
-<<<<<<< HEAD
-            &Deck::noVinylControlInputConfigured,
-=======
             &BaseTrackPlayer::noVinylControlInputConfigured,
->>>>>>> cea02a5b
             this,
             &PlayerManager::noVinylControlInputConfigured);
 
     if (m_pTrackAnalysisScheduler) {
-<<<<<<< HEAD
         connect(pDeck,
-                &Deck::newTrackLoaded,
+                &BaseTrackPlayer::newTrackLoaded,
                 this,
                 &PlayerManager::slotAnalyzeTrack);
-=======
-        connect(pDeck, &BaseTrackPlayer::newTrackLoaded, this, &PlayerManager::slotAnalyzeTrack);
->>>>>>> cea02a5b
     }
 
     m_players[handleGroup.handle()] = pDeck;
@@ -469,14 +455,10 @@
             orientation,
             handleGroup);
     if (m_pTrackAnalysisScheduler) {
-<<<<<<< HEAD
         connect(pSampler,
-                &Sampler::newTrackLoaded,
+                &BaseTrackPlayer::newTrackLoaded,
                 this,
                 &PlayerManager::slotAnalyzeTrack);
-=======
-        connect(pSampler, &BaseTrackPlayer::newTrackLoaded, this, &PlayerManager::slotAnalyzeTrack);
->>>>>>> cea02a5b
     }
 
     m_players[handleGroup.handle()] = pSampler;
@@ -508,11 +490,7 @@
             handleGroup);
     if (m_pTrackAnalysisScheduler) {
         connect(pPreviewDeck,
-<<<<<<< HEAD
-                &PreviewDeck::newTrackLoaded,
-=======
                 &BaseTrackPlayer::newTrackLoaded,
->>>>>>> cea02a5b
                 this,
                 &PlayerManager::slotAnalyzeTrack);
     }
@@ -530,17 +508,12 @@
     // Do not lock m_mutex here.
     int index = m_microphones.count();
     QString group = groupForMicrophone(index);
-<<<<<<< HEAD
     Microphone* pMicrophone = new Microphone(this,
             group,
             index,
             m_pSoundManager,
             m_pEngine,
             m_pEffectsManager);
-=======
-    Microphone* pMicrophone = new Microphone(this, group, index, m_pSoundManager,
-                                             m_pEngine, m_pEffectsManager);
->>>>>>> cea02a5b
     connect(pMicrophone,
             &Microphone::noMicrophoneInputConfigured,
             this,
@@ -558,12 +531,8 @@
     int index = m_auxiliaries.count();
     QString group = groupForAuxiliary(index);
 
-<<<<<<< HEAD
-    auto pAuxiliary = new Auxiliary(this, group, index, m_pSoundManager, m_pEngine, m_pEffectsManager);
-=======
-    Auxiliary* pAuxiliary = new Auxiliary(this, group, index, m_pSoundManager,
-                                          m_pEngine, m_pEffectsManager);
->>>>>>> cea02a5b
+    auto* pAuxiliary = new Auxiliary(
+            this, group, index, m_pSoundManager, m_pEngine, m_pEffectsManager);
     connect(pAuxiliary,
             &Auxiliary::noAuxiliaryInputConfigured,
             this,
