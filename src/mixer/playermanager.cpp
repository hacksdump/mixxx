#include "mixer/playermanager.h"

#include <QMutexLocker>

#include "control/controlobject.h"
#include "effects/effectrack.h"
#include "effects/effectsmanager.h"
#include "engine/channels/enginedeck.h"
#include "engine/enginemaster.h"
#include "library/library.h"
#include "mixer/auxiliary.h"
#include "mixer/deck.h"
#include "mixer/microphone.h"
#include "mixer/previewdeck.h"
#include "mixer/sampler.h"
#include "mixer/samplerbank.h"
#include "preferences/dialog/dlgprefdeck.h"
#include "soundio/soundmanager.h"
#include "track/track.h"
#include "util/assert.h"
#include "util/defs.h"
#include "util/logger.h"
#include "util/sleepableqthread.h"

namespace {

const mixxx::Logger kLogger("PlayerManager");

// Utilize half of the available cores for adhoc analysis of tracks
const int kNumberOfAnalyzerThreads = math_max(1, QThread::idealThreadCount() / 2);

} // anonymous namespace

//static
QAtomicPointer<ControlProxy> PlayerManager::m_pCOPNumDecks;
//static
QAtomicPointer<ControlProxy> PlayerManager::m_pCOPNumSamplers;
//static
QAtomicPointer<ControlProxy> PlayerManager::m_pCOPNumPreviewDecks;

PlayerManager::PlayerManager(UserSettingsPointer pConfig,
        SoundManager* pSoundManager,
        EffectsManager* pEffectsManager,
        VisualsManager* pVisualsManager,
        EngineMaster* pEngine)
        : m_mutex(QMutex::Recursive),
          m_pConfig(pConfig),
          m_pSoundManager(pSoundManager),
          m_pEffectsManager(pEffectsManager),
          m_pVisualsManager(pVisualsManager),
          m_pEngine(pEngine),
          // NOTE(XXX) LegacySkinParser relies on these controls being Controls
          // and not ControlProxies.
          m_pCONumDecks(new ControlObject(
                  ConfigKey("[Master]", "num_decks"), true, true)),
          m_pCONumSamplers(new ControlObject(
                  ConfigKey("[Master]", "num_samplers"), true, true)),
          m_pCONumPreviewDecks(new ControlObject(
                  ConfigKey("[Master]", "num_preview_decks"), true, true)),
          m_pCONumMicrophones(new ControlObject(
                  ConfigKey("[Master]", "num_microphones"), true, true)),
          m_pCONumAuxiliaries(new ControlObject(
                  ConfigKey("[Master]", "num_auxiliaries"), true, true)),
          m_pTrackAnalysisScheduler(TrackAnalysisScheduler::NullPointer()) {
    m_pCONumDecks->connectValueChangeRequest(this,
            &PlayerManager::slotChangeNumDecks, Qt::DirectConnection);
    m_pCONumSamplers->connectValueChangeRequest(this,
            &PlayerManager::slotChangeNumSamplers, Qt::DirectConnection);
    m_pCONumPreviewDecks->connectValueChangeRequest(this,
            &PlayerManager::slotChangeNumPreviewDecks, Qt::DirectConnection);
    m_pCONumMicrophones->connectValueChangeRequest(this,
            &PlayerManager::slotChangeNumMicrophones, Qt::DirectConnection);
    m_pCONumAuxiliaries->connectValueChangeRequest(this,
            &PlayerManager::slotChangeNumAuxiliaries, Qt::DirectConnection);

    // This is parented to the PlayerManager so does not need to be deleted
    m_pSamplerBank = new SamplerBank(this);

    m_cloneTimer.start();
}

PlayerManager::~PlayerManager() {
    kLogger.debug() << "Destroying";

    QMutexLocker locker(&m_mutex);

    m_pSamplerBank->saveSamplerBankToPath(
        m_pConfig->getSettingsPath() + "/samplers.xml");
    // No need to delete anything because they are all parented to us and will
    // be destroyed when we are destroyed.
    m_players.clear();
    m_decks.clear();
    m_samplers.clear();
    m_microphones.clear();
    m_auxiliaries.clear();

    delete m_pCOPNumDecks.fetchAndStoreAcquire(nullptr);
    delete m_pCOPNumSamplers.fetchAndStoreAcquire(nullptr);
    delete m_pCOPNumPreviewDecks.fetchAndStoreAcquire(nullptr);

    delete m_pCONumSamplers;
    delete m_pCONumDecks;
    delete m_pCONumPreviewDecks;
    delete m_pCONumMicrophones;
    delete m_pCONumAuxiliaries;

    if (m_pTrackAnalysisScheduler) {
        m_pTrackAnalysisScheduler->stop();
        m_pTrackAnalysisScheduler.reset();
    }
}

void PlayerManager::bindToLibrary(Library* pLibrary) {
    QMutexLocker locker(&m_mutex);
    connect(pLibrary, &Library::loadTrackToPlayer, this, &PlayerManager::slotLoadTrackToPlayer);
    connect(pLibrary,
            &Library::loadTrack,
            this,
            &PlayerManager::slotLoadTrackIntoNextAvailableDeck);
    connect(this,
            &PlayerManager::loadLocationToPlayer,
            pLibrary,
            &Library::slotLoadLocationToPlayer);

    DEBUG_ASSERT(!m_pTrackAnalysisScheduler);
    m_pTrackAnalysisScheduler = TrackAnalysisScheduler::createInstance(
            pLibrary,
            kNumberOfAnalyzerThreads,
            m_pConfig,
            AnalyzerModeFlags::WithWaveform);

    connect(m_pTrackAnalysisScheduler.get(), &TrackAnalysisScheduler::trackProgress,
            this, &PlayerManager::onTrackAnalysisProgress);
    connect(m_pTrackAnalysisScheduler.get(), &TrackAnalysisScheduler::finished,
            this, &PlayerManager::onTrackAnalysisFinished);

    // Connect the player to the analyzer queue so that loaded tracks are
    // analyzed.
    foreach(Deck* pDeck, m_decks) {
        connect(pDeck, &BaseTrackPlayer::newTrackLoaded, this, &PlayerManager::slotAnalyzeTrack);
    }

    // Connect the player to the analyzer queue so that loaded tracks are
    // analyzed.
    foreach(Sampler* pSampler, m_samplers) {
        connect(pSampler, &BaseTrackPlayer::newTrackLoaded, this, &PlayerManager::slotAnalyzeTrack);
    }

    // Connect the player to the analyzer queue so that loaded tracks are
    // analyzed.
    foreach (PreviewDeck* pPreviewDeck, m_previewDecks) {
        connect(pPreviewDeck,
                &BaseTrackPlayer::newTrackLoaded,
                this,
                &PlayerManager::slotAnalyzeTrack);
    }
}

// static
bool PlayerManager::isDeckGroup(const QString& group, int* number) {
    if (!group.startsWith("[Channel")) {
        return false;
    }

    bool ok = false;
    int deckNum = group.midRef(8,group.lastIndexOf("]")-8).toInt(&ok);
    if (!ok || deckNum <= 0) {
        return false;
    }
    if (number != NULL) {
        *number = deckNum;
    }
    return true;
}

// static
bool PlayerManager::isSamplerGroup(const QString& group, int* number) {
    if (!group.startsWith("[Sampler")) {
        return false;
    }

    bool ok = false;
    int deckNum = group.midRef(8,group.lastIndexOf("]")-8).toInt(&ok);
    if (!ok || deckNum <= 0) {
        return false;
    }
    if (number != nullptr) {
        *number = deckNum;
    }
    return true;
}

// static
bool PlayerManager::isPreviewDeckGroup(const QString& group, int* number) {
    if (!group.startsWith("[PreviewDeck")) {
        return false;
    }

    bool ok = false;
    int deckNum = group.midRef(12,group.lastIndexOf("]")-12).toInt(&ok);
    if (!ok || deckNum <= 0) {
        return false;
    }
    if (number != NULL) {
        *number = deckNum;
    }
    return true;
}

// static
unsigned int PlayerManager::numDecks() {
    // We do this to cache the control once it is created so callers don't incur
    // a hashtable lookup every time they call this.
    ControlProxy* pCOPNumDecks = atomicLoadRelaxed(m_pCOPNumDecks);
    if (pCOPNumDecks == nullptr) {
        pCOPNumDecks = new ControlProxy(ConfigKey("[Master]", "num_decks"));
        if (!pCOPNumDecks->valid()) {
            delete pCOPNumDecks;
            pCOPNumDecks = nullptr;
        } else {
            m_pCOPNumDecks = pCOPNumDecks;
        }
    }
    // m_pCOPNumDecks->get() fails on MacOs
    return pCOPNumDecks ? static_cast<int>(pCOPNumDecks->get()) : 0;
}

// static
unsigned int PlayerManager::numSamplers() {
    // We do this to cache the control once it is created so callers don't incur
    // a hashtable lookup every time they call this.
    ControlProxy* pCOPNumSamplers = atomicLoadRelaxed(m_pCOPNumSamplers);
    if (pCOPNumSamplers == nullptr) {
        pCOPNumSamplers = new ControlProxy(ConfigKey("[Master]", "num_samplers"));
        if (!pCOPNumSamplers->valid()) {
            delete pCOPNumSamplers;
            pCOPNumSamplers = nullptr;
        } else {
            m_pCOPNumSamplers = pCOPNumSamplers;
        }
    }
    // m_pCOPNumSamplers->get() fails on MacOs
    return pCOPNumSamplers ? static_cast<int>(pCOPNumSamplers->get()) : 0;
}

// static
unsigned int PlayerManager::numPreviewDecks() {
    // We do this to cache the control once it is created so callers don't incur
    // a hashtable lookup every time they call this.
    ControlProxy* pCOPNumPreviewDecks = atomicLoadRelaxed(m_pCOPNumPreviewDecks);
    if (pCOPNumPreviewDecks == nullptr) {
        pCOPNumPreviewDecks = new ControlProxy(
                ConfigKey("[Master]", "num_preview_decks"));
        if (!pCOPNumPreviewDecks->valid()) {
            delete pCOPNumPreviewDecks;
            pCOPNumPreviewDecks = nullptr;
        } else {
            m_pCOPNumPreviewDecks = pCOPNumPreviewDecks;
        }
    }
    // m_pCOPNumPreviewDecks->get() fails on MacOs
    return pCOPNumPreviewDecks ? static_cast<int>(pCOPNumPreviewDecks->get()) : 0;
}

void PlayerManager::slotChangeNumDecks(double v) {
    QMutexLocker locker(&m_mutex);
    int num = (int)v;

    VERIFY_OR_DEBUG_ASSERT(num <= kMaxNumberOfDecks) {
        qWarning() << "Number of decks exceeds the maximum we expect."
                   << num << "vs" << kMaxNumberOfDecks
                   << " Refusing to add another deck. Please update util/defs.h";
        return;
    }

    // Update the soundmanager config even if the number of decks has been
    // reduced.
    m_pSoundManager->setConfiguredDeckCount(num);

    if (num < m_decks.size()) {
        // The request was invalid -- reset the value.
        kLogger.debug() << "Ignoring request to reduce the number of decks to" << num;
        return;
    }

    if (m_decks.size() < num) {
        do {
            addDeckInner();
        } while (m_decks.size() < num);
        m_pCONumDecks->setAndConfirm(m_decks.size());
        emit numberOfDecksChanged(m_decks.count());
    }
}

void PlayerManager::slotChangeNumSamplers(double v) {
    QMutexLocker locker(&m_mutex);
    int num = (int)v;
    if (num < m_samplers.size()) {
        // The request was invalid -- don't set the value.
        kLogger.debug() << "Ignoring request to reduce the number of samplers to" << num;
        return;
    }

    while (m_samplers.size() < num) {
        addSamplerInner();
    }
    m_pCONumSamplers->setAndConfirm(m_samplers.size());
}

void PlayerManager::slotChangeNumPreviewDecks(double v) {
    QMutexLocker locker(&m_mutex);
    int num = (int)v;
    if (num < m_previewDecks.size()) {
        // The request was invalid -- don't set the value.
        kLogger.debug() << "Ignoring request to reduce the number of preview decks to" << num;
        return;
    }
    while (m_previewDecks.size() < num) {
        addPreviewDeckInner();
    }
    m_pCONumPreviewDecks->setAndConfirm(m_previewDecks.size());
}

void PlayerManager::slotChangeNumMicrophones(double v) {
    QMutexLocker locker(&m_mutex);
    int num = (int)v;
    if (num < m_microphones.size()) {
        // The request was invalid -- don't set the value.
        kLogger.debug() << "Ignoring request to reduce the number of microphones to" << num;
        return;
    }
    while (m_microphones.size() < num) {
        addMicrophoneInner();
    }
    m_pCONumMicrophones->setAndConfirm(m_microphones.size());
}

void PlayerManager::slotChangeNumAuxiliaries(double v) {
    QMutexLocker locker(&m_mutex);
    int num = (int)v;
    if (num < m_auxiliaries.size()) {
        // The request was invalid -- don't set the value.
        kLogger.debug() << "Ignoring request to reduce the number of auxiliaries to" << num;
        return;
    }
    while (m_auxiliaries.size() < num) {
        addAuxiliaryInner();
    }
    m_pCONumAuxiliaries->setAndConfirm(m_auxiliaries.size());
}

void PlayerManager::addDeck() {
    QMutexLocker locker(&m_mutex);
    double count = m_pCONumDecks->get() + 1;
    slotChangeNumDecks(count);
}

void PlayerManager::addConfiguredDecks() {
    slotChangeNumDecks(m_pSoundManager->getConfiguredDeckCount());
}

void PlayerManager::addDeckInner() {
    // Do not lock m_mutex here.
    ChannelHandleAndGroup handleGroup =
            m_pEngine->registerChannelGroup(groupForDeck(m_decks.count()));
    VERIFY_OR_DEBUG_ASSERT(!m_players.contains(handleGroup.handle())) {
        return;
    }

    int deckIndex = m_decks.count();

    Deck* pDeck = new Deck(this,
            m_pConfig,
            m_pEngine,
            m_pEffectsManager,
            m_pVisualsManager,
            deckIndex % 2 == 1 ? EngineChannel::RIGHT : EngineChannel::LEFT,
            handleGroup);
    connect(pDeck->getEngineDeck(),
            &EngineDeck::noPassthroughInputConfigured,
            this,
            &PlayerManager::noDeckPassthroughInputConfigured);
    connect(pDeck,
            &BaseTrackPlayer::noVinylControlInputConfigured,
            this,
            &PlayerManager::noVinylControlInputConfigured);

    if (m_pTrackAnalysisScheduler) {
        connect(pDeck,
                &BaseTrackPlayer::newTrackLoaded,
                this,
                &PlayerManager::slotAnalyzeTrack);
    }

    m_players[handleGroup.handle()] = pDeck;
    m_decks.append(pDeck);

    // Register the deck output with SoundManager.
    m_pSoundManager->registerOutput(
            AudioOutput(AudioOutput::DECK, 0, 2, deckIndex), m_pEngine);

    // Register vinyl input signal with deck for passthrough support.
    EngineDeck* pEngineDeck = pDeck->getEngineDeck();
    m_pSoundManager->registerInput(
            AudioInput(AudioInput::VINYLCONTROL, 0, 2, deckIndex), pEngineDeck);

    // Setup equalizer rack for this deck.
    EqualizerRackPointer pEqRack = m_pEffectsManager->getEqualizerRack(0);
    VERIFY_OR_DEBUG_ASSERT(pEqRack) {
        return;
    }
    pEqRack->setupForGroup(handleGroup.name());

    // BaseTrackPlayer needs to delay until we have setup the equalizer rack for
    // this deck to fetch the legacy EQ controls.
    // TODO(rryan): Find a way to remove this cruft.
    pDeck->setupEqControls();

    // Setup quick effect rack for this deck.
    QuickEffectRackPointer pQuickEffectRack =
            m_pEffectsManager->getQuickEffectRack(0);
    VERIFY_OR_DEBUG_ASSERT(pQuickEffectRack) {
        return;
    }
    pQuickEffectRack->setupForGroup(handleGroup.name());
}

void PlayerManager::loadSamplers() {
    m_pSamplerBank->loadSamplerBankFromPath(
            m_pConfig->getSettingsPath() + "/samplers.xml");
}

void PlayerManager::addSampler() {
    QMutexLocker locker(&m_mutex);
    double count = m_pCONumSamplers->get() + 1;
    slotChangeNumSamplers(count);
}

void PlayerManager::addSamplerInner() {
    // Do not lock m_mutex here.
    ChannelHandleAndGroup handleGroup =
            m_pEngine->registerChannelGroup(groupForSampler(m_samplers.count()));
    VERIFY_OR_DEBUG_ASSERT(!m_players.contains(handleGroup.handle())) {
        return;
    }

    // All samplers are in the center
    EngineChannel::ChannelOrientation orientation = EngineChannel::CENTER;

    Sampler* pSampler = new Sampler(this,
            m_pConfig,
            m_pEngine,
            m_pEffectsManager,
            m_pVisualsManager,
            orientation,
            handleGroup);
    if (m_pTrackAnalysisScheduler) {
        connect(pSampler,
                &BaseTrackPlayer::newTrackLoaded,
                this,
                &PlayerManager::slotAnalyzeTrack);
    }

    m_players[handleGroup.handle()] = pSampler;
    m_samplers.append(pSampler);
}

void PlayerManager::addPreviewDeck() {
    QMutexLocker locker(&m_mutex);
    slotChangeNumPreviewDecks(m_pCONumPreviewDecks->get() + 1);
}

void PlayerManager::addPreviewDeckInner() {
    // Do not lock m_mutex here.
    ChannelHandleAndGroup handleGroup = m_pEngine->registerChannelGroup(
            groupForPreviewDeck(m_previewDecks.count()));
    VERIFY_OR_DEBUG_ASSERT(!m_players.contains(handleGroup.handle())) {
        return;
    }

    // All preview decks are in the center
    EngineChannel::ChannelOrientation orientation = EngineChannel::CENTER;

    PreviewDeck* pPreviewDeck = new PreviewDeck(this,
            m_pConfig,
            m_pEngine,
            m_pEffectsManager,
            m_pVisualsManager,
            orientation,
            handleGroup);
    if (m_pTrackAnalysisScheduler) {
        connect(pPreviewDeck,
                &BaseTrackPlayer::newTrackLoaded,
                this,
                &PlayerManager::slotAnalyzeTrack);
    }

    m_players[handleGroup.handle()] = pPreviewDeck;
    m_previewDecks.append(pPreviewDeck);
}

void PlayerManager::addMicrophone() {
    QMutexLocker locker(&m_mutex);
    slotChangeNumMicrophones(m_pCONumMicrophones->get() + 1);
}

void PlayerManager::addMicrophoneInner() {
    // Do not lock m_mutex here.
    int index = m_microphones.count();
    QString group = groupForMicrophone(index);
    Microphone* pMicrophone = new Microphone(this,
            group,
            index,
            m_pSoundManager,
            m_pEngine,
            m_pEffectsManager);
    connect(pMicrophone,
            &Microphone::noMicrophoneInputConfigured,
            this,
            &PlayerManager::noMicrophoneInputConfigured);
    m_microphones.append(pMicrophone);
}

void PlayerManager::addAuxiliary() {
    QMutexLocker locker(&m_mutex);
    slotChangeNumAuxiliaries(m_pCONumAuxiliaries->get() + 1);
}

void PlayerManager::addAuxiliaryInner() {
    // Do not lock m_mutex here.
    int index = m_auxiliaries.count();
    QString group = groupForAuxiliary(index);

    auto* pAuxiliary = new Auxiliary(
            this, group, index, m_pSoundManager, m_pEngine, m_pEffectsManager);
    connect(pAuxiliary,
            &Auxiliary::noAuxiliaryInputConfigured,
            this,
            &PlayerManager::noAuxiliaryInputConfigured);
    m_auxiliaries.append(pAuxiliary);
}

BaseTrackPlayer* PlayerManager::getPlayer(const QString& group) const {
<<<<<<< HEAD
    return getPlayer(m_pEngine->registerChannelGroup(group).handle());
}

BaseTrackPlayer* PlayerManager::getPlayer(const ChannelHandle& handle) const {
=======
>>>>>>> 5311b4ed
    QMutexLocker locker(&m_mutex);

    if (m_players.contains(handle)) {
        return m_players[handle];
    }
    return nullptr;
}

Deck* PlayerManager::getDeck(unsigned int deck) const {
    QMutexLocker locker(&m_mutex);
    VERIFY_OR_DEBUG_ASSERT(deck > 0 && deck <= numDecks()) {
        qWarning() << "getDeck() called with invalid number:" << deck;
        return nullptr;
    }
    return m_decks[deck - 1];
}

PreviewDeck* PlayerManager::getPreviewDeck(unsigned int libPreviewPlayer) const {
    QMutexLocker locker(&m_mutex);
    if (libPreviewPlayer < 1 || libPreviewPlayer > numPreviewDecks()) {
        kLogger.warning() << "Warning getPreviewDeck() called with invalid index: "
                   << libPreviewPlayer;
        return NULL;
    }
    return m_previewDecks[libPreviewPlayer - 1];
}

Sampler* PlayerManager::getSampler(unsigned int sampler) const {
    QMutexLocker locker(&m_mutex);
    if (sampler < 1 || sampler > numSamplers()) {
        kLogger.warning() << "Warning getSampler() called with invalid index: "
                   << sampler;
        return NULL;
    }
    return m_samplers[sampler - 1];
}

Microphone* PlayerManager::getMicrophone(unsigned int microphone) const {
    QMutexLocker locker(&m_mutex);
    if (microphone < 1 || microphone >= static_cast<unsigned int>(m_microphones.size())) {
        kLogger.warning() << "Warning getMicrophone() called with invalid index: "
                   << microphone;
        return NULL;
    }
    return m_microphones[microphone - 1];
}

Auxiliary* PlayerManager::getAuxiliary(unsigned int auxiliary) const {
    QMutexLocker locker(&m_mutex);
    if (auxiliary < 1 || auxiliary > static_cast<unsigned int>(m_auxiliaries.size())) {
        kLogger.warning() << "Warning getAuxiliary() called with invalid index: "
                   << auxiliary;
        return NULL;
    }
    return m_auxiliaries[auxiliary - 1];
}

void PlayerManager::slotCloneDeck(const QString& source_group, const QString& target_group) {
    BaseTrackPlayer* pPlayer = getPlayer(target_group);

    if (pPlayer == nullptr) {
        qWarning() << "Invalid group argument " << target_group << " to slotCloneDeck.";
        return;
    }

    pPlayer->slotCloneFromGroup(source_group);
}

void PlayerManager::slotLoadTrackToPlayer(TrackPointer pTrack, const QString& group, bool play) {
    // Do not lock mutex in this method unless it is changed to access
    // PlayerManager state.
    BaseTrackPlayer* pPlayer = getPlayer(group);

    if (pPlayer == NULL) {
        kLogger.warning() << "Invalid group argument " << group << " to slotLoadTrackToPlayer.";
        return;
    }

    mixxx::Duration elapsed = m_cloneTimer.restart();
    // If not present in the config, use & set the default value
    bool cloneOnDoubleTap = m_pConfig->getValue(
            ConfigKey("[Controls]", "CloneDeckOnLoadDoubleTap"), kDefaultCloneDeckOnLoad);

    // If AutoDJ is enabled, prevent it from cloning decks if the same track
    // is in the AutoDJ queue twice in a row. This can happen when the option to
    // repeat the AutoDJ queue is enabled and the user presses the "Skip now"
    // button repeatedly.
    // AutoDJProcessor is initialized after PlayerManager, so check that the
    // ControlProxy is pointing to the real ControlObject.
    if (!m_pAutoDjEnabled) {
        m_pAutoDjEnabled = make_parented<ControlProxy>("[AutoDJ]", "enabled", this);
    }
    bool autoDjSkipClone = m_pAutoDjEnabled->toBool() &&
            (pPlayer == m_decks.at(0) || pPlayer == m_decks.at(1));

    if (cloneOnDoubleTap && m_lastLoadedPlayer == group
        && elapsed < mixxx::Duration::fromSeconds(0.5)
        && !autoDjSkipClone) {
        // load was pressed twice quickly while [Controls],CloneDeckOnLoadDoubleTap is TRUE,
        // so clone another playing deck instead of loading the selected track
        pPlayer->slotCloneDeck();
    } else {
        pPlayer->slotLoadTrack(pTrack, play);
    }

    m_lastLoadedPlayer = group;
}

void PlayerManager::slotLoadToPlayer(const QString& location, const QString& group) {
    // The library will get the track and then signal back to us to load the
    // track via slotLoadTrackToPlayer.
    emit loadLocationToPlayer(location, group);
}

void PlayerManager::slotLoadToDeck(const QString& location, int deck) {
    slotLoadToPlayer(location, groupForDeck(deck-1));
}

void PlayerManager::slotLoadToPreviewDeck(const QString& location, int previewDeck) {
    slotLoadToPlayer(location, groupForPreviewDeck(previewDeck-1));
}

void PlayerManager::slotLoadToSampler(const QString& location, int sampler) {
    slotLoadToPlayer(location, groupForSampler(sampler-1));
}

void PlayerManager::slotLoadTrackIntoNextAvailableDeck(TrackPointer pTrack) {
    QMutexLocker locker(&m_mutex);
    QList<Deck*>::iterator it = m_decks.begin();
    while (it != m_decks.end()) {
        Deck* pDeck = *it;
        ControlObject* playControl =
                ControlObject::getControl(ConfigKey(pDeck->getGroup(), "play"));
        if (playControl && playControl->get() != 1.) {
            locker.unlock();
            pDeck->slotLoadTrack(pTrack, false);
            // Test for a fixed race condition with fast loads
            //SleepableQThread::sleep(1);
            //pDeck->slotLoadTrack(TrackPointer(), false);
            return;
        }
        ++it;
    }
}

void PlayerManager::slotLoadTrackIntoNextAvailableSampler(TrackPointer pTrack) {
    QMutexLocker locker(&m_mutex);
    QList<Sampler*>::iterator it = m_samplers.begin();
    while (it != m_samplers.end()) {
        Sampler* pSampler = *it;
        ControlObject* playControl =
                ControlObject::getControl(ConfigKey(pSampler->getGroup(), "play"));
        if (playControl && playControl->get() != 1.) {
            locker.unlock();
            pSampler->slotLoadTrack(pTrack, false);
            return;
        }
        ++it;
    }
}

void PlayerManager::slotAnalyzeTrack(TrackPointer track) {
    VERIFY_OR_DEBUG_ASSERT(track) {
        return;
    }
    if (m_pTrackAnalysisScheduler) {
        if (m_pTrackAnalysisScheduler->scheduleTrackById(track->getId())) {
            m_pTrackAnalysisScheduler->resume();
        }
        // The first progress signal will suspend a running batch analysis
        // until all loaded tracks have been analyzed. Emit it once just now
        // before any signals from the analyzer queue arrive.
        emit trackAnalyzerProgress(track->getId(), kAnalyzerProgressUnknown);
    }
}

void PlayerManager::onTrackAnalysisProgress(TrackId trackId, AnalyzerProgress analyzerProgress) {
    emit trackAnalyzerProgress(trackId, analyzerProgress);
}

void PlayerManager::onTrackAnalysisFinished() {
    emit trackAnalyzerIdle();
}<|MERGE_RESOLUTION|>--- conflicted
+++ resolved
@@ -541,13 +541,10 @@
 }
 
 BaseTrackPlayer* PlayerManager::getPlayer(const QString& group) const {
-<<<<<<< HEAD
     return getPlayer(m_pEngine->registerChannelGroup(group).handle());
 }
 
 BaseTrackPlayer* PlayerManager::getPlayer(const ChannelHandle& handle) const {
-=======
->>>>>>> 5311b4ed
     QMutexLocker locker(&m_mutex);
 
     if (m_players.contains(handle)) {
