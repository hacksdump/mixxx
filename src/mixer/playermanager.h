--- conflicted
+++ resolved
@@ -32,13 +32,8 @@
   public:
     virtual ~PlayerManagerInterface() = default;
 
-<<<<<<< HEAD
     virtual BaseTrackPlayer* getPlayer(const QString& group) const = 0;
     virtual BaseTrackPlayer* getPlayer(const ChannelHandle& channelHandle) const = 0;
-=======
-    // Get a BaseTrackPlayer (i.e. a Deck or a Sampler) by its group
-    virtual BaseTrackPlayer* getPlayer(const QString& group) const = 0;
->>>>>>> 5311b4ed
 
     // Get the deck by its deck number. Decks are numbered starting with 1.
     virtual Deck* getDeck(unsigned int player) const = 0;
@@ -122,18 +117,6 @@
         return numPreviewDecks();
     }
 
-<<<<<<< HEAD
-=======
-    // Get a BaseTrackPlayer (i.e. a Deck, Sampler or PreviewDeck) by its
-    // group. Auxiliaries and microphones are not players.
-    BaseTrackPlayer* getPlayer(const QString& group) const override;
-
-    // Get the deck by its deck number. Decks are numbered starting with 1.
-    Deck* getDeck(unsigned int player) const override;
-
-    PreviewDeck* getPreviewDeck(unsigned int libPreviewPlayer) const override;
-
->>>>>>> 5311b4ed
     // Get the sampler by its number. Samplers are numbered starting with 1.
     Sampler* getSampler(unsigned int sampler) const override;
     // Return the number of samplers. Thread-safe.
