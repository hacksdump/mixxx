#include <QtDebug>
#include <QFileInfo>

#include "controlobject.h"
#include "controlobjectthread.h"

#include "cachingreader.h"
#include "trackinfoobject.h"
#include "sampleutil.h"
#include "util/counter.h"
#include "util/math.h"
#include "util/assert.h"

// currently CachingReaderWorker::kChunkLength is 65536 (0x10000);
// For 80 chunks we need 5242880 (0x500000) bytes (5 MiB) of Memory
//static
const int CachingReader::maximumChunksInMemory = 80;

CachingReader::CachingReader(QString group,
                             ConfigObject<ConfigValue>* config)
        : m_pConfig(config),
          m_chunkReadRequestFIFO(1024),
          m_readerStatusFIFO(1024),
          m_readerStatus(INVALID),
          m_mruChunk(NULL),
          m_lruChunk(NULL),
          m_pRawMemoryBuffer(NULL),
          m_iTrackNumFramesCallbackSafe(0) {
    int rawMemoryBufferLength = CachingReaderWorker::kSamplesPerChunk * maximumChunksInMemory;
    m_pRawMemoryBuffer = new CSAMPLE[rawMemoryBufferLength];

    m_allocatedChunks.reserve(maximumChunksInMemory);

    CSAMPLE* bufferStart = m_pRawMemoryBuffer;

    // Divide up the allocated raw memory buffer into total_chunks
    // chunks. Initialize each chunk to hold nothing and add it to the free
    // list.
    for (int i = 0; i < maximumChunksInMemory; ++i) {
        Chunk* c = new Chunk;
        c->chunk_number = -1;
        c->frameCount = 0;
        c->stereoSamples = bufferStart;
        c->next_lru = NULL;
        c->prev_lru = NULL;
        c->state = Chunk::FREE;

        m_chunks.push_back(c);
        m_freeChunks.push_back(c);

        bufferStart += CachingReaderWorker::kSamplesPerChunk;
    }

    m_pWorker = new CachingReaderWorker(group,
            &m_chunkReadRequestFIFO,
            &m_readerStatusFIFO);

    // Forward signals from worker
    connect(m_pWorker, SIGNAL(trackLoading()),
            this, SIGNAL(trackLoading()),
            Qt::DirectConnection);
    connect(m_pWorker, SIGNAL(trackLoaded(TrackPointer, int, int)),
            this, SIGNAL(trackLoaded(TrackPointer, int, int)),
            Qt::DirectConnection);
    connect(m_pWorker, SIGNAL(trackLoadFailed(TrackPointer, QString)),
            this, SIGNAL(trackLoadFailed(TrackPointer, QString)),
            Qt::DirectConnection);

    m_pWorker->start(QThread::HighPriority);
}


CachingReader::~CachingReader() {

    m_pWorker->quitWait();
    delete m_pWorker;
    m_freeChunks.clear();
    m_allocatedChunks.clear();
    m_lruChunk = m_mruChunk = NULL;
    qDeleteAll(m_chunks);
    delete [] m_pRawMemoryBuffer;
    m_pRawMemoryBuffer = NULL;
}

// static
Chunk* CachingReader::removeFromLRUList(Chunk* chunk, Chunk* head) {
    if (chunk == NULL) {
        qDebug() << "ERROR: NULL chunk argument to removeFromLRUList";
        return NULL;
    }

    // Remove chunk from the doubly-linked list.
    Chunk* next = chunk->next_lru;
    Chunk* prev = chunk->prev_lru;

    if (next) {
        next->prev_lru = prev;
    }

    if (prev) {
        prev->next_lru = next;
    }

    chunk->next_lru = NULL;
    chunk->prev_lru = NULL;

    if (chunk == head)
        return next;

    return head;
}

// static
Chunk* CachingReader::insertIntoLRUList(Chunk* chunk, Chunk* head) {
    if (chunk == NULL) {
        qDebug() << "ERROR: NULL chunk argument to insertIntoLRUList";
        return NULL;
    }

    // Chunk is the new head of the list, so connect the head as the next from
    // chunk.
    chunk->next_lru = head;
    chunk->prev_lru = NULL;

    // If there are any elements in the list, point their prev pointer back at
    // chunk since it is the new head
    if (head) {
        head->prev_lru = chunk;
    }

    // Chunk is the new head
    return chunk;
}


void CachingReader::freeChunk(Chunk* pChunk) {
    int removed = m_allocatedChunks.remove(pChunk->chunk_number);

    // We'll tolerate not being in allocatedChunks because sometime you free a
    // chunk right after you allocated it.
    if (removed > 1) {
        qDebug() << "ERROR: freeChunk free'd a chunk that was multiply-allocated.";
    }

    // If this is the LRU chunk then set its previous LRU chunk to the LRU
    if (m_lruChunk == pChunk) {
        m_lruChunk = pChunk->prev_lru;
    }

    m_mruChunk = removeFromLRUList(pChunk, m_mruChunk);
    pChunk->state = Chunk::FREE;
    pChunk->chunk_number = -1;
    pChunk->frameCount = 0;
    m_freeChunks.push_back(pChunk);
}

void CachingReader::freeAllChunks() {
    m_allocatedChunks.clear();
    m_mruChunk = NULL;

    for (QVector<Chunk*>::const_iterator it = m_chunks.constBegin();
         it != m_chunks.constEnd(); ++it) {
        Chunk* pChunk = *it;

        // We will receive CHUNK_READ_INVALID for all pending chunk reads which
        // should free the chunks individually.
        if (pChunk->state == Chunk::READ_IN_PROGRESS) {
            continue;
        }

        if (pChunk->state != Chunk::FREE) {
            pChunk->state = Chunk::FREE;
            pChunk->chunk_number = -1;
            pChunk->frameCount = 0;
            pChunk->next_lru = NULL;
            pChunk->prev_lru = NULL;
            m_freeChunks.append(pChunk);
        }
    }
}

Chunk* CachingReader::allocateChunk(int chunk) {
    if (m_freeChunks.isEmpty()) {
        return NULL;
    }
    Chunk* pChunk = m_freeChunks.takeFirst();
    pChunk->state = Chunk::ALLOCATED;
    pChunk->chunk_number = chunk;

    //qDebug() << "Allocating chunk" << pChunk << pChunk->chunk_number;
    m_allocatedChunks.insert(pChunk->chunk_number, pChunk);

    // Insert the chunk into the least-recently-used linked list as the "most
    // recently used" item.
    m_mruChunk = insertIntoLRUList(pChunk, m_mruChunk);

    // If this chunk has no next least-recently-used pointer then it is the
    // least recently used chunk despite having just been allocated. This only
    // happens if this is the first allocated chunk.
    if (pChunk->next_lru == NULL) {
        m_lruChunk = pChunk;
    }
    return pChunk;
}

Chunk* CachingReader::allocateChunkExpireLRU(int chunk) {
    Chunk* pChunk = allocateChunk(chunk);
    if (pChunk == NULL) {
        if (m_lruChunk == NULL) {
            qDebug() << "ERROR: No LRU chunk to free in allocateChunkExpireLRU.";
            return NULL;
        }
        //qDebug() << "Expiring LRU" << m_lruChunk << m_lruChunk->chunk_number;
        freeChunk(m_lruChunk);
        pChunk = allocateChunk(chunk);
    }
    //qDebug() << "allocateChunkExpireLRU" << chunk << pChunk;
    return pChunk;
}

Chunk* CachingReader::lookupChunk(int chunk_number) {
    // Defaults to NULL if it's not in the hash.
    Chunk* chunk = m_allocatedChunks.value(chunk_number, NULL);

    // Make sure the allocated number matches the indexed chunk number.
    DEBUG_ASSERT(chunk == NULL || chunk_number == chunk->chunk_number);

    return chunk;
}

void CachingReader::freshenChunk(Chunk* pChunk) {
    // If this is the LRU chunk then set its previous LRU to be the new LRU.
    if (pChunk == m_lruChunk && pChunk->prev_lru != NULL) {
        m_lruChunk = pChunk->prev_lru;
    }
    // Remove the chunk from the LRU list and insert it at the head so that it
    // is now the most recently used chunk.
    m_mruChunk = removeFromLRUList(pChunk, m_mruChunk);
    m_mruChunk = insertIntoLRUList(pChunk, m_mruChunk);
}

Chunk* CachingReader::lookupChunkAndFreshen(int chunk_number) {
    Chunk* pChunk = lookupChunk(chunk_number);
    if (pChunk != NULL) {
        freshenChunk(pChunk);
    }
    return pChunk;
}

void CachingReader::newTrack(TrackPointer pTrack) {
    m_pWorker->newTrack(pTrack);
    m_pWorker->workReady();
}

void CachingReader::process() {
    ReaderStatusUpdate status;
    while (m_readerStatusFIFO.read(&status, 1) == 1) {
        // qDebug() << "Got ReaderStatusUpdate:" << status.status
        //          << (status.chunk ? status.chunk->chunk_number : -1);
        if (status.status == TRACK_NOT_LOADED) {
            m_readerStatus = status.status;
        } else if (status.status == TRACK_LOADED) {
            freeAllChunks();
            m_readerStatus = status.status;
            m_iTrackNumFramesCallbackSafe = status.trackFrameCount;
        } else if (status.status == CHUNK_READ_SUCCESS) {
            Chunk* pChunk = status.chunk;

            // This should not be possible unless there is a bug in
            // CachingReaderWorker. If it is NULL then the only thing we can do
            // is to skip this ReaderStatusUpdate.
            DEBUG_ASSERT_AND_HANDLE(pChunk != NULL) {
                continue;
            }

            // After a read success the state ought to be READ_IN_PROGRESS.
            DEBUG_ASSERT(pChunk->state == Chunk::READ_IN_PROGRESS);

            // Switch state to READ.
            pChunk->state = Chunk::READ;
        } else if (status.status == CHUNK_READ_EOF) {
            Chunk* pChunk = status.chunk;
            if (pChunk == NULL) {
                qDebug() << "ERROR: status.chunk is NULL in CHUNK_READ_EOF ReaderStatusUpdate. Ignoring update.";
                continue;
            }

            DEBUG_ASSERT(pChunk->state == Chunk::READ_IN_PROGRESS);
            freeChunk(pChunk);
        } else if (status.status == CHUNK_READ_INVALID) {
            qDebug() << "WARNING: READER THREAD RECEIVED INVALID CHUNK READ";
            Chunk* pChunk = status.chunk;
            if (pChunk == NULL) {
                qDebug() << "ERROR: status.chunk is NULL in CHUNK_READ_INVALID ReaderStatusUpdate. Ignoring update.";
                continue;
            }
            DEBUG_ASSERT(pChunk->state == Chunk::READ_IN_PROGRESS);
            freeChunk(pChunk);
        }
    }
}

int CachingReader::read(int sample, int num_samples, CSAMPLE* buffer) {
    // Check for bad inputs
<<<<<<< HEAD
    if (sample % CachingReaderWorker::kChunkChannels != 0 || num_samples % CachingReaderWorker::kChunkChannels != 0 || num_samples < 0 || !buffer) {
=======
    DEBUG_ASSERT_AND_HANDLE(sample % 2 == 0) {
        // This problem is easy to fix, but this type of call should be
        // complained about loudly.
        --sample;
    }
    DEBUG_ASSERT_AND_HANDLE(num_samples % 2 == 0) {
        --num_samples;
    }
    if (num_samples < 0 || !buffer) {
>>>>>>> e7965b97
        QString temp = QString("Sample = %1").arg(sample);
        qDebug() << "CachingReader::read() invalid arguments sample:" << sample
                 << "num_samples:" << num_samples << "buffer:" << buffer;
        return 0;
    }

    // If asked to read 0 samples, don't do anything. (this is a perfectly
    // reasonable request that happens sometimes. If no track is loaded, don't
    // do anything.
    if (num_samples == 0 || m_readerStatus != TRACK_LOADED) {
        return 0;
    }

    // Process messages from the reader thread.
    process();

    int samples_remaining = num_samples;


    // TODO: is it possible to move this code out of caching reader
    // and into enginebuffer?  It doesn't quite make sense here, although
    // it makes preroll completely transparent to the rest of the code
    //if we're in preroll...
    if (sample < 0) {
        int zero_samples = math_min(-sample, samples_remaining);
        DEBUG_ASSERT(0 <= zero_samples);
        DEBUG_ASSERT(zero_samples <= samples_remaining);
        SampleUtil::clear(buffer, zero_samples);
        samples_remaining -= zero_samples;
        if (samples_remaining == 0) {
            return 0;
        }
        buffer += zero_samples;
        sample += zero_samples;
        DEBUG_ASSERT(0 <= sample);
    }

    DEBUG_ASSERT(0 == (sample % CachingReaderWorker::kChunkChannels));
    const int frame = sample / CachingReaderWorker::kChunkChannels;
    DEBUG_ASSERT(0 == (samples_remaining % CachingReaderWorker::kChunkChannels));
    int frames_remaining = samples_remaining / CachingReaderWorker::kChunkChannels;
    const int start_frame = math_min(m_iTrackNumFramesCallbackSafe, frame);
    const int start_chunk = chunkForFrame(start_frame);
    const int end_frame = math_min(m_iTrackNumFramesCallbackSafe, frame + (frames_remaining - 1));
    const int end_chunk = chunkForFrame(end_frame);

    int current_frame = frame;

    // Sanity checks
    if (start_chunk > end_chunk) {
        qDebug() << "CachingReader::read() bad chunk range to read ["
                 << start_chunk << end_chunk << "]";
        return 0;
    }

    for (int chunk_num = start_chunk; chunk_num <= end_chunk; chunk_num++) {
        Chunk* current = lookupChunkAndFreshen(chunk_num);

        // If the chunk is not in cache, then we must return an error.
        if (current == NULL || current->state != Chunk::READ) {
            // qDebug() << "Couldn't get chunk " << chunk_num
            //          << " in read() of [" << sample << "," << (sample + samples_remaining)
            //          << "] chunks " << start_chunk << "-" << end_chunk;

            // Something is wrong. Break out of the loop, that should fill the
            // samples requested with zeroes.
            Counter("CachingReader::read cache miss")++;
            break;
        }

        int chunk_start_frame = CachingReaderWorker::frameForChunk(chunk_num);
        const int chunk_frame_offset = current_frame - chunk_start_frame;
        int chunk_remaining_frames = current->frameCount - chunk_frame_offset;

        // More sanity checks
        if (current_frame < chunk_start_frame) {
            qDebug() << "CachingReader::read() bad chunk parameters"
                     << "chunk_start_frame" << chunk_start_frame
                     << "current_frame" << current_frame;
            break;
        }

        // If we're past the start_chunk then current_sample should be
        // chunk_start_sample.
        if (start_chunk != chunk_num && chunk_start_frame != current_frame) {
            qDebug() << "CachingReader::read() bad chunk parameters"
                     << "chunk_num" << chunk_num
                     << "start_chunk" << start_chunk
                     << "chunk_start_sample" << chunk_start_frame
                     << "current_sample" << current_frame;
            break;
        }

        if (frames_remaining < 0) {
            qDebug() << "CachingReader::read() bad samples remaining"
                     << frames_remaining;
            break;
        }

        // It is completely possible that chunk_remaining_samples is less than
        // zero. If the caller is trying to read from beyond the end of the
        // file, then this can happen. We should tolerate it.
        if (chunk_remaining_frames < 0) {
            chunk_remaining_frames = 0;
        }
        const int frames_to_read = math_clamp(frames_remaining, 0, chunk_remaining_frames);

        // If we did not decide to read any samples from this chunk then that
        // means we have exhausted all the samples in the song.
        if (frames_to_read == 0) {
            break;
        }

        // samples_to_read should be non-negative and even
        if (frames_to_read < 0) {
            qDebug() << "CachingReader::read() frames_to_read invalid"
                     << frames_to_read;
            break;
        }

        const int chunk_sample_offset = chunk_frame_offset * CachingReaderWorker::kChunkChannels;
        const int samples_to_read = frames_to_read * CachingReaderWorker::kChunkChannels;
        SampleUtil::copy(buffer, current->stereoSamples + chunk_sample_offset, samples_to_read);
        buffer += samples_to_read;
        samples_remaining -= samples_to_read;
        current_frame += frames_to_read;
        frames_remaining -= frames_to_read;
    }

    // If we didn't supply all the samples requested, that probably means we're
    // at the end of the file, or something is wrong. Provide zeroes and pretend
    // all is well. The caller can't be bothered to check how long the file is.
    SampleUtil::clear(buffer, samples_remaining);
    buffer += samples_remaining;
    samples_remaining -= samples_remaining;
    current_frame += frames_remaining;
    frames_remaining -= frames_remaining;

    return num_samples - samples_remaining;
}

void CachingReader::hintAndMaybeWake(const HintVector& hintList) {
    // If no file is loaded, skip.
    if (m_readerStatus != TRACK_LOADED) {
        return;
    }

    // To prevent every bit of code having to guess how many samples
    // forward it makes sense to keep in memory, the hinter can provide
    // either 0 for a forward hint or -1 for a backward hint. We should
    // be calculating an appropriate number of samples to go backward as
    // some function of the latency, but for now just leave this as a
    // constant. 2048 is a pretty good number of samples because 25ms
    // latency corresponds to 1102.5 mono samples and we need double
    // that for stereo samples.
    const int default_samples = 1024 * CachingReaderWorker::kChunkChannels;

    // For every chunk that the hints indicated, check if it is in the cache. If
    // any are not, then wake.
    bool shouldWake = false;

    for (HintVector::const_iterator it = hintList.constBegin();
         it != hintList.constEnd(); ++it) {
        // Copy, don't use reference.
        Hint hint = *it;

        if (hint.length == 0) {
            hint.length = default_samples;
        } else if (hint.length == -1) {
            hint.sample -= default_samples;
            hint.length = default_samples;
            if (hint.sample < 0) {
                hint.length += hint.sample;
                hint.sample = 0;
            }
        }
        if (hint.length < 0) {
            qDebug() << "ERROR: Negative hint length. Ignoring.";
            continue;
        }
        DEBUG_ASSERT(0 == (hint.sample % CachingReaderWorker::kChunkChannels));
        const int frame = hint.sample / CachingReaderWorker::kChunkChannels;
        DEBUG_ASSERT(0 == (hint.length % CachingReaderWorker::kChunkChannels));
        const int frame_count = hint.length / CachingReaderWorker::kChunkChannels;
        const int start_frame = math_clamp(frame, 0,
                                      m_iTrackNumFramesCallbackSafe);
        const int start_chunk = chunkForFrame(start_frame);
        int end_frame = math_clamp(frame + (frame_count - 1), 0,
                m_iTrackNumFramesCallbackSafe);
        const int end_chunk = chunkForFrame(end_frame);

        for (int current = start_chunk; current <= end_chunk; ++current) {
            Chunk* pChunk = lookupChunk(current);
            if (pChunk == NULL) {
                shouldWake = true;
                Chunk* pChunk = allocateChunkExpireLRU(current);
                if (pChunk == NULL) {
                    qDebug() << "ERROR: Couldn't allocate spare Chunk to make ChunkReadRequest.";
                    continue;
                }
                pChunk->state = Chunk::READ_IN_PROGRESS;
                ChunkReadRequest request;
                request.chunk = pChunk;
                // qDebug() << "Requesting read of chunk" << current << "into" << pChunk;
                // qDebug() << "Requesting read into " << request.chunk->data;
                if (m_chunkReadRequestFIFO.write(&request, 1) != 1) {
                    qDebug() << "ERROR: Could not submit read request for "
                             << current;
                }
                //qDebug() << "Checking chunk " << current << " shouldWake:" << shouldWake << " chunksToRead" << m_chunksToRead.size();
            } else if (pChunk->state == Chunk::READ) {
                // This will cause the chunk to be 'freshened' in the cache. The
                // chunk will be moved to the end of the LRU list.
                freshenChunk(pChunk);
            }
        }
    }

    // If there are chunks to be read, wake up.
    if (shouldWake) {
        m_pWorker->workReady();
    }
}<|MERGE_RESOLUTION|>--- conflicted
+++ resolved
@@ -302,9 +302,6 @@
 
 int CachingReader::read(int sample, int num_samples, CSAMPLE* buffer) {
     // Check for bad inputs
-<<<<<<< HEAD
-    if (sample % CachingReaderWorker::kChunkChannels != 0 || num_samples % CachingReaderWorker::kChunkChannels != 0 || num_samples < 0 || !buffer) {
-=======
     DEBUG_ASSERT_AND_HANDLE(sample % 2 == 0) {
         // This problem is easy to fix, but this type of call should be
         // complained about loudly.
@@ -314,7 +311,6 @@
         --num_samples;
     }
     if (num_samples < 0 || !buffer) {
->>>>>>> e7965b97
         QString temp = QString("Sample = %1").arg(sample);
         qDebug() << "CachingReader::read() invalid arguments sample:" << sample
                  << "num_samples:" << num_samples << "buffer:" << buffer;
