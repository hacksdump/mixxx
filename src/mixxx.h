--- conflicted
+++ resolved
@@ -99,10 +99,6 @@
     // Event filter to block certain events (eg. tooltips if tooltips are disabled)
     bool eventFilter(QObject *obj, QEvent *event) override;
     void closeEvent(QCloseEvent *event) override;
-<<<<<<< HEAD
-    bool event(QEvent* e) override;
-=======
->>>>>>> 9a3a1e7c
 
   private:
     void initialize(QApplication *app, const CmdlineArgs& args);
