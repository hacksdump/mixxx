/***************************************************************************
                          mixxx.h  -  description
                             -------------------
    begin                : Mon Feb 18 09:48:17 CET 2002
    copyright            : (C) 2002 by Tue and Ken Haste Andersen
    email                :
 ***************************************************************************/

/***************************************************************************
 *                                                                         *
 *   This program is free software; you can redistribute it and/or modify  *
 *   it under the terms of the GNU General Public License as published by  *
 *   the Free Software Foundation; either version 2 of the License, or     *
 *   (at your option) any later version.                                   *
 *                                                                         *
 ***************************************************************************/

#ifndef MIXXX_H
#define MIXXX_H

#include <QAction>
#include <QList>
#include <QMainWindow>
#include <QString>
#include <QDir>

// REMOVE ME
#include <QtDebug>
#include <QResizeEvent>

class EngineMaster;
class Library;
class LibraryScanner;
class ControllerManager;
class MixxxKeyboard;
class PlayerManager;
class RecordingManager;
class ShoutcastManager;
class SkinLoader;
class EffectsManager;
class VinylControlManager;
class GuiTick;
class DlgPreferences;
class SoundManager;
class ControlPushButton;
class DlgDeveloperTools;

#include "configobject.h"
#include "trackinfoobject.h"
#include "util/cmdlineargs.h"
#include "util/timer.h"

class ControlObjectSlave;
class ControlObjectThread;
class QTranslator;

// This Class is the base class for Mixxx. It sets up the main
// window and providing a menubar.
// For the main view, an instance of class MixxxView is
// created which creates your view.
class MixxxMainWindow : public QMainWindow {
    Q_OBJECT

  public:
    // Construtor. files is a list of command line arguments
    MixxxMainWindow(QApplication *app, const CmdlineArgs& args);
    virtual ~MixxxMainWindow();
    // initializes all QActions of the application
    void initActions();
    // initMenuBar creates the menu_bar and inserts the menuitems
    void initMenuBar();

    void setToolTipsCfg(int tt);
    inline int getToolTipsCgf() { return m_toolTipsCfg; }
    void rebootMixxxView();

    inline GuiTick* getGuiTick() { return m_pGuiTick; };

  public slots:

    //void slotQuitFullScreen();
    void slotFileLoadSongPlayer(int deck);
    // Opens a file in player 1
    void slotFileLoadSongPlayer1();
    // Opens a file in player 2
    void slotFileLoadSongPlayer2();
    // exits the application
    void slotFileQuit();

    // toggle vinyl control - Don't #ifdef this because MOC is dumb
    void slotControlVinylControl(int);
    void slotCheckboxVinylControl(int);
    void slotControlPassthrough(int);
    void slotControlAuxiliary(int);
    // toogle keyboard on-off
    void slotOptionsKeyboard(bool toggle);
    // Preference dialog
    void slotOptionsPreferences();
    // shows an about dlg
    void slotHelpAbout();
    // visits support section of website
    void slotHelpSupport();
    // Visits a feedback form
    void slotHelpFeedback();
    // Open the manual.
    void slotHelpManual();
    // Visits translation interface on launchpad.net
    void slotHelpTranslation();
    // Scan or rescan the music library directory
    void slotScanLibrary();
    // Enables the "Rescan Library" menu item. This gets disabled when a scan is running.
    void slotEnableRescanLibraryAction();
    //Updates the checkboxes for Recording and Livebroadcasting when connection drops, or lame is not available
    void slotOptionsMenuShow();
    // toogle on-screen widget visibility
    void slotViewShowSamplers(bool);
    void slotViewShowVinylControl(bool);
    void slotViewShowMicrophone(bool);
    void slotViewShowPreviewDeck(bool);
    void slotViewShowEffects(bool);
    void slotViewShowCoverArt(bool);
    // toogle full screen mode
    void slotViewFullScreen(bool toggle);
    // Reload the skin.
    void slotDeveloperReloadSkin(bool toggle);
    // Open the developer tools dialog.
    void slotDeveloperTools();
    void slotDeveloperToolsClosed();
    void slotDeveloperStatsExperiment();
    void slotDeveloperStatsBase();
    // toogle the script debugger
    void slotDeveloperDebugger(bool toggle);

    void slotToCenterOfPrimaryScreen();

    void onNewSkinLoaded();

    // Activated when the number of decks changed, so we can update the UI.
    void slotNumDecksChanged(double);

    // Activated when the talkover button is pushed on a microphone so we
    // can alert the user if a mic is not configured.
    void slotTalkoverChanged(int);

<<<<<<< HEAD
    void toggleCheckedSamplers();
    
    void slotChangeWindowTitle(TrackPointer pTrack);
=======
    void slotToggleCheckedVinylControl();
    void slotToggleCheckedSamplers();
    void slotToggleCheckedMicrophone();
    void slotToggleCheckedPreviewDeck();
    void slotToggleCheckedEffects();
    void slotToggleCheckedCoverArt();
>>>>>>> a08c6535

  signals:
    void newSkinLoaded();
    void libraryScanStarted();
    void libraryScanFinished();
    // used to uncheck the menu when the dialog of develeoper tools is closed
    void developerToolsDlgClosed(int r);
    void closeDeveloperToolsDlgChecked(int r);

  protected:
    // Event filter to block certain events (eg. tooltips if tooltips are disabled)
    virtual bool eventFilter(QObject *obj, QEvent *event);
    virtual void closeEvent(QCloseEvent *event);
    virtual bool event(QEvent* e);

  private:
    void logBuildDetails();
    void initializeWindow();
    void initializeKeyboard();
    void initializeTranslations(QApplication* pApp);
    void initializeFonts();
    bool loadTranslations(const QLocale& systemLocale, QString userLocale,
                          const QString& translation, const QString& prefix,
                          const QString& translationPath, QTranslator* pTranslator);
    void checkDirectRendering();
    bool confirmExit();
    void linkSkinWidget(ControlObjectSlave** pCOS,
                        ConfigKey key, const char* slot);
    void updateCheckedMenuAction(QAction* menuAction, ConfigKey key);

    //Current Mixxx version
    QString m_MixxxVersion;

    // Pointer to the root GUI widget
    QWidget* m_pWidgetParent;

    // The effects processing system
    EffectsManager* m_pEffectsManager;

    // The mixing engine.
    EngineMaster* m_pEngine;

    // The skin loader
    SkinLoader* m_pSkinLoader;

    // The sound manager
    SoundManager *m_pSoundManager;

    // Keeps track of players
    PlayerManager* m_pPlayerManager;
    // RecordingManager
    RecordingManager* m_pRecordingManager;
#ifdef __SHOUTCAST__
    ShoutcastManager* m_pShoutcastManager;
#endif
    ControllerManager* m_pControllerManager;

    ConfigObject<ConfigValue>* m_pConfig;

    GuiTick* m_pGuiTick;

    VinylControlManager* m_pVCManager;

    MixxxKeyboard* m_pKeyboard;
    // Library scanner object
    LibraryScanner* m_pLibraryScanner;
    // The library management object
    Library* m_pLibrary;

    // file_menu contains all items of the menubar entry "File"
    QMenu* m_pFileMenu;
    // edit_menu contains all items of the menubar entry "Edit"
    QMenu* m_pEditMenu;
    // library menu
    QMenu* m_pLibraryMenu;
    // options_menu contains all items of the menubar entry "Options"
    QMenu* m_pOptionsMenu;
    // view_menu contains all items of the menubar entry "View"
    QMenu* m_pViewMenu;
    // view_menu contains all items of the menubar entry "Help"
    QMenu* m_pHelpMenu;
    // Developer options.
    QMenu* m_pDeveloperMenu;

    QAction* m_pFileLoadSongPlayer1;
    QAction* m_pFileLoadSongPlayer2;
    QAction* m_pFileQuit;
    QAction* m_pPlaylistsNew;
    QAction* m_pCratesNew;
    QAction* m_pLibraryRescan;
#ifdef __VINYLCONTROL__
    QMenu* m_pVinylControlMenu;
    QList<QAction*> m_pOptionsVinylControl;
#endif
    QAction* m_pOptionsRecord;
    QAction* m_pOptionsKeyboard;

    QAction* m_pOptionsPreferences;
#ifdef __SHOUTCAST__
    QAction* m_pOptionsShoutcast;
#endif
    QAction* m_pViewShowSamplers;
    QAction* m_pViewVinylControl;
    QAction* m_pViewShowMicrophone;
    QAction* m_pViewShowPreviewDeck;
    QAction* m_pViewShowEffects;
    QAction* m_pViewShowCoverArt;
    QAction* m_pViewFullScreen;
    QAction* m_pHelpAboutApp;
    QAction* m_pHelpSupport;
    QAction* m_pHelpFeedback;
    QAction* m_pHelpTranslation;
    QAction* m_pHelpManual;

    QAction* m_pDeveloperReloadSkin;
    QAction* m_pDeveloperTools;
    QAction* m_pDeveloperStatsExperiment;
    QAction* m_pDeveloperStatsBase;
    DlgDeveloperTools* m_pDeveloperToolsDlg;
    QAction* m_pDeveloperDebugger;

    ControlObjectSlave* m_pShowVinylControl;
    ControlObjectSlave* m_pShowSamplers;
    ControlObjectSlave* m_pShowMicrophone;
    ControlObjectSlave* m_pShowPreviewDeck;
    ControlObjectSlave* m_pShowEffects;
    ControlObjectSlave* m_pShowCoverArt;

    int m_iNoPlaylists;

    /** Pointer to preference dialog */
    DlgPreferences* m_pPrefDlg;

    int noSoundDlg(void);
    int noOutputDlg(bool* continueClicked);
    // Fullscreen patch
    QPoint m_winpos;
    bool m_NativeMenuBarSupport;

    ConfigObject<ConfigValueKbd>* m_pKbdConfig;
    ConfigObject<ConfigValueKbd>* m_pKbdConfigEmpty;

    int m_toolTipsCfg; //0=OFF, 1=ON, 2=ON (only in Library)
    // Timer that tracks how long Mixxx has been running.
    Timer m_runtime_timer;

    const CmdlineArgs& m_cmdLineArgs;

    ControlPushButton* m_pTouchShift;
    QList<ControlObjectSlave*> m_pVinylControlEnabled;
    QList<ControlObjectSlave*> m_pPassthroughEnabled;
    QList<ControlObjectSlave*> m_pAuxiliaryPassthrough;
    ControlObjectThread* m_pNumDecks;
    int m_iNumConfiguredDecks;
    QList<ControlObjectSlave*> m_micTalkoverControls;
    QSignalMapper* m_VCControlMapper;
    QSignalMapper* m_VCCheckboxMapper;
    QSignalMapper* m_PassthroughMapper;
    QSignalMapper* m_AuxiliaryMapper;
    QSignalMapper* m_TalkoverMapper;

    static const int kMicrophoneCount;
    static const int kAuxiliaryCount;
};

#endif<|MERGE_RESOLUTION|>--- conflicted
+++ resolved
@@ -142,18 +142,14 @@
     // can alert the user if a mic is not configured.
     void slotTalkoverChanged(int);
 
-<<<<<<< HEAD
-    void toggleCheckedSamplers();
-    
     void slotChangeWindowTitle(TrackPointer pTrack);
-=======
+
     void slotToggleCheckedVinylControl();
     void slotToggleCheckedSamplers();
     void slotToggleCheckedMicrophone();
     void slotToggleCheckedPreviewDeck();
     void slotToggleCheckedEffects();
     void slotToggleCheckedCoverArt();
->>>>>>> a08c6535
 
   signals:
     void newSkinLoaded();
