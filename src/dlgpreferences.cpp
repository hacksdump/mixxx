--- conflicted
+++ resolved
@@ -59,13 +59,10 @@
 DlgPreferences::DlgPreferences(MixxxMainWindow * mixxx, SkinLoader* pSkinLoader,
                                SoundManager * soundman, PlayerManager* pPlayerManager,
                                ControllerManager * controllers, VinylControlManager *pVCManager,
-<<<<<<< HEAD
-                               LV2Backend* pLV2Backend, ConfigObject<ConfigValue>* pConfig,
+                               LV2Backend* pLV2Backend,
+                               EffectsManager* pEffectsManager,
+							   ConfigObject<ConfigValue>* pConfig,
                                Library *pLibrary)
-=======
-                               EffectsManager* pEffectsManager,
-                               ConfigObject<ConfigValue>* pConfig, Library *pLibrary)
->>>>>>> b7b7410f
         : m_pConfig(pConfig),
           m_pageSizeHint(QSize(0, 0)),
           m_preferencesUpdated(ConfigKey("[Preferences]", "updated"), false) {
