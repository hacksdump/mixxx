--- conflicted
+++ resolved
@@ -52,15 +52,7 @@
   # Virtual X, needed for analyzer waveform tests
   - if [[ "$TRAVIS_OS_NAME" == "linux" ]]; then export DISPLAY=:99.0         ; fi
   - if [[ "$TRAVIS_OS_NAME" == "linux" ]]; then sh -e /etc/init.d/xvfb start ; fi
-<<<<<<< HEAD
-  - if [[ "$TRAVIS_OS_NAME" == "osx" ]]; then brew update ; fi
-  # Homebrew uses Python 3 now, and portmidi depends on Python 2 which triggers this bug:
-  # https://github.com/Homebrew/homebrew-core/issues/26358
-  - if [[ "$TRAVIS_OS_NAME" == "osx" ]]; then brew upgrade python ; fi
-  - if [[ "$TRAVIS_OS_NAME" == "osx" ]]; then brew install scons portaudio libsndfile libogg libvorbis portmidi taglib libshout protobuf flac ffmpeg qt chromaprint rubberband fftw libmodplug libid3tag libmad mp4v2 faad2 wavpack opusfile lilv lame; fi
-=======
-  - if [[ "$TRAVIS_OS_NAME" == "osx" ]]; then brew install scons portaudio libsndfile libogg libvorbis portmidi taglib libshout protobuf flac ffmpeg qt chromaprint rubberband libmodplug libid3tag libmad mp4v2 faad2 wavpack opusfile lilv; fi
->>>>>>> c98a53b6
+  - if [[ "$TRAVIS_OS_NAME" == "osx" ]]; then brew install scons portaudio libsndfile libogg libvorbis portmidi taglib libshout protobuf flac ffmpeg qt chromaprint rubberband libmodplug libid3tag libmad mp4v2 faad2 wavpack opusfile lilv lame; fi
 
 install:
   ####
