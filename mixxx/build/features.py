
import os
import util
from mixxx import Feature
import SCons.Script as SCons

class HSS1394(Feature):
    def description(self):
        return "HSS1394 MIDI device support"

    def enabled(self, build):
        if build.platform_is_windows or build.platform_is_osx:
            build.flags['hss1394'] = util.get_flags(build.env, 'hss1394', 1)
        else:
            build.flags['hss1394'] = util.get_flags(build.env, 'hss1394', 0)
        if int(build.flags['hss1394']):
            return True
        return False

    def add_options(self, build, vars):
        if build.platform_is_windows or build.platform_is_osx:
            vars.Add('hss1394', 'Set to 1 to enable HSS1394 MIDI device support.', 1)
        else:
            vars.Add('hss1394', 'Set to 1 to enable HSS1394 MIDI device support.', 0)

    def configure(self, build, conf):
        if not self.enabled(build):
            return
        if build.platform_is_linux:
            # TODO(XXX) Enable this when when FFADO back-end support is written into Mixxx
            return
            #have_ffado = conf.CheckLib('ffado', autoadd=False)
            #if not have_ffado:
            #    raise Exception('Could not find libffado.')
        else:
#            if not conf.CheckHeader('HSS1394/HSS1394.h'):  # WTF this gives tons of errors on MSVC
#                raise Exception('Did not find HSS1394 development headers, exiting!')
#            elif not conf.CheckLib(['libHSS1394', 'HSS1394']):
            if not conf.CheckLib(['libHSS1394', 'HSS1394']):
                raise Exception('Did not find HSS1394 development library, exiting!')
                return

        build.env.Append(CPPDEFINES = '__HSS1394__')

    def sources(self, build):
        sources = SCons.Split("""midi/mididevicehss1394.cpp
                            midi/hss1394enumerator.cpp
                            """)
        return sources


class Mad(Feature):
    def description(self):
        return "MAD MP3 Decoder"

    def enabled(self, build):
        build.flags['mad'] = util.get_flags(build.env, 'mad', 1)
        if int(build.flags['mad']):
            return True
        return False

    def add_options(self, build, vars):
        vars.Add('mad', 'Set to 1 to enable MAD MP3 decoder support.', 1)

    def configure(self, build, conf):
        if not self.enabled(build):
            return
        if not conf.CheckLib(['libmad','mad']):
            raise Exception('Did not find libmad.a, libmad.lib, or the libmad development header files - exiting!')
        if not conf.CheckLib(['libid3tag', 'id3tag','libid3tag-release']):
            raise Exception('Did not find libid3tag.a, libid3tag.lib, or the libid3tag development header files - exiting!')
        build.env.Append(CPPDEFINES = '__MAD__')

    def sources(self, build):
        return ['soundsourcemp3.cpp']


class CoreAudio(Feature):

    def description(self):
        return "CoreAudio MP3/AAC Decoder"

    def enabled(self, build):
        build.flags['coreaudio'] = util.get_flags(build.env, 'coreaudio', 0)
        if int(build.flags['coreaudio']):
            return True
        return False

    def add_options(self, build, vars):
        vars.Add('coreaudio', 'Set to 1 to enable CoreAudio MP3/AAC decoder support.', 0)

    def configure(self, build, conf):
        if not self.enabled(build):
            return
        if not build.platform_is_osx:
            raise Exception('CoreAudio is only supported on OS X!');
        else:
            build.env.Append(CPPPATH='/System/Library/Frameworks/AudioToolbox.framework/Headers/')
            build.env.Append(CPPPATH='#lib/apple/')
            build.env.Append(LINKFLAGS='-framework AudioToolbox -framework CoreFoundation')
            build.env.Append(CPPDEFINES = '__COREAUDIO__')

    def sources(self, build):
        return ['soundsourcecoreaudio.cpp',
                '#lib/apple/CAStreamBasicDescription.h']


class MIDIScript(Feature):
    def description(self):
        return "MIDI Scripting"

    def enabled(self, build):
        build.flags['midiscript'] = util.get_flags(build.env, 'midiscript', 0)
        if int(build.flags['midiscript']):
            return True
        return False

    def add_options(self, build, vars):
        vars.Add('midiscript', 'Set to 1 to enable MIDI Scripting support.', 1)

    def configure(self, build, conf):
        if not self.enabled(build):
            return
        if build.platform_is_windows:
            build.env.Append(LIBS = 'QtScript4')
        elif build.platform_is_linux:
                build.env.Append(LIBS = 'QtScript')
        elif build.platform_is_osx:
                # TODO(XXX) put in logic here to add a -framework QtScript
                pass
        build.env.Append(CPPPATH = '$QTDIR/include/QtScript')
        build.env.Append(CPPDEFINES = '__MIDISCRIPT__')

    def sources(self, build):
        return ["midi/midiscriptengine.cpp"]

class LADSPA(Feature):

    def description(self):
        return "Experimental LADSPA Support"

    def enabled(self, build):
        enabled = util.get_flags(build.env, 'ladspa', 0)
        build.flags['ladspa'] = enabled
        return True if int(enabled) else False

    def add_options(self, build, vars):
        vars.Add('ladspa', '(EXPERIMENTAL) Set to 1 to enable LADSPA plugin support', 0)

    def configure(self, build, conf):
        if not self.enabled(build):
            return
        build.env.Append(CPPPATH=['#lib/ladspa'])
        build.env.Append(CPPDEFINES = '__LADSPA__')

    def sources(self, build):
        ladspa_plugins = SCons.SConscript(SCons.File('#lib/ladspa/SConscript'))
        #build.env.Alias('plugins', ladspa_plugins)
        sources = SCons.Split("""engine/engineladspa.cpp
                            ladspa/ladspaloader.cpp
                            ladspa/ladspalibrary.cpp
                            ladspa/ladspaplugin.cpp
                            ladspa/ladspainstance.cpp
                            ladspa/ladspacontrol.cpp
                            ladspa/ladspainstancestereo.cpp
                            ladspa/ladspainstancemono.cpp
                            ladspaview.cpp
                            ladspa/ladspapreset.cpp
                            ladspa/ladspapresetmanager.cpp
                            ladspa/ladspapresetknob.cpp
                            ladspa/ladspapresetinstance.cpp
                            dlgladspa.cpp
                            ladspa/ladspapresetslot.cpp
                            """)
        return ladspa_plugins + sources



class IPod(Feature):
    def description(self):
        return "NOT-WORKING iPod Support"

    def enabled(self, build):
        build.flags['ipod'] = util.get_flags(build.env, 'ipod', 0)
        if int(build.flags['ipod']):
            return True
        return False

    def add_options(self, build, vars):
        vars.Add('ipod', 'Set to 1 to enable iPod support through libgpod', 0)

    def configure(self, build, conf):
        if not self.enabled(build):
            return

        build.env.Append(CPPDEFINES = '__IPOD__')
        if build.platform_is_windows:
            build.env.Append(LIBS = 'gpod');
            # You must check v-this-v directory out from http://publicsvn.songbirdnest.com/vendor-binaries/trunk/windows-i686-msvc8/libgpod/
            build.env.Append(LIBPATH='../../../windows-i686-msvc8/libgpod/release/lib')
            # Following building the following must be added to the dist folder in order for mixxx to run with ipod support on Windows
            # \windows-i686-msvc8\libgpod\release\lib\libgpod.dll
            # \windows-i686-msvc8\glib\release\bin\libgobject-2.0-0.dll
            # \windows-i686-msvc8\glib\release\bin\libglib-2.0-0.dll
            # \windows-i686-msvc8\libiconv\release\bin\iconv.dll
            # \windows-i686-msvc8\gettext\release\binintl.dll
        if build.platform_is_linux or build.platform_is_osx:
            # env.Append(LIBS = 'libgpod-1.0')
            # env.Append(LIBS = 'glib-2.0')
            build.env.ParseConfig('pkg-config libgpod-1.0 --silence-errors --cflags --libs')
            build.env.ParseConfig('pkg-config glib-2.0 --silence-errors --cflags --libs')

    def sources(self, build):
        return ['wipodtracksmodel.cpp']

class MSVCDebug(Feature):
    def description(self):
        return "MSVC Debugging"

    def enabled(self, build):
        build.flags['msvcdebug'] = util.get_flags(build.env, 'msvcdebug', 0)
        if int(build.flags['msvcdebug']):
            return True
        return False

    def add_options(self, build, vars):
        if build.toolchain_is_msvs:
            vars.Add('msvcdebug', 'Set to 1 to link against MS libraries with debugging info (implies debug=1)', 0)

    def configure(self, build, conf):
        if self.enabled(build):
            if not build.toolchain_is_msvs:
                raise Exception("Error, msvcdebug flag set when toolchain is not MSVS.")

            # Enable debug multithread and DLL specific runtime methods. Required
            # for sndfile w/ flac support on windows.
            build.env.Append(CCFLAGS = '/MDd')
            build.env.Append(LINKFLAGS = '/DEBUG')
            build.env.Append(CPPDEFINES = 'DEBUGCONSOLE')
            if build.machine_is_64bit:
                build.env.Append(CCFLAGS = '/Zi')
                build.env.Append(LINKFLAGS = '/NODEFAULTLIB:MSVCRT')
            else:
                build.env.Append(CCFLAGS = '/ZI')
        elif build.toolchain_is_msvs:
            # Enable multithreaded and DLL specific runtime methods. Required
            # for sndfile w/ flac support on windows
            build.env.Append(CCFLAGS = '/MD')


class HifiEq(Feature):
    def description(self):
        return "High quality EQs"

    def enabled(self, build):
        build.flags['hifieq'] = util.get_flags(build.env, 'hifieq', 1)
        if int(build.flags['hifieq']):
            return True
        return False

    def add_options(self, build, vars):
        vars.Add('hifieq', 'Set to 1 to enable high quality EQs', 1)

    def configure(self, build, conf):
        if not self.enabled(build):
            # Enables old crappy EQs
            build.env.Append(CPPDEFINES = ['__LOFI__', '__NO_INTTYPES__'])

class VinylControl(Feature):
    def description(self):
        return "Vinyl Control"

    def enabled(self, build):
        build.flags['vinylcontrol'] = util.get_flags(build.env, 'vinylcontrol', 0)
        if int(build.flags['vinylcontrol']):
            return True
        return False

    def add_options(self, build, vars):
        vars.Add('vinylcontrol', 'Set to 1 to enable vinyl control support', 1)

    def configure(self, build, conf):
        if not self.enabled(build):
            return
        build.env.Append(CPPDEFINES = '__VINYLCONTROL__')
        build.env.Append(CPPPATH='#lib/xwax')
        build.env.Append(CPPPATH='#lib/scratchlib')

    def sources(self, build):
        sources = ['vinylcontrol/vinylcontrol.cpp',
                   'vinylcontrol/vinylcontrolproxy.cpp',
                   'vinylcontrol/vinylcontrolxwax.cpp',
                   'dlgprefvinyl.cpp',
                   'vinylcontrol/vinylcontrolsignalwidget.cpp',
                   'vinylcontrol/vinylcontrolmanager.cpp',
                   'engine/vinylcontrolcontrol.cpp',]
        if build.platform_is_windows:
            sources.append("#lib/xwax/timecoder_win32.cpp")
            sources.append("#lib/xwax/lut.cpp")
        else:
            sources.append("#lib/xwax/timecoder.c")
            sources.append("#lib/xwax/lut.c")

        return sources

class Tonal(Feature):
    def description(self):
        return "NOT-WORKING Tonal Audio Detection"

    def enabled(self, build):
        build.flags['tonal'] = util.get_flags(build.env, 'tonal', 0)
        if int(build.flags['tonal']):
            return True
        return False

    def add_options(self, build, vars):
        vars.Add('tonal', 'Set to 1 to enable tonal analysis', 0)

    def configure(self, build, conf):
        if not self.enabled(build):
            return

    def sources(self, build):
        sources = ['tonal/FourierTransform.cxx',
                   'tonal/Segmentation.cxx',
                   'tonal/tonalanalyser.cpp',
                   'tonal/ConstantQTransform.cxx',
                   'tonal/ConstantQFolder.cxx']
        return sources

class FAAD(Feature):
    def description(self):
        return "FAAD AAC audio file decoder plugin"

    def enabled(self, build):
        build.flags['faad'] = util.get_flags(build.env, 'faad', 0)
        if int(build.flags['faad']):
            return True
        return False

    def add_options(self, build, vars):
        vars.Add('faad', 'Set to 1 to enable building the FAAD AAC decoder plugin.', 0)

    def configure(self, build, conf):
        if not self.enabled(build):
            return

        have_mp4v2_h = conf.CheckHeader('mp4v2/mp4v2.h')
        have_mp4v2 = conf.CheckLib(['mp4v2','libmp4v2'], autoadd=False)
        have_mp4 = conf.CheckLib('mp4', autoadd=False)

        # Either mp4 or mp4v2 works
        have_mp4 = (have_mp4v2_h and have_mp4v2) or have_mp4

        if not have_mp4:
            raise Exception('Could not find libmp4, libmp4v2 or the libmp4v2 development headers.')

        have_faad = conf.CheckLib(['faad','libfaad'], autoadd=False)

        if not have_faad:
            raise Exception('Could not find libfaad or the libfaad development headers.')


class WavPack(Feature):
    def description(self):
        return "WavPack audio file support plugin"

    def enabled(self, build):
        build.flags['wv'] = util.get_flags(build.env, 'wv', 0)
        if int(build.flags['wv']):
            return True
        return False

    def add_options(self, build, vars):
        vars.Add('wv', 'Set to 1 to enable building the WavPack support plugin.', 0)

    def configure(self, build, conf):
        if not self.enabled(build):
            return
        have_wv = conf.CheckLib(['wavpack', 'wv'], autoadd=False)
        if not have_wv:
            raise Exception('Could not find libwavpack, libwv or its development headers.')


class ScriptStudio(Feature):
    def description(self):
        return "NOT-WORKING MixxxScript Studio"

    def enabled(self, build):
        build.flags['script'] = util.get_flags(build.env, 'script', 0)
        if int(build.flags['script']):
            return True
        return False

    def add_options(self, build, vars):
        vars.Add('script', 'Set to 1 to enable MixxxScript/QtScript Studio support.', 0)

    def configure(self, build, conf):
        if not self.enabled(build):
            return
        build.env.Append(CPPDEFINES = '__SCRIPT__')

    def sources(self, build):
        build.env.Uic4('script/scriptstudio.ui')
        return ['script/scriptengine.cpp',
                'script/scriptcontrolqueue.cpp',
                'script/scriptstudio.cpp',
                'script/scriptrecorder.cpp',
                'script/playinterface.cpp',
                'script/macro.cpp',
                'script/scriptcontrolevent.cpp',
                'script/trackcontrolevent.cpp',
                'script/numbercontrolevent.cpp',
                'script/numberrecorder.cpp',
                'script/macrolist.cpp',
                'script/trackrecorder.cpp',
                'script/sdatetime.cpp',
                'script/signalrecorder.cpp',
                'script/macrolistitem.cpp',
                'script/qtscriptinterface.cpp']

class PerfTools(Feature):
    def description(self):
        return "Google PerfTools"

    def enabled(self, build):
        build.flags['perftools'] = util.get_flags(build.env, 'perftools', 0)
        build.flags['perftools_profiler'] = util.get_flags(build.env, 'perftools_profiler', 0)
        if int(build.flags['perftools']):
            return True
        return False

    def add_options(self, build, vars):
        vars.Add("perftools", "Set to 1 to enable linking against libtcmalloc and Google's performance tools. You must install libtcmalloc from google-perftools to use this option.", 0)
        vars.Add("perftools_profiler", "Set to 1 to enable linking against libprofiler, Google's CPU profiler. You must install libprofiler from google-perftools to use this option.", 0)

    def configure(self, build, conf):
        if not self.enabled(build):
            return

        build.env.Append(LIBS = "tcmalloc")

        if int(build.flags['perftools_profiler']):
            build.env.Append(LIBS = "profiler")

class AsmLib(Feature):
    def description(self):
        return "Agner Fog\'s ASMLIB"

    def enabled(self, build):
        build.flags['asmlib'] = util.get_flags(build.env, 'asmlib', 0)
        if int(build.flags['asmlib']):
            return True
        return False

    def add_options(self, build, vars):
        vars.Add('asmlib','Set to 1 to enable linking against Agner Fog\'s hand-optimized asmlib, found at http://www.agner.org/optimize/', 0)

    def configure(self, build, conf):
        if not self.enabled(build):
            return

        build.env.Append(LIBPATH='#/../asmlib')
        if build.platform_is_linux:
            build.env.Append(CCFLAGS = '-fno-builtin')   #Use ASMLIB's functions instead of the compiler's
            build.env.Append(LIBS = '":alibelf%so.a"' % build.bitwidth)
        elif build.platform_is_osx:
            build.env.Append(CCFLAGS = '-fno-builtin')   #Use ASMLIB's functions instead of the compiler's
            build.env.Append(LIBS = '":alibmac%so.a"' % build.bitwidth)
        elif build.platform_is_windows:
            build.env.Append(CCFLAGS = '/Oi-')   #Use ASMLIB's functions instead of the compiler's
            build.env.Append(LIBS = 'alibcof%so' % build.bitwidth)


class QDebug(Feature):
    def description(self):
        return "Debugging message output"

    def enabled(self, build):
        # Meh, repeating this can't hurt, and we require knowing the status of msvcdebug.
        build.flags['msvcdebug'] = util.get_flags(build.env, 'msvcdebug', 0)
        build.flags['qdebug'] = util.get_flags(build.env, 'qdebug', 0)
        if build.platform_is_windows:
            if int(build.flags['msvcdebug']):
                # Turn general debugging flag on too if msvcdebug is specified
                build.flags['qdebug'] = 1
        if int(build.flags['qdebug']):
            return True
        return False

    def add_options(self, build, vars):
        vars.Add('qdebug', 'Set to 1 to enable verbose console debug output.', 1)

    def configure(self, build, conf):
        if not self.enabled(build):
            build.env.Append(CPPDEFINES = 'QT_NO_DEBUG_OUTPUT')

class CMetrics(Feature):
    def description(self):
        return "NOT-WORKING CMetrics Reporting"

    def enabled(self, build):
        if build.platform_is_windows or build.platform_is_linux:
            build.flags['cmetrics'] = util.get_flags(build.env, 'cmetrics', 1)
        else:
            # Off on OS X for now...
            build.flags['cmetrics'] = util.get_flags(build.env, 'cmetrics', 0)
        if int(build.flags['cmetrics']):
            return True
        return False

    def add_options(self, build, vars):
        vars.Add('cmetrics', 'Set to 1 to enable crash reporting/usage statistics via Case Metrics (This should be disabled on development builds)', 0)

    def configure(self, build, conf):
        if not self.enabled(build):
            return

        build.env.Append(CPPDEFINES = '__C_METRICS__')

        if build.platform_is_windows:
            build.env.Append(LIBS = 'cmetrics')
        else:
            client = 'MIXXX'
            server = 'metrics.mixxx.org' # mixxx metrics collector
            SCons.Export('client server')
            build.env.Append(CPPPATH='#lib/cmetrics')

    def sources(self, build):
        return ['#lib/cmetrics/SConscript']

class MSVSHacks(Feature):
    """Visual Studio 2005 hacks (MSVS Express Edition users shouldn't enable
    this)"""

    def description(self):
        return "MSVS 2005 hacks"

    def enabled(self, build):
        build.flags['msvshacks'] = util.get_flags(build.env, 'msvshacks', 0)
        if int(build.flags['msvshacks']):
            return True
        return False

    def add_options(self, build, vars):
        if build.toolchain_is_msvs:
            vars.Add('msvshacks', 'Set to 1 to build properly with MS Visual Studio 2005 (Express users should leave this off)', 0)

    def configure(self, build, conf):
        if not self.enabled(build):
            return
        build.env.Append(CPPDEFINES = '__MSVS2005__')

class Profiling(Feature):
    def description(self):
        return "gprof/Saturn profiling support"

    def enabled(self, build):
        build.flags['profiling'] = util.get_flags(build.env, 'profiling', 0)
        if int(build.flags['profiling']):
            if build.platform_is_linux or build.platform_is_osx or build.platform_is_bsd:
                return True
        return False

    def add_options(self, build, vars):
        if not build.platform_is_windows:
            vars.Add('profiling', '(DEVELOPER) Set to 1 to enable profiling using gprof (Linux) or Saturn (OS X)', 0)

    def configure(self, build, conf):
        if not self.enabled(build):
            return
        if build.platform_is_linux or build.platform_is_bsd:
            build.env.Append(CCFLAGS = '-pg')
            build.env.Append(LINKFLAGS = '-pg')
        elif build.platform_is_osx:
            build.env.Append(CCFLAGS = '-finstrument-functions')
            build.env.Append(LINKFLAGS = '-lSaturn')

class TestSuite(Feature):
    def description(self):
        return "Mixxx Test Suite"

    def enabled(self, build):
        build.flags['test'] = util.get_flags(build.env, 'test', 0) or \
            'test' in SCons.BUILD_TARGETS
        if int(build.flags['test']):
            return True
        return False

    def add_options(self, build, vars):
        vars.Add('test', 'Set to 1 to build Mixxx test fixtures.', 0)

    def configure(self, build, conf):
        if not self.enabled(build):
            return

    def sources(self, build):
        # Build the gtest library, but don't return any sources.

        # Clone our main environment so we don't change any settings in the
        # Mixxx environment
        test_env = build.env.Clone()

        # -pthread tells GCC to do the right thing regardless of system
        test_env.Append(CCFLAGS = '-pthread')
        test_env.Append(LINKFLAGS = '-pthread')

        test_env.Append(CPPPATH="#lib/gtest-1.5.0/include")
        gtest_dir = test_env.Dir("#lib/gtest-1.5.0")
        #gtest_dir.addRepository(build.env.Dir('#lib/gtest-1.5.0'))
        #build.env['EXE_OUTPUT'] = '#/lib/gtest-1.3.0/bin'  # example, optional
        test_env['LIB_OUTPUT'] = '#/lib/gtest-1.5.0/lib'

        env = test_env
        SCons.Export('env')
        env.SConscript(env.File('SConscript', gtest_dir))

        # build and configure gmock
        test_env.Append(CPPPATH="#lib/gmock-1.5.0/include")
        gmock_dir = test_env.Dir("#lib/gmock-1.5.0")
        #gmock_dir.addRepository(build.env.Dir('#lib/gmock-1.5.0'))
        test_env['LIB_OUTPUT'] = '#/lib/gmock-1.5.0/lib'

        env.SConscript(env.File('SConscript', gmock_dir))

        return []

class Shoutcast(Feature):
    def description(self):
        return "Shoutcast Broadcasting (OGG/MP3)"

    def enabled(self, build):
        build.flags['shoutcast'] = util.get_flags(build.env, 'shoutcast', 1)
        if int(build.flags['shoutcast']):
            return True
        return False

    def add_options(self, build, vars):
        vars.Add('shoutcast', 'Set to 1 to enable shoutcast support', 1)

    def configure(self, build, conf):
        if not self.enabled(build):
            return

        libshout_found = conf.CheckLib(['libshout','shout'])
        build.env.Append(CPPDEFINES = '__SHOUTCAST__')

        if not libshout_found:
            raise Exception('Could not find libshout or its development headers. Please install it or compile Mixxx without Shoutcast support using the shoutcast=0 flag.')

        # libvorbisenc does only exist on Linux, OSX and mingw32 on Windows. On
        # Windows with MSVS it is included in vorbisfile.dll.
        if not build.platform_is_windows or build.toolchain_is_gnu:
            vorbisenc_found = conf.CheckLib(['vorbisenc'])
            if not vorbisenc_found:
                raise Exception("libvorbisenc was not found! Please install it or compile Mixxx without Shoutcast support using the shoutcast=0 flag.")
        build.env.Append(LIBS=['vorbis', 'ogg'])

    def sources(self, build):
        build.env.Uic4('dlgprefshoutcastdlg.ui')
        return ['dlgprefshoutcast.cpp',
                'engine/engineshoutcast.cpp',
                'recording/encodervorbis.cpp',
                'recording/encodermp3.cpp']


class FFMPEG(Feature):
    def description(self):
        return "NOT-WORKING FFMPEG support"

    def enabled(self, build):
        build.flags['ffmpeg'] = util.get_flags(build.env, 'ffmpeg', 0)
        if int(build.flags['ffmpeg']):
            return True
        return False

    def add_options(self, build, vars):
        vars.Add('ffmpeg', '(NOT-WORKING) Set to 1 to enable FFMPEG support', 0)

    def configure(self, build, conf):
        if not self.enabled(build):
            return

        if build.platform_is_linux or build.platform_is_osx or build.platform_is_bsd:
            # Check for libavcodec, libavformat
            # I just randomly picked version numbers lower than mine for this - Albert
            if not conf.CheckForPKG('libavcodec', '51.20.0'):
                raise Exception('libavcodec not found.')
            if not conf.CheckForPKG('libavformat', '51.1.0'):
                raise Exception('libavcodec not found.')
            #Grabs the libs and cflags for ffmpeg
            build.env.ParseConfig('pkg-config libavcodec --silence-errors --cflags --libs')
            build.env.ParseConfig('pkg-config libavformat --silence-errors --cflags --libs')
            build.env.Append(CPPDEFINES = '__FFMPEGFILE__')
        else:
            # aptitude install libavcodec-dev libavformat-dev liba52-0.7.4-dev libdts-dev
            build.env.Append(LIBS = 'avcodec')
            build.env.Append(LIBS = 'avformat')
            build.env.Append(LIBS = 'z')
            build.env.Append(LIBS = 'a52')
            build.env.Append(LIBS = 'dts')
            build.env.Append(LIBS = 'gsm')
            build.env.Append(LIBS = 'dc1394_control')
            build.env.Append(LIBS = 'dl')
            build.env.Append(LIBS = 'vorbisenc')
            build.env.Append(LIBS = 'raw1394')
            build.env.Append(LIBS = 'avutil')
            build.env.Append(LIBS = 'vorbis')
            build.env.Append(LIBS = 'm')
            build.env.Append(LIBS = 'ogg')
            build.env.Append(CPPDEFINES = '__FFMPEGFILE__')

    def sources(self, build):
        return ['soundsourceffmpeg.cpp']

class Optimize(Feature):
    def description(self):
        return "Optimization and Tuning"

    def enabled(self, build):
        # Meh, repeating this can't hurt, and we require knowing the status of msvcdebug.
        build.flags['msvcdebug'] = util.get_flags(build.env, 'msvcdebug', 0)
        build.flags['optimize'] = util.get_flags(build.env, 'optimize', 1)
        if int(build.flags['optimize']):
            return True
        else:
            return False

    def add_options(self, build, vars):
        if not build.platform_is_windows:
            vars.Add('optimize', 'Set to:\n  1 for -O3 compiler optimizations\n  2 for Pentium 4 optimizations\n  3 for Intel Core optimizations\n  4 for Intel Core 2 optimizations\n  5 for Athlon-4/XP/MP optimizations\n  6 for K8/Opteron/AMD64 optimizations\n  7 for K8/Opteron/AMD64 w/ SSE3\n  8 for Celeron D (generic SSE/SSE2/SSE3) optimizations.', 1)
        else:
            if build.machine_is_64bit:
                vars.Add('optimize', 'Set to:\n  1 to maximize speed (/O2)\n  2 for maximum optimizations (/Ox)', 1)
            else:
                vars.Add('optimize', 'Set to:\n  1 to maximize speed (/O2)\n  2 for maximum optimizations (/Ox)\n  3 to use SSE instructions\n  4 to use SSE2 instructions', 1)


    def configure(self, build, conf):
        if not self.enabled(build):
            return

        optimize_level = int(build.flags['optimize'])

        if build.toolchain_is_msvs:
            if int(build.flags['msvcdebug']):
                self.status = "Disabled (due to mscvdebug mode)"
                return
            # Valid values of /MACHINE are:
            # {AM33|ARM|EBC|IA64|M32R|MIPS|MIPS16|MIPSFPU|MIPSFPU16|MIPSR41XX|SH3|SH3DSP|SH4|SH5|THUMB|X86}
            # http://msdn.microsoft.com/en-us/library/5wy54dk2(v=VS.71).aspx
            if build.machine_is_64bit:
                build.env.Append(LINKFLAGS = '/MACHINE:X64')
            else:
                build.env.Append(LINKFLAGS = '/MACHINE:'+build.machine)

            # /GL : http://msdn.microsoft.com/en-us/library/0zza0de8.aspx
            # /MP : http://msdn.microsoft.com/en-us/library/bb385193.aspx
            # /MP has little to do with optimization so why is it here?
            # !!! /GL is incompatible with /ZI, which is set by mscvdebug
            build.env.Append(CCFLAGS = '/GL /MP')

            # Use the fastest floating point math library
            # http://msdn.microsoft.com/en-us/library/e7s85ffb.aspx
            # http://msdn.microsoft.com/en-us/library/ms235601.aspx
            build.env.Append(CCFLAGS = '/fp:fast')

            # Do link-time code generation (and show a progress indicator)
            # Should we turn on PGO ?
            # http://msdn.microsoft.com/en-us/library/xbf3tbeh.aspx
            build.env.Append(LINKFLAGS = '/LTCG:STATUS')

            # Suggested for unused code removal
            # http://msdn.microsoft.com/en-us/library/ms235601.aspx
            # http://msdn.microsoft.com/en-us/library/xsa71f43.aspx
            # http://msdn.microsoft.com/en-us/library/bxwfs976.aspx
            build.env.Append(CCFLAGS = '/Gy')
            build.env.Append(LINKFLAGS = '/OPT:REF')
            build.env.Append(LINKFLAGS = '/OPT:ICF')

<<<<<<< HEAD
=======
            # Don't worry about alining code on 4KB boundaries
            # build.env.Append(LINKFLAGS = '/OPT:NOWIN98')
            # ALBERT: NOWIN98 is not supported in MSVC 2010.

>>>>>>> 24f81cdf
            # http://msdn.microsoft.com/en-us/library/59a3b321.aspx
            # In general, you should pick /O2 over /Ox
            if optimize_level >= 1:
                self.status = "Enabled -- Maximize Speed (/O2)"
                build.env.Append(CCFLAGS = '/O2')
            #elif optimize_level >= 2:
            #    self.status = "Enabled -- Maximum Optimizations (/Ox)"
            #    build.env.Append(CCFLAGS = '/Ox')

            # SSE and SSE2 are core instructions on x64
            if not build.machine_is_64bit:
                if optimize_level == 3:
                    self.status += ", SSE Instructions Enabled"
                    build.env.Append(CCFLAGS = '/arch:SSE')
                elif optimize_level == 4:
                    self.status += ", SSE2 Instructions Enabled"
                    build.env.Append(CCFLAGS = '/arch:SSE2')
        elif build.toolchain_is_gnu:
            if int(build.flags.get('tuned',0)):
                self.status = "Disabled (Overriden by tuned=1)"
                return

            # Common flags to all optimizations. Consider dropping -O3 to -O2
            # and getting rid of -fomit-frame-pointer, -ffast-math, and
            # -funroll-loops. We need to justify our use of these aggressive
            # optimizations with data.
            build.env.Append(CCFLAGS='-O3 -fomit-frame-pointer -ffast-math -funroll-loops')

            if optimize_level == 1:
                # only includes what we already applied
                self.status = "Enabled -- Basic Optimizations (-03)"
            elif optimize_level == 2:
                self.status = "Enabled (P4 MMX/SSE)"
                build.env.Append(CCFLAGS = '-march=pentium4 -mmmx -msse2 -mfpmath=sse')
            elif optimize_level == 3:
                self.status = "Enabled (Intel Core Solo/Duo)"
                build.env.Append(CCFLAGS = '-march=prescott -mmmx -msse3 -mfpmath=sse')
            elif optimize_level == 4:
                self.status = "Enabled (Intel Core 2)"
                build.env.Append(CCFLAGS = '-march=nocona -mmmx -msse -msse2 -msse3 -mfpmath=sse -ffast-math -funroll-loops')
            elif optimize_level == 5:
                self.status = "Enabled (Athlon Athlon-4/XP/MP)"
                build.env.Append(CCFLAGS = '-march=athlon-4 -mmmx -msse -m3dnow -mfpmath=sse')
            elif optimize_level == 6:
                self.status = "Enabled (Athlon K8/Opteron/AMD64)"
                build.env.Append(CCFLAGS = '-march=k8 -mmmx -msse2 -m3dnow -mfpmath=sse')
            elif optimize_level == 7:
                self.status = "Enabled (Athlon K8/Opteron/AMD64 + SSE3)"
                build.env.Append(CCFLAGS = '-march=k8-sse3 -mmmx -msse2 -msse3 -m3dnow -mfpmath=sse')
            elif optimize_level == 8:
                self.status = "Enabled (Generic SSE/SSE2/SSE3)"
                build.env.Append(CCFLAGS = '-mmmx -msse2 -msse3 -mfpmath=sse')
            elif optimize_level == 9:
                self.status = "Enabled (Tuned Generic)"
                # This option is for release builds packaged for 64-bit. We
                # don't know what kind of 64-bit CPU they'll have, so let
                # -mtune=generic pick the best options. Used by the debian rules
                # script.

                # It's a little sketchy, but I'm turning on SSE and MMX by
                # default. opt=9 is a distribution mode, we don't really support
                # CPU's earlier than Pentium 3, which is the class of CPUs this
                # decision affects. The downside of this is that we aren't truly
                # i386 compatible, so builds that claim 'i386' will crash.
                # -- rryan 2/2011

                # TODO(XXX) check the soundtouch package in Ubuntu to see what they do about this.
                build.env.Append(CCFLAGS = '-mtune=generic -mmmx -msse -mfpmath=sse')

                # Enable SSE2 on 64-bit machines. SSE3 is not a sure thing on 64-bit
                if build.machine_is_64bit:
                    build.env.Append(CCFLAGS = '-msse2')


class Tuned(Feature):
    def description(self):
        return "Optimizing for this CPU"

    def enabled(self, build):
        build.flags['tuned'] = util.get_flags(build.env, 'tuned', 0)
        if int(build.flags['tuned']):
            return True
        return False

    def add_options(self, build, vars):
        if not build.platform_is_windows:
            vars.Add('tuned', 'Set to 1 to optimize mixxx for this CPU (overrides "optimize")', 0)
        elif build.machine_is_64bit: # 64-bit windows
            vars.Add('tuned', 'Set to 1 to optimize mixxx for this CPU class', 0)

    def configure(self, build, conf):
        if not self.enabled(build):
            # Even if not enabled, enable 'blending' for 64-bit because the
            # instructions are emitted anyway.
            if build.toolchain_is_msvs and build.machine_is_64bit:
                build.env.Append(CCFLAGS = '/favor:blend')
            return

        if build.toolchain_is_gnu:
            ccv = build.env['CCVERSION'].split('.')
            if int(ccv[0]) >= 4 and int(ccv[1]) >= 2:
                # Should we use -mtune as well?
                build.env.Append(CCFLAGS = '-march=native')
                # Doesn't make sense as a linkflag
                build.env.Append(LINKFLAGS = '-march=native')
            else:
                self.status = "Disabled (requires gcc >= 4.2.0)"
        elif build.toolchain_is_msvs:
            if build.machine_is_64bit:
                if 'makerelease' in SCons.COMMAND_LINE_TARGETS:
                    self.status = "Disabled (due to makerelease target)"
                    # AMD64 is for AMD CPUs, EM64T is for Intel x64 ones (as opposed to
                    # IA64 which uses a different compiler.)  For a release, we choose
                    # to have code run about the same on both
                    build.env.Append(CCFLAGS = '/favor:blend')
                else:
                    #self.status = "Disabled (currently broken with Visual Studio)"
                    #build.env.Append(CCFLAGS = '/favor:blend')
                    # Only valid choices are AMD64, EM64T (INTEL64 on later compilers,)
                    # and blend.
                    self.status = "Enabled (%s-optimized)" % build.machine
                    build.env.Append(CCFLAGS = '/favor:' + build.machine)
            else:
                self.status = "Disabled (not supported on 32-bit MSVC)"<|MERGE_RESOLUTION|>--- conflicted
+++ resolved
@@ -778,13 +778,10 @@
             build.env.Append(LINKFLAGS = '/OPT:REF')
             build.env.Append(LINKFLAGS = '/OPT:ICF')
 
-<<<<<<< HEAD
-=======
             # Don't worry about alining code on 4KB boundaries
             # build.env.Append(LINKFLAGS = '/OPT:NOWIN98')
             # ALBERT: NOWIN98 is not supported in MSVC 2010.
 
->>>>>>> 24f81cdf
             # http://msdn.microsoft.com/en-us/library/59a3b321.aspx
             # In general, you should pick /O2 over /Ox
             if optimize_level >= 1:
