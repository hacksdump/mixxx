--- conflicted
+++ resolved
@@ -87,14 +87,7 @@
 
     def sources(self, build):
         return ['soundsourcemp3.cpp']
-        
-class Flac(Dependence):
-    def configure(self, build, conf):
-        if not conf.CheckLib(['FLAC','libFLAC']):
-            raise Exception('Did not find libFLAC.a, libFLAC.lib, or the libFLAC development header files - exiting!')
-
-    def sources(self, build):
-        return ['soundsourceflac.cpp']
+
 
 class SndFile(Dependence):
 
@@ -506,7 +499,6 @@
                    "skin/legacyskinparser.cpp",
                    "skin/colorschemeparser.cpp",
 
-
                    "sampleutil.cpp",
                    "trackinfoobject.cpp",
                    "player.cpp",
@@ -692,11 +684,7 @@
 
     def depends(self, build):
         return [SoundTouch, KissFFT, PortAudio, PortMIDI, Qt,
-<<<<<<< HEAD
-                FidLib, Mad, SndFile, OggVorbis, Flac, OpenGL]
-=======
                 FidLib, Mad, SndFile, FLAC, OggVorbis, OpenGL]
->>>>>>> 9aee8873
 
     def post_dependency_check_configure(self, build, conf):
         """Sets up additional things in the Environment that must happen
