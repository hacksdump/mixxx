/***************************************************************************
                          soundmanager.cpp
                             -------------------
    begin                : Sun Aug 15, 2007
    copyright            : (C) 2007 Albert Santoni
    email                : gamegod \a\t users.sf.net
***************************************************************************/

/***************************************************************************
*                                                                         *
*   This program is free software; you can redistribute it and/or modify  *
*   it under the terms of the GNU General Public License as published by  *
*   the Free Software Foundation; either version 2 of the License, or     *
*   (at your option) any later version.                                   *
*                                                                         *
***************************************************************************/

#include <QtDebug>
#include <QtCore>
#include <portaudio.h>
#include <cstring> // for memcpy
#include "soundmanager.h"
#include "sounddevice.h"
#include "sounddeviceportaudio.h"
#include "engine/enginemaster.h"
#include "controlobjectthreadmain.h"
#include "audiopath.h"

/** Initializes Mixxx's audio core
 *  @param pConfig The config key table
 *  @param _master A pointer to the audio engine's mastering class.
 */
SoundManager::SoundManager(ConfigObject<ConfigValue> * pConfig, EngineMaster * _master)
    : QObject()
    , m_pErrorDevice(NULL)
#ifdef __PORTAUDIO__
    , m_paInitialized(false)
#endif
{
    //qDebug() << "SoundManager::SoundManager()";
    m_pConfig = pConfig;
    m_pMaster = _master;

    iNumDevicesOpenedForOutput = 0;
    iNumDevicesOpenedForInput = 0;
    iNumDevicesHaveRequestedBuffer = 0;

    //TODO: Find a better spot for this:
    //Set up a timer to sync Mixxx's ControlObjects on...
    //(We set the timer to fire off
    //connect(&m_controlObjSyncTimer, SIGNAL(timeout()), this, SLOT(sync()));
    //m_controlObjSyncTimer.start(33);
    //m_controlObjSyncTimer->start(m_pConfig->getValueString(ConfigKey("[Soundcard]","Latency")).toInt());

    //These are ControlObjectThreadMains because all the code that
    //uses them is called from the GUI thread (stuff like opening soundcards).
    ControlObjectThreadMain* pControlObjectLatency = new ControlObjectThreadMain(ControlObject::getControl(ConfigKey("[Master]", "latency")));
    ControlObjectThreadMain* pControlObjectSampleRate = new ControlObjectThreadMain(ControlObject::getControl(ConfigKey("[Master]", "samplerate")));
    ControlObjectThreadMain* pControlObjectVinylControlMode = new ControlObjectThreadMain(new ControlObject(ConfigKey("[VinylControl]", "Mode")));
    ControlObjectThreadMain* pControlObjectVinylControlMode1 = new ControlObjectThreadMain(ControlObject::getControl(ConfigKey("[Channel1]", "VinylMode")));
    ControlObjectThreadMain* pControlObjectVinylControlMode2 = new ControlObjectThreadMain(ControlObject::getControl(ConfigKey("[Channel2]", "VinylMode")));
    ControlObjectThreadMain* pControlObjectVinylControlGain = new ControlObjectThreadMain(new ControlObject(ConfigKey("[VinylControl]", "VinylControlGain")));
    ControlObjectThreadMain* pControlObjectVinylControlSignalQuality1 = new ControlObjectThreadMain(new ControlObject(ConfigKey("[Channel1]", "VinylControlQuality")));
    ControlObjectThreadMain* pControlObjectVinylControlSignalQuality2 = new ControlObjectThreadMain(new ControlObject(ConfigKey("[Channel2]", "VinylControlQuality")));
    ControlObjectThreadMain* pControlObjectVinylControlInputStrengthL1 = new ControlObjectThreadMain(new ControlObject(ConfigKey("[Channel1]", "VinylControlInputL")));
    ControlObjectThreadMain* pControlObjectVinylControlInputStrengthR1 = new ControlObjectThreadMain(new ControlObject(ConfigKey("[Channel1]", "VinylControlInputR")));
    ControlObjectThreadMain* pControlObjectVinylControlInputStrengthL2 = new ControlObjectThreadMain(new ControlObject(ConfigKey("[Channel2]", "VinylControlInputL")));
    ControlObjectThreadMain* pControlObjectVinylControlInputStrengthR2 = new ControlObjectThreadMain(new ControlObject(ConfigKey("[Channel2]", "VinylControlInputR")));

<<<<<<< HEAD


    pControlObjectLatency->slotSet(m_pConfig->getValueString(ConfigKey("[Soundcard]","Latency")).toInt());
    pControlObjectSampleRate->slotSet(m_pConfig->getValueString(ConfigKey("[Soundcard]","Samplerate")).toInt());
=======
    pControlObjectVinylControlMode->slotSet(m_pConfig->getValueString(ConfigKey("[VinylControl]","Mode")).toInt());
    pControlObjectVinylControlEnabled->slotSet(m_pConfig->getValueString(ConfigKey("[VinylControl]","Enabled")).toInt());
    pControlObjectVinylControlGain->slotSet(m_pConfig->getValueString(ConfigKey("[VinylControl]","VinylControlGain")).toInt());
>>>>>>> 2d4d987d

    //Hack because PortAudio samplerate enumeration is slow as hell on Linux (ALSA dmix sucks, so we can't blame PortAudio)
    m_samplerates.push_back(44100);
    m_samplerates.push_back(48000);
    m_samplerates.push_back(96000);

    queryDevices(); // initializes PortAudio so SMConfig:loadDefaults can do
                    // its thing if it needs to

    if (!m_config.readFromDisk()) {
        m_config.loadDefaults(this, SoundManagerConfig::ALL);
    }
    checkConfig();
    m_config.writeToDisk(); // in case anything changed by applying defaults

    // TODO(bkgood) do these really need to be here? they're set in
    // SoundDevicePortAudio::open
    pControlObjectLatency->slotSet(m_config.getFramesPerBuffer() / m_config.getSampleRate() * 1000);
    pControlObjectSampleRate->slotSet(m_config.getSampleRate());
}

/** Destructor for the SoundManager class. Closes all the devices, cleans up their pointers
  and terminates PortAudio. */
SoundManager::~SoundManager()
{
    //Clean up devices.
    clearDeviceList();

    if (m_paInitialized) {
        Pa_Terminate();
        m_paInitialized = false;
    }
    // vinyl control proxies and input buffers are freed in closeDevices, called
    // by clearDeviceList -- bkgood
}

/**
 * Returns a pointer to the EngineMaster instance this SoundManager
 * is using.
 * @note pointer is const at this point because this is only being inserted
 *       so that the prefs can find out how many channels there are and I
 *       feel uneasy about providing mutable access to the engine. Make it
 *       non-const if you end up needing a non-const pointer to the engine
 *       where you only have SoundMan.
 */
const EngineMaster* SoundManager::getEngine() const
{
    return m_pMaster;
}

/** Returns a list of all the devices we've enumerated through PortAudio.
  *
  * @param filterAPI If filterAPI is the name of an audio API used by PortAudio, this function
  * will only return devices that belong to that API. Otherwise, the list will
  * contain all devices on all PortAudio-supported APIs.
  * @param bOutputDevices If bOutputDevices is true, then devices
  *                       supporting audio output will be listed.
  * @param bInputDevices If bInputDevices is true, then devices supporting
  *                      audio input will be listed too.
  */
QList<SoundDevice*> SoundManager::getDeviceList(QString filterAPI, bool bOutputDevices, bool bInputDevices)
{
    //qDebug() << "SoundManager::getDeviceList";
    bool bMatchedCriteria = true;   //Whether or not the current device matched the filtering criteria

    if (m_devices.empty())
        this->queryDevices();

    if (filterAPI == "None")
    {
        QList<SoundDevice*> emptyList;
        return emptyList;
    }
    else
    {
        //Create a list of sound devices filtered to match given API and input/output .
        QList<SoundDevice*> filteredDeviceList;
        QListIterator<SoundDevice*> dev_it(m_devices);
        while (dev_it.hasNext())
        {
            bMatchedCriteria = true;                //Reset this for the next device.
            SoundDevice *device = dev_it.next();
            if (device->getHostAPI() != filterAPI)
                bMatchedCriteria = false;
            if (bOutputDevices)
            {
                 if (device->getNumOutputChannels() <= 0)
                    bMatchedCriteria = false;
            }
            if (bInputDevices)
            {
                if (device->getNumInputChannels() <= 1) //Ignore mono input and no-input devices
                    bMatchedCriteria = false;
            }

            if (bMatchedCriteria)
                filteredDeviceList.push_back(device);
        }
        return filteredDeviceList;
    }

    return m_devices;
}

/** Get a list of host APIs supported by PortAudio.
 *  @return The list of audio APIs supported on the current computer.
 */
QList<QString> SoundManager::getHostAPIList() const
{
    QList<QString> apiList;

    for (PaHostApiIndex i = 0; i < Pa_GetHostApiCount(); i++)
    {
        const PaHostApiInfo *api = Pa_GetHostApiInfo(i);
        if (api) {
            if (QString(api->name) != "skeleton implementation") apiList.push_back(api->name);
        }
    }

    return apiList;
}

/** Closes all the open sound devices.
 *
 *  Because multiple soundcards might be open, this member function
 *  simply runs through the list of all known soundcards (from PortAudio)
 *  and attempts to close them all. Closing a soundcard that isn't open
 *  is safe.
 */
void SoundManager::closeDevices()
{
    //qDebug() << "SoundManager::closeDevices()";
    QListIterator<SoundDevice*> dev_it(m_devices);

    //requestBufferMutex.lock(); //Ensures we don't kill a stream in the middle of a callback call.
                                 //Note: if we're using Pa_StopStream() (like now), we don't need
                                 //      to lock. PortAudio stops the threads nicely.
    while (dev_it.hasNext())
    {
        //qDebug() << "closing a device...";
        dev_it.next()->close();
    }
    //requestBufferMutex.unlock();

    //requestBufferMutex.lock();
    iNumDevicesOpenedForOutput = 0;
    iNumDevicesOpenedForInput = 0;
    iNumDevicesHaveRequestedBuffer = 0;
    //requestBufferMutex.unlock();

    m_outputBuffers.clear(); // anti-cruft (safe because outputs only have
                             // pointers to memory owned by EngineMaster)

    foreach (AudioInput in, m_inputBuffers.keys()) {
        short *buffer = m_inputBuffers[in];
        if (buffer != NULL) {
            delete [] buffer;
            m_inputBuffers[in] = buffer = NULL;
        }
    }
    m_inputBuffers.clear();

#ifdef __VINYLCONTROL__
    // TODO(bkgood) see comment where these objects are created in setupDevices,
    // this should probably be in the dtor or at least somewhere other
    // than here.
    while (!m_VinylControl.empty()) {
        VinylControlProxy *vc = m_VinylControl.takeLast();
        if (vc != NULL) {
            delete vc;
        }
    }
#endif
}

/** Closes all the devices and empties the list of devices we have. */
void SoundManager::clearDeviceList()
{
    //qDebug() << "SoundManager::clearDeviceList()";

    //Close the devices first.
    closeDevices();

    //Empty out the list of devices we currently have.
    while (!m_devices.empty())
    {
        SoundDevice* dev = m_devices.takeLast();
        delete dev;
    }
    
#ifdef __PORTAUDIO__
    if (m_paInitialized) {
        Pa_Terminate();
        m_paInitialized = false;
    }
#endif
}

/** Returns a list of samplerates we will attempt to support.
 *  @return The list of available samplerates.
 */
QList<unsigned int> SoundManager::getSampleRates() const
{
    return m_samplerates;
}

//Creates a list of sound devices that PortAudio sees.
void SoundManager::queryDevices()
{
    //qDebug() << "SoundManager::queryDevices()";
    clearDeviceList();

#ifdef __PORTAUDIO__
    PaError err = paNoError;
    if (!m_paInitialized) {
        err = Pa_Initialize();
        m_paInitialized = true;
    }
    if (err != paNoError)
    {
        qDebug() << "Error:" << Pa_GetErrorText(err);
        m_paInitialized = false;
        return;
    }

    int iNumDevices;
    iNumDevices = Pa_GetDeviceCount();
    if(iNumDevices < 0)
    {
        qDebug() << "ERROR: Pa_CountDevices returned" << iNumDevices;
        return;
    }

    const PaDeviceInfo* deviceInfo;
    for (int i = 0; i < iNumDevices; i++)
    {
        deviceInfo = Pa_GetDeviceInfo(i);
        if (!deviceInfo)
            continue;
        /* deviceInfo fields for quick reference:
            int 	structVersion
            const char * 	name
            PaHostApiIndex 	hostApi
            int 	maxInputChannels
            int 	maxOutputChannels
            PaTime 	defaultLowInputLatency
            PaTime 	defaultLowOutputLatency
            PaTime 	defaultHighInputLatency
            PaTime 	defaultHighOutputLatency
            double 	defaultSampleRate
         */
        SoundDevicePortAudio *currentDevice = new SoundDevicePortAudio(m_pConfig, this, deviceInfo, i);
        m_devices.push_back(currentDevice);
    }
#endif
    // now tell the prefs that we updated the device list -- bkgood
    emit(devicesUpdated());
}

//Opens all the devices chosen by the user in the preferences dialog, and establishes
//the proper connections between them and the mixing engine.
int SoundManager::setupDevices()
{
    qDebug() << "SoundManager::setupDevices()";
    int err = 0;
    iNumDevicesOpenedForOutput = iNumDevicesOpenedForInput = 0;
    int devicesAttempted = 0;
    int devicesOpened = 0;

    // filter out any devices in the config we don't actually have
    m_config.filterOutputs(this);
    m_config.filterInputs(this);

    // close open devices, close running vinyl control proxies
    closeDevices();
#ifdef __VINYLCONTROL__
    //Initialize vinyl control
    // TODO(bkgood) this ought to be done in the ctor or something. Not here. Really
    // shouldn't be any reason for these to be reinitialized every time the
    // audio prefs are updated. Will require work in DlgPrefVinyl.
    m_VinylControl.append(new VinylControlProxy(m_pConfig, "[Channel1]"));
    m_VinylControl.append(new VinylControlProxy(m_pConfig, "[Channel2]"));
#endif
    foreach (SoundDevice *device, m_devices) {
        bool isInput = false;
        bool isOutput = false;
        device->clearInputs();
        device->clearOutputs();
        m_pErrorDevice = device;
        foreach (AudioInput in, m_config.getInputs().values(device->getInternalName())) {
            isInput = true;
            err = device->addInput(in);
            if (err != OK)
                return err;
            if (!m_inputBuffers.contains(in)) {
                // TODO(bkgood) look into allocating this with the frames per
                // buffer value from SMConfig
                m_inputBuffers[in] = new short[MAX_BUFFER_LEN];
            }
        }
        foreach (AudioOutput out, m_config.getOutputs().values(device->getInternalName())) {
            isOutput = true;
            // following keeps us from asking for a channel buffer EngineMaster
            // doesn't have -- bkgood
            if (out.getType() == AudioOutput::DECK
                    && out.getIndex() >= m_pMaster->numChannels()) continue;
            err = device->addOutput(out);
            if (err != OK)
                return err;
            // TODO(bkgood) this would be nicer as something like
            // EngineMaster::getBuffer(AudioPathType type, uint index = 0);
            // but I don't want to mess with enginemaster if I can help it
            // before hydra's merged
            switch (out.getType()) {
            case AudioPath::MASTER:
                m_outputBuffers[out] = m_pMaster->getMasterBuffer();
                break;
            case AudioPath::HEADPHONES:
                m_outputBuffers[out] = m_pMaster->getHeadphoneBuffer();
                break;
            case AudioPath::DECK:
                m_outputBuffers[out] = m_pMaster->getChannelBuffer(out.getIndex());
                break;
            default:
                break;
            }
        }
        if (isInput || isOutput) {
            device->setSampleRate(m_config.getSampleRate());
            device->setFramesPerBuffer(m_config.getFramesPerBuffer());
            ++devicesAttempted;
            err = device->open();
            if (err != OK) {
                return err;
            } else {
                ++devicesOpened;
                if (isOutput)
                    ++iNumDevicesOpenedForOutput;
                if (isInput)
                    ++iNumDevicesOpenedForInput;
            }
        }
    }

    qDebug() << "iNumDevicesOpenedForOutput:" << iNumDevicesOpenedForOutput;
    qDebug() << "iNumDevicesOpenedForInput:" << iNumDevicesOpenedForInput;

    // returns OK if we were able to open all the devices the user
    // wanted
    if (devicesAttempted == devicesOpened) {
        return OK;
    }
    m_pErrorDevice = NULL;
    return ERR;
}

SoundDevice* SoundManager::getErrorDevice() const {
    return m_pErrorDevice;
}

SoundManagerConfig SoundManager::getConfig() const {
    return m_config;
}

int SoundManager::setConfig(SoundManagerConfig config) {
    int err = OK;
    m_config = config;
    checkConfig();
    err = setupDevices();
    if (err == OK) {
        m_config.writeToDisk();
    }
    // certain parts of mixxx rely on this being here, for the time being, just
    // letting those be -- bkgood
    m_pConfig->set(ConfigKey("[Soundcard]","Samplerate"), ConfigValue(m_config.getSampleRate()));
    return err;
}

void SoundManager::checkConfig() {
    if (!m_config.checkAPI(*this)) {
        m_config.setAPI(DEFAULT_API);
        m_config.loadDefaults(this, SoundManagerConfig::API | SoundManagerConfig::DEVICES);
    }
    if (!m_config.checkSampleRate(*this)) {
        m_config.setSampleRate(DEFAULT_SAMPLE_RATE);
        m_config.loadDefaults(this, SoundManagerConfig::OTHER);
    }
    // latency checks itself for validity on SMConfig::setLatency()
}

void SoundManager::sync()
{
    ControlObject::sync();
    //qDebug() << "sync";

}

//Requests a buffer in the proper format, if we're prepared to give one.
QHash<AudioOutput, const CSAMPLE*>
SoundManager::requestBuffer(QList<AudioOutput> outputs, unsigned long iFramesPerBuffer)
{
    Q_UNUSED(outputs); // unused, we just give the caller the full hash -bkgood
    //qDebug() << "SoundManager::requestBuffer()";

    //qDebug() << "numOpenedDevices" << iNumOpenedDevices;
    //qDebug() << "iNumDevicesHaveRequestedBuffer" << iNumDevicesHaveRequestedBuffer;

    //When the first device requests a buffer...
    if (requestBufferMutex.tryLock())
    {
        if (iNumDevicesHaveRequestedBuffer == 0)
        {
            //First, sync control parameters with changes from GUI thread
            sync();

            //Process a block of samples for output. iFramesPerBuffer is the
            //number of samples for one channel, but the EngineObject
            //architecture expects number of samples for two channels
            //as input (buffer size) so...
            m_pMaster->process(0, 0, iFramesPerBuffer*2);

        }
        iNumDevicesHaveRequestedBuffer++;

        if (iNumDevicesHaveRequestedBuffer >= iNumDevicesOpenedForOutput)
            iNumDevicesHaveRequestedBuffer = 0;

        requestBufferMutex.unlock();
    }
    return m_outputBuffers;
}

//Used by SoundDevices to "push" any audio from their inputs that they have into the mixing engine.
void SoundManager::pushBuffer(QList<AudioInput> inputs, short * inputBuffer,
                              unsigned long iFramesPerBuffer, unsigned int iFrameSize)
{
//    m_inputBuffers[RECEIVER_VINYLCONTROL_ONE]

    //short vinylControlBuffer1[iFramesPerBuffer * 2];
    //short vinylControlBuffer2[iFramesPerBuffer * 2];
    //short *vinylControlBuffer1 = (short*) alloca(iFramesPerBuffer * 2 * sizeof(short));
    //short *vinylControlBuffer2 = (short*) alloca(iFramesPerBuffer * 2 * sizeof(short));

    //memset(vinylControlBuffer1, 0, iFramesPerBuffer * iFrameSize * sizeof(*vinylControlBuffer1));

    // IMPORTANT -- Mixxx should ALWAYS be the owner of whatever input buffer we're using,
    // otherwise we double-free (well, PortAudio frees and then we free) and everything
    // goes to hell -- bkgood

    /** If the framesize is only 2, then we only have one pair of input channels
     *  That means we don't have to do any deinterlacing, and we can pass
     *  the audio on to its intended destination. */
    // this special casing is probably not worth keeping around. It had a speed
    // advantage before because it just assigned a pointer instead of copying data,
    // but this meant we couldn't free all the receiver buffer pointers, because some
    // of them might potentially be owned by portaudio. Not freeing them means we leak
    // memory in certain cases -- bkgood
    if (iFrameSize == 2)
    {
        QListIterator<AudioInput> inputItr(inputs);
        while (inputItr.hasNext()) {
            AudioInput in = inputItr.next();
            memcpy(m_inputBuffers[in], inputBuffer,
                    sizeof(*inputBuffer) * iFrameSize * iFramesPerBuffer);
        }
    }

/*
    //If we have two stereo input streams (interlaced as one), then
    //break them up into two separate interlaced streams
    if (iFrameSize == 4)
    {
        for (int i = 0; i < iFramesPerBuffer; i++) //For each frame of audio
        {
            m_inputBuffers[RECEIVER_VINYLCONTROL_ONE][i*2    ] = inputBuffer[i*iFrameSize    ];
            m_inputBuffers[RECEIVER_VINYLCONTROL_ONE][i*2 + 1] = inputBuffer[i*iFrameSize + 1];
            m_inputBuffers[RECEIVER_VINYLCONTROL_TWO][i*2    ] = inputBuffer[i*iFrameSize + 2];
            m_inputBuffers[RECEIVER_VINYLCONTROL_TWO][i*2 + 1] = inputBuffer[i*iFrameSize + 3];
        }
        //Set the pointers to point to the de-interlaced input audio
        vinylControlBuffer1 = m_inputBuffers[RECEIVER_VINYLCONTROL_ONE];
        vinylControlBuffer2 = m_inputBuffers[RECEIVER_VINYLCONTROL_TWO];
    }
*/
    else { //More than two channels of input (iFrameSize > 2)
        //Do crazy deinterleaving of the audio into the correct m_inputBuffers.
        //iFrameBase is the "base sample" in a frame (ie. the first sample in a frame)
        for (unsigned int iFrameBase=0; iFrameBase < iFramesPerBuffer*iFrameSize; iFrameBase += iFrameSize)
        {
            //Deinterlace the input audio data from the portaudio buffer
            //We iterate through the receiver list to find out what goes into each buffer.
            //Data is deinterlaced in the order of the list
            QListIterator<AudioInput> inputItr(inputs);
            int iChannel;
            while (inputItr.hasNext())
            {
                AudioInput in = inputItr.next();
                ChannelGroup chanGroup = in.getChannelGroup();
                int iLocalFrameBase = (iFrameBase/iFrameSize) * chanGroup.getChannelCount();

                for (iChannel = 0; iChannel < chanGroup.getChannelCount(); iChannel++)
                    //this will make sure a sample from each channel is copied
                {
                    //output[iFrameBase + src.channelBase + iChannel] +=
                    //  outputAudio[src.type][iLocalFrameBase + iChannel] * SHRT_CONVERSION_FACTOR;
                    m_inputBuffers[in][iLocalFrameBase + iChannel] =
                        inputBuffer[iFrameBase + chanGroup.getChannelBase() + iChannel];
                }
            }
        }
    }

    if (inputBuffer)
    {
#ifdef __VINYLCONTROL__
        QListIterator<AudioInput> inputItr(inputs);
        while (inputItr.hasNext())
        {
<<<<<<< HEAD
            AudioReceiver recv = devItr.next();
            if (recv.type == RECEIVER_VINYLCONTROL_ONE)
            {
                //recv.channelBase
                Q_ASSERT(recv.channels == 2); //Stereo data is needed for vinyl control
                if (m_VinylControl[0])
                    m_VinylControl[0]->AnalyseSamples(vinylControlBuffer1, iFramesPerBuffer);
                if (m_pConfig->getValueString(ConfigKey("[VinylControl]", "SingleDeckEnable")).toInt())
                {
                	if (m_VinylControl[1])
                    	m_VinylControl[1]->AnalyseSamples(vinylControlBuffer1, iFramesPerBuffer);
                }
            }
            if (recv.type == RECEIVER_VINYLCONTROL_TWO)
            {
                if (!m_pConfig->getValueString(ConfigKey("[VinylControl]", "SingleDeckEnable")).toInt())
            	{
	                Q_ASSERT(recv.channels == 2); //Stereo data is needed for vinyl control
	                if (m_VinylControl[1])
	                    m_VinylControl[1]->AnalyseSamples(vinylControlBuffer2, iFramesPerBuffer);
	            }
=======
            AudioInput in = inputItr.next();
            if (in.getType() == AudioInput::VINYLCONTROL) {
                unsigned int index = in.getIndex();
                Q_ASSERT(index < 2); // XXX we only do two vc decks atm -- bkgood
                if (m_VinylControl[index] && m_inputBuffers.contains(in)) {
                    m_VinylControl[index]->AnalyseSamples(m_inputBuffers[in], iFramesPerBuffer);
                }
>>>>>>> 2d4d987d
            }
        }
#endif
    }
    //TODO: Add pass-through option here (and push it into EngineMaster)...
    //      (or maybe save it, and then have requestBuffer() push it into EngineMaster)...
}<|MERGE_RESOLUTION|>--- conflicted
+++ resolved
@@ -66,17 +66,6 @@
     ControlObjectThreadMain* pControlObjectVinylControlInputStrengthR1 = new ControlObjectThreadMain(new ControlObject(ConfigKey("[Channel1]", "VinylControlInputR")));
     ControlObjectThreadMain* pControlObjectVinylControlInputStrengthL2 = new ControlObjectThreadMain(new ControlObject(ConfigKey("[Channel2]", "VinylControlInputL")));
     ControlObjectThreadMain* pControlObjectVinylControlInputStrengthR2 = new ControlObjectThreadMain(new ControlObject(ConfigKey("[Channel2]", "VinylControlInputR")));
-
-<<<<<<< HEAD
-
-
-    pControlObjectLatency->slotSet(m_pConfig->getValueString(ConfigKey("[Soundcard]","Latency")).toInt());
-    pControlObjectSampleRate->slotSet(m_pConfig->getValueString(ConfigKey("[Soundcard]","Samplerate")).toInt());
-=======
-    pControlObjectVinylControlMode->slotSet(m_pConfig->getValueString(ConfigKey("[VinylControl]","Mode")).toInt());
-    pControlObjectVinylControlEnabled->slotSet(m_pConfig->getValueString(ConfigKey("[VinylControl]","Enabled")).toInt());
-    pControlObjectVinylControlGain->slotSet(m_pConfig->getValueString(ConfigKey("[VinylControl]","VinylControlGain")).toInt());
->>>>>>> 2d4d987d
 
     //Hack because PortAudio samplerate enumeration is slow as hell on Linux (ALSA dmix sucks, so we can't blame PortAudio)
     m_samplerates.push_back(44100);
@@ -345,6 +334,7 @@
     iNumDevicesOpenedForOutput = iNumDevicesOpenedForInput = 0;
     int devicesAttempted = 0;
     int devicesOpened = 0;
+    int vinylInputs = 0;
 
     // filter out any devices in the config we don't actually have
     m_config.filterOutputs(this);
@@ -376,6 +366,8 @@
                 // buffer value from SMConfig
                 m_inputBuffers[in] = new short[MAX_BUFFER_LEN];
             }
+            if(in.getType() == AudioInput::VINYLCONTROL)
+            	vinylInputs++;
         }
         foreach (AudioOutput out, m_config.getOutputs().values(device->getInternalName())) {
             isOutput = true;
@@ -420,6 +412,13 @@
             }
         }
     }
+    
+#ifdef __VINYLCONTROL__    
+    if (vinylInputs == 1)
+    	m_pConfig->set(ConfigKey("[VinylControl]","SingleDeckEnable" ), true);
+    else
+    	m_pConfig->set(ConfigKey("[VinylControl]","SingleDeckEnable" ), false);
+#endif
 
     qDebug() << "iNumDevicesOpenedForOutput:" << iNumDevicesOpenedForOutput;
     qDebug() << "iNumDevicesOpenedForInput:" << iNumDevicesOpenedForInput;
@@ -593,40 +592,41 @@
     {
 #ifdef __VINYLCONTROL__
         QListIterator<AudioInput> inputItr(inputs);
+        AudioInput singledeck;
+        unsigned int singledeckIndex = 0;
+        int vinylcount = 0;
         while (inputItr.hasNext())
         {
-<<<<<<< HEAD
-            AudioReceiver recv = devItr.next();
-            if (recv.type == RECEIVER_VINYLCONTROL_ONE)
-            {
-                //recv.channelBase
-                Q_ASSERT(recv.channels == 2); //Stereo data is needed for vinyl control
-                if (m_VinylControl[0])
-                    m_VinylControl[0]->AnalyseSamples(vinylControlBuffer1, iFramesPerBuffer);
+            AudioInput in = inputItr.next();
+            if (in.getType() == AudioInput::VINYLCONTROL) {
+            	vinylcount++;
+                unsigned int index = in.getIndex();
+                Q_ASSERT(index < 2); // XXX we only do two vc decks atm -- bkgood
                 if (m_pConfig->getValueString(ConfigKey("[VinylControl]", "SingleDeckEnable")).toInt())
                 {
-                	if (m_VinylControl[1])
-                    	m_VinylControl[1]->AnalyseSamples(vinylControlBuffer1, iFramesPerBuffer);
+                	//if this is the first deck, remember it because we're going
+                	//to use this deck's samples for all subsequent decks
+                	if (vinylcount == 1)
+                	{
+                		singledeck = in;
+                		singledeckIndex = index;
+                	}
+                	if (m_VinylControl[singledeckIndex] && m_inputBuffers.contains(singledeck))
+                		//this is guaranteed to be deck 0, isn't it?
+                		m_VinylControl[index]->AnalyseSamples(m_inputBuffers[singledeck], iFramesPerBuffer);
                 }
+                else
+                {
+                	if (m_VinylControl[index] && m_inputBuffers.contains(in)) 
+                 	   m_VinylControl[index]->AnalyseSamples(m_inputBuffers[in], iFramesPerBuffer);
+				}
             }
-            if (recv.type == RECEIVER_VINYLCONTROL_TWO)
-            {
-                if (!m_pConfig->getValueString(ConfigKey("[VinylControl]", "SingleDeckEnable")).toInt())
-            	{
-	                Q_ASSERT(recv.channels == 2); //Stereo data is needed for vinyl control
-	                if (m_VinylControl[1])
-	                    m_VinylControl[1]->AnalyseSamples(vinylControlBuffer2, iFramesPerBuffer);
-	            }
-=======
-            AudioInput in = inputItr.next();
-            if (in.getType() == AudioInput::VINYLCONTROL) {
-                unsigned int index = in.getIndex();
-                Q_ASSERT(index < 2); // XXX we only do two vc decks atm -- bkgood
-                if (m_VinylControl[index] && m_inputBuffers.contains(in)) {
-                    m_VinylControl[index]->AnalyseSamples(m_inputBuffers[in], iFramesPerBuffer);
-                }
->>>>>>> 2d4d987d
-            }
+        }
+        if (m_pConfig->getValueString(ConfigKey("[VinylControl]", "SingleDeckEnable")).toInt())
+        {
+        	//analyse samples for the rest of the vinyl decks (that have no input of their own
+        	if (m_VinylControl[singledeckIndex] && m_inputBuffers.contains(singledeck))
+        		m_VinylControl[1]->AnalyseSamples(m_inputBuffers[singledeck], iFramesPerBuffer);
         }
 #endif
     }
