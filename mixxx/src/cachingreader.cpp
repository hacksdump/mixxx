
#include <math.h>

#include <QtDebug>
#include <QFileInfo>

#include "controlobject.h"
#include "controlobjectthread.h"

#include "cachingreader.h"
#include "trackinfoobject.h"
#include "soundsourceproxy.h"
#include "sampleutil.h"


// There's a little math to this, but not much: 48khz stereo audio is 384kb/sec
// if using float samples. We want the chunk size to be a power of 2 so it's
// easier to memory align, and roughly 1/2 - 1/4th of a second of audio. 2**17
// and 2**16 are nice candidates. 2**16 is 170ms of audio, which is well above
// (hopefully) the latencies people are seeing. at 10ms latency, one chunk is
// enough for 17 callbacks. We may need to tweak this later.

// Must be divisible by 8, 4, and 2. Just pick a power of 2.
#define CHUNK_LENGTH 65536
//#define CHUNK_LENGTH 524288

const int CachingReader::kChunkLength = CHUNK_LENGTH;
const int CachingReader::kSamplesPerChunk = CHUNK_LENGTH / sizeof(CSAMPLE);

CachingReader::CachingReader(const char* _group,
                             ConfigObject<ConfigValue>* _config) :
        m_pGroup(_group),
        m_pConfig(_config),
        m_pCurrentSoundSource(NULL),
        m_iTrackSampleRate(0),
        m_iTrackNumSamples(0),
        m_iTrackNumSamplesCallbackSafe(0),
        m_readerStatus(INVALID),
        m_mruChunk(NULL),
        m_lruChunk(NULL),
        m_pRawMemoryBuffer(NULL),
        m_chunkReadRequestFIFO(1024),
        m_readerStatusFIFO(1024) {
    initialize();
}

CachingReader::~CachingReader() {
    m_freeChunks.clear();
    m_allocatedChunks.clear();
    m_lruChunk = m_mruChunk = NULL;

    for (int i=0; i < m_chunks.size(); i++) {
        Chunk* c = m_chunks[i];
        delete c;
    }

    delete [] m_pSample;

    delete [] m_pRawMemoryBuffer;
    m_pRawMemoryBuffer = NULL;
<<<<<<< HEAD
    m_iRawMemoryBufferLength = 0;

    delete m_pCurrentSoundSource;

    m_readerMutex.unlock();
=======
>>>>>>> 7b900363
}

void CachingReader::initialize() {
    int memory_to_use = 5000000; // 5mb, TODO
    Q_ASSERT(memory_to_use >= kChunkLength);

    // Only allocate as many bytes as we will actually use.
    memory_to_use -= (memory_to_use % kChunkLength);

    m_pSample = new SAMPLE[kSamplesPerChunk];

    Q_ASSERT(kSamplesPerChunk * sizeof(CSAMPLE) == kChunkLength);

    int total_chunks = memory_to_use / kChunkLength;

    qDebug() << "CachingReader using" << memory_to_use << "bytes.";

    int rawMemoryBufferLength = kSamplesPerChunk * total_chunks;
    m_pRawMemoryBuffer = new CSAMPLE[rawMemoryBufferLength];

    m_allocatedChunks.reserve(total_chunks);

    CSAMPLE* bufferStart = m_pRawMemoryBuffer;

    // Divide up the allocated raw memory buffer into total_chunks
    // chunks. Initialize each chunk to hold nothing and add it to the free
    // list.
    for (int i=0; i < total_chunks; i++) {
        Chunk* c = new Chunk;
        c->chunk_number = -1;
        c->length = 0;
        c->data = bufferStart;
        c->next_lru = NULL;
        c->prev_lru = NULL;

        m_chunks.push_back(c);
        m_freeChunks.push_back(c);

        bufferStart += kSamplesPerChunk;
    }
}

// static
Chunk* CachingReader::removeFromLRUList(Chunk* chunk, Chunk* head) {
    Q_ASSERT(chunk);

    // Remove chunk from the doubly-linked list.
    Chunk* next = chunk->next_lru;
    Chunk* prev = chunk->prev_lru;

    if (next) {
        next->prev_lru = prev;
    }

    if (prev) {
        prev->next_lru = next;
    }

    chunk->next_lru = NULL;
    chunk->prev_lru = NULL;

    if (chunk == head)
        return next;

    return head;
}

// static
Chunk* CachingReader::insertIntoLRUList(Chunk* chunk, Chunk* head) {
    Q_ASSERT(chunk);

    // Chunk is the new head of the list, so connect the head as the next from
    // chunk.
    chunk->next_lru = head;
    chunk->prev_lru = NULL;

    // If there are any elements in the list, point their prev pointer back at
    // chunk since it is the new head
    if (head) {
        head->prev_lru = chunk;
    }

    // Chunk is the new head
    return chunk;
}


void CachingReader::freeChunk(Chunk* pChunk) {
    int removed = m_allocatedChunks.remove(pChunk->chunk_number);

    // We'll tolerate not being in allocatedChunks because sometime you free a
    // chunk right after you allocated it.
    Q_ASSERT(removed <= 1);

    // If this is the LRU chunk then set its previous LRU chunk to the LRU
    if (m_lruChunk == pChunk) {
        m_lruChunk = pChunk->prev_lru;
    }

    m_mruChunk = removeFromLRUList(pChunk, m_mruChunk);

    pChunk->chunk_number = -1;
    pChunk->length = 0;
    m_freeChunks.push_back(pChunk);
}

void CachingReader::freeAllChunks() {
    m_allocatedChunks.clear();
    m_mruChunk = NULL;

    QSet<Chunk*> reserved = QSet<Chunk*>::fromList(m_chunksBeingRead.values());

    for (int i=0; i < m_chunks.size(); i++) {
        Chunk* c = m_chunks[i];
        if (reserved.contains(c)) {
            continue;
        }
        if (!m_freeChunks.contains(c)) {
            c->chunk_number = -1;
            c->length = 0;
            c->next_lru = NULL;
            c->prev_lru = NULL;
            m_freeChunks.push_back(c);
        }
    }
}

Chunk* CachingReader::allocateChunk() {
    if (m_freeChunks.count() == 0)
        return NULL;
    return m_freeChunks.takeFirst();
}

Chunk* CachingReader::allocateChunkExpireLRU() {
    Chunk* chunk = allocateChunk();
    if (chunk == NULL) {
        Q_ASSERT(m_lruChunk);
        //qDebug() << "Expiring LRU" << m_lruChunk << m_lruChunk->chunk_number;
        freeChunk(m_lruChunk);
        chunk = allocateChunk();
        Q_ASSERT(chunk);
    }
    //qDebug() << "allocateChunkExpireLRU" << chunk;
    return chunk;
}

Chunk* CachingReader::lookupChunk(int chunk_number) {
    // Defaults to NULL if it's not in the hash.
    Chunk* chunk = NULL;

    if (m_allocatedChunks.contains(chunk_number)) {
        chunk = m_allocatedChunks.value(chunk_number);

        // Make sure we're all in agreement here.
        if (chunk_number != chunk->chunk_number) {
            qDebug() << "Inconsistency!" << chunk_number << chunk->chunk_number;
        }
        Q_ASSERT(chunk_number == chunk->chunk_number);


        // If this is the LRU chunk then set the previous LRU to the new LRU
        if (chunk == m_lruChunk && chunk->prev_lru != NULL) {
            m_lruChunk = chunk->prev_lru;
        }
        // Remove the chunk from the list and insert it at the head.
        m_mruChunk = removeFromLRUList(chunk, m_mruChunk);
        m_mruChunk = insertIntoLRUList(chunk, m_mruChunk);
    }

    return chunk;
}

void CachingReader::processChunkReadRequest(ChunkReadRequest* request,
                                            ReaderStatusUpdate* update) {
    int chunk_number = request->chunk->chunk_number;
    //qDebug() << "Processing ChunkReadRequest for" << chunk_number;
    update->status = CHUNK_READ_INVALID;
    update->chunk = request->chunk;
    update->chunk->length = 0;

    if (m_pCurrentSoundSource == NULL || chunk_number < 0) {
        return;
    }

    // Stereo samples
    int sample_position = sampleForChunk(chunk_number);
    int samples_remaining = m_iTrackNumSamples - sample_position;
    int samples_to_read = math_min(kSamplesPerChunk, samples_remaining);

    // Bogus chunk number
    if (samples_to_read <= 0) {
        update->status = CHUNK_READ_EOF;
        return;
    }

    m_pCurrentSoundSource->seek(sample_position);
    int samples_read = m_pCurrentSoundSource->read(samples_to_read,
                                                   m_pSample);

    // If we've run out of music, the SoundSource can return 0 samples.
    // Remember that SoundSourc->getLength() (which is m_iTrackNumSamples) can
    // lie to us about the length of the song!
    if (samples_read <= 0) {
        update->status = CHUNK_READ_EOF;
        return;
    }

    // TODO(XXX) This loop can't be done with a memcpy, but could be done with
    // SSE.
    CSAMPLE* buffer = request->chunk->data;
    //qDebug() << "Reading into " << buffer;
    SampleUtil::convert(buffer, m_pSample, samples_read);
    update->status = CHUNK_READ_SUCCESS;
    update->chunk->length = samples_read;
}

void CachingReader::newTrack(TrackPointer pTrack) {
    m_trackQueueMutex.lock();
    m_trackQueue.enqueue(pTrack);
    m_trackQueueMutex.unlock();
}

void CachingReader::process() {
    ReaderStatusUpdate status;
    while (m_readerStatusFIFO.read(&status, 1) == 1) {
        // qDebug() << "Got ReaderStatusUpdate:" << status.status
        //          << (status.chunk ? status.chunk->chunk_number : -1);
        if (status.status == TRACK_NOT_LOADED) {
            m_readerStatus = status.status;
        } else if (status.status == TRACK_LOADED) {
            freeAllChunks();
            m_readerStatus = status.status;
            m_iTrackNumSamplesCallbackSafe = status.trackNumSamples;
        } else if (status.status == CHUNK_READ_SUCCESS) {
            Chunk* pChunk = status.chunk;
            Q_ASSERT(pChunk != NULL);
            Chunk* pChunk2 = m_chunksBeingRead.take(pChunk->chunk_number);
            if (pChunk2 != pChunk) {
                qDebug() << "Mismatch in requested chunk to read!";
            }

            Chunk* pAlreadyExisting = lookupChunk(pChunk->chunk_number);
            // If this chunk is already in the cache, then we just freshened
            // it. Free this chunk.
            if (pAlreadyExisting != NULL) {
                qDebug() << "CHUNK" << pChunk->chunk_number << "ALREADY EXISTS!";
                freeChunk(pChunk);
            } else {
                //qDebug() << "Inserting chunk" << pChunk << pChunk->chunk_number;
                m_allocatedChunks.insert(pChunk->chunk_number, pChunk);

                // Insert the chunk into the LRU list
                m_mruChunk = insertIntoLRUList(pChunk, m_mruChunk);

                // If this chunk has no next LRU then it is the LRU. This only
                // happens if this is the first allocated chunk.
                if (pChunk->next_lru == NULL) {
                    m_lruChunk = pChunk;
                }
            }
        } else if (status.status == CHUNK_READ_EOF) {
            Chunk* pChunk = status.chunk;
            Q_ASSERT(pChunk != NULL);
            Chunk* pChunk2 = m_chunksBeingRead.take(pChunk->chunk_number);
            if (pChunk2 != pChunk) {
                qDebug() << "Mismatch in requested chunk to read!";
            }
            freeChunk(pChunk);
        } else if (status.status == CHUNK_READ_INVALID) {
            qDebug() << "WARNING: READER THREAD RECEIVED INVALID CHUNK READ";
            Chunk* pChunk = status.chunk;
            Q_ASSERT(pChunk != NULL);
            Chunk* pChunk2 = m_chunksBeingRead.take(pChunk->chunk_number);
            if (pChunk2 != pChunk) {
                qDebug() << "Mismatch in requested chunk to read!";
            }
            freeChunk(pChunk);
        }
    }
}

int CachingReader::read(int sample, int num_samples, CSAMPLE* buffer) {
    int zerosWritten = 0;
    // Check for bogus sample numbers
    //Q_ASSERT(sample >= 0);
    Q_ASSERT(sample % 2 == 0);
    Q_ASSERT(num_samples >= 0);

    // If asked to read 0 samples, don't do anything. (this is a perfectly
    // reasonable request that happens sometimes. If no track is loaded, don't
    // do anything.
    if (num_samples == 0 || m_readerStatus != TRACK_LOADED) {
        return 0;
    }

    // Process messages from the reader thread.
    process();

    // TODO: is it possible to move this code out of caching reader
    // and into enginebuffer?  It doesn't quite make sense here, although
    // it makes preroll completely transparent to the rest of the code

    //if we're in preroll...
    if (sample < 0) {
        if (sample + num_samples <= 0) {
            //everything is zeros, easy
            memset(buffer, 0, sizeof(*buffer) * num_samples);
            return num_samples;
        } else {
            //some of the buffer is zeros, some is from the file
            memset(buffer, 0, sizeof(*buffer) * (0 - sample));
            buffer += (0 - sample);
            num_samples = sample + num_samples;
            zerosWritten = (0 - sample);
            sample = 0;
            //continue processing the rest of the chunks normally
        }
    }

    int start_sample = math_min(m_iTrackNumSamplesCallbackSafe,
                                sample);
    int start_chunk = chunkForSample(start_sample);
    int end_sample = math_min(m_iTrackNumSamplesCallbackSafe,
                              sample + num_samples - 1);
    int end_chunk = chunkForSample(end_sample);

    int samples_remaining = num_samples;
    int current_sample = sample;

    // Sanity checks
    Q_ASSERT(start_chunk <= end_chunk);

    for (int chunk_num = start_chunk; chunk_num <= end_chunk; chunk_num++) {
<<<<<<< HEAD
        //qDebug() << m_pGroup << "CachingReader::read() reading chunk" << chunk_num;
        Chunk* current = getChunk(chunk_num, &cache_miss);

        if (cache_miss) {
            //qDebug() << m_pGroup << "Cache miss in read() on chunk" << chunk_num;
        }
=======
        Chunk* current = lookupChunk(chunk_num);
>>>>>>> 7b900363

        // If the chunk is not in cache, then we must return an error.
        if (current == NULL) {
            qDebug() << "Couldn't get chunk " << chunk_num
                     << " in read() of [" << sample << "," << sample+num_samples
                     << "] chunks " << start_chunk << "-" << end_chunk;

            // Something is wrong. Break out of the loop, that should fill the
            // samples requested with zeroes.
            break;
        }

        int chunk_start_sample = sampleForChunk(chunk_num);
        int chunk_offset = current_sample - chunk_start_sample;
        int chunk_remaining_samples = current->length - chunk_offset;

        // More sanity checks
        Q_ASSERT(current_sample >= chunk_start_sample);
        Q_ASSERT(current_sample % 2 == 0);

        if (start_chunk != chunk_num) {
            Q_ASSERT(chunk_start_sample == current_sample);
        }

        Q_ASSERT(samples_remaining >= 0);
        // It is completely possible that chunk_remaining_samples is less than
        // zero. If the caller is trying to read from beyond the end of the
        // file, then this can happen. We should tolerate it.

        int samples_to_read = math_max(0, math_min(samples_remaining,
                                                   chunk_remaining_samples));

        // samples_to_read should be non-negative and even
        Q_ASSERT(samples_to_read >= 0);
        Q_ASSERT(samples_to_read % 2 == 0);

        CSAMPLE *data = current->data + chunk_offset;

        // If we did not decide to read any samples from this chunk then that
        // means we have exhausted all the samples in the song.
        if (samples_to_read == 0) {
            break;
        }

        // TODO(rryan) do a test and see if using memcpy is faster than gcc
        // optimizing the for loop
        memcpy(buffer, data, sizeof(*buffer) * samples_to_read);
        // for (int i=0; i < samples_to_read; i++) {
        //     buffer[i] = data[i];
        // }

        buffer += samples_to_read;
        current_sample += samples_to_read;
        samples_remaining -= samples_to_read;
    }

    // If we didn't supply all the samples requested, that probably means we're
    // at the end of the file, or something is wrong. Provide zeroes and pretend
    // all is well. The caller can't be bothered to check how long the file is.
    // TODO(XXX) memset
    for (int i=0; i<samples_remaining; i++) {
        buffer[i] = 0.0f;
    }
    samples_remaining = 0;

    Q_ASSERT(samples_remaining == 0);
    return zerosWritten + num_samples - samples_remaining;
}

void CachingReader::hintAndMaybeWake(QList<Hint>& hintList) {
<<<<<<< HEAD
    if (!m_readerMutex.tryLock()) {
        //qDebug() << m_pGroup << "CachingReader::hintAndMaybeWake would have blocked";
        //return;
        m_readerMutex.lock();
    }

=======
>>>>>>> 7b900363
    // If no file is loaded, skip.
    if (m_readerStatus != TRACK_LOADED) {
        return;
    }

    QListIterator<Hint> iterator(hintList);

    // To prevent every bit of code having to guess how many samples
    // forward it makes sense to keep in memory, the hinter can provide
    // either 0 for a forward hint or -1 for a backward hint. We should
    // be calculating an appropriate number of samples to go backward as
    // some function of the latency, but for now just leave this as a
    // constant. 2048 is a pretty good number of samples because 25ms
    // latency corresponds to 1102.5 mono samples and we need double
    // that for stereo samples.
    const int default_samples = 2048;

    QSet<int> chunksToFreshen;
    while (iterator.hasNext()) {
        // Copy, don't use reference.
        Hint hint = iterator.next();

        if (hint.length == 0) {
            hint.length = default_samples;
        } else if (hint.length == -1) {
            hint.sample -= default_samples;
            hint.length = default_samples;
            if (hint.sample < 0) {
                hint.length += hint.sample;
                hint.sample = 0;
            }
        }
        //Q_ASSERT(hint.sample >= 0);
        Q_ASSERT(hint.length >= 0);
        int start_sample = math_min(m_iTrackNumSamplesCallbackSafe,
                                    hint.sample);
        int start_chunk = chunkForSample(start_sample);
        int end_sample = math_min(m_iTrackNumSamplesCallbackSafe,
                                  hint.sample + hint.length - 1);
        int end_chunk = chunkForSample(end_sample);

        for (int current = start_chunk; current <= end_chunk; ++current) {
            chunksToFreshen.insert(current);
        }
    }

    // For every chunk that the hints indicated, check if it is in the cache. If
    // any are not, then wake.
    bool shouldWake = false;
    QSetIterator<int> setIterator(chunksToFreshen);
    while (setIterator.hasNext()) {
        int chunk = setIterator.next();

        // This will cause the chunk to be 'freshened' in the cache. The
        // chunk will be moved to the end of the LRU list.
        if (!m_chunksBeingRead.contains(chunk) && lookupChunk(chunk) == NULL) {
            shouldWake = true;
<<<<<<< HEAD
            m_chunksToRead.push_back(chunk);
=======
            Chunk* pChunk = allocateChunkExpireLRU();
            Q_ASSERT(pChunk != NULL);

            m_chunksBeingRead.insert(chunk, pChunk);
            ChunkReadRequest request;
            pChunk->chunk_number = chunk;
            request.chunk = pChunk;
            // qDebug() << "Requesting read of chunk" << chunk << "into" << pChunk;
            // qDebug() << "Requesting read into " << request.chunk->data;
            if (m_chunkReadRequestFIFO.write(&request, 1) != 1) {
                qDebug() << "ERROR: Could not submit read request for "
                         << chunk;
            }
>>>>>>> 7b900363
            //qDebug() << "Checking chunk " << chunk << " shouldWake:" << shouldWake << " chunksToRead" << m_chunksToRead.size();
        }
    }

    // If there are chunks to be read, wake up.
    if (shouldWake) {
        wake();
    }
}

void CachingReader::run() {
    // Notify the EngineWorkerScheduler that the work we scheduled is starting.
    emit(workStarting(this));

    m_trackQueueMutex.lock();
    TrackPointer pLoadTrack = TrackPointer();
    if (!m_trackQueue.isEmpty()) {
        pLoadTrack = m_trackQueue.takeLast();
        m_trackQueue.clear();
    }
    m_trackQueueMutex.unlock();

    if (pLoadTrack) {
        loadTrack(pLoadTrack);
    } else {
<<<<<<< HEAD
        // Read the requested chunks. Yield after every chunk to make sure that eventual read()s
        // can run ASAP.
        while (1) {
            m_readerMutex.lock();
            //qDebug() << m_pGroup << "CachingReader::run() lock acquired, reading" << m_chunksToRead.size() << "chunks";
            QList<int>::iterator it = m_chunksToRead.begin();
            if (it != m_chunksToRead.end()) {
                //qDebug() << m_pGroup << "CachingReader::run() reading chunk" << *it;
                getChunk(*it);
                it = m_chunksToRead.erase(it);
            }
            if (it == m_chunksToRead.end()) {
                m_readerMutex.unlock();
                break;
            }
            m_readerMutex.unlock();
            QThread::yieldCurrentThread();
=======
        // Read the requested chunks.
        ChunkReadRequest request;
        ReaderStatusUpdate status;
        while (m_chunkReadRequestFIFO.read(&request, 1) == 1) {
            processChunkReadRequest(&request, &status);
            m_readerStatusFIFO.writeBlocking(&status, 1);
>>>>>>> 7b900363
        }
    }

    // Notify the EngineWorkerScheduler that the work we did is done.
    emit(workDone(this));
}

void CachingReader::wake() {
    //qDebug() << m_pGroup << "CachingReader::wake()";
    emit(workReady(this));
}

void CachingReader::loadTrack(TrackPointer pTrack) {
    //qDebug() << m_pGroup << "CachingReader::loadTrack() lock acquired for load.";

    ReaderStatusUpdate status;
    status.status = TRACK_LOADED;
    status.chunk = NULL;
    status.trackNumSamples = 0;

    if (m_pCurrentSoundSource != NULL) {
        delete m_pCurrentSoundSource;
        m_pCurrentSoundSource = NULL;
    }
    m_iTrackSampleRate = 0;
    m_iTrackNumSamples = 0;

    QString filename = pTrack->getLocation();

    if (filename.isEmpty() || !pTrack->exists()) {
        // Must unlock before emitting to avoid deadlock
        qDebug() << m_pGroup << "CachingReader::loadTrack() load failed for\""
                 << filename << "\", unlocked reader lock";
        status.status = TRACK_NOT_LOADED;
        m_readerStatusFIFO.writeBlocking(&status, 1);
        emit(trackLoadFailed(
            pTrack, QString("The file '%1' could not be found.").arg(filename)));
        return;
    }
    
    //doing this the moment the track is mapped because we don't want any
    //races
    pTrack->setLoaded(true);

    m_pCurrentSoundSource = new SoundSourceProxy(pTrack);
    m_pCurrentSoundSource->open(); //Open the song for reading
    m_iTrackSampleRate = m_pCurrentSoundSource->getSampleRate();
    m_iTrackNumSamples = status.trackNumSamples =
            m_pCurrentSoundSource->length();

    if (m_iTrackNumSamples == 0 || m_iTrackSampleRate == 0) {
    	pTrack->setLoaded(false);
        // Must unlock before emitting to avoid deadlock
        qDebug() << m_pGroup << "CachingReader::loadTrack() load failed for\""
                 << filename << "\", file invalid, unlocked reader lock";
        status.status = TRACK_NOT_LOADED;
        m_readerStatusFIFO.writeBlocking(&status, 1);
        emit(trackLoadFailed(
            pTrack, QString("The file '%1' could not be loaded.").arg(filename)));
        return;
    }

    m_readerStatusFIFO.writeBlocking(&status, 1);

    // Clear the chunks to read list.
    ChunkReadRequest request;
    while (m_chunkReadRequestFIFO.read(&request, 1) == 1) {
        qDebug() << "Skipping read request for " << request.chunk->chunk_number;
        status.status = CHUNK_READ_INVALID;
        status.chunk = request.chunk;
        m_readerStatusFIFO.writeBlocking(&status, 1);
    }

    // Emit that the track is loaded.
    emit(trackLoaded(pTrack, m_iTrackSampleRate, m_iTrackNumSamples));
}<|MERGE_RESOLUTION|>--- conflicted
+++ resolved
@@ -58,14 +58,6 @@
 
     delete [] m_pRawMemoryBuffer;
     m_pRawMemoryBuffer = NULL;
-<<<<<<< HEAD
-    m_iRawMemoryBufferLength = 0;
-
-    delete m_pCurrentSoundSource;
-
-    m_readerMutex.unlock();
-=======
->>>>>>> 7b900363
 }
 
 void CachingReader::initialize() {
@@ -399,16 +391,7 @@
     Q_ASSERT(start_chunk <= end_chunk);
 
     for (int chunk_num = start_chunk; chunk_num <= end_chunk; chunk_num++) {
-<<<<<<< HEAD
-        //qDebug() << m_pGroup << "CachingReader::read() reading chunk" << chunk_num;
-        Chunk* current = getChunk(chunk_num, &cache_miss);
-
-        if (cache_miss) {
-            //qDebug() << m_pGroup << "Cache miss in read() on chunk" << chunk_num;
-        }
-=======
         Chunk* current = lookupChunk(chunk_num);
->>>>>>> 7b900363
 
         // If the chunk is not in cache, then we must return an error.
         if (current == NULL) {
@@ -479,15 +462,6 @@
 }
 
 void CachingReader::hintAndMaybeWake(QList<Hint>& hintList) {
-<<<<<<< HEAD
-    if (!m_readerMutex.tryLock()) {
-        //qDebug() << m_pGroup << "CachingReader::hintAndMaybeWake would have blocked";
-        //return;
-        m_readerMutex.lock();
-    }
-
-=======
->>>>>>> 7b900363
     // If no file is loaded, skip.
     if (m_readerStatus != TRACK_LOADED) {
         return;
@@ -545,9 +519,6 @@
         // chunk will be moved to the end of the LRU list.
         if (!m_chunksBeingRead.contains(chunk) && lookupChunk(chunk) == NULL) {
             shouldWake = true;
-<<<<<<< HEAD
-            m_chunksToRead.push_back(chunk);
-=======
             Chunk* pChunk = allocateChunkExpireLRU();
             Q_ASSERT(pChunk != NULL);
 
@@ -561,7 +532,6 @@
                 qDebug() << "ERROR: Could not submit read request for "
                          << chunk;
             }
->>>>>>> 7b900363
             //qDebug() << "Checking chunk " << chunk << " shouldWake:" << shouldWake << " chunksToRead" << m_chunksToRead.size();
         }
     }
@@ -587,32 +557,12 @@
     if (pLoadTrack) {
         loadTrack(pLoadTrack);
     } else {
-<<<<<<< HEAD
-        // Read the requested chunks. Yield after every chunk to make sure that eventual read()s
-        // can run ASAP.
-        while (1) {
-            m_readerMutex.lock();
-            //qDebug() << m_pGroup << "CachingReader::run() lock acquired, reading" << m_chunksToRead.size() << "chunks";
-            QList<int>::iterator it = m_chunksToRead.begin();
-            if (it != m_chunksToRead.end()) {
-                //qDebug() << m_pGroup << "CachingReader::run() reading chunk" << *it;
-                getChunk(*it);
-                it = m_chunksToRead.erase(it);
-            }
-            if (it == m_chunksToRead.end()) {
-                m_readerMutex.unlock();
-                break;
-            }
-            m_readerMutex.unlock();
-            QThread::yieldCurrentThread();
-=======
         // Read the requested chunks.
         ChunkReadRequest request;
         ReaderStatusUpdate status;
         while (m_chunkReadRequestFIFO.read(&request, 1) == 1) {
             processChunkReadRequest(&request, &status);
             m_readerStatusFIFO.writeBlocking(&status, 1);
->>>>>>> 7b900363
         }
     }
 
