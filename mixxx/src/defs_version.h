--- conflicted
+++ resolved
@@ -1,24 +1,18 @@
-/***************************************************************************
-                          defs_version.h  -  description
-                          --------------
-    copyright            : (C) 2009 by Sean Pappalardo
-    email                :
- ***************************************************************************/
-
-/***************************************************************************
- *                                                                         *
- *   This program is free software; you can redistribute it and/or modify  *
- *   it under the terms of the GNU General Public License as published by  *
- *   the Free Software Foundation; either version 2 of the License, or     *
- *   (at your option) any later version.                                   *
- *                                                                         *
- ***************************************************************************/
- 
-// Doing this in its own file avoids needlessly rebuilding everything when just the version number changes
-<<<<<<< HEAD
-#define VERSION "1.8.0~beta1"
-
-=======
-#define VERSION "1.7.3-pre"
-
->>>>>>> 00aca8d9
+/***************************************************************************
+                          defs_version.h  -  description
+                          --------------
+    copyright            : (C) 2009 by Sean Pappalardo
+    email                :
+ ***************************************************************************/
+
+/***************************************************************************
+ *                                                                         *
+ *   This program is free software; you can redistribute it and/or modify  *
+ *   it under the terms of the GNU General Public License as published by  *
+ *   the Free Software Foundation; either version 2 of the License, or     *
+ *   (at your option) any later version.                                   *
+ *                                                                         *
+ ***************************************************************************/
+ 
+// Doing this in its own file avoids needlessly rebuilding everything when just the version number changes
+#define VERSION "1.8.0~beta2-pre"