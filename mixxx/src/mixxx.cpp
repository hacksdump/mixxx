--- conflicted
+++ resolved
@@ -497,15 +497,6 @@
     qDebug() << "save config, " << qTime.elapsed();
     m_pConfig->Save();
 
-    // SoundManager depend on Engine and Config
-    qDebug() << "delete soundmanager, " << qTime.elapsed();
-    delete m_pSoundManager;
-
-    // View depends on MixxxKeyboard, PlayerManager, Library
-    qDebug() << "delete view, " << qTime.elapsed();
-    delete m_pView;
-
-<<<<<<< HEAD
     // Save state of End of track controls in config database
     //m_pConfig->set(ConfigKey("[Controls]","TrackEndModeCh1"), ConfigValue((int)ControlObject::getControl(ConfigKey("[Channel1]","TrackEndMode"))->get()));
     //m_pConfig->set(ConfigKey("[Controls]","TrackEndModeCh2"), ConfigValue((int)ControlObject::getControl(ConfigKey("[Channel2]","TrackEndMode"))->get()));
@@ -517,9 +508,15 @@
     m_pConfig->set(ConfigKey("[VinylControl]","CueingCh1"), ConfigValue((int)ControlObject::getControl(ConfigKey("[Channel1]","VinylCueing"))->get()));
     m_pConfig->set(ConfigKey("[VinylControl]","CueingCh2"), ConfigValue((int)ControlObject::getControl(ConfigKey("[Channel2]","VinylCueing"))->get()));
 #endif    
-=======
+    // SoundManager depend on Engine and Config
+    qDebug() << "delete soundmanager, " << qTime.elapsed();
+    delete m_pSoundManager;
+
+    // View depends on MixxxKeyboard, PlayerManager, Library
+    qDebug() << "delete view, " << qTime.elapsed();
+    delete m_pView;
+
     // SkinLoader depends on Config
->>>>>>> e5ff56dc
     qDebug() << "delete SkinLoader";
     delete m_pSkinLoader;
 
