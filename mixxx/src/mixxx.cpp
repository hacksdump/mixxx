--- conflicted
+++ resolved
@@ -217,13 +217,8 @@
     frame = new QFrame;
     setCentralWidget(frame);
 
-<<<<<<< HEAD
-    qDebug() << "****FR:" << bFirstRun << "U:" << bUpgraded;
     m_pLibrary = new Library(this, config, bFirstRun || bUpgraded);
-=======
     qRegisterMetaType<TrackPointer>("TrackPointer");
-    m_pLibrary = new Library(this, config, bFirstRun);
->>>>>>> 6c06d9fc
 
     //Create the "players" (virtual playback decks)
     m_pPlayer1 = new Player(config, buffer1, "[Channel1]");
@@ -374,7 +369,7 @@
     channel2->setEngineBuffer(buffer2);
 
     //Automatically load specially marked promotional tracks on first run
-    if (bFirstRun)
+    if (bFirstRun || bUpgraded)
     {
         QList<TrackPointer> tracksToAutoLoad = m_pLibrary->getTracksToAutoLoad();
         if (tracksToAutoLoad.count() > 0)
