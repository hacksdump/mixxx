--- conflicted
+++ resolved
@@ -40,11 +40,7 @@
 #include "analyserqueue.h"
 #include "player.h"
 #include "playermanager.h"
-<<<<<<< HEAD
 #include "samplermanager.h"
-#include "wtracktableview.h"
-=======
->>>>>>> 54f06ca7
 #include "library/library.h"
 #include "library/librarytablemodel.h"
 #include "library/libraryscanner.h"
@@ -267,21 +263,13 @@
     m_pPlayerManager = new PlayerManager(m_pConfig, m_pEngine, m_pLibrary);
     m_pPlayerManager->addPlayer();
     m_pPlayerManager->addPlayer();
-    
+
     m_pSamplerManager = new SamplerManager(config, m_pEngine, m_pLibrary);
     m_pSamplerManager->addSampler();
     m_pSamplerManager->addSampler();
     m_pSamplerManager->addSampler();
     m_pSamplerManager->addSampler();
 
-<<<<<<< HEAD
-    view=new MixxxView(frame, kbdconfig, qSkinPath, config,
-                       m_pPlayerManager,
-                       m_pSamplerManager,
-                       m_pLibrary);
-
-=======
->>>>>>> 54f06ca7
     //Scan the library directory.
     m_pLibraryScanner = new LibraryScanner(m_pLibrary->getTrackCollection());
 
@@ -444,13 +432,13 @@
 
     qDebug() << "delete playerManager" << qTime.elapsed();
     delete m_pPlayerManager;
-    
+
     qDebug() << "delete SamplerManager" << qTime.elapsed();
     delete m_pSamplerManager;
 
     qDebug() << "delete m_pEngine, " << qTime.elapsed();
     delete m_pEngine;
-    
+
 //    qDebug() << "delete prefDlg";
 //    delete m_pControlEngine;
 
@@ -563,15 +551,6 @@
     m_pFileLoadSongPlayer1->setShortcut(tr("Ctrl+O"));
     m_pFileLoadSongPlayer1->setShortcutContext(Qt::ApplicationShortcut);
 
-<<<<<<< HEAD
-    fileLoadSongPlayer2 = new QAction(tr("&Load Song (Player 2)..."), this);
-    fileLoadSongPlayer2->setShortcut(tr("Ctrl+Shift+O"));
-    fileLoadSongPlayer2->setShortcutContext(Qt::ApplicationShortcut);
-    
-    fileQuit = new QAction(tr("E&xit"), this);
-    fileQuit->setShortcut(tr("Ctrl+Q"));
-    fileQuit->setShortcutContext(Qt::ApplicationShortcut);
-=======
     m_pFileLoadSongPlayer2 = new QAction(tr("&Load Song (Player 2)..."), this);
     m_pFileLoadSongPlayer2->setShortcut(tr("Ctrl+Shift+O"));
     m_pFileLoadSongPlayer2->setShortcutContext(Qt::ApplicationShortcut);
@@ -579,7 +558,6 @@
     m_pFileQuit = new QAction(tr("E&xit"), this);
     m_pFileQuit->setShortcut(tr("Ctrl+Q"));
     m_pFileQuit->setShortcutContext(Qt::ApplicationShortcut);
->>>>>>> 54f06ca7
 
     m_pLibraryRescan = new QAction(tr("&Rescan Library"), this);
 
@@ -629,34 +607,6 @@
     macroStudio = new QAction(tr("Show Studio"), this);
 #endif
 
-<<<<<<< HEAD
-    fileLoadSongPlayer1->setStatusTip(tr("Opens a song in player 1"));
-    fileLoadSongPlayer1->setWhatsThis(tr("Open\n\nOpens a song in player 1"));
-    connect(fileLoadSongPlayer1, SIGNAL(activated()), this, SLOT(slotFileLoadSongPlayer1()));
-
-    fileLoadSongPlayer2->setStatusTip(tr("Opens a song in player 2"));
-    fileLoadSongPlayer2->setWhatsThis(tr("Open\n\nOpens a song in player 2"));
-    connect(fileLoadSongPlayer2, SIGNAL(activated()), this, SLOT(slotFileLoadSongPlayer2()));
-    
-    
-    fileQuit->setStatusTip(tr("Quits the application"));
-    fileQuit->setWhatsThis(tr("Exit\n\nQuits the application"));
-    connect(fileQuit, SIGNAL(activated()), this, SLOT(slotFileQuit()));
-
-    libraryRescan->setStatusTip(tr("Rescans the song library"));
-    libraryRescan->setWhatsThis(tr("Rescan library\n\nRescans the song library"));
-    libraryRescan->setCheckable(false);
-    connect(libraryRescan, SIGNAL(activated()), this, SLOT(slotScanLibrary()));
-    connect(m_pLibraryScanner, SIGNAL(scanFinished()), this, SLOT(slotEnableRescanLibraryAction()));
-
-    playlistsNew->setStatusTip(tr("Create a new playlist"));
-    playlistsNew->setWhatsThis(tr("New playlist\n\nCreate a new playlist"));
-    connect(playlistsNew, SIGNAL(activated()), m_pLibrary, SLOT(slotCreatePlaylist()));
-
-    playlistsImport->setStatusTip(tr("Import playlist"));
-    playlistsImport->setWhatsThis(tr("Import playlist"));
-    //connect(playlistsImport, SIGNAL(activated()), m_pTrack, SLOT(slotImportPlaylist()));
-=======
     m_pFileLoadSongPlayer1->setStatusTip(tr("Opens a song in player 1"));
     m_pFileLoadSongPlayer1->setWhatsThis(
         tr("Open\n\nOpens a song in player 1"));
@@ -696,7 +646,6 @@
     m_pPlaylistsImport->setWhatsThis(tr("Import playlist"));
     //connect(playlistsImport, SIGNAL(activated()),
     //        m_pTrack, SLOT(slotImportPlaylist()));
->>>>>>> 54f06ca7
     //FIXME: Disabled due to library rework
 
     m_pOptionsBeatMark->setCheckable(false);
