/***************************************************************************
                          mixxx.cpp  -  description
                             -------------------
    begin                : Mon Feb 18 09:48:17 CET 2002
    copyright            : (C) 2002 by Tue and Ken Haste Andersen
    email                :
***************************************************************************/

/***************************************************************************
*                                                                         *
*   This program is free software; you can redistribute it and/or modify  *
*   it under the terms of the GNU General Public License as published by  *
*   the Free Software Foundation; either version 2 of the License, or     *
*   (at your option) any later version.                                   *
*                                                                         *
***************************************************************************/

#include <QtDebug>
#include <QtCore>
#include <QtGui>
#include <QTranslator>

#include "widget/wknob.h"
#include "widget/wslider.h"
#include "widget/wpushbutton.h"
#include "widget/woverview.h"
#include "mixxx.h"
#include "controlnull.h"
#include "controlpotmeter.h"
#include "controlobjectthreadmain.h"
#include "engine/enginebuffer.h"
#include "engine/enginemaster.h"
#include "engine/enginechannel.h"
#include "engine/enginevumeter.h"
#include "trackinfoobject.h"
#include "dlgabout.h"
#include "waveformviewerfactory.h"
#include "waveform/waveformrenderer.h"
#include "soundsourceproxy.h"

#include "analyserqueue.h"
#include "playermanager.h"

#include "library/library.h"
#include "library/librarytablemodel.h"
#include "library/libraryscanner.h"

#include "soundmanager.h"
#include "defs_urls.h"
#include "recording/defs_recording.h"

#include "midi/mididevicemanager.h"

#include "upgrade.h"
#include "mixxxkeyboard.h"
#include "skin/skinloader.h"
#include "skin/legacyskinparser.h"

#include "build.h" // #defines of details of the build set up (flags,
// repo number, etc). This isn't a real file, SConscript generates it and it
// probably gets placed in $PLATFORM_build/. By including this file here and
// only here we make sure that updating src or changing the build flags doesn't
// force a rebuild of everything

#include "defs_version.h"

#ifdef __C_METRICS__
#include <cmetrics.h>
#include "defs_mixxxcmetrics.h"
#endif


extern "C" void crashDlg()
{
    QMessageBox::critical(0, "Mixxx",
        "Mixxx has encountered a serious error and needs to close.");
}


MixxxApp::MixxxApp(QApplication *a, struct CmdlineArgs args)
{
    m_pApp = a;

    QString buildRevision, buildFlags;
    #ifdef BUILD_REV
      buildRevision = BUILD_REV;
    #endif

    #ifdef BUILD_FLAGS
      buildFlags = BUILD_FLAGS;
    #endif

    if (buildRevision.trimmed().length() > 0) {
        if (buildFlags.trimmed().length() > 0)
            buildRevision = "(bzr r" + buildRevision + "; built on: "
                + __DATE__ + " @ " + __TIME__ + "; flags: "
                + buildFlags.trimmed() + ") ";
        else
            buildRevision = "(bzr r" + buildRevision + "; built on: "
                + __DATE__ + " @ " + __TIME__ + ") ";
    }

    qDebug() << "Mixxx" << VERSION << buildRevision << "is starting...";
    qDebug() << "Qt version is:" << qVersion();

    QCoreApplication::setApplicationName("Mixxx");
    QCoreApplication::setApplicationVersion(VERSION);
#ifdef __APPLE__
    setWindowTitle(tr("Mixxx")); //App Store
#elif defined(AMD64) || defined(EM64T) || defined(x86_64)
    setWindowTitle(tr("Mixxx " VERSION " x64"));
#elif defined(IA64)
    setWindowTitle(tr("Mixxx " VERSION " Itanium"));
#else
    setWindowTitle(tr("Mixxx " VERSION));
#endif
    setWindowIcon(QIcon(":/images/ic_mixxx_window.png"));

    //Reset pointer to players
    m_pSoundManager = 0;
    m_pPrefDlg = 0;
    m_pMidiDeviceManager = 0;

    // Check to see if this is the first time this version of Mixxx is run
    // after an upgrade and make any needed changes.
    Upgrade upgrader;
    m_pConfig = upgrader.versionUpgrade();
    bool bFirstRun = upgrader.isFirstRun();
    bool bUpgraded = upgrader.isUpgraded();
    QString qConfigPath = m_pConfig->getConfigPath();

    QString translationsFolder = qConfigPath + "translations/";
    QTranslator* mixxxTranslator = new QTranslator();
    mixxxTranslator->load("mixxx_" + QLocale::system().name(),
                          translationsFolder);
    a->installTranslator(mixxxTranslator);

#ifdef __C_METRICS__
    // Initialize Case Metrics if User is OK with that
    QString metricsAgree =
        m_pConfig->getValueString(
            ConfigKey("[User Experience]", "AgreedToUserExperienceProgram"));

    if (metricsAgree.isEmpty() || (metricsAgree != "yes" && metricsAgree != "no")) {
        metricsAgree = "no";
        int dlg = -1;
        while (dlg != 0 && dlg != 1) {
            dlg = QMessageBox::question(this, tr("Mixxx"),
                tr("Mixxx's development is driven by community feedback.  At "
                "your discretion, Mixxx can automatically send data on your "
                "user experience back to the developers. Would you like to "
                "help us make Mixxx better by enabling this feature?"),
                tr("Yes"), tr("No"), tr("Privacy Policy"), 0, -1);
            switch (dlg) {
            case 0: metricsAgree = "yes";
            case 1: break;
            default: //show privacy policy
                QMessageBox::information(this, tr("Mixxx: Privacy Policy"),
                    tr("Mixxx's development is driven by community feedback. "
                    "In order to help improve future versions Mixxx will with "
                    "your permission collect information on your hardware and "
                    "usage of Mixxx.  This information will primarily be used "
                    "to fix bugs, improve features, and determine the system "
                    "requirements of later versions.  Additionally this "
                    "information may be used in aggregate for statistical "
                    "purposes.\n\n"
                    "The hardware information will include:\n"
                    "\t- CPU model and features\n"
                    "\t- Total/Available Amount of RAM\n"
                    "\t- Available disk space\n"
                    "\t- OS version\n\n"
                    "Your usage information will include:\n"
                    "\t- Settings/Preferences\n"
                    "\t- Internal errors\n"
                    "\t- Internal debugging messages\n"
                    "\t- Performance statistics (average latency, CPU usage)\n"
                    "\nThis information will not be used to personally "
                    "identify you, contact you, advertise to you, or otherwise"
                    " bother you in any way.\n"));
                break;
             }
        }
    }
    m_pConfig->set(
        ConfigKey("[User Experience]", "AgreedToUserExperienceProgram"),
        ConfigValue(metricsAgree)
    );

    // If the user agrees...
    if (metricsAgree == "yes") {
        // attempt to load the user ID from the config file
        if (m_pConfig->getValueString(ConfigKey("[User Experience]", "UID"))
                == "") {
            QString pUID = cm_generate_userid();
            if (!pUID.isEmpty()) {
                m_pConfig->set(
                    ConfigKey("[User Experience]", "UID"), ConigValue(pUID));
            }
        }
    }
    // Initialize cmetrics
    cm_init(100,20, metricsAgree == "yes", MIXXCMETRICS_RELEASE_ID,
        m_pConfig->getValueString(ConfigKey("[User Experience]", "UID"))
            .ascii());
    cm_set_crash_dlg(crashDlg);
    cm_writemsg_ascii(MIXXXCMETRICS_VERSION, VERSION);
#endif

    // Store the path in the config database
    m_pConfig->set(ConfigKey("[Config]", "Path"), ConfigValue(qConfigPath));

    // Read keyboard configuration and set kdbConfig object in WWidget
    // Check first in user's Mixxx directory
    QString userKeyboard =
        QDir::homePath().append("/").append(SETTINGS_PATH)
            .append("Custom.kbd.cfg");

    ConfigObject<ConfigValueKbd>* pKbdConfig = NULL;

    if (QFile::exists(userKeyboard)) {
        qDebug() << "Found and will use custom keyboard preset" << userKeyboard;
        pKbdConfig = new ConfigObject<ConfigValueKbd>(userKeyboard);
    }
    else
        // Otherwise use the default
        pKbdConfig =
                new ConfigObject<ConfigValueKbd>(
                    QString(qConfigPath)
                    .append("keyboard/").append("Standard.kbd.cfg"));

    // TODO(XXX) leak pKbdConfig, MixxxKeyboard owns it? Maybe roll all keyboard
    // initialization into MixxxKeyboard
    m_pKeyboard = new MixxxKeyboard(pKbdConfig);

    // Starting the master (mixing of the channels and effects):
    m_pEngine = new EngineMaster(m_pConfig, "[Master]");

    // Initialize player device
    // while this is created here, setupDevices needs to be called sometime
    // after the players are added to the engine (as is done currently) -- bkgood
    m_pSoundManager = new SoundManager(m_pConfig, m_pEngine);

    // Get Music dir
    bool hasChanged_MusicDir = false;
    QDir dir(m_pConfig->getValueString(ConfigKey("[Playlist]","Directory")));
    if (m_pConfig->getValueString(
        ConfigKey("[Playlist]","Directory")).length() < 1 || !dir.exists())
    {
        // TODO this needs to be smarter, we can't distinguish between an empty
        // path return value (not sure if this is normally possible, but it is
        // possible with the Windows 7 "Music" library, which is what
        // QDesktopServices::storageLocation(QDesktopServices::MusicLocation)
        // resolves to) and a user hitting 'cancel'. If we get a blank return
        // but the user didn't hit cancel, we need to know this and let the
        // user take some course of action -- bkgood
        QString fd = QFileDialog::getExistingDirectory(
            this, tr("Choose music library directory"),
            QDesktopServices::storageLocation(QDesktopServices::MusicLocation));

        if (fd != "")
        {
            m_pConfig->set(ConfigKey("[Playlist]","Directory"), fd);
            m_pConfig->Save();
            hasChanged_MusicDir = true;
        }
    }

    // library dies in seemingly unrelated qtsql error about not having a
    // sqlite driver if this path doesn't exist. Normally config->Save()
    // above would make it but if it doesn't get run for whatever reason
    // we get hosed -- bkgood
    if (!QDir(QDir::homePath().append("/").append(SETTINGS_PATH)).exists()) {
        QDir().mkpath(QDir::homePath().append("/").append(SETTINGS_PATH));
    }

    m_pLibrary = new Library(this, m_pConfig, bFirstRun || bUpgraded);
    qRegisterMetaType<TrackPointer>("TrackPointer");

    // Create the player manager.
    m_pPlayerManager = new PlayerManager(m_pConfig, m_pEngine, m_pLibrary);
    m_pPlayerManager->addDeck();
    m_pPlayerManager->addDeck();
    // m_pPlayerManager->addSampler();
    // m_pPlayerManager->addSampler();
    // m_pPlayerManager->addSampler();
    // m_pPlayerManager->addSampler();

    //Scan the library directory.
    m_pLibraryScanner = new LibraryScanner(m_pLibrary->getTrackCollection());

    //Refresh the library models when the library (re)scan is finished.
    connect(m_pLibraryScanner, SIGNAL(scanFinished()),
            m_pLibrary, SLOT(slotRefreshLibraryModels()));

    //Scan the library for new files and directories
    bool rescan = (bool)m_pConfig->getValueString(ConfigKey("[Library]","RescanOnStartup")).toInt();
    if(rescan || hasChanged_MusicDir){
        m_pLibraryScanner->scan(
            m_pConfig->getValueString(ConfigKey("[Playlist]", "Directory")));
        qDebug() << "Rescan finished";
    }

    // Call inits to invoke all other construction parts

    // Verify path for xml track file.
    QFile trackfile(
        m_pConfig->getValueString(ConfigKey("[Playlist]", "Listfile")));
    if (m_pConfig->getValueString(ConfigKey("[Playlist]", "Listfile"))
            .length() < 1 || !trackfile.exists())
    {
        m_pConfig->set(ConfigKey("[Playlist]", "Listfile"),
            QDir::homePath().append("/").append(SETTINGS_PATH)
                .append(TRACK_FILE));
        m_pConfig->Save();
    }

    // Intialize default BPM system values
    if (m_pConfig->getValueString(ConfigKey("[BPM]", "BPMRangeStart"))
            .length() < 1)
    {
        m_pConfig->set(ConfigKey("[BPM]", "BPMRangeStart"),ConfigValue(65));
    }

    if (m_pConfig->getValueString(ConfigKey("[BPM]", "BPMRangeEnd"))
            .length() < 1)
    {
        m_pConfig->set(ConfigKey("[BPM]", "BPMRangeEnd"),ConfigValue(135));
    }

    if (m_pConfig->getValueString(ConfigKey("[BPM]", "AnalyzeEntireSong"))
            .length() < 1)
    {
        m_pConfig->set(ConfigKey("[BPM]", "AnalyzeEntireSong"),ConfigValue(1));
    }


    qRegisterMetaType<MidiMessage>("MidiMessage");
    qRegisterMetaType<MidiStatusByte>("MidiStatusByte");

    // Initialise midi
    m_pMidiDeviceManager = new MidiDeviceManager(m_pConfig);
    m_pMidiDeviceManager->setupDevices();

    m_pSkinLoader = new SkinLoader(m_pConfig);

    // Initialize preference dialog
    m_pPrefDlg = new DlgPreferences(this, m_pSkinLoader, m_pSoundManager,
                                 m_pMidiDeviceManager, m_pConfig);
    m_pPrefDlg->setHidden(true);

    // Try open player device If that fails, the preference panel is opened.
    int setupDevices = m_pSoundManager->setupDevices();
    unsigned int numDevices = m_pSoundManager->getConfig().getOutputs().count();
    // test for at least one out device, if none, display another dlg that
    // says "mixxx will barely work with no outs"
    while (setupDevices != OK || numDevices == 0)
    {

#ifdef __C_METRICS__
        cm_writemsg_ascii(MIXXXCMETRICS_FAILED_TO_OPEN_SNDDEVICE_AT_STARTUP,
                          "Mixxx failed to open audio device(s) on startup.");
#endif

        // Exit when we press the Exit button in the noSoundDlg dialog
        // only call it if setupDevices != OK
        if (setupDevices != OK) {
            if (noSoundDlg() != 0) {
                exit(0);
            }
        } else if (numDevices == 0) {
            bool continueClicked = false;
            int noOutput = noOutputDlg(&continueClicked);
            if (continueClicked) break;
            if (noOutput != 0) {
                exit(0);
            }
        }
        setupDevices = m_pSoundManager->setupDevices();
        numDevices = m_pSoundManager->getConfig().getOutputs().count();
    }

    //setFocusPolicy(QWidget::StrongFocus);
    //grabKeyboard();

    // Load tracks in args.qlMusicFiles (command line arguments) into player
    // 1 and 2:
    for (int i = 0; i < (int)m_pPlayerManager->numDecks()
            && i < args.qlMusicFiles.count(); ++i) {
        m_pPlayerManager->slotLoadToDeck(args.qlMusicFiles.at(i), i+1);
    }

    //Automatically load specially marked promotional tracks on first run
    if (bFirstRun || bUpgraded) {
        QList<TrackPointer> tracksToAutoLoad =
            m_pLibrary->getTracksToAutoLoad();
        for (int i = 0; i < (int)m_pPlayerManager->numDecks()
                && i < tracksToAutoLoad.count(); i++) {
            m_pPlayerManager->slotLoadToDeck(args.qlMusicFiles.at(i), i+1);
        }
    }

#ifdef __SCRIPT__
    scriptEng = new ScriptEngine(this, m_pTrack);
#endif

    initActions();
    initMenuBar();

    // Use frame as container for view, needed for fullscreen display
    m_pView = new QFrame;

    m_pWidgetParent = NULL;
    // Loads the skin as a child of m_pView
    // assignment itentional in next line
    if (!(m_pWidgetParent = m_pSkinLoader->loadDefaultSkin(m_pView,
                                        m_pKeyboard,
                                        m_pPlayerManager,
                                        m_pLibrary))) {
        qDebug() << "Could not load default skin.";
    }

    // this has to be after the OpenGL widgets are created or depending on a
    // million different variables the first waveform may be horribly
    // corrupted. See bug 521509 -- bkgood
    setCentralWidget(m_pView);

    // keep gui centered (esp for fullscreen)
    // the layout will be deleted whenever m_pView gets deleted
    QHBoxLayout *pLayout = new QHBoxLayout(m_pView);
    pLayout->addWidget(m_pWidgetParent);
    pLayout->setContentsMargins(0, 0, 0, 0); // don't want margins

    // Check direct rendering and warn user if they don't have it
    checkDirectRendering();

    //Install an event filter to catch certain QT events, such as tooltips.
    //This allows us to turn off tooltips.
    m_pApp->installEventFilter(this); // The eventfilter is located in this
                                      // Mixxx class as a callback.

    // If we were told to start in fullscreen mode on the command-line,
    // then turn on fullscreen mode.
    if (args.bStartInFullscreen)
        slotOptionsFullScreen(true);
#ifdef __C_METRICS__
    cm_writemsg_ascii(MIXXXCMETRICS_MIXXX_CONSTRUCTOR_COMPLETE,
            "Mixxx constructor complete.");
#endif

    // Refresh the GUI (workaround for Qt 4.6 display bug)
    /* // TODO(bkgood) delete this block if the moving of setCentralWidget
     * //              totally fixes this first-wavefore-fubar issue for
     * //              everyone
    QString QtVersion = qVersion();
    if (QtVersion>="4.6.0") {
        qDebug() << "Qt v4.6.0 or higher detected. Using rebootMixxxView() "
            "workaround.\n    (See bug https://bugs.launchpad.net/mixxx/"
            "+bug/521509)";
        rebootMixxxView();
    } */
}

MixxxApp::~MixxxApp()
{
    QTime qTime;
    qTime.start();

    qDebug() << "Destroying MixxxApp";

// Moved this up to insulate macros you've worked hard on from being lost in
// a segfault that happens sometimes somewhere below here
#ifdef __SCRIPT__
    scriptEng->saveMacros();
    delete scriptEng;
#endif

    qDebug() << "save config, " << qTime.elapsed();
    m_pConfig->Save();

    qDebug() << "close soundmanager" << qTime.elapsed();
    m_pSoundManager->closeDevices();
    qDebug() << "soundmanager->close() done";

    qDebug() << "delete SkinLoader";
    delete m_pSkinLoader;

    qDebug() << "delete MidiDeviceManager";
    delete m_pMidiDeviceManager;

    qDebug() << "delete soundmanager, " << qTime.elapsed();
    delete m_pSoundManager;

    qDebug() << "delete playerManager" << qTime.elapsed();
    delete m_pPlayerManager;

    qDebug() << "delete m_pEngine, " << qTime.elapsed();
    delete m_pEngine;

    qDebug() << "delete view, " << qTime.elapsed();
    delete m_pView;

    qDebug() << "delete library scanner" <<  qTime.elapsed();
    delete m_pLibraryScanner;

    // Delete the library after the view so there are no dangling pointers to
    // the data models.
    qDebug() << "delete library" << qTime.elapsed();
    delete m_pLibrary;

    // HACK: Save config again. We saved it once before doing some dangerous
    // stuff. We only really want to save it here, but the first one was just
    // a precaution. The earlier one can be removed when stuff is more stable
    // at exit.
    m_pConfig->Save();
    delete m_pPrefDlg;

#ifdef __C_METRICS__
    // cmetrics will cause this whole method to segfault on Linux/i386 if it is
    // called after config is deleted. Obviously, it depends on config somehow.
    qDebug() << "cmetrics to report:" << "Mixxx deconstructor complete.";
    cm_writemsg_ascii(MIXXXCMETRICS_MIXXX_DESTRUCTOR_COMPLETE,
            "Mixxx deconstructor complete.");
    cm_close(10);
#endif

    qDebug() << "delete config, " << qTime.elapsed();
    delete m_pConfig;
}

int MixxxApp::noSoundDlg(void)
{
    QMessageBox msgBox;
    msgBox.setIcon(QMessageBox::Warning);
    msgBox.setWindowTitle(tr("Sound Device Busy"));
    msgBox.setText(
        "<html>" +
        tr("Mixxx was unable to access all the configured sound devices. "
        "Another application is using a sound device Mixxx is configured to "
        "use or a device is not plugged in.") +
        "<ul>"
            "<li>" +
                tr("<b>Retry</b> after closing the other application "
                "or reconnecting a sound device") +
            "</li>"
            "<li>" +
                tr("<b>Reconfigure</b> Mixxx's sound device settings.") +
            "</li>"
            "<li>" +
                tr("Get <b>Help</b> from the Mixxx Wiki.") +
            "</li>"
            "<li>" +
                tr("<b>Exit</b> Mixxx.") +
            "</li>"
        "</ul></html>"
    );

    QPushButton *retryButton = msgBox.addButton(tr("Retry"),
        QMessageBox::ActionRole);
    QPushButton *reconfigureButton = msgBox.addButton(tr("Reconfigure"),
        QMessageBox::ActionRole);
    QPushButton *wikiButton = msgBox.addButton(tr("Help"),
        QMessageBox::ActionRole);
    QPushButton *exitButton = msgBox.addButton(tr("Exit"),
        QMessageBox::ActionRole);

    while (true)
    {
        msgBox.exec();

        if (msgBox.clickedButton() == retryButton) {
            m_pSoundManager->queryDevices();
            return 0;
        } else if (msgBox.clickedButton() == wikiButton) {
            QDesktopServices::openUrl(QUrl(
                "http://mixxx.org/wiki/doku.php/troubleshooting"
                "#no_or_too_few_sound_cards_appear_in_the_preferences_dialog")
            );
            wikiButton->setEnabled(false);
        } else if (msgBox.clickedButton() == reconfigureButton) {
            msgBox.hide();
            m_pSoundManager->queryDevices();

            // This way of opening the dialog allows us to use it synchronously
            m_pPrefDlg->setWindowModality(Qt::ApplicationModal);
            m_pPrefDlg->exec();
            if (m_pPrefDlg->result() == QDialog::Accepted) {
                m_pSoundManager->queryDevices();
                return 0;
            }

            msgBox.show();

        } else if (msgBox.clickedButton() == exitButton) {
            return 1;
        }
    }
}

int MixxxApp::noOutputDlg(bool *continueClicked)
{
    QMessageBox msgBox;
    msgBox.setIcon(QMessageBox::Warning);
    msgBox.setWindowTitle("No Output Devices");
    msgBox.setText( "<html>Mixxx was configured without any output sound devices. "
                    "Audio processing will be disabled without a configured output device."
                    "<ul>"
                        "<li>"
                            "<b>Continue</b> without any outputs."
                        "</li>"
                        "<li>"
                            "<b>Reconfigure</b> Mixxx's sound device settings."
                        "</li>"
                        "<li>"
                            "<b>Exit</b> Mixxx."
                        "</li>"
                    "</ul></html>"
    );

    QPushButton *continueButton = msgBox.addButton(tr("Continue"), QMessageBox::ActionRole);
    QPushButton *reconfigureButton = msgBox.addButton(tr("Reconfigure"), QMessageBox::ActionRole);
    QPushButton *exitButton = msgBox.addButton(tr("Exit"), QMessageBox::ActionRole);

    while (true)
    {
        msgBox.exec();

        if (msgBox.clickedButton() == continueButton) {
            *continueClicked = true;
            return 0;
        } else if (msgBox.clickedButton() == reconfigureButton) {
            msgBox.hide();
            m_pSoundManager->queryDevices();

            // This way of opening the dialog allows us to use it synchronously
            m_pPrefDlg->setWindowModality(Qt::ApplicationModal);
            m_pPrefDlg->exec();
            if ( m_pPrefDlg->result() == QDialog::Accepted) {
                m_pSoundManager->queryDevices();
                return 0;
            }

            msgBox.show();

        } else if (msgBox.clickedButton() == exitButton) {
            return 1;
        }
    }
}

/** initializes all QActions of the application */
void MixxxApp::initActions()
{
    m_pFileLoadSongPlayer1 = new QAction(tr("&Load Song (Player 1)..."), this);
    m_pFileLoadSongPlayer1->setShortcut(tr("Ctrl+O"));
    m_pFileLoadSongPlayer1->setShortcutContext(Qt::ApplicationShortcut);

    m_pFileLoadSongPlayer2 = new QAction(tr("&Load Song (Player 2)..."), this);
    m_pFileLoadSongPlayer2->setShortcut(tr("Ctrl+Shift+O"));
    m_pFileLoadSongPlayer2->setShortcutContext(Qt::ApplicationShortcut);

    m_pFileQuit = new QAction(tr("&Exit"), this);
    m_pFileQuit->setShortcut(tr("Ctrl+Q"));
    m_pFileQuit->setShortcutContext(Qt::ApplicationShortcut);

    m_pLibraryRescan = new QAction(tr("&Rescan Library"), this);

    m_pPlaylistsNew = new QAction(tr("Add &new playlist"), this);
    m_pPlaylistsNew->setShortcut(tr("Ctrl+N"));
    m_pPlaylistsNew->setShortcutContext(Qt::ApplicationShortcut);

    m_pCratesNew = new QAction(tr("Add new &crate"), this);
    m_pCratesNew->setShortcut(tr("Ctrl+C"));
    m_pCratesNew->setShortcutContext(Qt::ApplicationShortcut);

    m_pPlaylistsImport = new QAction(tr("&Import playlist"), this);
    m_pPlaylistsImport->setShortcut(tr("Ctrl+I"));
    m_pPlaylistsImport->setShortcutContext(Qt::ApplicationShortcut);

    m_pOptionsBeatMark = new QAction(tr("&Audio Beat Marks"), this);

    m_pOptionsFullScreen = new QAction(tr("&Full Screen"), this);

#ifdef __APPLE__
    m_pOptionsFullScreen->setShortcut(tr("Ctrl+F"));
#else
    m_pOptionsFullScreen->setShortcut(tr("F11"));
#endif

    m_pOptionsFullScreen->setShortcutContext(Qt::ApplicationShortcut);
    // QShortcut * shortcut = new QShortcut(QKeySequence(tr("Esc")),  this);
    // connect(shortcut, SIGNAL(triggered()), this, SLOT(slotQuitFullScreen()));

    m_pOptionsPreferences = new QAction(tr("&Preferences"), this);
    m_pOptionsPreferences->setShortcut(tr("Ctrl+P"));
    m_pOptionsPreferences->setShortcutContext(Qt::ApplicationShortcut);

    m_pHelpAboutApp = new QAction(tr("&About..."), this);
    m_pHelpSupport = new QAction(tr("&Community Support..."), this);

#ifdef __VINYLCONTROL__
    m_pOptionsVinylControl = new QAction(tr("Enable &Vinyl Control"), this);
    m_pOptionsVinylControl->setShortcut(tr("Ctrl+Y"));
    m_pOptionsVinylControl->setShortcutContext(Qt::ApplicationShortcut);
#endif

#ifdef __SHOUTCAST__
    m_pOptionsShoutcast = new QAction(tr("Enable live broadcasting"), this);
    m_pOptionsShoutcast->setShortcut(tr("Ctrl+L"));
    m_pOptionsShoutcast->setShortcutContext(Qt::ApplicationShortcut);
#endif

    m_pOptionsRecord = new QAction(tr("&Record Mix"), this);
    m_pOptionsRecord->setShortcut(tr("Ctrl+R"));
    m_pOptionsRecord->setShortcutContext(Qt::ApplicationShortcut);

#ifdef __SCRIPT__
    macroStudio = new QAction(tr("Show Studio"), this);
#endif

    m_pFileLoadSongPlayer1->setStatusTip(tr("Opens a song in player 1"));
    m_pFileLoadSongPlayer1->setWhatsThis(
        tr("Open\n\nOpens a song in player 1"));
    connect(m_pFileLoadSongPlayer1, SIGNAL(triggered()),
            this, SLOT(slotFileLoadSongPlayer1()));

    m_pFileLoadSongPlayer2->setStatusTip(tr("Opens a song in player 2"));
    m_pFileLoadSongPlayer2->setWhatsThis(
        tr("Open\n\nOpens a song in player 2"));
    connect(m_pFileLoadSongPlayer2, SIGNAL(triggered()),
            this, SLOT(slotFileLoadSongPlayer2()));

    m_pFileQuit->setStatusTip(tr("Quits the application"));
    m_pFileQuit->setWhatsThis(tr("Exit\n\nQuits the application"));
    connect(m_pFileQuit, SIGNAL(triggered()), this, SLOT(slotFileQuit()));

    m_pLibraryRescan->setStatusTip(tr("Rescans the song library"));
    m_pLibraryRescan->setWhatsThis(
        tr("Rescan library\n\nRescans the song library"));
    m_pLibraryRescan->setCheckable(false);
    connect(m_pLibraryRescan, SIGNAL(triggered()),
            this, SLOT(slotScanLibrary()));
    connect(m_pLibraryScanner, SIGNAL(scanFinished()),
            this, SLOT(slotEnableRescanLibraryAction()));

    m_pPlaylistsNew->setStatusTip(tr("Create a new playlist"));
    m_pPlaylistsNew->setWhatsThis(tr("New playlist\n\nCreate a new playlist"));
    connect(m_pPlaylistsNew, SIGNAL(triggered()),
            m_pLibrary, SLOT(slotCreatePlaylist()));

    m_pCratesNew->setStatusTip(tr("Create a new crate"));
    m_pCratesNew->setWhatsThis(tr("New crate\n\nCreate a new crate."));
    connect(m_pCratesNew, SIGNAL(triggered()),
            m_pLibrary, SLOT(slotCreateCrate()));

    m_pPlaylistsImport->setStatusTip(tr("Import playlist"));
    m_pPlaylistsImport->setWhatsThis(tr("Import playlist"));
    //connect(playlistsImport, SIGNAL(triggered()),
    //        m_pTrack, SLOT(slotImportPlaylist()));
    //FIXME: Disabled due to library rework

    m_pOptionsBeatMark->setCheckable(false);
    m_pOptionsBeatMark->setChecked(false);
    m_pOptionsBeatMark->setStatusTip(tr("Audio Beat Marks"));
    m_pOptionsBeatMark->setWhatsThis(
        tr("Audio Beat Marks\nMark beats by audio clicks"));
    connect(m_pOptionsBeatMark, SIGNAL(toggled(bool)),
            this, SLOT(slotOptionsBeatMark(bool)));

#ifdef __VINYLCONTROL__
    // Either check or uncheck the vinyl control menu item depending on what
    // it was saved as.
    m_pOptionsVinylControl->setCheckable(true);
    if ((bool)m_pConfig->getValueString(ConfigKey("[VinylControl]", "Enabled"))
            .toInt() == true)
        m_pOptionsVinylControl->setChecked(true);
    else
        m_pOptionsVinylControl->setChecked(false);
    m_pOptionsVinylControl->setStatusTip(tr("Activate Vinyl Control"));
    m_pOptionsVinylControl->setWhatsThis(
        tr("Use timecoded vinyls on external turntables to control Mixxx"));
    connect(m_pOptionsVinylControl, SIGNAL(toggled(bool)),
            this, SLOT(slotOptionsVinylControl(bool)));
#endif

#ifdef __SHOUTCAST__
    m_pOptionsShoutcast->setCheckable(true);
    bool broadcastEnabled =
        (m_pConfig->getValueString(ConfigKey("[Shoutcast]", "enabled"))
            .toInt() == 1);

    m_pOptionsShoutcast->setChecked(broadcastEnabled);

    m_pOptionsShoutcast->setStatusTip(tr("Activate live broadcasting"));
    m_pOptionsShoutcast->setWhatsThis(
        tr("Stream your mixes to a shoutcast or icecast server"));

    connect(m_pOptionsShoutcast, SIGNAL(toggled(bool)),
            this, SLOT(slotOptionsShoutcast(bool)));
#endif

    m_pOptionsRecord->setCheckable(true);
    m_pOptionsRecord->setStatusTip(tr("Start Recording your Mix"));
    m_pOptionsRecord->setWhatsThis(tr("Record your mix to a file"));
    connect(m_pOptionsRecord, SIGNAL(toggled(bool)),
            this, SLOT(slotOptionsRecord(bool)));

    m_pOptionsFullScreen->setCheckable(true);
    m_pOptionsFullScreen->setChecked(false);
    m_pOptionsFullScreen->setStatusTip(tr("Full Screen"));
    m_pOptionsFullScreen->setWhatsThis(
        tr("Display Mixxx using the full screen"));
    connect(m_pOptionsFullScreen, SIGNAL(toggled(bool)),
            this, SLOT(slotOptionsFullScreen(bool)));

    m_pOptionsPreferences->setStatusTip(tr("Preferences"));
    m_pOptionsPreferences->setWhatsThis(
        tr("Preferences\nPlayback and MIDI preferences"));
    connect(m_pOptionsPreferences, SIGNAL(triggered()),
            this, SLOT(slotOptionsPreferences()));

    m_pHelpSupport->setStatusTip(tr("Support..."));
    m_pHelpSupport->setWhatsThis(tr("Support\n\nGet help with Mixxx"));
    connect(m_pHelpSupport, SIGNAL(triggered()), this, SLOT(slotHelpSupport()));

    m_pHelpAboutApp->setStatusTip(tr("About the application"));
    m_pHelpAboutApp->setWhatsThis(tr("About\n\nAbout the application"));
    connect(m_pHelpAboutApp, SIGNAL(triggered()), this, SLOT(slotHelpAbout()));

#ifdef __SCRIPT__
    macroStudio->setStatusTip(tr("Shows the macro studio window"));
    macroStudio->setWhatsThis(
        tr("Show Studio\n\nMakes the macro studio visible"));
     connect(macroStudio, SIGNAL(triggered()),
             scriptEng->getStudio(), SLOT(showStudio()));
#endif
}

void MixxxApp::initMenuBar()
{
    // MENUBAR
    m_pFileMenu=new QMenu(tr("&File"));
    m_pOptionsMenu=new QMenu(tr("&Options"));
    m_pLibraryMenu=new QMenu(tr("&Library"));
    m_pViewMenu=new QMenu(tr("&View"));
    m_pHelpMenu=new QMenu(tr("&Help"));
#ifdef __SCRIPT__
    macroMenu=new QMenu(tr("&Macro"));
#endif
    connect(m_pOptionsMenu, SIGNAL(aboutToShow()),
            this, SLOT(slotOptionsMenuShow()));
    // menuBar entry fileMenu
    m_pFileMenu->addAction(m_pFileLoadSongPlayer1);
    m_pFileMenu->addAction(m_pFileLoadSongPlayer2);
    m_pFileMenu->addSeparator();
    m_pFileMenu->addAction(m_pFileQuit);

    // menuBar entry optionsMenu
    //optionsMenu->setCheckable(true);
    //  optionsBeatMark->addTo(optionsMenu);
#ifdef __VINYLCONTROL__
    m_pOptionsMenu->addAction(m_pOptionsVinylControl);
#endif
    m_pOptionsMenu->addAction(m_pOptionsRecord);
#ifdef __SHOUTCAST__
    m_pOptionsMenu->addAction(m_pOptionsShoutcast);
#endif
    m_pOptionsMenu->addAction(m_pOptionsFullScreen);
    m_pOptionsMenu->addSeparator();
    m_pOptionsMenu->addAction(m_pOptionsPreferences);

    //    libraryMenu->setCheckable(true);
    m_pLibraryMenu->addAction(m_pLibraryRescan);
    m_pLibraryMenu->addSeparator();
    m_pLibraryMenu->addAction(m_pPlaylistsNew);
    m_pLibraryMenu->addAction(m_pCratesNew);
    //libraryMenu->addAction(playlistsImport);

    // menuBar entry viewMenu
    //viewMenu->setCheckable(true);

    // menuBar entry helpMenu
    m_pHelpMenu->addAction(m_pHelpSupport);
    m_pHelpMenu->addSeparator();
    m_pHelpMenu->addAction(m_pHelpAboutApp);


#ifdef __SCRIPT__
    macroMenu->addAction(macroStudio);
#endif

    menuBar()->addMenu(m_pFileMenu);
    menuBar()->addMenu(m_pLibraryMenu);
    menuBar()->addMenu(m_pOptionsMenu);

    //    menuBar()->addMenu(viewMenu);
#ifdef __SCRIPT__
    menuBar()->addMenu(macroMenu);
#endif
    menuBar()->addSeparator();
    menuBar()->addMenu(m_pHelpMenu);

}

void MixxxApp::slotlibraryMenuAboutToShow(){
}

bool MixxxApp::queryExit()
{
    int exit=QMessageBox::information(this, tr("Quit..."),
                                      tr("Do your really want to quit?"),
                                      QMessageBox::Ok, QMessageBox::Cancel);

    if (exit==1)
    {
    }
    else
    {
    };

    return (exit==1);
}

void MixxxApp::slotFileLoadSongPlayer1()
{
    ControlObject* play =
        ControlObject::getControl(ConfigKey("[Channel1]", "play"));

    if (play->get() == 1.)
    {
        int ret = QMessageBox::warning(this, tr("Mixxx"),
            tr("Player 1 is currently playing a song.\n"
            "Are you sure you want to load a new song?"),
            QMessageBox::Yes | QMessageBox::No,
            QMessageBox::No);

        if (ret != QMessageBox::Yes)
            return;
    }

    QString s =
        QFileDialog::getOpenFileName(
            this,
            tr("Load Song into Player 1"),
            m_pConfig->getValueString(ConfigKey("[Playlist]", "Directory")),
            QString("Audio (%1)")
                .arg(SoundSourceProxy::supportedFileExtensionsString()));

    if (s != QString::null) {
        m_pPlayerManager->slotLoadToDeck(s, 1);
    }
}

void MixxxApp::slotFileLoadSongPlayer2()
{
    ControlObject* play =
        ControlObject::getControl(ConfigKey("[Channel2]", "play"));

    if (play->get() == 1.)
    {
        int ret = QMessageBox::warning(this, tr("Mixxx"),
            tr("Player 2 is currently playing a song.\n"
            "Are you sure you want to load a new song?"),
            QMessageBox::Yes | QMessageBox::No,
            QMessageBox::No);

        if (ret != QMessageBox::Yes)
            return;
    }

    QString s =
        QFileDialog::getOpenFileName(
            this,
            tr("Load Song into Player 2"),
            m_pConfig->getValueString(ConfigKey("[Playlist]", "Directory")),
            QString("Audio (%1)")
                .arg(SoundSourceProxy::supportedFileExtensionsString()));

    if (s != QString::null) {
        m_pPlayerManager->slotLoadToDeck(s, 2);
    }
}

void MixxxApp::slotFileQuit()
{
    if (!confirmExit()) {
        return;
    }
    hide();
    qApp->quit();
}

void MixxxApp::slotOptionsBeatMark(bool)
{
// BEAT MARK STUFF
}

void MixxxApp::slotOptionsFullScreen(bool toggle)
{
    if (m_pOptionsFullScreen)
        m_pOptionsFullScreen->setChecked(toggle);

    if (toggle) {
#if defined(__LINUX__) || defined(__APPLE__)
         // this and the later move(m_winpos) doesn't seem necessary
         // here on kwin, if it's necessary with some other x11 wm, re-enable
         // it, I guess -bkgood
         //m_winpos = pos();
         // fix some x11 silliness -- for some reason the move(m_winpos)
         // is moving the currentWindow to (0, 0), not the frame (as it's
         // supposed to, I might add)
         // if this messes stuff up on your distro yell at me -bkgood
         //m_winpos.setX(m_winpos.x() + (geometry().x() - x()));
         //m_winpos.setY(m_winpos.y() + (geometry().y() - y()));
#endif
        showFullScreen();
    } else {
        showNormal();
#ifdef __LINUX__
        //move(m_winpos);
#endif
    }
}

void MixxxApp::slotOptionsPreferences()
{
    m_pPrefDlg->setHidden(false);
}

//Note: Can't #ifdef this because MOC doesn't catch it.
void MixxxApp::slotOptionsVinylControl(bool toggle)
{
#ifdef __VINYLCONTROL__
    //qDebug() << "slotOptionsVinylControl: toggle is " << (int)toggle;

    QMultiHash<QString, AudioInput> inputs = m_pSoundManager->getConfig().getInputs();
    unsigned int countVCIns = 0;
    foreach (AudioInput in, inputs.values()) {
        if (in.getType() == AudioInput::VINYLCONTROL) {
            ++countVCIns;
        }
    }

    if (countVCIns == 0 && toggle)
    {
        QMessageBox::warning(this, tr("Mixxx"),
            tr("No input device(s) selected.\nPlease select your soundcard(s) "
                "in the sound hardware preferences."),
            QMessageBox::Ok,
            QMessageBox::Ok);
        m_pPrefDlg->show();
        m_pPrefDlg->showSoundHardwarePage();
        m_pOptionsVinylControl->setChecked(false);
    }
    else
    {
        m_pConfig->set(
            ConfigKey("[VinylControl]", "Enabled"), ConfigValue((int)toggle));
        ControlObject::getControl(ConfigKey("[VinylControl]", "Enabled"))->set(
            (int)toggle);
    }
#endif
}

//Also can't ifdef this (MOC again)
void MixxxApp::slotOptionsRecord(bool toggle)
{
    ControlObjectThreadMain *recordingControl =
        new ControlObjectThreadMain(ControlObject::getControl(
                    ConfigKey("[Master]", "Record")));
    QString recordPath = m_pConfig->getValueString(
            ConfigKey("[Recording]", "Path"));
    QString encodingType = m_pConfig->getValueString(
            ConfigKey("[Recording]", "Encoding"));
    QString encodingFileFilter = QString("Audio (*.%1)").arg(encodingType);
    bool proceedWithRecording = true;

    if (toggle == true)
    {
        //If there was no recording path set,
        if (recordPath == "")
        {
            QString selectedFile = QFileDialog::getSaveFileName(NULL,
                    tr("Save Recording As..."),
                    recordPath,
                    encodingFileFilter);
            if (selectedFile.toLower() != "")
            {
                if(!selectedFile.toLower().endsWith(
                            "." + encodingType.toLower()))
                {
                    selectedFile.append("." + encodingType.toLower());
                }
                //Update the saved Path
                m_pConfig->set(
                    ConfigKey(RECORDING_PREF_KEY, "Path"), selectedFile);
            }
            else
                proceedWithRecording = false; //Empty filename, so don't record
        }
        else //If there was already a recording path set
        {
            //... and the file already exists, ask the user if they want to over
            // write it.
            int result;
            if(QFile::exists(recordPath))
            {
                QFileInfo fi(recordPath);
                result = QMessageBox::question(this, tr("Mixxx Recording"),
                    tr("The file %1 already exists. Would you like to overwrite"
                       " it?\nSelecting \"No\" will abort the recording.")
                    .arg(fi.fileName()), QMessageBox::Yes | QMessageBox::No);
                if (result == QMessageBox::Yes)
                    //If the user selected, "yes, overwrite the recording"...
                    proceedWithRecording = true;
                else
                    proceedWithRecording = false;
            }
        }

        if (proceedWithRecording == true)
        {
            qDebug() << "Setting record status: READY";
            recordingControl->slotSet(RECORD_READY);
        }
        else
        {
            m_pOptionsRecord->setChecked(false);
        }

    }
    else
    {
        qDebug() << "Setting record status: OFF";
        recordingControl->slotSet(RECORD_OFF);
    }

    delete recordingControl;
}

void MixxxApp::slotHelpAbout()
{

    DlgAbout *about = new DlgAbout(this);
#if defined(AMD64) || defined(EM64T) || defined(x86_64)
    about->version_label->setText(VERSION " x64");
#elif defined(IA64)
    about->version_label->setText(VERSION " IA64");
#else
    about->version_label->setText(VERSION);
#endif
    QString credits =
    QString("<p align=\"center\"><b>Mixxx %1 Development Team</b></p>"
"<p align=\"center\">"
"Adam Davison<br>"
"Albert Santoni<br>"
"RJ Ryan<br>"
"Garth Dahlstrom<br>"
"Sean Pappalardo<br>"
"Phillip Whelan<br>"
"Tobias Rafreider<br>"
"S. Brandt<br>"
"Bill Good<br>"
"Owen Williams<br>"
"Bruno Buccolo<br>"
"Ryan Baker<br>"
"Vittorio Colao<br>"

"</p>"
"<p align=\"center\"><b>With contributions from:</b></p>"
"<p align=\"center\">"
"Mark Hills<br>"
"Andre Roth<br>"
"Robin Sheat<br>"
"Mark Glines<br>"
"Mathieu Rene<br>"
"Miko Kiiski<br>"
"Brian Jackson<br>"
"Andreas Pflug<br>"
"Bas van Schaik<br>"
"J&aacute;n Jockusch<br>"
"Oliver St&ouml;neberg<br>"
"Jan Jockusch<br>"
"C. Stewart<br>"
"Bill Egert<br>"
"Zach Shutters<br>"
"Owen Bullock<br>"
"Graeme Mathieson<br>"
"Sebastian Actist<br>"
"Jussi Sainio<br>"
"David Gnedt<br>"
"Antonio Passamani<br>"
"Guy Martin<br>"
"Anders Gunnarsson<br>"
"Alex Barker<br>"
"Mikko Jania<br>"
<<<<<<< HEAD
"Juan Pedro Bol&iacute;var Puente<br>"
"Linus Amvall<br>"
"Irwin C&eacute;spedes B<br>"
=======
"Micz Flor<br>"
"Daniel James<br>"
>>>>>>> 7ceedba9

"</p>"
"<p align=\"center\"><b>And special thanks to:</b></p>"
"<p align=\"center\">"
"Stanton<br>"
"Hercules<br>"
"EKS<br>"
"Echo Digital Audio<br>"
"JP Disco<br>"
"Adam Bellinson<br>"
"Alexandre Bancel<br>"
"Melanie Thielker<br>"
"Julien Rosener<br>"
"Pau Arum&iacute;<br>"
"David Garcia<br>"
"Seb Ruiz<br>"
"Joseph Mattiello<br>"
"</p>"

"<p align=\"center\"><b>Past Developers</b></p>"
"<p align=\"center\">"
"Tue Haste Andersen<br>"
"Ken Haste Andersen<br>"
"Cedric Gestes<br>"
"John Sully<br>"
"Torben Hohn<br>"
"Peter Chang<br>"
"Micah Lee<br>"
"Ben Wheeler<br>"
"Wesley Stessens<br>"
"Nathan Prado<br>"
"Zach Elko<br>"
"Tom Care<br>"
"Pawel Bartkiewicz<br>"
"Nick Guenther<br>"
"</p>"

"<p align=\"center\"><b>Past Contributors</b></p>"
"<p align=\"center\">"
"Ludek Hor&#225;cek<br>"
"Svein Magne Bang<br>"
"Kristoffer Jensen<br>"
"Ingo Kossyk<br>"
"Mads Holm<br>"
"Lukas Zapletal<br>"
"Jeremie Zimmermann<br>"
"Gianluca Romanin<br>"
"Tim Jackson<br>"
"Stefan Langhammer<br>"
"Frank Willascheck<br>"
"Jeff Nelson<br>"
"Kevin Schaper<br>"
"Alex Markley<br>"
"Oriol Puigb&oacute;<br>"
"Ulrich Heske<br>"
"James Hagerman<br>"
"quil0m80<br>"
"Martin Sakm&#225;r<br>"
"Ilian Persson<br>"
"Dave Jarvis<br>"
"Thomas Baag<br>"
"Karlis Kalnins<br>"
"Amias Channer<br>"
"Sacha Berger<br>"
"James Evans<br>"
"Martin Sakmar<br>"
"Navaho Gunleg<br>"
"Gavin Pryke<br>"
"Michael Pujos<br>"
"Claudio Bantaloukas<br>"
"Pavol Rusnak<br>"

#if defined(AMD64) || defined(EM64T) || defined(x86_64)
    "</p>").arg(VERSION " x64");
#elif defined(IA64)
    "</p>").arg(VERSION " IA64");
#else
    "</p>").arg(VERSION);
#endif

    about->textBrowser->setHtml(credits);
    about->show();

}

void MixxxApp::slotHelpSupport()
{
    QUrl qSupportURL;
    qSupportURL.setUrl(MIXXX_SUPPORT_URL);
    QDesktopServices::openUrl(qSupportURL);
}

void MixxxApp::rebootMixxxView() {

    if (!m_pWidgetParent || !m_pView)
        return;

    qDebug() << "Now in Rebootmixxview...";

    // Workaround for changing skins while fullscreen, just go out of fullscreen
    // mode. If you change skins while in fullscreen (on Linux, at least) the
    // window returns to 0,0 but and the backdrop disappears so it looks as if
    // it is not fullscreen, but acts as if it is.
    slotOptionsFullScreen(false);

    // TODO(XXX) Make getSkinPath not public
    QString qSkinPath = m_pSkinLoader->getConfiguredSkinPath();

    m_pView->hide();
    delete m_pView;
    m_pView = new QFrame();

    // assignment in next line intentional
    if (!(m_pWidgetParent = m_pSkinLoader->loadDefaultSkin(m_pView,
                                        m_pKeyboard,
                                        m_pPlayerManager,
                                        m_pLibrary))) {
        qDebug() << "Could not reload the skin.";
    }

    // don't move this before loadDefaultSkin above. bug 521509 --bkgood
    setCentralWidget(m_pView);

    // keep gui centered (esp for fullscreen)
    // the layout will be deleted whenever m_pView gets deleted
    QHBoxLayout *pLayout = new QHBoxLayout(m_pView);
    pLayout->addWidget(m_pWidgetParent);
    pLayout->setContentsMargins(0, 0, 0, 0); // don't want margins

    // if we move from big skin to smaller skin, size the window down to fit
    // (qt scales up for us if we go the other way) -bkgood
    // this doesn't always seem to snap down tight on Windows... sigh -bkgood
    setFixedSize(m_pView->width(), m_pView->height());
    setFixedSize(QSize(QWIDGETSIZE_MAX, QWIDGETSIZE_MAX));

    qDebug() << "rebootgui DONE";
}

/** Event filter to block certain events. For example, this function is used
  * to disable tooltips if the user specifies in the preferences that they
  * want them off. This is a callback function.
  */
bool MixxxApp::eventFilter(QObject *obj, QEvent *event)
{
    static int tooltips =
        m_pConfig->getValueString(ConfigKey("[Controls]", "Tooltips")).toInt();

    if (event->type() == QEvent::ToolTip) {
        // QKeyEvent *keyEvent = static_cast<QKeyEvent *>(event);
        // unused, remove? TODO(bkgood)
        if (tooltips == 1)
            return false;
        else
            return true;
    } else {
        // standard event processing
        return QObject::eventFilter(obj, event);
    }
}

void MixxxApp::closeEvent(QCloseEvent *event) {
    if (!confirmExit()) {
        event->ignore();
    }
}

void MixxxApp::slotScanLibrary()
{
    m_pLibraryRescan->setEnabled(false);
    m_pLibraryScanner->scan(
        m_pConfig->getValueString(ConfigKey("[Playlist]", "Directory")));
}

void MixxxApp::slotEnableRescanLibraryAction()
{
    m_pLibraryRescan->setEnabled(true);
}

void MixxxApp::slotOptionsMenuShow(){
    ControlObjectThread* ctrlRec =
        new ControlObjectThread(ControlObject::getControl(
                    ConfigKey("[Master]", "Record")));

    if(ctrlRec->get() == RECORD_OFF){
        //uncheck Recording
    m_pOptionsRecord->setChecked(false);
    }

#ifdef __SHOUTCAST__
    bool broadcastEnabled =
        (m_pConfig->getValueString(ConfigKey("[Shoutcast]", "enabled")).toInt()
            == 1);
    if (broadcastEnabled)
      m_pOptionsShoutcast->setChecked(true);
    else
      m_pOptionsShoutcast->setChecked(false);
#endif
}

void MixxxApp::slotOptionsShoutcast(bool value){
#ifdef __SHOUTCAST__
    m_pOptionsShoutcast->setChecked(value);
    m_pConfig->set(ConfigKey("[Shoutcast]", "enabled"),ConfigValue(value));
#else
    Q_UNUSED(value);
#endif
}

void MixxxApp::checkDirectRendering() {
    // IF
    //  * A waveform viewer exists
    // AND
    //  * The waveform viewer is an OpenGL waveform viewer
    // AND
    //  * The waveform viewer does not have direct rendering enabled.
    // THEN
    //  * Warn user

    if (WaveformViewerFactory::numViewers(WAVEFORM_GL) > 0 &&
        !WaveformViewerFactory::isDirectRenderingEnabled() &&
        m_pConfig->getValueString(ConfigKey("[Direct Rendering]", "Warned")) != QString("yes")) {
		    QMessageBox::warning(0, "OpenGL Direct Rendering",
                             "Direct rendering is not enabled on your machine.\n\nThis means that the waveform displays will be very\nslow and take a lot of CPU time. Either update your\nconfiguration to enable direct rendering, or disable\nthe waveform displays in the control panel by\nselecting \"Simple\" under waveform displays.\nNOTE: In case you run on NVidia hardware,\ndirect rendering may not be present, but you will\nnot experience a degradation in performance.");
        m_pConfig->set(ConfigKey("[Direct Rendering]", "Warned"), ConfigValue(QString("yes")));
    }
}

bool MixxxApp::confirmExit() {
    bool playing(false);
    unsigned int deckCount = m_pPlayerManager->numDecks();
    for (unsigned int i = 0; i < deckCount; ++i) {
        ControlObject *pPlayCO(
            ControlObject::getControl(
                ConfigKey(QString("[Channel%1]").arg(i + 1), "play")
            )
        );
        if (pPlayCO && pPlayCO->get()) {
            playing = true;
            break;
        }
    }
    if (playing) {
        QMessageBox::StandardButton btn = QMessageBox::question(this,
            tr("Confirm Exit"),
            tr("A deck is currently playing. Exit Mixxx?"),
            QMessageBox::Yes | QMessageBox::No, QMessageBox::No);
        if (btn == QMessageBox::No) {
            return false;
        }
    }
    return true;
}<|MERGE_RESOLUTION|>--- conflicted
+++ resolved
@@ -1193,14 +1193,11 @@
 "Anders Gunnarsson<br>"
 "Alex Barker<br>"
 "Mikko Jania<br>"
-<<<<<<< HEAD
 "Juan Pedro Bol&iacute;var Puente<br>"
 "Linus Amvall<br>"
 "Irwin C&eacute;spedes B<br>"
-=======
 "Micz Flor<br>"
 "Daniel James<br>"
->>>>>>> 7ceedba9
 
 "</p>"
 "<p align=\"center\"><b>And special thanks to:</b></p>"
