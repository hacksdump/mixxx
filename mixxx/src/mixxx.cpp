/***************************************************************************
                          mixxx.cpp  -  description
                             -------------------
    begin                : Mon Feb 18 09:48:17 CET 2002
    copyright            : (C) 2002 by Tue and Ken Haste Andersen
    email                :
***************************************************************************/

/***************************************************************************
*                                                                         *
*   This program is free software; you can redistribute it and/or modify  *
*   it under the terms of the GNU General Public License as published by  *
*   the Free Software Foundation; either version 2 of the License, or     *
*   (at your option) any later version.                                   *
*                                                                         *
***************************************************************************/

#include <QtDebug>
#include <QtCore>
#include <QtGui>

#include "widget/wknob.h"
#include "widget/wslider.h"
#include "widget/wpushbutton.h"
#include "widget/woverview.h"
#include "mixxx.h"
#include "controlnull.h"
#include "controlpotmeter.h"
#include "controlobjectthreadmain.h"
#include "engine/enginebuffer.h"
#include "engine/enginemaster.h"
#include "engine/enginechannel.h"
#include "engine/enginevumeter.h"
#include "trackinfoobject.h"
#include "dlgabout.h"
#include "waveform/waveformrenderer.h"
#include "soundsourceproxy.h"

#include "analyserqueue.h"
#include "player.h"
#include "playermanager.h"
#include "library/library.h"
#include "library/librarytablemodel.h"
#include "library/libraryscanner.h"
#include "library/legacylibraryimporter.h"

#include "soundmanager.h"
#include "defs_urls.h"
#include "recording/defs_recording.h"

#include "midi/mididevicemanager.h"

#include "upgrade.h"

#include "build.h" //#defines of details of the build set up (flags, repo number, etc). This isn't a real file, SConscript generates it and it probably gets placed in $PLATFORM_build/. By including this file here and only here we make sure that updating src or changing the build flags doesn't force a rebuild of everything

#include "defs_version.h"

#ifdef __IPOD__
#include "gpod/itdb.h"
#endif

#ifdef __C_METRICS__
#include <cmetrics.h>
#include "defs_mixxxcmetrics.h"
#endif


extern "C" void crashDlg()
{
    QMessageBox::critical(0, "Mixxx", "Mixxx has encountered a serious error and needs to close.");
}


MixxxApp::MixxxApp(QApplication * a, struct CmdlineArgs args)
{
    app = a;

    QString buildRevision, buildFlags;
    #ifdef BUILD_REV
      buildRevision = BUILD_REV;
    #endif

    #ifdef BUILD_FLAGS
      buildFlags = BUILD_FLAGS;
    #endif

    if (buildRevision.trimmed().length() > 0) {
        if (buildFlags.trimmed().length() > 0)
            buildRevision = "(bzr r" + buildRevision + "; built on: " + __DATE__ + " @ " + __TIME__ + "; flags: " + buildFlags.trimmed() + ") ";
        else
            buildRevision = "(bzr r" + buildRevision + "; built on: " + __DATE__ + " @ " + __TIME__ + ") ";
    }

    qDebug() << "Mixxx" << VERSION << buildRevision << "is starting...";
    qDebug() << "Qt version is:" << qVersion();

    QCoreApplication::setApplicationName("Mixxx");
    QCoreApplication::setApplicationVersion(VERSION);
#if defined(AMD64) || defined(EM64T) || defined(x86_64)
    setWindowTitle(tr("Mixxx " VERSION " x64"));
#elif defined(IA64)
    setWindowTitle(tr("Mixxx " VERSION " Itanium"));
#else
    setWindowTitle(tr("Mixxx " VERSION));
#endif
    setWindowIcon(QIcon(":/images/ic_mixxx_window.png"));

    //Reset pointer to players
    soundmanager = 0;
    prefDlg = 0;
    m_pMidiDeviceManager = 0;

    // Check to see if this is the first time this version of Mixxx is run after an upgrade and make any needed changes.
    Upgrade upgrader;
    config = upgrader.versionUpgrade();
    bool bFirstRun = upgrader.isFirstRun();
    bool bUpgraded = upgrader.isUpgraded();
    QString qConfigPath = config->getConfigPath();

#ifdef __C_METRICS__
    // Initialize Case Metrics if User is OK with that
    QString metricsAgree = config->getValueString(ConfigKey("[User Experience]","AgreedToUserExperienceProgram"));

    if (metricsAgree.isEmpty() || (metricsAgree != "yes" && metricsAgree != "no")) {
      metricsAgree = "no";
      int dlg = -1;
      while (dlg != 0 && dlg != 1) {
         dlg = QMessageBox::question(this, "Mixxx", "Mixxx's development is driven by community feedback.  At your discretion, Mixxx can automatically send data on your user experience back to the developers. Would you like to help us make Mixxx better by enabling this feature?", "Yes", "No", "Privacy Policy", 0, -1);
       switch (dlg) {
           case 0: metricsAgree = "yes";
         case 1: break;
           default: //show privacy policy
                QMessageBox::information(this, "Mixxx: Privacy Policy", "Mixxx's development is driven by community feedback.  In order to help improve future versions Mixxx will with your permission collect information on your hardware and usage of Mixxx.  This information will primarily be used to fix bugs, improve features, and determine the system requirements of later versions.  Additionally this information may be used in aggregate for statistical purposes.\n\nThe hardware information will include:\n\t- CPU model and features\n\t- Total/Available Amount of RAM\n\t- Available disk space\n\t- OS version\n\nYour usage information will include:\n\t- Settings/Preferences\n\t- Internal errors\n\t- Internal debugging messages\n\t- Performance statistics (average latency, CPU usage)\n\nThis information will not be used to personally identify you, contact you, advertise to you, or otherwise bother you in any way.\n");
                    break;
       }
      }
    }
    config->set(ConfigKey("[User Experience]","AgreedToUserExperienceProgram"), ConfigValue(metricsAgree));

    // If the user agrees...
    if(metricsAgree == "yes") {
       // attempt to load the user ID from the config file
       if ( config->getValueString(ConfigKey("[User Experience]", "UID")) == ""){
         QString pUID = cm_generate_userid();
         if(!pUID.isEmpty()) config->set(ConfigKey("[User Experience]", "UID"), ConfigValue(pUID));
       }
    }
    // Initialize cmetrics
    cm_init(100,20, metricsAgree == "yes", MIXXCMETRICS_RELEASE_ID, config->getValueString(ConfigKey("[User Experience]", "UID")).ascii());
    cm_set_crash_dlg(crashDlg);
    cm_writemsg_ascii(MIXXXCMETRICS_VERSION, VERSION);
#endif

    // Store the path in the config database
    config->set(ConfigKey("[Config]","Path"), ConfigValue(qConfigPath));

    // Instantiate a ControlObject, and set static parent widget
    control = new ControlNull();

    // Read keyboard configuration and set kdbConfig object in WWidget
    // Check first in user's Mixxx directory
    QString userKeyboard = QDir::homePath().append("/").append(SETTINGS_PATH).append("Custom.kbd.cfg");
    if (QFile::exists(userKeyboard)) {
        qDebug() << "Found and will use custom keyboard preset" << userKeyboard;
        kbdconfig = new ConfigObject<ConfigValueKbd>(userKeyboard);
    }
    else
        // Otherwise use the default
        kbdconfig = new ConfigObject<ConfigValueKbd>(QString(qConfigPath).append("keyboard/").append("Standard.kbd.cfg"));
    WWidget::setKeyboardConfig(kbdconfig);

    // Starting the master (mixing of the channels and effects):
    m_pEngine = new EngineMaster(config, "[Master]");

    // Initialize player device

    soundmanager = new SoundManager(config, m_pEngine);
    soundmanager->queryDevices();

    // Find path of skin
    QString qSkinPath = getSkinPath();

    // Get Music dir
    QDir dir(config->getValueString(ConfigKey("[Playlist]","Directory")));
    if ((config->getValueString(ConfigKey("[Playlist]","Directory")).length()<1) || (!dir.exists()))
    {
        QString fd = QFileDialog::getExistingDirectory(this, 
                         tr("Choose music library directory"),
                         QDesktopServices::storageLocation(QDesktopServices::MusicLocation));
        
        if (fd != "")
        {
            config->set(ConfigKey("[Playlist]","Directory"), fd);
            config->Save();
        }
    }
    // Needed for Search class and Simple skin
    new ControlPotmeter(ConfigKey("[Channel1]","virtualplayposition"),0.,1.);

    // Use frame as container for view, needed for fullscreen display
    frame = new QFrame;
    setCentralWidget(frame);

    m_pLibrary = new Library(this, config, bFirstRun || bUpgraded);
    qRegisterMetaType<TrackPointer>("TrackPointer");

    // Create the player manager.
    m_pPlayerManager = new PlayerManager(config, m_pEngine, m_pLibrary);
    m_pPlayerManager->addPlayer();
    m_pPlayerManager->addPlayer();

    view=new MixxxView(frame, kbdconfig, qSkinPath, config,
                       m_pPlayerManager,
                       m_pLibrary);

    //Scan the library directory.
    m_pLibraryScanner = new LibraryScanner(m_pLibrary->getTrackCollection());

    //Refresh the library models when the library (re)scan is finished.
    connect(m_pLibraryScanner, SIGNAL(scanFinished()),
            m_pLibrary, SLOT(slotRefreshLibraryModels()));

    //Scan the library for new files and directories.
    m_pLibraryScanner->scan(config->getValueString(ConfigKey("[Playlist]","Directory")));


    // Call inits to invoke all other construction parts

    // TODO rryan : Move this to WaveformViewerFactory or something.
    /*
    if (bVisualsWaveform && !view->activeWaveform())
    {
        config->set(ConfigKey("[Controls]","Visuals"), ConfigValue(1));
        QMessageBox * mb = new QMessageBox(this);
        mb->setWindowTitle(QString("Wavform displays"));
        mb->setIcon(QMessageBox::Information);
        mb->setText("OpenGL cannot be initialized, which means that\nthe waveform displays won't work. A simple\nmode will be used instead where you can still\nuse the mouse to change speed.");
        mb->show();
    }
    */

    // Verify path for xml track file.
    QFile trackfile(config->getValueString(ConfigKey("[Playlist]","Listfile")));
    if ((config->getValueString(ConfigKey("[Playlist]","Listfile")).length()<1) || (!trackfile.exists()))
    {
        config->set(ConfigKey("[Playlist]","Listfile"), QDir::homePath().append("/").append(SETTINGS_PATH).append(TRACK_FILE));
        config->Save();
    }

    // Intialize default BPM system values
    if(config->getValueString(ConfigKey("[BPM]","BPMRangeStart")).length()<1)
    {
        config->set(ConfigKey("[BPM]","BPMRangeStart"),ConfigValue(65));
    }

    if(config->getValueString(ConfigKey("[BPM]","BPMRangeEnd")).length()<1)
    {
        config->set(ConfigKey("[BPM]","BPMRangeEnd"),ConfigValue(135));
    }

    if(config->getValueString(ConfigKey("[BPM]","AnalyzeEntireSong")).length()<1)
    {
        config->set(ConfigKey("[BPM]","AnalyzeEntireSong"),ConfigValue(1));
    }

    // Initialise midi
    m_pMidiDeviceManager = new MidiDeviceManager(config);
    //TODO: Try to open MIDI devices?
    m_pMidiDeviceManager->queryDevices();
    m_pMidiDeviceManager->setupDevices();


    // Initialize preference dialog
    prefDlg = new DlgPreferences(this, view, soundmanager,
                                 m_pMidiDeviceManager, config);
    prefDlg->setHidden(true);

    // Try open player device If that fails, the preference panel is opened.
    while (soundmanager->setupDevices() != 0)
    {

#ifdef __C_METRICS__
        cm_writemsg_ascii(MIXXXCMETRICS_FAILED_TO_OPEN_SNDDEVICE_AT_STARTUP,
                          "Mixxx failed to open audio device(s) on startup.");
#endif

        // Exit when we press the Exit button in the noSoundDlg dialog
        if ( noSoundDlg() != 0 )
            exit(0);
    }

    //setFocusPolicy(QWidget::StrongFocus);
    //grabKeyboard();

    // Load tracks in args.qlMusicFiles (command line arguments) into player 1 and 2:
    for (int i = 0; i < m_pPlayerManager->numPlayers() && i < args.qlMusicFiles.count(); ++i) {
        m_pPlayerManager->slotLoadToPlayer(args.qlMusicFiles.at(i), i+1);
    }

    //Automatically load specially marked promotional tracks on first run
    if (bFirstRun || bUpgraded) {
        QList<TrackPointer> tracksToAutoLoad = m_pLibrary->getTracksToAutoLoad();
        for (int i = 0; i < m_pPlayerManager->numPlayers() && i < tracksToAutoLoad.count(); i++) {
            m_pPlayerManager->slotLoadTrackToPlayer(tracksToAutoLoad.at(i), i+1);
        }
    }

#ifdef __SCRIPT__
    scriptEng = new ScriptEngine(this, m_pTrack);
#endif

    initActions();
    initMenuBar();

    // Check direct rendering and warn user if they don't have it
    view->checkDirectRendering();

    //Install an event filter to catch certain QT events, such as tooltips.
    //This allows us to turn off tooltips.
    app->installEventFilter(this); //The eventfilter is located in this Mixxx class as a callback.

    //If we were told to start in fullscreen mode on the command-line, then turn on fullscreen mode.
    if (args.bStartInFullscreen)
        slotOptionsFullScreen(true);
#ifdef __C_METRICS__
    cm_writemsg_ascii(MIXXXCMETRICS_MIXXX_CONSTRUCTOR_COMPLETE, "Mixxx constructor complete.");
#endif

    // Refresh the GUI (workaround for Qt 4.6 display bug)
    QString QtVersion = qVersion();
    if (QtVersion>="4.6.0") {
        qDebug() << "Qt v4.6.0 or higher detected. Using rebootMixxxView() workaround."
                 << "\n    (See bug https://bugs.launchpad.net/mixxx/+bug/521509)";
        rebootMixxxView();
    }
}

MixxxApp::~MixxxApp()
{
    QTime qTime;
    qTime.start();

    qDebug() << "Destroying MixxxApp";

// Moved this up to insulate macros you've worked hard on from being lost in
// a segfault that happens sometimes somewhere below here
#ifdef __SCRIPT__
    scriptEng->saveMacros();
    delete scriptEng;
#endif

#ifdef __IPOD__
    if (m_pTrack->m_qIPodPlaylist.getSongNum()) {
      qDebug() << "Dispose of iPod track collection";
      m_pTrack->m_qIPodPlaylist.clear();
    }
#endif
    qDebug() << "save config, " << qTime.elapsed();
    config->Save();

    qDebug() << "close soundmanager" << qTime.elapsed();
    soundmanager->closeDevices();
    qDebug() << "soundmanager->close() done";

    qDebug() << "delete MidiDeviceManager";
    delete m_pMidiDeviceManager;

    qDebug() << "delete soundmanager, " << qTime.elapsed();
    delete soundmanager;

    qDebug() << "delete playerManager" << qTime.elapsed();
    delete m_pPlayerManager;

    qDebug() << "delete m_pEngine, " << qTime.elapsed();
    delete m_pEngine;

//    qDebug() << "delete prefDlg";
//    delete m_pControlEngine;

    qDebug() << "delete view, " << qTime.elapsed();
    delete view;

    qDebug() << "delete library scanner" <<  qTime.elapsed();
    delete m_pLibraryScanner;

    //Delete the library after the view so there are no dangling pointers to the data models.
    qDebug() << "delete library" << qTime.elapsed();
    delete m_pLibrary;

    //HACK: Save config again. We saved it once before doing some dangerous stuff. We only really want to
    //      save it here, but the first one was just a precaution. The earlier one can be removed when
    //      stuff is more stable at exit.
    config->Save();

    delete prefDlg;

    delete frame;

#ifdef __C_METRICS__ // cmetrics will cause this whole method to segfault on Linux/i386 if it is called after config is deleted. Obviously, it depends on config somehow.
    qDebug() << "cmetrics to report:" << "Mixxx deconstructor complete.";
    cm_writemsg_ascii(MIXXXCMETRICS_MIXXX_DESTRUCTOR_COMPLETE, "Mixxx deconstructor complete.");
    cm_close(10);
#endif

    qDebug() << "delete config, " << qTime.elapsed();
    delete config;
}

int MixxxApp::noSoundDlg(void)
{
    QMessageBox msgBox;
    msgBox.setIcon(QMessageBox::Warning);
    msgBox.setWindowTitle("Sound Device Busy");
    msgBox.setText( "<html>Mixxx cannot access the sound device <b>"+
                    config->getValueString(ConfigKey("[Soundcard]", "DeviceMaster"))+
                    "</b>. "+
                    "Another application is using the sound device or it is "+
                    "not plugged in."+
                    "<ul>"+
                        "<li>"+
                            "<b>Retry</b> after closing the other application "+
                            "or reconnecting the sound device"+
                        "</li>"+
                        "<li>"+
                            "<b>Reconfigure</b> Mixxx to use another sound device."+
                        "</li>" +
                        "<li>"+
                            "Get <b>Help</b> from the Mixxx Wiki."+
                        "</li>"+
                        "<li>"+
                            "<b>Exit</b> without saving your settings."+
                        "</li>" +
                    "</ul></html>"
    );

    QPushButton *retryButton = msgBox.addButton(tr("Retry"), QMessageBox::ActionRole);
    QPushButton *reconfigureButton = msgBox.addButton(tr("Reconfigure"), QMessageBox::ActionRole);
    QPushButton *wikiButton = msgBox.addButton(tr("Help"), QMessageBox::ActionRole);
    QPushButton *exitButton = msgBox.addButton(tr("Exit"), QMessageBox::ActionRole);

    while(1)
    {
        msgBox.exec();

        if (msgBox.clickedButton() == retryButton) {
            soundmanager->queryDevices();
            return 0;
        } else if (msgBox.clickedButton() == wikiButton) {
            QDesktopServices::openUrl(QUrl("http://mixxx.org/wiki/doku.php/troubleshooting#no_or_too_few_sound_cards_appear_in_the_preferences_dialog"));
            wikiButton->setEnabled(false);
        } else if (msgBox.clickedButton() == reconfigureButton) {
            msgBox.hide();
            soundmanager->queryDevices();

            // This way of opening the dialog allows us to use it synchronously
           prefDlg->setWindowModality(Qt::ApplicationModal);
            prefDlg->exec();
            if ( prefDlg->result() == QDialog::Accepted) {
                soundmanager->queryDevices();
                return 0;
            }

            msgBox.show();

        } else if (msgBox.clickedButton() == exitButton) {
            return 1;
        }
    }
}


/** initializes all QActions of the application */
void MixxxApp::initActions()
{
    fileLoadSongPlayer1 = new QAction(tr("&Load Song (Player 1)..."), this);
    fileLoadSongPlayer1->setShortcut(tr("Ctrl+O"));
    fileLoadSongPlayer1->setShortcutContext(Qt::ApplicationShortcut);

    fileLoadSongPlayer2 = new QAction(tr("&Load Song (Player 2)..."), this);
    fileLoadSongPlayer2->setShortcut(tr("Ctrl+Shift+O"));
    fileLoadSongPlayer2->setShortcutContext(Qt::ApplicationShortcut);

    fileQuit = new QAction(tr("E&xit"), this);
    fileQuit->setShortcut(tr("Ctrl+Q"));
    fileQuit->setShortcutContext(Qt::ApplicationShortcut);

    libraryRescan = new QAction(tr("&Rescan Library"), this);

    playlistsNew = new QAction(tr("Add &new playlist"), this);
    playlistsNew->setShortcut(tr("Ctrl+N"));
    playlistsNew->setShortcutContext(Qt::ApplicationShortcut);

    cratesNew = new QAction(tr("Add new &crate"), this);
    cratesNew->setShortcut(tr("Ctrl+C"));
    cratesNew->setShortcutContext(Qt::ApplicationShortcut);

    playlistsImport = new QAction(tr("&Import playlist"), this);
    playlistsImport->setShortcut(tr("Ctrl+I"));
    playlistsImport->setShortcutContext(Qt::ApplicationShortcut);

#ifdef __IPOD__
    iPodToggle = new QAction(tr("iPod &Active"), this);
    iPodToggle->setShortcut(tr("Ctrl+A"));
    iPodToggle->setShortcutContext(Qt::ApplicationShortcut);
    iPodToggle->setCheckable(true);
    connect(iPodToggle, SIGNAL(toggled(bool)), this, SLOT(slotiPodToggle(bool)));
#endif

    optionsBeatMark = new QAction(tr("&Audio Beat Marks"), this);

    optionsFullScreen = new QAction(tr("&Full Screen"), this);
    optionsFullScreen->setShortcut(tr("F11"));
    optionsFullScreen->setShortcutContext(Qt::ApplicationShortcut);
    //QShortcut * shortcut = new QShortcut(QKeySequence(tr("Esc")),  this);
    //    connect(shortcut, SIGNAL(activated()), this, SLOT(slotQuitFullScreen()));

    optionsPreferences = new QAction(tr("&Preferences"), this);
    optionsPreferences->setShortcut(tr("Ctrl+P"));
    optionsPreferences->setShortcutContext(Qt::ApplicationShortcut);

    helpAboutApp = new QAction(tr("&About..."), this);
    helpSupport = new QAction(tr("&Community Support..."), this);
#ifdef __VINYLCONTROL__
    optionsVinylControl = new QAction(tr("Enable &Vinyl Control"), this);
    optionsVinylControl->setShortcut(tr("Ctrl+Y"));
    optionsVinylControl->setShortcutContext(Qt::ApplicationShortcut);
#endif

#ifdef __SHOUTCAST__
    optionsShoutcast = new QAction(tr("Enable live broadcasting"), this);
    optionsShoutcast->setShortcut(tr("Ctrl+L"));
    optionsShoutcast->setShortcutContext(Qt::ApplicationShortcut);
#endif

    optionsRecord = new QAction(tr("&Record Mix"), this);
    //optionsRecord->setShortcut(tr("Ctrl+R"));
    optionsRecord->setShortcutContext(Qt::ApplicationShortcut);

#ifdef __SCRIPT__
    macroStudio = new QAction(tr("Show Studio"), this);
#endif

    fileLoadSongPlayer1->setStatusTip(tr("Opens a song in player 1"));
    fileLoadSongPlayer1->setWhatsThis(tr("Open\n\nOpens a song in player 1"));
    connect(fileLoadSongPlayer1, SIGNAL(activated()), this, SLOT(slotFileLoadSongPlayer1()));

    fileLoadSongPlayer2->setStatusTip(tr("Opens a song in player 2"));
    fileLoadSongPlayer2->setWhatsThis(tr("Open\n\nOpens a song in player 2"));
    connect(fileLoadSongPlayer2, SIGNAL(activated()), this, SLOT(slotFileLoadSongPlayer2()));

    fileQuit->setStatusTip(tr("Quits the application"));
    fileQuit->setWhatsThis(tr("Exit\n\nQuits the application"));
    connect(fileQuit, SIGNAL(activated()), this, SLOT(slotFileQuit()));

    libraryRescan->setStatusTip(tr("Rescans the song library"));
    libraryRescan->setWhatsThis(tr("Rescan library\n\nRescans the song library"));
    libraryRescan->setCheckable(false);
    connect(libraryRescan, SIGNAL(activated()), this, SLOT(slotScanLibrary()));
    connect(m_pLibraryScanner, SIGNAL(scanFinished()), this, SLOT(slotEnableRescanLibraryAction()));

    playlistsNew->setStatusTip(tr("Create a new playlist"));
    playlistsNew->setWhatsThis(tr("New playlist\n\nCreate a new playlist"));
    connect(playlistsNew, SIGNAL(activated()), m_pLibrary, SLOT(slotCreatePlaylist()));

    cratesNew->setStatusTip(tr("Create a new crate"));
    cratesNew->setWhatsThis(tr("New crate\n\nCreate a new crate."));
    connect(cratesNew, SIGNAL(activated()), m_pLibrary, SLOT(slotCreateCrate()));

    playlistsImport->setStatusTip(tr("Import playlist"));
    playlistsImport->setWhatsThis(tr("Import playlist"));
    //connect(playlistsImport, SIGNAL(activated()), m_pTrack, SLOT(slotImportPlaylist()));
    //FIXME: Disabled due to library rework

    optionsBeatMark->setCheckable(false);
    optionsBeatMark->setChecked(false);
    optionsBeatMark->setStatusTip(tr("Audio Beat Marks"));
    optionsBeatMark->setWhatsThis(tr("Audio Beat Marks\nMark beats by audio clicks"));
    connect(optionsBeatMark, SIGNAL(toggled(bool)), this, SLOT(slotOptionsBeatMark(bool)));

#ifdef __VINYLCONTROL__
    //Either check or uncheck the vinyl control menu item depending on what it was saved as.
    optionsVinylControl->setCheckable(true);
    if ((bool)config->getValueString(ConfigKey("[VinylControl]","Enabled")).toInt() == true)
        optionsVinylControl->setChecked(true);
    else
        optionsVinylControl->setChecked(false);
    optionsVinylControl->setStatusTip(tr("Activate Vinyl Control"));
    optionsVinylControl->setWhatsThis(tr("Use timecoded vinyls on external turntables to control Mixxx"));
    connect(optionsVinylControl, SIGNAL(toggled(bool)), this, SLOT(slotOptionsVinylControl(bool)));
#endif

#ifdef __SHOUTCAST__
    optionsShoutcast->setCheckable(true);
    bool broadcastEnabled = (config->getValueString(ConfigKey("[Shoutcast]","enabled")).toInt() == 1);

    optionsShoutcast->setChecked(broadcastEnabled);

    optionsShoutcast->setStatusTip(tr("Activate live broadcasting"));
    optionsShoutcast->setWhatsThis(tr("Stream your mixes to a shoutcast or icecast server"));

    connect(optionsShoutcast, SIGNAL(toggled(bool)), this, SLOT(slotOptionsShoutcast(bool)));
#endif

    optionsRecord->setCheckable(true);
    optionsRecord->setStatusTip(tr("Start Recording your Mix"));
    optionsRecord->setWhatsThis(tr("Record your mix to a file"));
    connect(optionsRecord, SIGNAL(toggled(bool)), this, SLOT(slotOptionsRecord(bool)));

    optionsFullScreen->setCheckable(true);
    optionsFullScreen->setChecked(false);
    optionsFullScreen->setStatusTip(tr("Full Screen"));
    optionsFullScreen->setWhatsThis(tr("Display Mixxx using the full screen"));
    connect(optionsFullScreen, SIGNAL(toggled(bool)), this, SLOT(slotOptionsFullScreen(bool)));

    optionsPreferences->setStatusTip(tr("Preferences"));
    optionsPreferences->setWhatsThis(tr("Preferences\nPlayback and MIDI preferences"));
    connect(optionsPreferences, SIGNAL(activated()), this, SLOT(slotOptionsPreferences()));

    helpSupport->setStatusTip(tr("Support..."));
    helpSupport->setWhatsThis(tr("Support\n\nGet help with Mixxx"));
    connect(helpSupport, SIGNAL(activated()), this, SLOT(slotHelpSupport()));

    helpAboutApp->setStatusTip(tr("About the application"));
    helpAboutApp->setWhatsThis(tr("About\n\nAbout the application"));
    connect(helpAboutApp, SIGNAL(activated()), this, SLOT(slotHelpAbout()));

#ifdef __SCRIPT__
    macroStudio->setStatusTip(tr("Shows the macro studio window"));
    macroStudio->setWhatsThis(tr("Show Studio\n\nMakes the macro studio visible"));
     connect(macroStudio, SIGNAL(activated()), scriptEng->getStudio(), SLOT(showStudio()));
#endif
}

void MixxxApp::initMenuBar()
{
    // MENUBAR
    fileMenu=new QMenu(tr("&File"));
    optionsMenu=new QMenu(tr("&Options"));
    libraryMenu=new QMenu(tr("&Library"));
    viewMenu=new QMenu(tr("&View"));
    helpMenu=new QMenu(tr("&Help"));
#ifdef __SCRIPT__
    macroMenu=new QMenu(tr("&Macro"));
#endif
	connect(optionsMenu, SIGNAL(aboutToShow()), this, SLOT(slotOptionsMenuShow()));
    // menuBar entry fileMenu
    fileMenu->addAction(fileLoadSongPlayer1);
    fileMenu->addAction(fileLoadSongPlayer2);
    fileMenu->addSeparator();
    fileMenu->addAction(fileQuit);

    // menuBar entry optionsMenu
    //optionsMenu->setCheckable(true);
    //  optionsBeatMark->addTo(optionsMenu);
#ifdef __VINYLCONTROL__
    optionsMenu->addAction(optionsVinylControl);
#endif
    optionsMenu->addAction(optionsRecord);
#ifdef __SHOUTCAST__
    optionsMenu->addAction(optionsShoutcast);
#endif
    optionsMenu->addAction(optionsFullScreen);
    optionsMenu->addSeparator();
    optionsMenu->addAction(optionsPreferences);

    //    libraryMenu->setCheckable(true);
    libraryMenu->addAction(libraryRescan);
    libraryMenu->addSeparator();
    libraryMenu->addAction(playlistsNew);
    libraryMenu->addAction(cratesNew);
    //libraryMenu->addAction(playlistsImport);

#ifdef __IPOD__
    libraryMenu->addSeparator();
    libraryMenu->addAction(iPodToggle);
    connect(libraryMenu, SIGNAL(aboutToShow()), this, SLOT(slotlibraryMenuAboutToShow()));
#endif

    // menuBar entry viewMenu
    //viewMenu->setCheckable(true);

    // menuBar entry helpMenu
    helpMenu->addAction(helpSupport);
    helpMenu->addSeparator();
    helpMenu->addAction(helpAboutApp);


#ifdef __SCRIPT__
    macroMenu->addAction(macroStudio);
#endif

    menuBar()->addMenu(fileMenu);
    menuBar()->addMenu(libraryMenu);
    menuBar()->addMenu(optionsMenu);

    //    menuBar()->addMenu(viewMenu);
#ifdef __SCRIPT__
    menuBar()->addMenu(macroMenu);
#endif
    menuBar()->addSeparator();
    menuBar()->addMenu(helpMenu);

}


void MixxxApp::slotiPodToggle(bool toggle) {
#ifdef __IPOD__
// iPod stuff
  QString iPodMountPoint = config->getValueString(ConfigKey("[iPod]","MountPoint"));
  bool iPodAvailable = !iPodMountPoint.isEmpty() &&
                       QDir( iPodMountPoint + "/iPod_Control").exists();
  bool iPodActivated = iPodAvailable && toggle;

  iPodToggle->setEnabled(iPodAvailable);

  if (iPodAvailable && iPodActivated && view->m_pComboBox->findData(TABLE_MODE_IPOD) == -1 ) {
    view->m_pComboBox->addItem( "iPod", TABLE_MODE_IPOD );
    // Activate IPod model

    Itdb_iTunesDB *itdb;
    itdb = itdb_parse (iPodMountPoint, NULL);
    if (itdb == NULL) {
      qDebug() << "Error reading iPod database\n";
      return;
    }
    GList *it;
    int count = 0;
    m_pTrack->m_qIPodPlaylist.clear();

    for (it = itdb->tracks; it != NULL; it = it->next) {
       count++;
       Itdb_Track *song;
       song = (Itdb_Track *)it->data;

//     DON'T USE QFileInfo, it does a disk i/o stat on every file introducing a VERY long delay in loading from the iPod
//       QFileInfo file(iPodMountPoint + QString(song->ipod_path).replace(':','/'));

       QString fullFilePath = iPodMountPoint + QString(song->ipod_path).mid(1).replace(':','/');
       QString filePath = fullFilePath.left(fullFilePath.lastIndexOf('/'));
       QString fileName = fullFilePath.mid(fullFilePath.lastIndexOf('/')+1);
       QString fileSuffix = fullFilePath.mid(fullFilePath.lastIndexOf('.')+1);

       if (song->movie_flag) { qDebug() << "Movies/Videos not supported." << song->title << fullFilePath; continue; }
       if (song->unk220 && fileSuffix == "m4p") { qDebug() << "Protected media not supported." << song->title << fullFilePath; continue; }
#ifndef __FFMPEGFILE__
       if (fileSuffix == "m4a") { qDebug() << "m4a media support (via FFMPEG) is not compiled into this build of Mixxx. :( " << song->title << fullFilePath; continue; }
#endif // __FFMPEGFILE__


//       qDebug() << "iPod file" << filePath << "--"<< fileName << "--" << fileSuffix;

       TrackInfoObject* pTrack = new TrackInfoObject(filePath, fileName);
       pTrack->setBpm(song->BPM);
       pTrack->setBpmConfirm(song->BPM != 0);  //    void setBeatFirst(float); ??
//       pTrack->setHeaderParsed(true);
       pTrack->setComment(song->comment);
//       pTrack->setType(file.suffix());
       pTrack->setType(fileSuffix);
       pTrack->setBitrate(song->bitrate);
       pTrack->setSampleRate(song->samplerate);
       pTrack->setDuration(song->tracklen/1000);
       pTrack->setTitle(song->title);
       pTrack->setArtist(song->artist);
       // song->rating // user rating
       // song->volume and song->soundcheck -- track level normalization / gain info as determined by iTunes
       m_pTrack->m_qIPodPlaylist.addTrack(pTrack);
    }
    itdb_free (itdb);

    //qDebug() << "iPod playlist has" << m_pTrack->m_qIPodPlaylist.getSongNum() << "of"<< count <<"songs on the iPod.";

    view->m_pComboBox->setCurrentIndex( view->m_pComboBox->findData(TABLE_MODE_IPOD) );
    //m_pTrack->slotActivatePlaylist( view->m_pComboBox->findData(TABLE_MODE_IPOD) );
    //m_pTrack->resizeColumnsForLibraryMode();

    //FIXME: Commented out above due to library rework.

  } else if (view->m_pComboBox->findData(TABLE_MODE_IPOD) != -1 ) {
    view->m_pComboBox->setCurrentIndex( view->m_pComboBox->findData(TABLE_MODE_LIBRARY) );
    //m_pTrack->slotActivatePlaylist( view->m_pComboBox->findData(TABLE_MODE_LIBRARY) );
    //FIXME: library reworking

    view->m_pComboBox->removeItem( view->m_pComboBox->findData(TABLE_MODE_IPOD) );
    // Empty iPod model m_qIPodPlaylist
    //m_pTrack->m_qIPodPlaylist.clear();

  }
#else
  Q_UNUSED(toggle); // suppress gcc unused parameter warning
#endif
}


void MixxxApp::slotlibraryMenuAboutToShow(){

#ifdef __IPOD__
  QString iPodMountPoint = config->getValueString(ConfigKey("[iPod]","MountPoint"));
  bool iPodAvailable = !iPodMountPoint.isEmpty() &&
                       QDir( iPodMountPoint + "/iPod_Control").exists();
  iPodToggle->setEnabled(iPodAvailable);

#endif
}

bool MixxxApp::queryExit()
{
    int exit=QMessageBox::information(this, tr("Quit..."),
                                      tr("Do your really want to quit?"),
                                      QMessageBox::Ok, QMessageBox::Cancel);

    if (exit==1)
    {
    }
    else
    {
    };

    return (exit==1);
}

void MixxxApp::slotFileLoadSongPlayer1()
{
    ControlObject* play = ControlObject::getControl(ConfigKey("[Channel1]", "play"));

    if (play->get() == 1.)
    {
        int ret = QMessageBox::warning(this, tr("Mixxx"),
                                        tr("Player 1 is currently playing a song.\n"
                                          "Are you sure you want to load a new song?"),
                                        QMessageBox::Yes | QMessageBox::No,
                                        QMessageBox::No);

        if (ret != QMessageBox::Yes)
            return;
    }

    QString s =
            QFileDialog::getOpenFileName(
                this,
                tr("Load Song into Player 1"),
                config->getValueString(ConfigKey("[Playlist]","Directory")),
                QString("Audio (%1)").arg(SoundSourceProxy::supportedFileExtensionsString()));

    if (s != QString::null) {
        m_pPlayerManager->slotLoadToPlayer(s, 1);
    }
}

void MixxxApp::slotFileLoadSongPlayer2()
{
    ControlObject* play = ControlObject::getControl(ConfigKey("[Channel2]", "play"));

    if (play->get() == 1.)
    {
        int ret = QMessageBox::warning(this, tr("Mixxx"),
                                        tr("Player 2 is currently playing a song.\n"
                                          "Are you sure you want to load a new song?"),
                                        QMessageBox::Yes | QMessageBox::No,
                                        QMessageBox::No);

        if (ret != QMessageBox::Yes)
            return;
    }

    QString s =
            QFileDialog::getOpenFileName(
                this,
                tr("Load Song into Player 2"),
                config->getValueString(ConfigKey("[Playlist]","Directory")),
                QString("Audio (%1)").arg(SoundSourceProxy::supportedFileExtensionsString()));

    if (s != QString::null) {
        m_pPlayerManager->slotLoadToPlayer(s, 2);
    }
}

void MixxxApp::slotFileQuit()
{
    qApp->quit();
}

void MixxxApp::slotOptionsBeatMark(bool)
{
// BEAT MARK STUFF
}

void MixxxApp::slotOptionsFullScreen(bool toggle)
{
    if (optionsFullScreen)
        optionsFullScreen->setChecked(toggle);

    // Making a fullscreen window on linux and windows is harder than you could possibly imagine...
    if (toggle)
    {
#if defined(__LINUX__) || defined(__APPLE__)
         winpos = pos();
         // Can't set max to -1,-1 or 0,0 for unbounded?
         setMaximumSize(32767,32767);
#endif

        showFullScreen();
        //menuBar()->hide();
        // FWI: Begin of fullscreen patch
#if defined(__LINUX__) || defined(__APPLE__)
        // Crazy X window managers break this so I'm told by Qt docs
        //         int deskw = app->desktop()->width();
        //         int deskh = app->desktop()->height();

        //support for xinerama
        int deskw = app->desktop()->screenGeometry(frame).width();
        int deskh = app->desktop()->screenGeometry(frame).height();
#else
        int deskw = width();
        int deskh = height();
#endif
        view->move((deskw - view->width())/2, (deskh - view->height())/2);
        // FWI: End of fullscreen patch
    }
    else
    {
        // FWI: Begin of fullscreen patch
        view->move(0,0);
        menuBar()->show();
        showNormal();

#ifdef __LINUX__
        if (size().width() != view->width() ||
            size().height() != view->height() + menuBar()->height()) {
          setFixedSize(view->width(), view->height() + menuBar()->height());
        }
        move(winpos);
#endif

        // FWI: End of fullscreen patch
    }
}

void MixxxApp::slotOptionsPreferences()
{
    prefDlg->setHidden(false);
}

//Note: Can't #ifdef this because MOC doesn't catch it.
void MixxxApp::slotOptionsVinylControl(bool toggle)
{
#ifdef __VINYLCONTROL__
    //qDebug() << "slotOptionsVinylControl: toggle is " << (int)toggle;

    QString device1 = config->getValueString(ConfigKey("[VinylControl]","DeviceInputDeck1"));
    QString device2 = config->getValueString(ConfigKey("[VinylControl]","DeviceInputDeck2"));

    if (device1 == "" && device2 == "" && (toggle==true))
    {
        QMessageBox::warning(this, tr("Mixxx"),
                                   tr("No input device(s) select.\n"
                                      "Please select your soundcard(s) in vinyl control preferences."),
                                   QMessageBox::Ok,
                                   QMessageBox::Ok);
        prefDlg->show();
        prefDlg->showVinylControlPage();
        optionsVinylControl->setChecked(false);
    }
    else
    {
        config->set(ConfigKey("[VinylControl]","Enabled"), ConfigValue((int)toggle));
        ControlObject::getControl(ConfigKey("[VinylControl]", "Enabled"))->set((int)toggle);
    }
#endif
}

//Also can't ifdef this (MOC again)
void MixxxApp::slotOptionsRecord(bool toggle)
{
    ControlObjectThreadMain *recordingControl = new ControlObjectThreadMain(ControlObject::getControl(ConfigKey("[Master]", "Record")));
    QString recordPath = config->getValueString(ConfigKey("[Recording]","Path"));
    QString encodingType = config->getValueString(ConfigKey("[Recording]","Encoding"));
    QString encodingFileFilter = QString("Audio (*.%1)").arg(encodingType);
    bool proceedWithRecording = true;

    if (toggle == true)
    {
        //If there was no recording path set,
        if (recordPath == "")
        {
            QString selectedFile = QFileDialog::getSaveFileName(NULL, tr("Save Recording As..."),
                                                                recordPath,
                                                                encodingFileFilter);
            if (selectedFile.toLower() != "")
            {
                if(!selectedFile.toLower().endsWith("." + encodingType.toLower()))
                {
                    selectedFile.append("." + encodingType.toLower());
                }
                //Update the saved Path
                config->set(ConfigKey(RECORDING_PREF_KEY, "Path"), selectedFile);
            }
            else
                proceedWithRecording = false; //Empty filename, so don't record
        }
        else //If there was already a recording path set
        {
            //... and the file already exists, ask the user if they want to overwrite it.
            int result;
            if(QFile::exists(recordPath))
            {
                QFileInfo fi(recordPath);
                result = QMessageBox::question(this, tr("Mixxx Recording"), tr("The file %1 already exists. Would you like to overwrite it?\nSelecting \"No\" will abort the recording.").arg(fi.fileName()), QMessageBox::Yes | QMessageBox::No);
                if (result == QMessageBox::Yes) //If the user selected, "yes, overwrite the recording"...
                    proceedWithRecording = true;
                else
                    proceedWithRecording = false;
            }
        }

        if (proceedWithRecording == true)
        {
            qDebug() << "Setting record status: READY";
            recordingControl->slotSet(RECORD_READY);
        }
        else
        {
            optionsRecord->setChecked(false);
        }

    }
    else
    {
        qDebug() << "Setting record status: OFF";
        recordingControl->slotSet(RECORD_OFF);
    }

    delete recordingControl;
}

void MixxxApp::slotHelpAbout()
{

    DlgAbout *about = new DlgAbout(this);
#if defined(AMD64) || defined(EM64T) || defined(x86_64)
    about->version_label->setText(VERSION " x64");
#elif defined(IA64)
    about->version_label->setText(VERSION " IA64");
#else
    about->version_label->setText(VERSION);
#endif
    QString credits =
    QString("<p align=\"center\"><b>Mixxx %1 Development Team</b></p>"
"<p align=\"center\">"
"Adam Davison<br>"
"Albert Santoni<br>"
"RJ Ryan<br>"
"Garth Dahlstrom<br>"
"Sean Pappalardo<br>"
"Phillip Whelan<br>"
"Tobias Rafreider<br>"
"S. Brandt<br>"

"</p>"
"<p align=\"center\"><b>With contributions from:</b></p>"
"<p align=\"center\">"
"Mark Hills<br>"
"Andre Roth<br>"
"Robin Sheat<br>"
"Mark Glines<br>"
"Mathieu Rene<br>"
"Miko Kiiski<br>"
"Brian Jackson<br>"
"Owen Williams<br>"
"Andreas Pflug<br>"
"Bas van Schaik<br>"
"J&aacute;n Jockusch<br>"
"Oliver St&ouml;neberg<br>"
"Jan Jockusch<br>"
"C. Stewart<br>"
"Bill Egert<br>"
"Zach Shutters<br>"
"Owen Bullock<br>"
"Bill Good<br>"
"Graeme Mathieson<br>"
"Sebastian Actist<br>"
"Jussi Sainio<br>"
"David Gnedt<br>"
"Antonio Passamani<br>"
"Guy Martin<br>"
"Anders Gunnarson<br>"

"</p>"
"<p align=\"center\"><b>And special thanks to:</b></p>"
"<p align=\"center\">"
"Stanton<br>"
"Hercules<br>"
"EKS<br>"
"Echo Digital Audio<br>"
"Adam Bellinson<br>"
"Alexandre Bancel<br>"
"Melanie Thielker<br>"
"Julien Rosener<br>"
"Pau Arum&iacute;<br>"
"David Garcia<br>"
"Seb Ruiz<br>"
"Joseph Mattiello<br>"
"</p>"

"<p align=\"center\"><b>Past Developers</b></p>"
"<p align=\"center\">"
"Tue Haste Andersen<br>"
"Ken Haste Andersen<br>"
"Cedric Gestes<br>"
"John Sully<br>"
"Torben Hohn<br>"
"Peter Chang<br>"
"Micah Lee<br>"
"Ben Wheeler<br>"
"Wesley Stessens<br>"
"Nathan Prado<br>"
"Zach Elko<br>"
"Tom Care<br>"
"Pawel Bartkiewicz<br>"
"Nick Guenther<br>"
"</p>"

"<p align=\"center\"><b>Past Contributors</b></p>"
"<p align=\"center\">"
"Ludek Hor&#225;cek<br>"
"Svein Magne Bang<br>"
"Kristoffer Jensen<br>"
"Ingo Kossyk<br>"
"Mads Holm<br>"
"Lukas Zapletal<br>"
"Jeremie Zimmermann<br>"
"Gianluca Romanin<br>"
"Tim Jackson<br>"
"Stefan Langhammer<br>"
"Frank Willascheck<br>"
"Jeff Nelson<br>"
"Kevin Schaper<br>"
"Alex Markley<br>"
"Oriol Puigb&oacute;<br>"
"Ulrich Heske<br>"
"James Hagerman<br>"
"quil0m80<br>"
"Martin Sakm&#225;r<br>"
"Ilian Persson<br>"
"Alex Barker<br>"
"Dave Jarvis<br>"
"Thomas Baag<br>"
"Karlis Kalnins<br>"
"Amias Channer<br>"
"Sacha Berger<br>"
"James Evans<br>"
"Martin Sakmar<br>"
"Navaho Gunleg<br>"
"Gavin Pryke<br>"
"Michael Pujos<br>"
"Claudio Bantaloukas<br>"
"Pavol Rusnak<br>"

#if defined(AMD64) || defined(EM64T) || defined(x86_64)
    "</p>").arg(VERSION " x64");
#elif defined(IA64)
    "</p>").arg(VERSION " IA64");
#else
    "</p>").arg(VERSION);
#endif



    about->textBrowser->setHtml(credits);
    about->show();

}

void MixxxApp::slotHelpSupport()
{
    QUrl qSupportURL;
    qSupportURL.setUrl(MIXXX_SUPPORT_URL);
    QDesktopServices::openUrl(qSupportURL);
}

void MixxxApp::rebootMixxxView() {
    // Ok, so wierdly if you call setFixedSize with the same value twice, Qt breaks
    // So we check and if the size hasn't changed we don't make the call
    int oldh = view->height();
    int oldw = view->width();
    qDebug() << "Now in Rebootmixxview...";

    // Workaround for changing skins while fullscreen, just go out of fullscreen
    // mode. If you change skins while in fullscreen (on Linux, at least) the
    // window returns to 0,0 but and the backdrop disappears so it looks as if
    // it is not fullscreen, but acts as if it is.
    slotOptionsFullScreen(false);

    QString qSkinPath = getSkinPath();

    view->rebootGUI(frame, config, qSkinPath);

    qDebug() << "rebootgui DONE";

    if (oldw != view->width() || oldh != view->height() + menuBar()->height()) {
      setFixedSize(view->width(), view->height() + menuBar()->height());
    }
}

QString MixxxApp::getSkinPath() {
    QString qConfigPath = config->getConfigPath();

    QString qSkinPath(qConfigPath);
    qSkinPath.append("skins/");
    if (QDir(qSkinPath).exists())
    {
        // Is the skin listed in the config database there? If not, use default (outlineSmall) skin
        if ((config->getValueString(ConfigKey("[Config]","Skin")).length()>0 && QDir(QString(qSkinPath).append(config->getValueString(ConfigKey("[Config]","Skin")))).exists()))
            qSkinPath.append(config->getValueString(ConfigKey("[Config]","Skin")));
        else
        {
            config->set(ConfigKey("[Config]","Skin"), ConfigValue("outlineNetbook"));
            config->Save();
            qSkinPath.append(config->getValueString(ConfigKey("[Config]","Skin")));
        }
    }
    else
        qCritical() << "Skin directory does not exist:" << qSkinPath;

    return qSkinPath;
}

/** Event filter to block certain events. For example, this function is used
  * to disable tooltips if the user specifies in the preferences that they
  * want them off. This is a callback function.
  */
bool MixxxApp::eventFilter(QObject *obj, QEvent *event)
{
    static int tooltips = config->getValueString(ConfigKey("[Controls]","Tooltips")).toInt();

    if (event->type() == QEvent::ToolTip) {
        // QKeyEvent *keyEvent = static_cast<QKeyEvent *>(event); // unused, remove? TODO(bkgood)
        if (tooltips == 1)
            return false;
        else
            return true;
    } else {
        // standard event processing
        return QObject::eventFilter(obj, event);
    }

}

<<<<<<< HEAD
=======
void MixxxApp::slotLoadTrackToPlayer(TrackPointer pTrack, int player) {
    // TODO(XXX) In the future, when we support multiple decks, this method will
    // be less of a hack.
    if (player == 1) {
        m_pPlayer1->slotLoadTrack(pTrack);
    } else if (player == 2) {
        m_pPlayer2->slotLoadTrack(pTrack);
    }
}
void MixxxApp::slotLoadTrackIntoNextAvailablePlayer(TrackPointer pTrack)
{
    if (ControlObject::getControl(ConfigKey("[Channel1]","play"))->get()!=1.)
        m_pPlayer1->slotLoadTrack(pTrack, false);
    else if (ControlObject::getControl(ConfigKey("[Channel2]","play"))->get()!=1.)
        m_pPlayer2->slotLoadTrack(pTrack, false);
}

void MixxxApp::slotLoadPlayer1(QString location)
{
    // Try to get TrackInfoObject* from library, identified by location.
    TrackDAO& trackDao = m_pLibrary->getTrackCollection()->getTrackDAO();
    TrackPointer pTrack = trackDao.getTrack(trackDao.getTrackId(location));
    // If not, create a new TrackInfoObject*
    if (pTrack == NULL)
    {
        pTrack = TrackPointer(new TrackInfoObject(location), &QObject::deleteLater);
    }
    //Load the track into the Player, if no track is playing
	if (ControlObject::getControl(ConfigKey("[Channel1]","play"))->get()!=1.)
		m_pPlayer1->slotLoadTrack(pTrack);
}

void MixxxApp::slotLoadPlayer2(QString location)
{
    // Try to get TrackInfoObject* from library, identified by location.
    TrackDAO& trackDao = m_pLibrary->getTrackCollection()->getTrackDAO();
    TrackPointer pTrack = trackDao.getTrack(trackDao.getTrackId(location));
    // If not, create a new TrackInfoObject*
    if (pTrack == NULL)
    {
        pTrack = TrackPointer(new TrackInfoObject(location), &QObject::deleteLater);
    }
    //Load the track into the Player, if no track is playing
	if (ControlObject::getControl(ConfigKey("[Channel2]","play"))->get()!=1.)
		m_pPlayer2->slotLoadTrack(pTrack);
    
}

>>>>>>> 21944486
void MixxxApp::slotScanLibrary()
{
    libraryRescan->setEnabled(false);
    m_pLibraryScanner->scan(config->getValueString(ConfigKey("[Playlist]","Directory")));
}

void MixxxApp::slotEnableRescanLibraryAction()
{
    libraryRescan->setEnabled(true);
}

void MixxxApp::slotOptionsMenuShow(){
	ControlObjectThread* ctrlRec = new ControlObjectThread(ControlObject::getControl(ConfigKey("[Master]", "Record")));

	if(ctrlRec->get() == RECORD_OFF){
		//uncheck Recording
		optionsRecord->setChecked(false);
	}

#ifdef __SHOUTCAST__
	bool broadcastEnabled = (config->getValueString(ConfigKey("[Shoutcast]","enabled")).toInt() == 1);	if(broadcastEnabled)
      optionsShoutcast->setChecked(true);
	else
      optionsShoutcast->setChecked(false);
#endif
}

void MixxxApp::slotOptionsShoutcast(bool value){
#ifdef __SHOUTCAST__
    optionsShoutcast->setChecked(value);
    config->set(ConfigKey("[Shoutcast]","enabled"),ConfigValue(value));
#endif
}<|MERGE_RESOLUTION|>--- conflicted
+++ resolved
@@ -185,10 +185,10 @@
     QDir dir(config->getValueString(ConfigKey("[Playlist]","Directory")));
     if ((config->getValueString(ConfigKey("[Playlist]","Directory")).length()<1) || (!dir.exists()))
     {
-        QString fd = QFileDialog::getExistingDirectory(this, 
+        QString fd = QFileDialog::getExistingDirectory(this,
                          tr("Choose music library directory"),
                          QDesktopServices::storageLocation(QDesktopServices::MusicLocation));
-        
+
         if (fd != "")
         {
             config->set(ConfigKey("[Playlist]","Directory"), fd);
@@ -1246,57 +1246,6 @@
 
 }
 
-<<<<<<< HEAD
-=======
-void MixxxApp::slotLoadTrackToPlayer(TrackPointer pTrack, int player) {
-    // TODO(XXX) In the future, when we support multiple decks, this method will
-    // be less of a hack.
-    if (player == 1) {
-        m_pPlayer1->slotLoadTrack(pTrack);
-    } else if (player == 2) {
-        m_pPlayer2->slotLoadTrack(pTrack);
-    }
-}
-void MixxxApp::slotLoadTrackIntoNextAvailablePlayer(TrackPointer pTrack)
-{
-    if (ControlObject::getControl(ConfigKey("[Channel1]","play"))->get()!=1.)
-        m_pPlayer1->slotLoadTrack(pTrack, false);
-    else if (ControlObject::getControl(ConfigKey("[Channel2]","play"))->get()!=1.)
-        m_pPlayer2->slotLoadTrack(pTrack, false);
-}
-
-void MixxxApp::slotLoadPlayer1(QString location)
-{
-    // Try to get TrackInfoObject* from library, identified by location.
-    TrackDAO& trackDao = m_pLibrary->getTrackCollection()->getTrackDAO();
-    TrackPointer pTrack = trackDao.getTrack(trackDao.getTrackId(location));
-    // If not, create a new TrackInfoObject*
-    if (pTrack == NULL)
-    {
-        pTrack = TrackPointer(new TrackInfoObject(location), &QObject::deleteLater);
-    }
-    //Load the track into the Player, if no track is playing
-	if (ControlObject::getControl(ConfigKey("[Channel1]","play"))->get()!=1.)
-		m_pPlayer1->slotLoadTrack(pTrack);
-}
-
-void MixxxApp::slotLoadPlayer2(QString location)
-{
-    // Try to get TrackInfoObject* from library, identified by location.
-    TrackDAO& trackDao = m_pLibrary->getTrackCollection()->getTrackDAO();
-    TrackPointer pTrack = trackDao.getTrack(trackDao.getTrackId(location));
-    // If not, create a new TrackInfoObject*
-    if (pTrack == NULL)
-    {
-        pTrack = TrackPointer(new TrackInfoObject(location), &QObject::deleteLater);
-    }
-    //Load the track into the Player, if no track is playing
-	if (ControlObject::getControl(ConfigKey("[Channel2]","play"))->get()!=1.)
-		m_pPlayer2->slotLoadTrack(pTrack);
-    
-}
-
->>>>>>> 21944486
 void MixxxApp::slotScanLibrary()
 {
     libraryRescan->setEnabled(false);
