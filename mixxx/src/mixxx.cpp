/***************************************************************************
                          mixxx.cpp  -  description
                             -------------------
    begin                : Mon Feb 18 09:48:17 CET 2002
    copyright            : (C) 2002 by Tue and Ken Haste Andersen
    email                :
***************************************************************************/

/***************************************************************************
*                                                                         *
*   This program is free software; you can redistribute it and/or modify  *
*   it under the terms of the GNU General Public License as published by  *
*   the Free Software Foundation; either version 2 of the License, or     *
*   (at your option) any later version.                                   *
*                                                                         *
***************************************************************************/

#include <QtDebug>
#include <QtCore>
#include <QtGui>

#include "widget/wknob.h"
#include "widget/wslider.h"
#include "widget/wpushbutton.h"
#include "widget/woverview.h"
#include "mixxx.h"
#include "controlnull.h"
#include "controlpotmeter.h"
#include "controlobjectthreadmain.h"
#include "engine/enginebuffer.h"
#include "analyserqueue.h"
#include "engine/enginevumeter.h"
#include "track.h"
#include "trackcollection.h"
#include "trackinfoobject.h"
// #include "bpm/bpmdetector.h"
#include "dlgabout.h"
#include "waveform/waveformrenderer.h"

#include "soundmanager.h"
#include "defs_urls.h"
#include "defs_audiofiles.h"
#include "mididevicehandler.h"
#include "recording/defs_recording.h"

#include "defs_version.h"
#include "upgrade.h"

#include "build.h" //#defines of details of the build set up (flags, repo number, etc). This isn't a real file, SConscript generates it and it probably gets placed in $PLATFORM_build/. By including this file here and only here we make sure that updating src or changing the build flags doesn't force a rebuild of everything

#ifdef __IPOD__
#include "wtracktableview.h"
#include "gpod/itdb.h"
#include "track.h"
#endif

#ifdef __C_METRICS__
#include <cmetrics.h>
#include "defs_mixxxcmetrics.h"
#endif


extern "C" void crashDlg()
{
    QMessageBox::critical(0, "Mixxx", "Mixxx has encountered a serious error and needs to close.");
}


MixxxApp::MixxxApp(QApplication * a, struct CmdlineArgs args)
{
    app = a;

    QString buildRevision, buildFlags;
    #ifdef BUILD_REV
      buildRevision = BUILD_REV;
    #endif

    #ifdef BUILD_FLAGS
      buildFlags = BUILD_FLAGS;
    #endif

    if (buildRevision.trimmed().length() > 0) {
        if (buildFlags.trimmed().length() > 0)
<<<<<<< HEAD
            buildRevision = "(bzr " + buildRevision + "; built on: " + __DATE__ + " @ " + __TIME__ + "; flags: " + buildFlags.trimmed() + ") ";
        else
            buildRevision = "(bzr " + buildRevision + "; built on: " + __DATE__ + " @ " + __TIME__ + ") ";
=======
            buildRevision = "(bzr r" + buildRevision + "; built on: " + __DATE__ + " @ " + __TIME__ + "; flags: " + buildFlags.trimmed() + ") ";
        else
            buildRevision = "(bzr r" + buildRevision + "; built on: " + __DATE__ + " @ " + __TIME__ + ") ";
>>>>>>> 1c840287
    }

    qDebug() << "Mixxx" << VERSION << buildRevision << "is starting...";
    setWindowTitle(tr("Mixxx " VERSION));
    setWindowIcon(QIcon(":/images/icon.svg"));

    //Reset pointer to players
    soundmanager = 0;
    m_pTrack = 0;
    prefDlg = 0;
    midi = 0;

    // Check to see if this is the first time this version of Mixxx is run after an upgrade and make any needed changes.
    config = versionUpgrade();  // This static function is located in upgrade.cpp
    QString qConfigPath = config->getConfigPath();

#ifdef __C_METRICS__
    // Initialize Case Metrics if User is OK with that
    QString metricsAgree = config->getValueString(ConfigKey("[User Experience]","AgreedToUserExperienceProgram"));

    if (metricsAgree.isEmpty() || (metricsAgree != "yes" && metricsAgree != "no")) {
      metricsAgree = "no";
      int dlg = -1;
      while (dlg != 0 && dlg != 1) {
         dlg = QMessageBox::question(this, "Mixxx", "Mixxx's development is driven by community feedback.  At your discretion, Mixxx can automatically send data on your user experience back to the developers. Would you like to help us make Mixxx better by enabling this feature?", "Yes", "No", "Privacy Policy", 0, -1);
  	 switch (dlg) {
           case 0: metricsAgree = "yes";
  	   case 1: break;
           default: //show privacy policy
	            QMessageBox::information(this, "Mixxx: Privacy Policy", "Mixxx's development is driven by community feedback.  In order to help improve future versions Mixxx will with your permission collect information on your hardware and usage of Mixxx.  This information will primarily be used to fix bugs, improve features, and determine the system requirements of later versions.  Additionally this information may be used in aggregate for statistical purposes.\n\nThe hardware information will include:\n\t- CPU model and features\n\t- Total/Available Amount of RAM\n\t- Available disk space\n\t- OS version\n\nYour usage information will include:\n\t- Settings/Preferences\n\t- Internal errors\n\t- Internal debugging messages\n\t- Performance statistics (average latency, CPU usage)\n\nThis information will not be used to personally identify you, contact you, advertise to you, or otherwise bother you in any way.\n");
                    break;
  	 }
      }
    }
    config->set(ConfigKey("[User Experience]","AgreedToUserExperienceProgram"), ConfigValue(metricsAgree));

    // If the user agrees...
    if(metricsAgree == "yes") {
       // attempt to load the user ID from the config file
       if ( config->getValueString(ConfigKey("[User Experience]", "UID")) == ""){
         QString pUID = cm_generate_userid();
         if(!pUID.isEmpty()) config->set(ConfigKey("[User Experience]", "UID"), ConfigValue(pUID));
       }
    }
    // Initialize cmetrics
    cm_init(100,20, metricsAgree == "yes", MIXXCMETRICS_RELEASE_ID, config->getValueString(ConfigKey("[User Experience]", "UID")).ascii());
    cm_set_crash_dlg(crashDlg);
    cm_writemsg_ascii(MIXXXCMETRICS_VERSION, VERSION);
#endif

    // Store the path in the config database
    config->set(ConfigKey("[Config]","Path"), ConfigValue(qConfigPath));

    // Instantiate a ControlObject, and set static parent widget
    control = new ControlNull();

    // Read keyboard configuration and set kdbConfig object in WWidget
    kbdconfig = new ConfigObject<ConfigValueKbd>(QString(qConfigPath).append("keyboard/").append("Standard.kbd.cfg"));
    WWidget::setKeyboardConfig(kbdconfig);

    // Sample rate used by Player object
    ControlObject * sr = new ControlObject(ConfigKey("[Master]","samplerate"));
    sr->set(44100.);

    ControlObject * latency = new ControlObject(ConfigKey("[Master]","latency"));
    /* avoid unused warning*/
    latency = 0;

    // Master rate
    new ControlPotmeter(ConfigKey("[Master]","rate"),-1.,1.);

    // Init buffers/readers
    buffer1 = new EngineBuffer("[Channel1]", config);
    buffer2 = new EngineBuffer("[Channel2]", config);
    buffer1->setOtherEngineBuffer(buffer2);
    buffer2->setOtherEngineBuffer(buffer1);

    // Starting channels:
    channel1 = new EngineChannel("[Channel1]");
    channel2 = new EngineChannel("[Channel2]");

    // Starting the master (mixing of the channels and effects):
    master = new EngineMaster(config, buffer1, buffer2, channel1, channel2, "[Master]");

    // Initialize player device

    soundmanager = new SoundManager(config, master);
    soundmanager->queryDevices();

    // Find path of skin
    QString qSkinPath = getSkinPath();

    // Get Music dir
    QDir dir(config->getValueString(ConfigKey("[Playlist]","Directory")));
    if ((config->getValueString(ConfigKey("[Playlist]","Directory")).length()<1) || (!dir.exists()))
    {
        QString fd = QFileDialog::getExistingDirectory(this, "Choose music library directory");
        if (fd != "")
        {
            config->set(ConfigKey("[Playlist]","Directory"), fd);
            config->Save();
        }
    }
    // Needed for Search class and Simple skin
    new ControlPotmeter(ConfigKey("[Channel1]","virtualplayposition"),0.,1.);

    // Needed for updating widgets with track duration info
    new ControlObject(ConfigKey("[Channel1]","duration"));
    new ControlObject(ConfigKey("[Channel2]","duration"));

    // Use frame as container for view, needed for fullscreen display
    frame = new QFrame;
    setCentralWidget(frame);
    //move(10,10);
    // Call inits to invoke all other construction parts

    view=new MixxxView(frame, kbdconfig, qSkinPath, config);

    // TODO rryan : Move this to WaveformViewerFactory or something.
    /*
    if (bVisualsWaveform && !view->activeWaveform())
    {
        config->set(ConfigKey("[Controls]","Visuals"), ConfigValue(1));
        QMessageBox * mb = new QMessageBox(this);
        mb->setWindowTitle(QString("Wavform displays"));
        mb->setIcon(QMessageBox::Information);
        mb->setText("OpenGL cannot be initialized, which means that\nthe waveform displays won't work. A simple\nmode will be used instead where you can still\nuse the mouse to change speed.");
        mb->show();
    }
    */

    // Verify path for xml track file.
    QFile trackfile(config->getValueString(ConfigKey("[Playlist]","Listfile")));
    if ((config->getValueString(ConfigKey("[Playlist]","Listfile")).length()<1) || (!trackfile.exists()))
    {
        config->set(ConfigKey("[Playlist]","Listfile"), QDir::homePath().append("/").append(SETTINGS_PATH).append(TRACK_FILE));
        config->Save();
    }

    // Intialize default BPM system values
    if(config->getValueString(ConfigKey("[BPM]","BPMRangeStart")).length()<1)
    {
        config->set(ConfigKey("[BPM]","BPMRangeStart"),ConfigValue(65));
    }

    if(config->getValueString(ConfigKey("[BPM]","BPMRangeEnd")).length()<1)
    {
        config->set(ConfigKey("[BPM]","BPMRangeEnd"),ConfigValue(135));
    }

    if(config->getValueString(ConfigKey("[BPM]","AnalyzeEntireSong")).length()<1)
    {
        config->set(ConfigKey("[BPM]","AnalyzeEntireSong"),ConfigValue(1));
    }

    // Initialize track object:
    m_pTrack = new Track(config->getValueString(ConfigKey("[Playlist]","Listfile")),
                         view,
                         config,
                         buffer1,
                         buffer2,
                         AnalyserQueue::createDefaultAnalyserQueue(config));

    //WTreeItem::setTrack(m_pTrack);
    // Set up drag and drop to player visuals
    if (view->m_pVisualCh1)
        connect(view->m_pVisualCh1, SIGNAL(trackDropped(QString)), m_pTrack, SLOT(slotLoadPlayer1(QString)));
    if (view->m_pVisualCh2)
        connect(view->m_pVisualCh2, SIGNAL(trackDropped(QString)), m_pTrack, SLOT(slotLoadPlayer2(QString)));

    // Ensure that visual receive updates when new tracks are loaded
    if (view->m_pWaveformRendererCh1)
        connect(m_pTrack, SIGNAL(newTrackPlayer1(TrackInfoObject *)), view->m_pWaveformRendererCh1, SLOT(slotNewTrack(TrackInfoObject *)));
    if (view->m_pWaveformRendererCh2)
        connect(m_pTrack, SIGNAL(newTrackPlayer2(TrackInfoObject *)), view->m_pWaveformRendererCh2, SLOT(slotNewTrack(TrackInfoObject *)));



    // Setup state of End of track controls from config database
    ControlObject::getControl(ConfigKey("[Channel1]","TrackEndMode"))->queueFromThread(config->getValueString(ConfigKey("[Controls]","TrackEndModeCh1")).toDouble());
    ControlObject::getControl(ConfigKey("[Channel2]","TrackEndMode"))->queueFromThread(config->getValueString(ConfigKey("[Controls]","TrackEndModeCh2")).toDouble());

    // Initialise MIDI and open the MIDI device
    MidiDeviceHandler * midiHandler = new MidiDeviceHandler();
    midi = midiHandler->getMidiPtr();
    QString midiDevice = config->getValueString(ConfigKey("[Midi]","Device"));
    if (midiDevice != "")
    	midi->devOpen(midiDevice);

    // Initialize preference dialog
    prefDlg = new DlgPreferences(this, view, soundmanager, m_pTrack, midi, config);
    prefDlg->setHidden(true);

    // Try open player device If that fails, the preference panel is opened.
    while (soundmanager->setupDevices() != 0)
    {

#ifdef __C_METRICS__
        cm_writemsg_ascii(MIXXXCMETRICS_FAILED_TO_OPEN_SNDDEVICE_AT_STARTUP,
                          "Mixxx failed to open audio device(s) on startup.");
#endif

        // Exit when we press the Exit button in the noSoundDlg dialog
        if ( noSoundDlg() != 0 )
            exit(0);
    }

    //setFocusPolicy(QWidget::StrongFocus);
    //grabKeyboard();

    // Load tracks in args.qlMusicFiles (command line arguments) into player 1 and 2:
#ifndef QT3_SUPPORT
    if (args.qlMusicFiles.count()>1)
        m_pTrack->slotLoadPlayer1((*args.qlMusicFiles.at(1)));
    if (args.qlMusicFiles.count()>2)
        m_pTrack->slotLoadPlayer2((*args.qlMusicFiles.at(2)));
#else
    if (args.qlMusicFiles.count()>1)
        m_pTrack->slotLoadPlayer1(args.qlMusicFiles.at(1));
    if (args.qlMusicFiles.count()>2)
        m_pTrack->slotLoadPlayer2(args.qlMusicFiles.at(2));
#endif

    // Initialize visualization of temporal effects
    channel1->setEngineBuffer(buffer1);
    channel2->setEngineBuffer(buffer2);

#ifdef __SCRIPT__
    scriptEng = new ScriptEngine(this, m_pTrack);
#endif

    initActions();
    initMenuBar();

    // Check direct rendering and warn user if they don't have it
    view->checkDirectRendering();

    //Install an event filter to catch certain QT events, such as tooltips.
    //This allows us to turn off tooltips.
    app->installEventFilter(this); //The eventfilter is located in this Mixxx class as a callback.

    //If we were told to start in fullscreen mode on the command-line, then turn on fullscreen mode.
    if (args.bStartInFullscreen)
        slotOptionsFullScreen(true);
#ifdef __C_METRICS__
	cm_writemsg_ascii(MIXXXCMETRICS_MIXXX_CONSTRUCTOR_COMPLETE, "Mixxx constructor complete.");
#endif
}

MixxxApp::~MixxxApp()
{
    QTime qTime;
    qTime.start();

    qDebug() << "Destroying MixxxApp";

// Moved this up to insulate macros you've worked hard on from being lost in
// a segfault that happens sometimes somewhere below here
#ifdef __SCRIPT__
    scriptEng->saveMacros();
    delete scriptEng;
#endif

#ifdef __IPOD__
    if (m_pTrack->m_qIPodPlaylist.getSongNum()) {
      qDebug() << "Dispose of iPod track collection";
      m_pTrack->m_qIPodPlaylist.clear();
    }
#endif
    qDebug() << "save config, " << qTime.elapsed();
    config->Save();

    qDebug() << "Write track xml, " << qTime.elapsed();
    m_pTrack->writeXML(config->getValueString(ConfigKey("[Playlist]","Listfile")));
	m_pTrack->appShuttingDown();

    qDebug() << "close soundmanager" << qTime.elapsed();
    soundmanager->closeDevices();
    qDebug() << "soundmanager->close() done";

    // Save state of End of track controls in config database
    config->set(ConfigKey("[Controls]","TrackEndModeCh1"), ConfigValue((int)ControlObject::getControl(ConfigKey("[Channel1]","TrackEndMode"))->get()));
    config->set(ConfigKey("[Controls]","TrackEndModeCh2"), ConfigValue((int)ControlObject::getControl(ConfigKey("[Channel2]","TrackEndMode"))->get()));

    qDebug() << "delete soundmanager, " << qTime.elapsed();
    delete soundmanager;
    qDebug() << "delete master, " << qTime.elapsed();
    delete master;
    qDebug() << "delete channel1, " << qTime.elapsed();
    delete channel1;
    qDebug() << "delete channel2, " << qTime.elapsed();
    delete channel2;

    qDebug() << "delete buffer1, " << qTime.elapsed();
    delete buffer1;
    qDebug() << "delete buffer2, " << qTime.elapsed();
    delete buffer2;

//    qDebug() << "delete prefDlg";
//    delete m_pControlEngine;
//     qDebug() << "delete midi";
    qDebug() << "delete midi, " << qTime.elapsed();
    delete midi;
//    qDebug() << "delete midiconfig";

    qDebug() << "delete view, " << qTime.elapsed();
    delete view;

    qDebug() << "delete tracks, " << qTime.elapsed();
    delete m_pTrack;

    delete prefDlg;

    //   delete m_pBpmDetector;

    delete frame;

#ifdef __C_METRICS__ // cmetrics will cause this whole method to segfault on Linux/i386 if it is called after config is deleted. Obviously, it depends on config somehow.
	qDebug() << "cmetrics to report:" << "Mixxx deconstructor complete.";
	cm_writemsg_ascii(MIXXXCMETRICS_MIXXX_DESTRUCTOR_COMPLETE, "Mixxx deconstructor complete.");
	cm_close(10);
#endif

    qDebug() << "delete config, " << qTime.elapsed();
    delete config;

// Why is this here? The (MSVC 2008) linker even complains about it.
//#ifdef __WINDOWS__
//    _exit(0);
//#endif
}

int MixxxApp::noSoundDlg(void)
{
    QMessageBox msgBox;
	msgBox.setIcon(QMessageBox::Warning);
    msgBox.setWindowTitle("Sound Device Busy");
    msgBox.setText( "<html>Mixxx cannot access the sound device <b>"+
                    config->getValueString(ConfigKey("[Soundcard]", "DeviceMaster"))+
                    "</b>. "+
                    "Another application is using the sound device or it is "+
                    "not plugged in."+
                    "<ul>"+
                        "<li>"+
                            "<b>Retry</b> after closing the other application "+
                            "or reconnecting the sound device"+
                        "</li>"+
                        "<li>"+
                            "<b>Reconfigure</b> Mixxx to use another sound device."+
                        "</li>" +
                        "<li>"+
                            "Get <b>Help</b> from the Mixxx Wiki."+
                        "</li>"+
                        "<li>"+
                            "<b>Exit</b> without saving your settings."+
                        "</li>" +
                    "</ul></html>"
    );

    QPushButton *retryButton = msgBox.addButton(tr("Retry"), QMessageBox::ActionRole);
    QPushButton *reconfigureButton = msgBox.addButton(tr("Reconfigure"), QMessageBox::ActionRole);
    QPushButton *wikiButton = msgBox.addButton(tr("Help"), QMessageBox::ActionRole);
    QPushButton *exitButton = msgBox.addButton(tr("Exit"), QMessageBox::ActionRole);

    while(1)
    {
        msgBox.exec();

        if (msgBox.clickedButton() == retryButton) {
            soundmanager->queryDevices();
            return 0;
        } else if (msgBox.clickedButton() == wikiButton) {
            QDesktopServices::openUrl(QUrl("http://mixxx.org/wiki/doku.php/troubleshooting#no_or_too_few_sound_cards_appear_in_the_preferences_dialog"));
            wikiButton->setEnabled(false);
        } else if (msgBox.clickedButton() == reconfigureButton) {
            msgBox.hide();
            soundmanager->queryDevices();

            // This way of opening the dialog allows us to use it synchronously
            prefDlg->setWindowModality(Qt::ApplicationModal);
            prefDlg->exec();
            if ( prefDlg->result() == QDialog::Accepted) {
                soundmanager->queryDevices();
                return 0;
            }

            msgBox.show();

        } else if (msgBox.clickedButton() == exitButton) {
            return 1;
        }
    }
}


/** initializes all QActions of the application */
void MixxxApp::initActions()
{
    fileLoadSongPlayer1 = new QAction(tr("&Load Song (Player 1)..."), this);
    fileLoadSongPlayer1->setShortcut(tr("Ctrl+O"));
    fileLoadSongPlayer1->setShortcutContext(Qt::ApplicationShortcut);

    fileLoadSongPlayer2 = new QAction(tr("&Load Song (Player 2)..."), this);
    fileLoadSongPlayer2->setShortcut(tr("Ctrl+Shift+O"));
    fileLoadSongPlayer2->setShortcutContext(Qt::ApplicationShortcut);

    fileQuit = new QAction(tr("E&xit"), this);
    fileQuit->setShortcut(tr("Ctrl+Q"));
    fileQuit->setShortcutContext(Qt::ApplicationShortcut);

    libraryRescan = new QAction(tr("&Rescan Library"), this);

    playlistsNew = new QAction(tr("Add &new playlist"), this);
    playlistsNew->setShortcut(tr("Ctrl+N"));
    playlistsNew->setShortcutContext(Qt::ApplicationShortcut);

    playlistsImport = new QAction(tr("&Import playlist"), this);
    playlistsImport->setShortcut(tr("Ctrl+I"));
    playlistsImport->setShortcutContext(Qt::ApplicationShortcut);

    batchBpmDetect = new QAction(tr("Batch BPM Detect (up to 100 songs per run)"), this);
    connect(batchBpmDetect, SIGNAL(activated()), m_pTrack, SLOT(slotBatchBPMDetection()));


#ifdef __IPOD__
    iPodToggle = new QAction(tr("iPod &Active"), this);
    iPodToggle->setShortcut(tr("Ctrl+A"));
    iPodToggle->setShortcutContext(Qt::ApplicationShortcut);
    iPodToggle->setCheckable(true);
    connect(iPodToggle, SIGNAL(toggled(bool)), this, SLOT(slotiPodToggle(bool)));
#endif

    optionsBeatMark = new QAction(tr("&Audio Beat Marks"), this);

    optionsFullScreen = new QAction(tr("&Full Screen"), this);
    optionsFullScreen->setShortcut(tr("Esc"));
    optionsFullScreen->setShortcutContext(Qt::ApplicationShortcut);
    //QShortcut * shortcut = new QShortcut(QKeySequence(tr("Esc")),  this);
    //    connect(shortcut, SIGNAL(activated()), this, SLOT(slotQuitFullScreen()));

    optionsPreferences = new QAction(tr("&Preferences"), this);
    optionsPreferences->setShortcut(tr("Ctrl+P"));
    optionsPreferences->setShortcutContext(Qt::ApplicationShortcut);

    helpAboutApp = new QAction(tr("&About..."), this);
    helpSupport = new QAction(tr("&Community Support..."), this);
#ifdef __VINYLCONTROL__
    optionsVinylControl = new QAction(tr("Enable &Vinyl Control"), this);
    optionsVinylControl->setShortcut(tr("Ctrl+Y"));
    optionsVinylControl->setShortcutContext(Qt::ApplicationShortcut);
#endif

    optionsRecord = new QAction(tr("&Record Mix"), this);
    //optionsRecord->setShortcut(tr("Ctrl+R"));
    optionsRecord->setShortcutContext(Qt::ApplicationShortcut);

#ifdef __SCRIPT__
    macroStudio = new QAction(tr("Show Studio"), this);
#endif

    fileLoadSongPlayer1->setStatusTip(tr("Opens a song in player 1"));
    fileLoadSongPlayer1->setWhatsThis(tr("Open\n\nOpens a song in player 1"));
    connect(fileLoadSongPlayer1, SIGNAL(activated()), this, SLOT(slotFileLoadSongPlayer1()));

    fileLoadSongPlayer2->setStatusTip(tr("Opens a song in player 2"));
    fileLoadSongPlayer2->setWhatsThis(tr("Open\n\nOpens a song in player 2"));
    connect(fileLoadSongPlayer2, SIGNAL(activated()), this, SLOT(slotFileLoadSongPlayer2()));

    fileQuit->setStatusTip(tr("Quits the application"));
    fileQuit->setWhatsThis(tr("Exit\n\nQuits the application"));
    connect(fileQuit, SIGNAL(activated()), this, SLOT(slotFileQuit()));

    libraryRescan->setStatusTip(tr("Rescans the song library"));
    libraryRescan->setWhatsThis(tr("Rescan library\n\nRescans the song library"));
    libraryRescan->setCheckable(false);
    connect(libraryRescan, SIGNAL(activated()), m_pTrack, SLOT(slotScanLibrary()));

    playlistsNew->setStatusTip(tr("Create a new playlist"));
    playlistsNew->setWhatsThis(tr("New playlist\n\nCreate a new playlist"));
    connect(playlistsNew, SIGNAL(activated()), m_pTrack, SLOT(slotNewPlaylist()));

    playlistsImport->setStatusTip(tr("Import playlist"));
    playlistsImport->setWhatsThis(tr("Import playlist"));
    connect(playlistsImport, SIGNAL(activated()), m_pTrack, SLOT(slotImportPlaylist()));

    optionsBeatMark->setCheckable(false);
    optionsBeatMark->setChecked(false);
    optionsBeatMark->setStatusTip(tr("Audio Beat Marks"));
    optionsBeatMark->setWhatsThis(tr("Audio Beat Marks\nMark beats by audio clicks"));
    connect(optionsBeatMark, SIGNAL(toggled(bool)), this, SLOT(slotOptionsBeatMark(bool)));

#ifdef __VINYLCONTROL__
    //Either check or uncheck the vinyl control menu item depending on what it was saved as.
    optionsVinylControl->setCheckable(true);
    if ((bool)config->getValueString(ConfigKey("[VinylControl]","Enabled")).toInt() == true)
        optionsVinylControl->setChecked(true);
    else
        optionsVinylControl->setChecked(false);
    optionsVinylControl->setStatusTip(tr("Activate Vinyl Control"));
    optionsVinylControl->setWhatsThis(tr("Use timecoded vinyls on external turntables to control Mixxx"));
    connect(optionsVinylControl, SIGNAL(toggled(bool)), this, SLOT(slotOptionsVinylControl(bool)));
#endif

    optionsRecord->setCheckable(true);
    optionsRecord->setStatusTip(tr("Start Recording your Mix"));
    optionsRecord->setWhatsThis(tr("Record your mix to a file"));
    connect(optionsRecord, SIGNAL(toggled(bool)), this, SLOT(slotOptionsRecord(bool)));

    optionsFullScreen->setCheckable(true);
    optionsFullScreen->setChecked(false);
    optionsFullScreen->setStatusTip(tr("Full Screen"));
    optionsFullScreen->setWhatsThis(tr("Display Mixxx using the full screen"));
    connect(optionsFullScreen, SIGNAL(toggled(bool)), this, SLOT(slotOptionsFullScreen(bool)));

    optionsPreferences->setStatusTip(tr("Preferences"));
    optionsPreferences->setWhatsThis(tr("Preferences\nPlayback and MIDI preferences"));
    connect(optionsPreferences, SIGNAL(activated()), this, SLOT(slotOptionsPreferences()));

    helpSupport->setStatusTip(tr("Support..."));
    helpSupport->setWhatsThis(tr("Support\n\nGet help with Mixxx"));
    connect(helpSupport, SIGNAL(activated()), this, SLOT(slotHelpSupport()));

    helpAboutApp->setStatusTip(tr("About the application"));
    helpAboutApp->setWhatsThis(tr("About\n\nAbout the application"));
    connect(helpAboutApp, SIGNAL(activated()), this, SLOT(slotHelpAbout()));

#ifdef __SCRIPT__
    macroStudio->setStatusTip(tr("Shows the macro studio window"));
    macroStudio->setWhatsThis(tr("Show Studio\n\nMakes the macro studio visible"));
     connect(macroStudio, SIGNAL(activated()), scriptEng->getStudio(), SLOT(showStudio()));
#endif
}

void MixxxApp::initMenuBar()
{
    // MENUBAR
    fileMenu=new QMenu("&File");
    optionsMenu=new QMenu("&Options");
    libraryMenu=new QMenu("&Library");
    viewMenu=new QMenu("&View");
    helpMenu=new QMenu("&Help");
#ifdef __SCRIPT__
    macroMenu=new QMenu("&Macro");
#endif

    // menuBar entry fileMenu
    fileMenu->addAction(fileLoadSongPlayer1);
    fileMenu->addAction(fileLoadSongPlayer2);
    fileMenu->addSeparator();
    fileMenu->addAction(fileQuit);

    // menuBar entry optionsMenu
    //optionsMenu->setCheckable(true);
    //  optionsBeatMark->addTo(optionsMenu);
#ifdef __VINYLCONTROL__
    optionsMenu->addAction(optionsVinylControl);
#endif
    optionsMenu->addAction(optionsRecord);
    optionsMenu->addAction(optionsFullScreen);
    optionsMenu->addSeparator();
    optionsMenu->addAction(optionsPreferences);

    //    libraryMenu->setCheckable(true);
    libraryMenu->addAction(libraryRescan);
    libraryMenu->addSeparator();
    libraryMenu->addAction(playlistsNew);
    libraryMenu->addAction(playlistsImport);
    //libraryMenu->addAction(batchBpmDetect);

#ifdef __IPOD__
    libraryMenu->addSeparator();
    libraryMenu->addAction(iPodToggle);
    connect(libraryMenu, SIGNAL(aboutToShow()), this, SLOT(slotlibraryMenuAboutToShow()));
#endif

    // menuBar entry viewMenu
    //viewMenu->setCheckable(true);

    // menuBar entry helpMenu
    helpMenu->addAction(helpSupport);
    helpMenu->addSeparator();
    helpMenu->addAction(helpAboutApp);


#ifdef __SCRIPT__
    macroMenu->addAction(macroStudio);
#endif

    menuBar()->addMenu(fileMenu);
    menuBar()->addMenu(libraryMenu);
    menuBar()->addMenu(optionsMenu);

    //    menuBar()->addMenu(viewMenu);
#ifdef __SCRIPT__
    menuBar()->addMenu(macroMenu);
#endif
    menuBar()->addSeparator();
    menuBar()->addMenu(helpMenu);

}


void MixxxApp::slotiPodToggle(bool toggle) {
#ifdef __IPOD__
// iPod stuff
  QString iPodMountPoint = config->getValueString(ConfigKey("[iPod]","MountPoint"));
  bool iPodAvailable = !iPodMountPoint.isEmpty() &&
                       QDir( iPodMountPoint + "/iPod_Control").exists();
  bool iPodActivated = iPodAvailable && toggle;

  iPodToggle->setEnabled(iPodAvailable);

  if (iPodAvailable && iPodActivated && view->m_pComboBox->findData(TABLE_MODE_IPOD) == -1 ) {
    view->m_pComboBox->addItem( "iPod", TABLE_MODE_IPOD );
    // Activate IPod model

    Itdb_iTunesDB *itdb;
    itdb = itdb_parse (iPodMountPoint, NULL);
    if (itdb == NULL) {
      qDebug() << "Error reading iPod database\n";
      return;
    }
    GList *it;
    int count = 0;
    m_pTrack->m_qIPodPlaylist.clear();

    for (it = itdb->tracks; it != NULL; it = it->next) {
       count++;
       Itdb_Track *song;
       song = (Itdb_Track *)it->data;

//     DON'T USE QFileInfo, it does a disk i/o stat on every file introducing a VERY long delay in loading from the iPod
//       QFileInfo file(iPodMountPoint + QString(song->ipod_path).replace(':','/'));
//       TrackInfoObject* pTrack = new TrackInfoObject(file.absolutePath(), file.fileName(), m_pBpmDetector );

       QString fullFilePath = iPodMountPoint + QString(song->ipod_path).mid(1).replace(':','/');
       QString filePath = fullFilePath.left(fullFilePath.lastIndexOf('/'));
       QString fileName = fullFilePath.mid(fullFilePath.lastIndexOf('/')+1);
       QString fileSuffix = fullFilePath.mid(fullFilePath.lastIndexOf('.')+1);

       if (song->movie_flag) { qDebug() << "Movies/Videos not supported." << song->title << fullFilePath; continue; }
       if (song->unk220 && fileSuffix == "m4p") { qDebug() << "Protected media not supported." << song->title << fullFilePath; continue; }
#ifndef __FFMPEGFILE__
       if (fileSuffix == "m4a") { qDebug() << "m4a media support (via FFMPEG) is not compiled into this build of Mixxx. :( " << song->title << fullFilePath; continue; }
#endif // __FFMPEGFILE__


//       qDebug() << "iPod file" << filePath << "--"<< fileName << "--" << fileSuffix;

       TrackInfoObject* pTrack = new TrackInfoObject(filePath, fileName);
       pTrack->setBpm(song->BPM);
       pTrack->setBpmConfirm(song->BPM != 0);  //    void setBeatFirst(float); ??
//       pTrack->setHeaderParsed(true);
       pTrack->setComment(song->comment);
//       pTrack->setType(file.suffix());
       pTrack->setType(fileSuffix);
       pTrack->setBitrate(song->bitrate);
       pTrack->setSampleRate(song->samplerate);
       pTrack->setDuration(song->tracklen/1000);
       pTrack->setTitle(song->title);
       pTrack->setArtist(song->artist);
       // song->rating // user rating
       // song->volume and song->soundcheck -- track level normalization / gain info as determined by iTunes
       m_pTrack->m_qIPodPlaylist.addTrack(pTrack);
    }
    itdb_free (itdb);

    qDebug() << "iPod playlist has" << m_pTrack->m_qIPodPlaylist.getSongNum() << "of"<< count <<"songs on the iPod.";

    view->m_pComboBox->setCurrentIndex( view->m_pComboBox->findData(TABLE_MODE_IPOD) );
    m_pTrack->slotActivatePlaylist( view->m_pComboBox->findData(TABLE_MODE_IPOD) );
    m_pTrack->resizeColumnsForLibraryMode();

  } else if (view->m_pComboBox->findData(TABLE_MODE_IPOD) != -1 ) {
    view->m_pComboBox->setCurrentIndex( view->m_pComboBox->findData(TABLE_MODE_LIBRARY) );
    m_pTrack->slotActivatePlaylist( view->m_pComboBox->findData(TABLE_MODE_LIBRARY) );

    view->m_pComboBox->removeItem( view->m_pComboBox->findData(TABLE_MODE_IPOD) );
    // Empty iPod model m_qIPodPlaylist
    m_pTrack->m_qIPodPlaylist.clear();

  }
#endif
}


void MixxxApp::slotlibraryMenuAboutToShow(){

#ifdef __IPOD__
  QString iPodMountPoint = config->getValueString(ConfigKey("[iPod]","MountPoint"));
  bool iPodAvailable = !iPodMountPoint.isEmpty() &&
                       QDir( iPodMountPoint + "/iPod_Control").exists();
  iPodToggle->setEnabled(iPodAvailable);

#endif
}

bool MixxxApp::queryExit()
{
    int exit=QMessageBox::information(this, tr("Quit..."),
                                      tr("Do your really want to quit?"),
                                      QMessageBox::Ok, QMessageBox::Cancel);

    if (exit==1)
    {
    }
    else
    {
    };

    return (exit==1);
}

void MixxxApp::slotFileLoadSongPlayer1()
{
    ControlObject* play = ControlObject::getControl(ConfigKey("[Channel1]", "play"));

    if (play->get() == 1.)
    {
        int ret = QMessageBox::warning(this, tr("Mixxx"),
                                        tr("Player 1 is currently playing a song.\n"
                                          "Are you sure you want to load a new song?"),
                                        QMessageBox::Yes | QMessageBox::No,
                                        QMessageBox::No);

        if (ret != QMessageBox::Yes)
            return;
    }

    QString s = QFileDialog::getOpenFileName(this, tr("Load Song into Player 1"), config->getValueString(ConfigKey("[Playlist]","Directory")), QString("Audio (%1)").arg(MIXXX_SUPPORTED_AUDIO_FILETYPES));
    if (!(s == QString::null)) {
        TrackInfoObject * pTrack = m_pTrack->getTrackCollection()->getTrack(s);
        if (pTrack)
            m_pTrack->slotLoadPlayer1(pTrack);
    }
}

void MixxxApp::slotFileLoadSongPlayer2()
{
    ControlObject* play = ControlObject::getControl(ConfigKey("[Channel2]", "play"));

    if (play->get() == 1.)
    {
        int ret = QMessageBox::warning(this, tr("Mixxx"),
                                        tr("Player 2 is currently playing a song.\n"
                                          "Are you sure you want to load a new song?"),
                                        QMessageBox::Yes | QMessageBox::No,
                                        QMessageBox::No);

        if (ret != QMessageBox::Yes)
            return;
    }

    QString s = QFileDialog::getOpenFileName(this, tr("Load Song into Player 2"), config->getValueString(ConfigKey("[Playlist]","Directory")), QString("Audio (%1)").arg(MIXXX_SUPPORTED_AUDIO_FILETYPES));
    if (!(s == QString::null)) {
        TrackInfoObject * pTrack = m_pTrack->getTrackCollection()->getTrack(s);
        if (pTrack)
            m_pTrack->slotLoadPlayer2(pTrack);
    }
}

void MixxxApp::slotFileQuit()
{
    qApp->quit();
}

void MixxxApp::slotOptionsBeatMark(bool)
{
// BEAT MARK STUFF
}

void MixxxApp::slotOptionsFullScreen(bool toggle)
{

// Making a fullscreen window on linux and windows is harder than you could possibly imagine...
    if (toggle)
    {
#ifdef __LINUX__
         winpos = pos();
         // Can't set max to -1,-1 or 0,0 for unbounded?
         setMaximumSize(32767,32767);
#endif

        showFullScreen();
        //menuBar()->hide();
        // FWI: Begin of fullscreen patch
#ifdef __LINUX__
        // Crazy X window managers break this so I'm told by Qt docs
        //         int deskw = app->desktop()->width();
        //         int deskh = app->desktop()->height();

        //support for xinerama
        int deskw = app->desktop()->screenGeometry(frame).width();
        int deskh = app->desktop()->screenGeometry(frame).height();
#else
        int deskw = width();
        int deskh = height();
#endif
        view->move((deskw - view->width())/2, (deskh - view->height())/2);
        // FWI: End of fullscreen patch
    }
    else
    {
        // FWI: Begin of fullscreen patch
        view->move(0,0);
        menuBar()->show();
        showNormal();

#ifdef __LINUX__
        if (size().width() != view->width() ||
            size().height() != view->height() + menuBar()->height()) {
          setFixedSize(view->width(), view->height() + menuBar()->height());
        }
        move(winpos);
#endif

        // FWI: End of fullscreen patch
    }
}

void MixxxApp::slotOptionsPreferences()
{
    prefDlg->setHidden(false);
}

//Note: Can't #ifdef this because MOC doesn't catch it.
void MixxxApp::slotOptionsVinylControl(bool toggle)
{
#ifdef __VINYLCONTROL__
    //qDebug() << "slotOptionsVinylControl: toggle is " << (int)toggle;

    QString device1 = config->getValueString(ConfigKey("[VinylControl]","DeviceInputDeck1"));
    QString device2 = config->getValueString(ConfigKey("[VinylControl]","DeviceInputDeck2"));

    if (device1 == "" && device2 == "" && (toggle==true))
    {
        QMessageBox::warning(this, tr("Mixxx"),
                                   tr("No input device(s) select.\n"
                                      "Please select your soundcard(s) in vinyl control preferences."),
                                   QMessageBox::Ok,
                                   QMessageBox::Ok);
        prefDlg->show();
        prefDlg->showVinylControlPage();
        optionsVinylControl->setChecked(false);
    }
    else
    {
        config->set(ConfigKey("[VinylControl]","Enabled"), ConfigValue((int)toggle));
        ControlObject::getControl(ConfigKey("[VinylControl]", "Enabled"))->set((int)toggle);
    }
#endif
}

//Also can't ifdef this (MOC again)
void MixxxApp::slotOptionsRecord(bool toggle)
{
    ControlObjectThreadMain *recordingControl = new ControlObjectThreadMain(ControlObject::getControl(ConfigKey("[Master]", "Record")));
    QString recordPath = config->getValueString(ConfigKey("[Recording]","Path"));
    QString encodingType = config->getValueString(ConfigKey("[Recording]","Encoding"));
    QString encodingFileFilter = QString("Audio (*.%1)").arg(encodingType);
    bool proceedWithRecording = true;

    if (toggle == true)
    {
        //If there was no recording path set,
        if (recordPath == "")
        {
            QString selectedFile = QFileDialog::getSaveFileName(NULL, tr("Save Recording As..."),
                                                                recordPath,
                                                                encodingFileFilter);
            if (selectedFile.toLower() != "")
            {
                if(!selectedFile.toLower().endsWith("." + encodingType.toLower()))
                {
                    selectedFile.append("." + encodingType.toLower());
                }
                //Update the saved Path
                config->set(ConfigKey(RECORDING_PREF_KEY, "Path"), selectedFile);
            }
            else
                proceedWithRecording = false; //Empty filename, so don't record
        }
        else //If there was already a recording path set
        {
            //... and the file already exists, ask the user if they want to overwrite it.
            int result;
            if(QFile::exists(recordPath))
            {
                QFileInfo fi(recordPath);
                result = QMessageBox::question(this, tr("Mixxx Recording"), tr("The file %1 already exists. Would you like to overwrite it?\nSelecting \"No\" will abort the recording.").arg(fi.fileName()), QMessageBox::Yes | QMessageBox::No);
                if (result == QMessageBox::Yes) //If the user selected, "yes, overwrite the recording"...
                    proceedWithRecording = true;
                else
                    proceedWithRecording = false;
            }
        }

        if (proceedWithRecording == true)
        {
            qDebug() << "Setting record status: READY";
            recordingControl->slotSet(RECORD_READY);
        }
        else
        {
            optionsRecord->setChecked(false);
        }

    }
    else
    {
        qDebug() << "Setting record status: OFF";
        recordingControl->slotSet(RECORD_OFF);
    }

    delete recordingControl;
}

void MixxxApp::slotHelpAbout()
{

    DlgAbout *about = new DlgAbout(this);
    about->version_label->setText(VERSION);
    QString credits =
<<<<<<< HEAD
    "<p align=\"center\"><b>Mixxx "+ QString(VERSION) +" Development Team</b></p>"
=======
    QString("<p align=\"center\"><b>Mixxx %1 Development Team</b></p>"
>>>>>>> 1c840287
"<p align=\"center\">"
"Adam Davison<br>"
"Albert Santoni<br>"
"Garth Dahlstrom<br>"
"RJ Ryan<br>"
"Sean Pappalardo<br>"
"Nick Guenther<br>"
"Phillip Whelan<br>"
"Zach Elko<br>"
"Tom Care<br>"
"Pawel Bartkiewicz<br>"

"</p>"
"<p align=\"center\"><b>With contributions from:</b></p>"
"<p align=\"center\">"
"Mark Hills<br>"
"Andre Roth<br>"
"Robin Sheat<br>"
"Michael Pujos<br>"
"Mark Glines<br>"
"Claudio Bantaloukas<br>"
"Pavol Rusnak<br>"
"Mathieu Rene<br>"
"Miko Kiiski<br>"
"Navaho Gunleg<br>"
"Gavin Pryke<br>"

"</p>"
"<p align=\"center\"><b>And special thanks to:</b></p>"
"<p align=\"center\">"
"Stanton<br>"
"Hercules<br>"
"Echo Digital Audio<br>"
"Adam Bellinson<br>"
"Alexandre Bancel<br>"
"Melanie Thielker<br>"
"Julien Rosener<br>"
"Pau Arum&iacute;<br>"
"David Garcia<br>"
"Seb Ruiz<br>"
"Joseph Mattiello<br>"
"</p>"

"<p align=\"center\"><b>Past Developers</b></p>"
"<p align=\"center\">"
"Tue Haste Andersen<br>"
"Ken Haste Andersen<br>"
"Cedric Gestes<br>"
"John Sully<br>"
"Torben Hohn<br>"
"Peter Chang<br>"
"Micah Lee<br>"
"Ben Wheeler<br>"
"Wesley Stessens<br>"
"Nathan Prado<br>"
"</p>"

"<p align=\"center\"><b>Past Contributors</b></p>"
"<p align=\"center\">"
"Ludek Hor&#225;cek<br>"
"Svein Magne Bang<br>"
"Kristoffer Jensen<br>"
"Ingo Kossyk<br>"
"Mads Holm<br>"
"Lukas Zapletal<br>"
"Jeremie Zimmermann<br>"
"Gianluca Romanin<br>"
"Tim Jackson<br>"
"J&aacute;n Jockusch<br>"
"Stefan Langhammer<br>"
"Frank Willascheck<br>"
"Jeff Nelson<br>"
"Kevin Schaper<br>"
"Alex Markley<br>"
"Oriol Puigb&oacute;<br>"
"Ulrich Heske<br>"
"James Hagerman<br>"
"quil0m80<br>"
"Martin Sakm&#225;r<br>"
"Ilian Persson<br>"
"Alex Barker<br>"
"Dave Jarvis<br>"
"Thomas Baag<br>"
"Karlis Kalnins<br>"
"Amias Channer<br>"
"Sacha Berger<br>"
"</p>").arg(VERSION);


    about->textBrowser->setHtml(credits);
    about->show();

}

void MixxxApp::slotHelpSupport()
{
    QUrl qSupportURL;
    qSupportURL.setUrl(MIXXX_SUPPORT_URL);
    QDesktopServices::openUrl(qSupportURL);
}

void MixxxApp::rebootMixxxView() {
    // Ok, so wierdly if you call setFixedSize with the same value twice, Qt breaks
    // So we check and if the size hasn't changed we don't make the call
    int oldh = view->height();
    int oldw = view->width();
    qDebug() << "Now in Rebootmixxview...";

    QString qSkinPath = getSkinPath();

    view->rebootGUI(frame, config, qSkinPath);

    qDebug() << "rebootgui DONE";

    if (oldw != view->width() || oldh != view->height() + menuBar()->height()) {
      setFixedSize(view->width(), view->height() + menuBar()->height());
    }
}

QString MixxxApp::getSkinPath() {
    QString qConfigPath = config->getConfigPath();

    QString qSkinPath(qConfigPath);
    qSkinPath.append("skins/");
    if (QDir(qSkinPath).exists())
    {
        // Is the skin listed in the config database there? If not, use default (outlineSmall) skin
        if ((config->getValueString(ConfigKey("[Config]","Skin")).length()>0 && QDir(QString(qSkinPath).append(config->getValueString(ConfigKey("[Config]","Skin")))).exists()))
            qSkinPath.append(config->getValueString(ConfigKey("[Config]","Skin")));
        else
        {
            config->set(ConfigKey("[Config]","Skin"), ConfigValue("outlineNetbook"));
            config->Save();
            qSkinPath.append(config->getValueString(ConfigKey("[Config]","Skin")));
        }
    }
    else
        qCritical() << "Skin directory does not exist:" << qSkinPath;

    return qSkinPath;
}

/** Event filter to block certain events. For example, this function is used
  * to disable tooltips if the user specifies in the preferences that they
  * want them off. This is a callback function.
  */
bool MixxxApp::eventFilter(QObject *obj, QEvent *event)
{
    static int tooltips = config->getValueString(ConfigKey("[Controls]","Tooltips")).toInt();

    if (event->type() == QEvent::ToolTip) {
        QKeyEvent *keyEvent = static_cast<QKeyEvent *>(event);
        if (tooltips == 1)
            return false;
        else
            return true;
    } else {
        // standard event processing
        return QObject::eventFilter(obj, event);
    }

}<|MERGE_RESOLUTION|>--- conflicted
+++ resolved
@@ -81,15 +81,9 @@
 
     if (buildRevision.trimmed().length() > 0) {
         if (buildFlags.trimmed().length() > 0)
-<<<<<<< HEAD
-            buildRevision = "(bzr " + buildRevision + "; built on: " + __DATE__ + " @ " + __TIME__ + "; flags: " + buildFlags.trimmed() + ") ";
-        else
-            buildRevision = "(bzr " + buildRevision + "; built on: " + __DATE__ + " @ " + __TIME__ + ") ";
-=======
             buildRevision = "(bzr r" + buildRevision + "; built on: " + __DATE__ + " @ " + __TIME__ + "; flags: " + buildFlags.trimmed() + ") ";
         else
             buildRevision = "(bzr r" + buildRevision + "; built on: " + __DATE__ + " @ " + __TIME__ + ") ";
->>>>>>> 1c840287
     }
 
     qDebug() << "Mixxx" << VERSION << buildRevision << "is starting...";
@@ -1013,11 +1007,7 @@
     DlgAbout *about = new DlgAbout(this);
     about->version_label->setText(VERSION);
     QString credits =
-<<<<<<< HEAD
-    "<p align=\"center\"><b>Mixxx "+ QString(VERSION) +" Development Team</b></p>"
-=======
     QString("<p align=\"center\"><b>Mixxx %1 Development Team</b></p>"
->>>>>>> 1c840287
 "<p align=\"center\">"
 "Adam Davison<br>"
 "Albert Santoni<br>"
