--- conflicted
+++ resolved
@@ -4,12 +4,9 @@
 
 #include <QList>
 #include <QDomNode>
-<<<<<<< HEAD
 #include <QWidget>
 #include <QTimer>
-=======
 #include <QGLContext>
->>>>>>> 1217e713
 
 #include "configobject.h"
 #include "widget/wwidget.h"
@@ -36,11 +33,8 @@
     static QList<WVisualSimple*> m_simpleViewers;
     static QList<WWaveformViewer*> m_visualViewers;
     static QList<WGLWaveformViewer*> m_visualGLViewers;
-<<<<<<< HEAD
     static QTimer s_waveformUpdateTimer;
-=======
     static QGLContext *s_pSharedOGLCtxt;
->>>>>>> 1217e713
 
 public:
     static WaveformViewerType createWaveformViewer(const char* group, QWidget *pParent, ConfigObject<ConfigValue> *pConfig, QWidget **target, WaveformRenderer *pWaveformRenderer);
