--- conflicted
+++ resolved
@@ -69,11 +69,8 @@
     virtual QString getYear();
     virtual QString getGenre();
     virtual QString getTrackNumber();
-<<<<<<< HEAD
     virtual float getReplayGain();
-=======
     virtual QString getKey();
->>>>>>> 6ea60dd4
     virtual float getBPM();
     virtual int getDuration();
     virtual int getBitrate();
@@ -88,11 +85,8 @@
     virtual void setYear(QString);
     virtual void setGenre(QString);
     virtual void setTrackNumber(QString);
-<<<<<<< HEAD
     virtual void setReplayGain(float);
-=======
     virtual void setKey(QString);
->>>>>>> 6ea60dd4
     virtual void setBPM(float);
     virtual void setDuration(int);
     virtual void setBitrate(int);
@@ -122,11 +116,8 @@
     QString m_sYear;
     QString m_sGenre;
     QString m_sTrackNumber;
-<<<<<<< HEAD
     float m_fReplayGain;
-=======
     QString m_sKey;
->>>>>>> 6ea60dd4
     float m_fBPM;
     int m_iDuration;
     int m_iBitrate;
