/***************************************************************************
                          dlgprefvinyl.cpp  -  description
                             -------------------
    begin                : Thu Oct 23 2006
    copyright            : (C) 2006 by Stefan Langhammer
                           (C) 2007 by Albert Santoni
    email                : stefan.langhammer@9elements.com
                           gamegod \a\t users.sf.net
***************************************************************************/

/***************************************************************************
*                                                                         *
*   This program is free software; you can redistribute it and/or modify  *
*   it under the terms of the GNU General Public License as published by  *
*   the Free Software Foundation; either version 2 of the License, or     *
*   (at your option) any later version.                                   *
*                                                                         *
***************************************************************************/


#include <QtCore>
#include <QtDebug>
#include <QtGui>
#include "dlgprefvinyl.h"
#include "controlobject.h"
#include "soundmanager.h"
#include "vinylcontrol.h" //For vinyl type string constants
#include "controlobjectthreadmain.h"
#include "vinylcontrolsignalwidget.h"
#include "dlgprefvinyl.h"

DlgPrefVinyl::DlgPrefVinyl(QWidget * parent, SoundManager * soundman,
                           ConfigObject<ConfigValue> * _config) : QWidget(parent), Ui::DlgPrefVinylDlg(),
    m_COTMode(ControlObject::getControl(ConfigKey("[VinylControl]", "Mode")))
{
    m_pSoundManager = soundman;
    config = _config;
    m_dontForce = false;

    setupUi(this);

    //Set up a button group for the vinyl control behaviour options
    QButtonGroup vinylControlMode;
    vinylControlMode.addButton(AbsoluteMode);
    vinylControlMode.addButton(RelativeMode);

    m_signalWidget1.setSize(MIXXX_VINYL_SCOPE_SIZE);
    m_signalWidget2.setSize(MIXXX_VINYL_SCOPE_SIZE);

    delete groupBoxSignalQuality->layout();
    QHBoxLayout *layout = new QHBoxLayout;
    layout->layout()->addWidget(&m_signalWidget1);
    layout->layout()->addWidget(&m_signalWidget2);
    groupBoxSignalQuality->setLayout(layout);

    // Add vinyl types
    ComboBoxVinylType1->addItem(MIXXX_VINYL_SERATOCV02VINYLSIDEA);
    ComboBoxVinylType1->addItem(MIXXX_VINYL_SERATOCV02VINYLSIDEB);
    ComboBoxVinylType1->addItem(MIXXX_VINYL_SERATOCD);
    ComboBoxVinylType1->addItem(MIXXX_VINYL_TRAKTORSCRATCHSIDEA);
    ComboBoxVinylType1->addItem(MIXXX_VINYL_TRAKTORSCRATCHSIDEB);
    
    ComboBoxVinylType2->addItem(MIXXX_VINYL_SERATOCV02VINYLSIDEA);
    ComboBoxVinylType2->addItem(MIXXX_VINYL_SERATOCV02VINYLSIDEB);
    ComboBoxVinylType2->addItem(MIXXX_VINYL_SERATOCD);
    ComboBoxVinylType2->addItem(MIXXX_VINYL_TRAKTORSCRATCHSIDEA);
    ComboBoxVinylType2->addItem(MIXXX_VINYL_TRAKTORSCRATCHSIDEB);
    
    ComboBoxVinylSpeed1->addItem(MIXXX_VINYL_SPEED_33);
    ComboBoxVinylSpeed1->addItem(MIXXX_VINYL_SPEED_45);
    
    ComboBoxVinylSpeed2->addItem(MIXXX_VINYL_SPEED_33);
    ComboBoxVinylSpeed2->addItem(MIXXX_VINYL_SPEED_45);
    
    connect(applyButton, SIGNAL(clicked()), this, SLOT(slotApply()));
    connect(VinylGain, SIGNAL(sliderReleased()), this, SLOT(VinylGainSlotApply()));
    //connect(ComboBoxDeviceDeck1, SIGNAL(currentIndexChanged()), this, SLOT(()));
    
    connect(VinylGain, SIGNAL(sliderReleased()), this, SLOT(settingsChanged()));
    connect(ComboBoxVinylType1, SIGNAL(currentIndexChanged(int)), this, SLOT(settingsChanged()));
    connect(ComboBoxVinylType2, SIGNAL(currentIndexChanged(int)), this, SLOT(settingsChanged()));
    connect(ComboBoxVinylSpeed1, SIGNAL(currentIndexChanged(int)), this, SLOT(settingsChanged()));
    connect(ComboBoxVinylSpeed2, SIGNAL(currentIndexChanged(int)), this, SLOT(settingsChanged()));
    connect(LeadinTime, SIGNAL(textChanged(const QString&)), this, SLOT(settingsChanged()));
    connect(NeedleSkipEnable, SIGNAL(stateChanged(int)), this, SLOT(settingsChanged()));
    connect(AbsoluteMode, SIGNAL(toggled(bool)), this, SLOT(settingsChanged()));
    connect(RelativeMode, SIGNAL(toggled(bool)), this, SLOT(settingsChanged()));
    connect(m_pSoundManager, SIGNAL(devicesSetup()), this, SLOT(settingsChanged()));
}

DlgPrefVinyl::~DlgPrefVinyl()
{
}

/** @brief Performs any necessary actions that need to happen when the prefs dialog is opened */
void DlgPrefVinyl::slotShow()
{
    QList<VinylControlProxy*> VCProxiesList = m_pSoundManager->getVinylControlProxies();
    if (VCProxiesList.value(0) != NULL)
        m_signalWidget1.setVinylControlProxy(VCProxiesList.value(0));
    if (VCProxiesList.value(1) != NULL)
        m_signalWidget2.setVinylControlProxy(VCProxiesList.value(1));

    //(Re)Initialize the signal quality indicators
    m_signalWidget1.resetWidget();
    m_signalWidget1.startDrawing();
    m_signalWidget2.resetWidget();
    m_signalWidget2.startDrawing();

}

/** @brief Performs any necessary actions that need to happen when the prefs dialog is closed */
void DlgPrefVinyl::slotClose()
{
    //Stop updating the vinyl control signal indicators when the prefs dialog is closed.
    m_signalWidget1.stopDrawing();
    m_signalWidget2.stopDrawing();
}

void DlgPrefVinyl::slotUpdate()
{
    m_dontForce = true; // otherwise all the signals fired in here will cause
                        // DlgPrefSound to call setupDevices needlessly :) -- bkgood
    // Set vinyl control types in the comboboxes
    int combo_index = ComboBoxVinylType1->findText(config->getValueString(ConfigKey("[Channel1]","strVinylType")));
    if (combo_index != -1)
        ComboBoxVinylType1->setCurrentIndex(combo_index);
        
    combo_index = ComboBoxVinylType2->findText(config->getValueString(ConfigKey("[Channel2]","strVinylType")));
    if (combo_index != -1)
        ComboBoxVinylType2->setCurrentIndex(combo_index);
        
    combo_index = ComboBoxVinylSpeed1->findText(config->getValueString(ConfigKey("[Channel1]","strVinylSpeed")));
    if (combo_index != -1)
        ComboBoxVinylSpeed1->setCurrentIndex(combo_index);
        
    combo_index = ComboBoxVinylSpeed2->findText(config->getValueString(ConfigKey("[Channel2]","strVinylSpeed")));
    if (combo_index != -1)
        ComboBoxVinylSpeed2->setCurrentIndex(combo_index);

    // set lead-in time
    LeadinTime->setText (config->getValueString(ConfigKey("[VinylControl]","LeadInTime")) );

    // set Relative mode
    int iMode = config->getValueString(ConfigKey("[VinylControl]","Mode")).toInt();
    if (iMode == MIXXX_VCMODE_ABSOLUTE)
        AbsoluteMode->setChecked(true);
    else if (iMode == MIXXX_VCMODE_RELATIVE)
        RelativeMode->setChecked(true);

    // Honour the Needle Skip Prevention setting.
    NeedleSkipEnable->setChecked( (bool)config->getValueString( ConfigKey("[VinylControl]", "NeedleSkipPrevention") ).toInt() );

    //set vinyl control gain
    VinylGain->setValue( config->getValueString(ConfigKey("[VinylControl]","VinylControlGain")).toInt());
    m_dontForce = false;
}

// Update the config object with parameters from dialog
void DlgPrefVinyl::slotApply()
{
	QString device2;
    qDebug() << "DlgPrefVinyl::Apply";

    // Lead-in time
    QString strLeadIn      = LeadinTime->text();
    bool isInteger;
    strLeadIn.toInt(&isInteger);
    if (isInteger)
        config->set(ConfigKey("[VinylControl]","LeadInTime"), strLeadIn);
    else
        config->set(ConfigKey("[VinylControl]","LeadInTime"), MIXXX_VC_DEFAULT_LEADINTIME);

    //Apply updates for everything else...
    VinylTypeSlotApply();
    VinylGainSlotApply();

    int iMode = 0;
    if (AbsoluteMode->isChecked())
        iMode = MIXXX_VCMODE_ABSOLUTE;
    if (RelativeMode->isChecked())
        iMode = MIXXX_VCMODE_RELATIVE;

<<<<<<< HEAD
    ControlObject::getControl(ConfigKey("[VinylControl]", "Mode"))->set(iMode);
    ControlObject::getControl(ConfigKey("[Channel1]", "VinylMode"))->set(iMode);
    ControlObject::getControl(ConfigKey("[Channel2]", "VinylMode"))->set(iMode);
=======
    m_COTMode.slotSet(iMode);
>>>>>>> 1c73e9e1
    config->set(ConfigKey("[VinylControl]","Mode"), ConfigValue(iMode));
    config->set(ConfigKey("[VinylControl]","NeedleSkipPrevention" ), ConfigValue( (int)(NeedleSkipEnable->isChecked( )) ) );

    slotUpdate();
}

void DlgPrefVinyl::EnableRelativeModeSlotApply()
{

}

void DlgPrefVinyl::VinylTypeSlotApply()
{
    config->set(ConfigKey("[Channel1]","strVinylType"), ConfigValue(ComboBoxVinylType1->currentText()));
    config->set(ConfigKey("[Channel2]","strVinylType"), ConfigValue(ComboBoxVinylType2->currentText()));
    config->set(ConfigKey("[Channel1]","strVinylSpeed"), ConfigValue(ComboBoxVinylSpeed1->currentText()));
    config->set(ConfigKey("[Channel2]","strVinylSpeed"), ConfigValue(ComboBoxVinylSpeed2->currentText()));
    emit(applySound());
}

void DlgPrefVinyl::VinylGainSlotApply()
{
    qDebug() << "in VinylGainSlotApply()" << "with gain:" << VinylGain->value();
    //Update the config key...
    config->set(ConfigKey("[VinylControl]","VinylControlGain"), ConfigValue(VinylGain->value()));

    //Update the ControlObject...
    ControlObject* pControlObjectVinylControlGain = ControlObject::getControl(ConfigKey("[VinylControl]", "VinylControlGain"));
    pControlObjectVinylControlGain->set(VinylGain->value());

    //qDebug() << "Setting Gain Text";
    //gain->setText(config->getValueString(ConfigKey("[VinylControl]","VinylControlGain")));        //this is probably ineffecient...
}

void DlgPrefVinyl::settingsChanged() {
    if (!m_dontForce) {
        emit(refreshVCProxies());
    }

    QList<VinylControlProxy*> VCProxiesList = m_pSoundManager->getVinylControlProxies();
    if (VCProxiesList.value(0) != NULL) {
        m_signalWidget1.setVinylControlProxy(VCProxiesList.value(0));
    }
    if (VCProxiesList.value(1) != NULL) {
        m_signalWidget2.setVinylControlProxy(VCProxiesList.value(1));
    }
    
    m_signalWidget1.setVinylActive(m_pSoundManager->hasVinylInput(0));
    m_signalWidget2.setVinylActive(m_pSoundManager->hasVinylInput(1));
}<|MERGE_RESOLUTION|>--- conflicted
+++ resolved
@@ -181,13 +181,9 @@
     if (RelativeMode->isChecked())
         iMode = MIXXX_VCMODE_RELATIVE;
 
-<<<<<<< HEAD
-    ControlObject::getControl(ConfigKey("[VinylControl]", "Mode"))->set(iMode);
     ControlObject::getControl(ConfigKey("[Channel1]", "VinylMode"))->set(iMode);
     ControlObject::getControl(ConfigKey("[Channel2]", "VinylMode"))->set(iMode);
-=======
     m_COTMode.slotSet(iMode);
->>>>>>> 1c73e9e1
     config->set(ConfigKey("[VinylControl]","Mode"), ConfigValue(iMode));
     config->set(ConfigKey("[VinylControl]","NeedleSkipPrevention" ), ConfigValue( (int)(NeedleSkipEnable->isChecked( )) ) );
 
