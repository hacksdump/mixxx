/**
 * @file dlgprefsound.cpp
 * @author Bill Good <bkgood at gmail dot com>
 * @date 20100625
 */

/***************************************************************************
 *                                                                         *
 *   This program is free software; you can redistribute it and/or modify  *
 *   it under the terms of the GNU General Public License as published by  *
 *   the Free Software Foundation; either version 2 of the License, or     *
 *   (at your option) any later version.                                   *
 *                                                                         *
 ***************************************************************************/

#include <QDebug>
#include <QMessageBox>
#include "dlgprefsound.h"
#include "dlgprefsounditem.h"
#include "soundmanager.h"
#include "sounddevice.h"
#include "engine/enginemaster.h"

/**
 * Construct a new sound preferences pane. Initializes and populates all the
 * all the controls to the values obtained from SoundManager.
 */
DlgPrefSound::DlgPrefSound(QWidget *parent, SoundManager *soundManager,
        ConfigObject<ConfigValue> *config)
    : QWidget(parent)
    , m_pSoundManager(soundManager)
    , m_pConfig(config)
    , m_settingsModified(false)
    , m_loading(false)
    , m_forceApply(false)
    , m_deckCount(0)
{
    setupUi(this);

    connect(m_pSoundManager, SIGNAL(devicesUpdated()),
            this, SLOT(refreshDevices()));

    applyButton->setEnabled(false);
    connect(applyButton, SIGNAL(clicked()),
            this, SLOT(slotApply()));

    apiComboBox->clear();
    apiComboBox->addItem("None", "None");
    updateAPIs();
    connect(apiComboBox, SIGNAL(currentIndexChanged(int)),
            this, SLOT(apiChanged(int)));

    sampleRateComboBox->clear();
    foreach (unsigned int srate, m_pSoundManager->getSampleRates()) {
        if (srate > 0) {
            // no ridiculous sample rate values. prohibiting zero means
            // avoiding a potential div-by-0 error in ::updateLatencies
            sampleRateComboBox->addItem(QString("%1 Hz").arg(srate), srate);
        }
    }
    connect(sampleRateComboBox, SIGNAL(currentIndexChanged(int)),
            this, SLOT(sampleRateChanged(int)));
    connect(sampleRateComboBox, SIGNAL(currentIndexChanged(int)),
            this, SLOT(updateLatencies(int)));
    connect(latencyComboBox, SIGNAL(currentIndexChanged(int)),
            this, SLOT(latencyChanged(int)));

    // using math_max to give the signed return value of numChannels a lower
    // bound so we can safely stick it in the unsigned deckCount -bkgood
    m_deckCount = math_max(m_pSoundManager->getEngine()->numChannels(), 0);

    initializePaths();
    loadSettings();

    connect(apiComboBox, SIGNAL(currentIndexChanged(int)),
            this, SLOT(settingChanged()));
    connect(sampleRateComboBox, SIGNAL(currentIndexChanged(int)),
            this, SLOT(settingChanged()));
    connect(latencyComboBox, SIGNAL(currentIndexChanged(int)),
            this, SLOT(settingChanged()));

    connect(queryButton, SIGNAL(clicked()),
            this, SLOT(queryClicked()));
    connect(resetButton, SIGNAL(clicked()),
            this, SLOT(resetClicked()));
}

DlgPrefSound::~DlgPrefSound() {

}

/**
 * Slot called when the preferences dialog is opened.
 */
void DlgPrefSound::slotUpdate() {
    loadSettings();
}

<<<<<<< HEAD
/**
 * Slot called when the Apply or OK button is pressed.
 */
void DlgPrefSound::slotApply() {
    if (!m_settingsModified && !m_forceApply) {
        return;
=======
void DlgPrefSound::slotUpdate()
{
    // API's
    ComboBoxSoundApi->clear();
    ComboBoxSoundApi->insertItem(0, tr("None"));
    QList<QString> apis = m_pSoundManager->getHostAPIList();
    QListIterator<QString> api_it(apis);
    QString api;
    int j = 1;
    while (api_it.hasNext())
    {
        api = api_it.next();
        ComboBoxSoundApi->insertItem(j, api);
        if (api==config->getValueString(ConfigKey("[Soundcard]","SoundApi")))
            ComboBoxSoundApi->setCurrentIndex(j);
        ++j;
    }

    //Get the currently selected API (just like we did above kinda)
    QString selectedAPI = config->getValueString(ConfigKey("[Soundcard]","SoundApi"));


    //Get the list of sound output devices that match the selected API.
    QList<SoundDevice*> devices = m_pSoundManager->getDeviceList(selectedAPI, true, false);
    SoundDevice * dev;

    // Master sound card combobox
    ComboBoxSoundcardMaster->clear();
    ComboBoxSoundcardMaster->insertItem(0, tr("None"));
    QListIterator<SoundDevice *> it(devices);
    //it = devices.begin();
    j = 1;
    while (it.hasNext())
    {
        dev = it.next();
        ComboBoxSoundcardMaster->insertItem(j, dev->getDisplayName(), dev->getInternalName());
        if (dev->getInternalName()==config->getValueString(ConfigKey("[Soundcard]","DeviceMaster")))
            ComboBoxSoundcardMaster->setCurrentIndex(j);
        ++j;
    }

    // Master right sound card info
/*  ComboBoxSoundcardMasterRight->clear();
    ComboBoxSoundcardMasterRight->insertItem(0, tr("None"));
    it.toFront();
    j = 1;
    while (it.hasNext())
    {
        dev = it.next();
        ComboBoxSoundcardMasterRight->insertItem(j, dev->getName());
        if (dev->getName()==config->getValueString(ConfigKey("[Soundcard]","DeviceMasterRight")))
            ComboBoxSoundcardMasterRight->setCurrentIndex(j);
 ++j;
    }
 */
    // Headphones sound card info
    ComboBoxSoundcardHeadphones->clear();
    ComboBoxSoundcardHeadphones->insertItem(0, tr("None"));
    it.toFront();
    j = 1;
    while (it.hasNext())
    {
        dev = it.next();
        ComboBoxSoundcardHeadphones->insertItem(j, dev->getDisplayName(), dev->getInternalName());
        if (dev->getInternalName()==config->getValueString(ConfigKey("[Soundcard]","DeviceHeadphones")))
            ComboBoxSoundcardHeadphones->setCurrentIndex(j);
        ++j;
>>>>>>> 24183aec
    }
#ifdef __VINYLCONTROL__
    // Scratchlib sucks, throw rocks at it
    // XXX(bkgood) HACKS DELETE THIS WHEN SCRATCHLIB GETS NUKED KTHX
    if (m_pConfig->getValueString(ConfigKey("[VinylControl]", "strVinylType"))
            == MIXXX_VINYL_FINALSCRATCH &&
        sampleRateComboBox->itemData(sampleRateComboBox->currentIndex()).toUInt()
            != 44100) {
        QMessageBox::warning(this, "Mixxx Error",
            "FinalScratch records currently only work properly with a "
            "44100 Hz sample rate.\nThe sample rate has been reset to 44100 Hz.");
        sampleRateComboBox->setCurrentIndex(sampleRateComboBox->findData(44100));
    }
<<<<<<< HEAD
#endif
    m_forceApply = false;
    m_config.clearInputs();
    m_config.clearOutputs();
    emit(writePaths(&m_config));
    int err = m_pSoundManager->setConfig(m_config);
    if (err != OK) {
        QString error;
        QString deviceName("a device");
        QString detailedError("An unknown error occurred");
        SoundDevice *device = m_pSoundManager->getErrorDevice();
        if (device != NULL) {
            deviceName = QString("sound device \"%1\"").arg(device->getDisplayName());
            detailedError = device->getError();
        }
        switch (err) {
        case SOUNDDEVICE_ERROR_DUPLICATE_OUTPUT_CHANNEL:
            error = QString("Two outputs cannot share channels on %1").arg(deviceName);
            break;
        case SOUNDDEVICE_ERROR_DUPLICATE_INPUT_CHANNEL:
            error = QString("Two inputs cannot share channels on %1").arg(deviceName);
            break;
        default:
            error = QString("Error opening %1\n%2").arg(deviceName).arg(detailedError);
            break;
        }
        QMessageBox::warning(NULL, "Configuration error", error);
=======

    // Latency. Disconnect slider slot when updating...
    disconnect(SliderLatency,                SIGNAL(valueChanged(int)), this, SLOT(slotLatencySliderChange(int)));
    SliderLatency->setValue(getSliderLatencyVal(config->getValueString(ConfigKey("[Soundcard]","Latency")).toInt()));
    connect(SliderLatency,                SIGNAL(valueChanged(int)), this, SLOT(slotLatencySliderChange(int)));


    //If JACK is selected as the current API, disable the latency slider
    //(We ignore its setting anyways because the JACK daemon determines the latency.)
    if (selectedAPI == MIXXX_PORTAUDIO_JACK_STRING)
    {
        SliderLatency->setEnabled(false);
        //Set the latency slider to appear as 16 ms, just for the hell of it.
        SliderLatency->setValue(getSliderLatencyVal(16));
        TextLabelLatency->setText(tr("JACK"));
>>>>>>> 24183aec
    }
    m_settingsModified = false;
    applyButton->setEnabled(false);
    loadSettings(); // in case SM decided to change anything it didn't like
}

<<<<<<< HEAD
/**
 * Slot called by DlgPrefVinyl when it needs slotApply here to call setupDevices.
 * We're graced with this kludge because VC proxies are only initialized in
 * SoundManager::setupDevices and reinit is the only way to make them reread
 * their config.
 */
void DlgPrefSound::forceApply() {
    m_forceApply = true;
=======
void DlgPrefSound::slotLatency()
{
    TextLabelLatency->setText(QString(tr("%1 ms")).arg(getSliderLatencyMsec(SliderLatency->value())));
>>>>>>> 24183aec
}

/**
 * Initializes (and creates) all the path items. Each path item widget allows
 * the user to input a sound device name and channel number given a description
 * of what will be done with that info. Inputs and outputs are grouped by tab,
 * and each path item has an identifier (Master, Headphones, ...) and an index,
 * if necessary.
 */
void DlgPrefSound::initializePaths() {
    QList<DlgPrefSoundItem*> items;
    foreach (AudioPathType type, AudioOutput::getSupportedTypes()) {
        DlgPrefSoundItem *toInsert;
        if (AudioPath::isIndexed(type)) {
            for (unsigned int i = 0; i < m_deckCount; ++i) {
                toInsert = new DlgPrefSoundItem(outputScrollAreaContents, type,
                        m_outputDevices, false, i);
                connect(this, SIGNAL(refreshOutputDevices(const QList<SoundDevice*>&)),
                        toInsert, SLOT(refreshDevices(const QList<SoundDevice*>&)));
                outputVLayout->insertWidget(outputVLayout->count() - 1, toInsert);
                items.append(toInsert);
            }
        } else {
            toInsert = new DlgPrefSoundItem(outputScrollAreaContents, type,
                m_outputDevices, false);
            connect(this, SIGNAL(refreshOutputDevices(const QList<SoundDevice*>&)),
                    toInsert, SLOT(refreshDevices(const QList<SoundDevice*>&)));
            outputVLayout->insertWidget(outputVLayout->count() - 1, toInsert);
            items.append(toInsert);
        }
    }
    foreach (AudioPathType type, AudioInput::getSupportedTypes()) {
        DlgPrefSoundItem *toInsert;
        if (AudioPath::isIndexed(type)) {
            for (unsigned int i = 0; i < m_deckCount; ++i) {
                toInsert = new DlgPrefSoundItem(inputScrollAreaContents, type,
                        m_inputDevices, true, i);
                connect(this, SIGNAL(refreshInputDevices(const QList<SoundDevice*>&)),
                        toInsert, SLOT(refreshDevices(const QList<SoundDevice*>&)));
                inputVLayout->insertWidget(inputVLayout->count() - 1, toInsert);
                items.append(toInsert);
            }
        } else {
            toInsert = new DlgPrefSoundItem(inputScrollAreaContents, type,
                m_inputDevices, true);
            connect(this, SIGNAL(refreshInputDevices(const QList<SoundDevice*>&)),
                    toInsert, SLOT(refreshDevices(const QList<SoundDevice*>&)));
            inputVLayout->insertWidget(inputVLayout->count() - 1, toInsert);
            items.append(toInsert);
        }
    }
    foreach (DlgPrefSoundItem *item, items) {
        connect(item, SIGNAL(settingChanged()),
                this, SLOT(settingChanged()));
        connect(this, SIGNAL(loadPaths(const SoundManagerConfig&)),
                item, SLOT(loadPath(const SoundManagerConfig&)));
        connect(this, SIGNAL(writePaths(SoundManagerConfig*)),
                item, SLOT(writePath(SoundManagerConfig*)));
        connect(this, SIGNAL(updatingAPI()),
                item, SLOT(save()));
        connect(this, SIGNAL(updatedAPI()),
                item, SLOT(reload()));
    }
}

/**
 * Convenience overload to load settings from the SoundManagerConfig owned by
 * SoundManager.
 */
void DlgPrefSound::loadSettings() {
    loadSettings(m_pSoundManager->getConfig());
}

<<<<<<< HEAD
/**
 * Loads the settings in the given SoundManagerConfig into the dialog.
 */
void DlgPrefSound::loadSettings(const SoundManagerConfig &config) {
    m_loading = true; // so settingsChanged ignores all our modifications here
    m_config = config;
    int apiIndex = apiComboBox->findData(m_config.getAPI());
    if (apiIndex != -1) {
        apiComboBox->setCurrentIndex(apiIndex);
    }
    int sampleRateIndex = sampleRateComboBox->findData(m_config.getSampleRate());
    if (sampleRateIndex != -1) {
        sampleRateComboBox->setCurrentIndex(sampleRateIndex);
    }
    int latencyIndex = latencyComboBox->findData(m_config.getLatency());
    if (latencyIndex != -1) {
        latencyComboBox->setCurrentIndex(latencyIndex);
    }
    emit(loadPaths(m_config));
    m_loading = false;
}

/**
 * Slot called when the user selects a different API, or the
 * software changes it programatically (for instance, when it
 * loads a value from SoundManager). Refreshes the device lists
 * for the new API and pushes those to the path items.
 */
void DlgPrefSound::apiChanged(int index) {
    m_config.setAPI(apiComboBox->itemData(index).toString());
    refreshDevices();
    // JACK sets its own latency
    if (m_config.getAPI() == MIXXX_PORTAUDIO_JACK_STRING) {
        latencyLabel->setEnabled(false);
        latencyComboBox->setEnabled(false);
    } else {
        latencyLabel->setEnabled(true);
        latencyComboBox->setEnabled(true);
=======
void DlgPrefSound::slotApply()
{
    qDebug() << "DlgPrefSound::Apply";

    // Update the config object with parameters from dialog

    config->set(ConfigKey("[Soundcard]","DeviceMaster"), ConfigValue(ComboBoxSoundcardMaster->itemData(ComboBoxSoundcardMaster->currentIndex()).toString()));
    config->set(ConfigKey("[Soundcard]","ChannelMaster"), ConfigValue(ComboBoxChannelMaster->itemData(ComboBoxChannelMaster->currentIndex()).toString()));
	qDebug() << "Setting ChannelMaster in config to: " << ComboBoxChannelMaster->itemData(ComboBoxChannelMaster->currentIndex()).toString();
    config->set(ConfigKey("[Soundcard]","DeviceHeadphones"), ConfigValue(ComboBoxSoundcardHeadphones->itemData(ComboBoxSoundcardHeadphones->currentIndex()).toString()));
    config->set(ConfigKey("[Soundcard]","ChannelHeadphones"), ConfigValue(ComboBoxChannelHeadphones->itemData(ComboBoxChannelHeadphones->currentIndex()).toString()));
    config->set(ConfigKey("[Soundcard]","Samplerate"), ConfigValue(ComboBoxSamplerates->currentText()));
    config->set(ConfigKey("[Soundcard]","Latency"), ConfigValue(getSliderLatencyMsec(SliderLatency->value())));

/*
    config->set(ConfigKey("[Soundcard]","DeviceMaster"), ConfigValue(ComboBoxSoundcardMaster->currentText()));
    //config->set(ConfigKey("[Soundcard]","DeviceMasterRight"), ConfigValue(ComboBoxSoundcardMasterRight->currentText()));
    config->set(ConfigKey("[Soundcard]","DeviceHeadphones"), ConfigValue(ComboBoxSoundcardHeadphones->currentText()));
    //config->set(ConfigKey("[Soundcard]","DeviceHeadRight"), ConfigValue(ComboBoxSoundcardHeadRight->currentText()));
    config->set(ConfigKey("[Soundcard]","Samplerate"), ConfigValue(ComboBoxSamplerates->currentText()));
    config->set(ConfigKey("[Soundcard]","Latency"), ConfigValue(getSliderLatencyMsec(SliderLatency->value())));
*/

#ifdef __VINYLCONTROL__
    //Crappy Scratchlib warning hack about the samplerate...
    if ((config->getValueString(ConfigKey("[VinylControl]","strVinylType")) == MIXXX_VINYL_FINALSCRATCH) && 
        (config->getValueString(ConfigKey("[Soundcard]","Samplerate")) != "44100"))
    {
        QMessageBox::warning( this, tr("Mixxx"),
                            tr("FinalScratch records currently only work properly with a 44100 Hz samplerate.\n"
                            "The samplerate has been reset to 44100 Hz."));    
        config->set(ConfigKey("[Soundcard]","Samplerate"), ConfigValue(44100));
    }
#endif
    
    if (radioButtonPitchIndp->isChecked())
        config->set(ConfigKey("[Soundcard]","PitchIndpTimeStretch"), ConfigValue(1));
    else
        config->set(ConfigKey("[Soundcard]","PitchIndpTimeStretch"), ConfigValue(0));

    qDebug() << "request msec " << getSliderLatencyMsec(SliderLatency->value());

    // Close devices, and open using config data
    m_pSoundManager->closeDevices();

    // Not much to do if the API is None...
    int deviceOpenError = 0;
	if (config->getValueString(ConfigKey("[Soundcard]","SoundApi"))!="None")
	{
	    deviceOpenError = m_pSoundManager->setupDevices();
	    if (deviceOpenError == MIXXX_ERROR_DUPLICATE_OUTPUT_CHANNEL)
	        QMessageBox::warning(0, tr("Configuration error"), tr("You cannot send multiple outputs to a single channel"));
	    else if (deviceOpenError == MIXXX_ERROR_DUPLICATE_INPUT_CHANNEL)
	        QMessageBox::warning(0, tr("Configuration error"), tr("You cannot use a single pair of channels for both decks"));		
	    else if (deviceOpenError != 0)
		    QMessageBox::warning(0, tr("Configuration error"),tr("Audio device could not be opened"));
		else
			slotUpdate();
	}
	
#ifdef __C_METRICS__
        QByteArray baAPI = config->getValueString(ConfigKey("[Soundcard]","SoundApi")).toUtf8();
        QByteArray baSamplerate = config->getValueString(ConfigKey("[Soundcard]","Samplerate")).toUtf8();
        QByteArray baLatency = config->getValueString(ConfigKey("[Soundcard]","Latency")).toUtf8();
        
	    cm_writemsg_utf8(MIXXXCMETRICS_SOUND_API, baAPI.data());
	    cm_writemsg_utf8(MIXXXCMETRICS_SOUND_SAMPLERATE, baSamplerate.data());
	    cm_writemsg_utf8(MIXXXCMETRICS_SOUND_LATENCY, baLatency.data());
#endif	
	
}

void DlgPrefSound::slotApplyApi()
{
    qDebug() << "DlgPrefSound::slotApplyApi";

    config->set(ConfigKey("[Soundcard]","SoundApi"), ConfigValue(ComboBoxSoundApi->currentText()));

    m_pSoundManager->closeDevices();

    if (m_pSoundManager->setHostAPI(ComboBoxSoundApi->currentText()) != 0)
    {
        // Did they select the null api?
        if (ComboBoxSoundApi->currentText() != "None") {
            QMessageBox::warning(0, tr("Configuration problem"),tr("Sound API could not be initialized"));
            config->set(ConfigKey("[Soundcard]","SoundApi"), ConfigValue("None"));
        }
    } else {
        if (m_pSoundManager->setupDevices() != 0)
        {
            QMessageBox::warning(0, tr("Configuration error"),tr("Audio device could not be opened"));
			m_parent->setHidden(false);
        }
>>>>>>> 24183aec
    }
}

/**
 * Updates the list of APIs, trying to keep the API and device selections
 * constant if possible.
 */
void DlgPrefSound::updateAPIs() {
    QString currentAPI(apiComboBox->itemData(apiComboBox->currentIndex()).toString());
    emit(updatingAPI());
    while (apiComboBox->count() > 1) {
        apiComboBox->removeItem(apiComboBox->count() - 1);
    }
    foreach (QString api, m_pSoundManager->getHostAPIList()) {
        apiComboBox->addItem(api, api);
    }
    int newIndex = apiComboBox->findData(currentAPI);
    if (newIndex > -1) {
        apiComboBox->setCurrentIndex(newIndex);
    }
    emit(updatedAPI());
}

/**
 * Slot called when the sample rate combo box changes to update the
 * sample rate in the config.
 */
void DlgPrefSound::sampleRateChanged(int index) {
    m_config.setSampleRate(
            sampleRateComboBox->itemData(index).toUInt());
}

/**
 * Slot called when the latency combo box is changed to update the
 * latency in the config.
 */
void DlgPrefSound::latencyChanged(int index) {
    m_config.setLatency(
            latencyComboBox->itemData(index).toUInt());
}

/**
 * Slot called whenever the selected sample rate is changed. Populates the
 * latency input box with MAX_LATENCY values, starting at 1ms, representing
 * a number of frames per buffer, which will always be a power of 2 (so the
 * values displayed in ms won't be constant between sample rates, but they'll
 * be close).
 */
void DlgPrefSound::updateLatencies(int sampleRateIndex) {
    double sampleRate = sampleRateComboBox->itemData(sampleRateIndex).toDouble();
    int oldLatency = latencyComboBox->currentIndex();
    unsigned int framesPerBuffer = 1; // start this at 0 and inf loop happens
    // we don't want to display any sub-1ms latencies (well maybe we do but I
    // don't right now!), so we iterate over all the buffer sizes until we
    // find the first that gives us a latency >= 1 ms -- bkgood
    // no div-by-0 in the next line because we don't allow srates of 0 in our
    // srate list when we construct it in the ctor -- bkgood
    for (; framesPerBuffer / sampleRate * 1000 < 1.0; framesPerBuffer *= 2);
    latencyComboBox->clear();
    for (unsigned int i = 0; i < MAX_LATENCY; ++i) {
        unsigned int latency = framesPerBuffer / sampleRate * 1000;
        // i + 1 in the next line is a latency index as described in SSConfig
        latencyComboBox->addItem(QString("%1 ms").arg(latency), i + 1);
        framesPerBuffer <<= 1; // *= 2
    }
    if (oldLatency < latencyComboBox->count() && oldLatency >= 0) {
        latencyComboBox->setCurrentIndex(oldLatency);
    } else {
        // set it to the max, let the user dig if they need better latency. better
        // than having a user get the pops on first use and thinking poorly of mixxx
        // because of it -- bkgood
        latencyComboBox->setCurrentIndex(latencyComboBox->count() - 1);
    }
}

/**
 * Slot called when device lists go bad to refresh them, or the API
 * just changes and we need to display new devices.
 */
void DlgPrefSound::refreshDevices() {
    if (m_config.getAPI() == "None") {
        m_outputDevices.clear();
        m_inputDevices.clear();
    } else {
        m_outputDevices =
            m_pSoundManager->getDeviceList(m_config.getAPI(), true, false);
        m_inputDevices =
            m_pSoundManager->getDeviceList(m_config.getAPI(), false, true);
    }
    emit(refreshOutputDevices(m_outputDevices));
    emit(refreshInputDevices(m_inputDevices));
}

/**
 * Called when any of the combo boxes in this dialog are changed. Enables the
 * apply button and marks that settings have been changed so that
 * DlgPrefSound::slotApply knows to apply them.
 */
void DlgPrefSound::settingChanged() {
    if (m_loading) return; // doesn't count if we're just loading prefs
    m_settingsModified = true;
    if (!applyButton->isEnabled()) {
        applyButton->setEnabled(true);
    }
}

<<<<<<< HEAD
/**
 * Slot called when the "Query Devices" button is clicked.
 */
void DlgPrefSound::queryClicked() {
    m_pSoundManager->queryDevices();
    updateAPIs();
=======

void DlgPrefSound::slotChannelChange(){
#if 0 //Warning them immediatly when this happens might be annoying.  Consider the situation of swapping headphone/master channels, they will
		//have to click through this.  I left it in however, in case we decide on this.
	if (ComboBoxSoundcardMaster->currentText() != "None" && 
         ComboBoxSoundcardMaster->isEnabled() && ComboBoxSoundcardHeadphones->isEnabled() && 
         ComboBoxSoundcardMaster->currentText() == ComboBoxSoundcardHeadphones->currentText() && 
         ComboBoxChannelMaster->currentText() == ComboBoxChannelHeadphones->currentText()) {
           QMessageBox::warning(this, tr("Mixxx - Master and Headphones sharing the same channels"), 
             tr("Having the Headphone share the same sound card output channels as Master\nwill result in Mixxx playing back at full volume irespective of the volume\ncontrols (this is because Headphone channels do not repect Master volume).\n\nThis configuration is NOT recommended because of that.\n\nIf your sound card has only two channels set the 'Headphones' channel to 'None'."));
    }
#endif
>>>>>>> 24183aec
}

/**
 * Slot called when the "Reset to Defaults" button is clicked.
 */
void DlgPrefSound::resetClicked() {
    SoundManagerConfig newConfig;
    newConfig.loadDefaults(m_pSoundManager, SoundManagerConfig::ALL);
    loadSettings(newConfig);
    settingChanged(); // force the apply button to enable
}<|MERGE_RESOLUTION|>--- conflicted
+++ resolved
@@ -45,7 +45,7 @@
             this, SLOT(slotApply()));
 
     apiComboBox->clear();
-    apiComboBox->addItem("None", "None");
+    apiComboBox->addItem(tr("None"), "None");
     updateAPIs();
     connect(apiComboBox, SIGNAL(currentIndexChanged(int)),
             this, SLOT(apiChanged(int)));
@@ -55,7 +55,7 @@
         if (srate > 0) {
             // no ridiculous sample rate values. prohibiting zero means
             // avoiding a potential div-by-0 error in ::updateLatencies
-            sampleRateComboBox->addItem(QString("%1 Hz").arg(srate), srate);
+            sampleRateComboBox->addItem(QString(tr("%1 Hz")).arg(srate), srate);
         }
     }
     connect(sampleRateComboBox, SIGNAL(currentIndexChanged(int)),
@@ -96,82 +96,12 @@
     loadSettings();
 }
 
-<<<<<<< HEAD
 /**
  * Slot called when the Apply or OK button is pressed.
  */
 void DlgPrefSound::slotApply() {
     if (!m_settingsModified && !m_forceApply) {
         return;
-=======
-void DlgPrefSound::slotUpdate()
-{
-    // API's
-    ComboBoxSoundApi->clear();
-    ComboBoxSoundApi->insertItem(0, tr("None"));
-    QList<QString> apis = m_pSoundManager->getHostAPIList();
-    QListIterator<QString> api_it(apis);
-    QString api;
-    int j = 1;
-    while (api_it.hasNext())
-    {
-        api = api_it.next();
-        ComboBoxSoundApi->insertItem(j, api);
-        if (api==config->getValueString(ConfigKey("[Soundcard]","SoundApi")))
-            ComboBoxSoundApi->setCurrentIndex(j);
-        ++j;
-    }
-
-    //Get the currently selected API (just like we did above kinda)
-    QString selectedAPI = config->getValueString(ConfigKey("[Soundcard]","SoundApi"));
-
-
-    //Get the list of sound output devices that match the selected API.
-    QList<SoundDevice*> devices = m_pSoundManager->getDeviceList(selectedAPI, true, false);
-    SoundDevice * dev;
-
-    // Master sound card combobox
-    ComboBoxSoundcardMaster->clear();
-    ComboBoxSoundcardMaster->insertItem(0, tr("None"));
-    QListIterator<SoundDevice *> it(devices);
-    //it = devices.begin();
-    j = 1;
-    while (it.hasNext())
-    {
-        dev = it.next();
-        ComboBoxSoundcardMaster->insertItem(j, dev->getDisplayName(), dev->getInternalName());
-        if (dev->getInternalName()==config->getValueString(ConfigKey("[Soundcard]","DeviceMaster")))
-            ComboBoxSoundcardMaster->setCurrentIndex(j);
-        ++j;
-    }
-
-    // Master right sound card info
-/*  ComboBoxSoundcardMasterRight->clear();
-    ComboBoxSoundcardMasterRight->insertItem(0, tr("None"));
-    it.toFront();
-    j = 1;
-    while (it.hasNext())
-    {
-        dev = it.next();
-        ComboBoxSoundcardMasterRight->insertItem(j, dev->getName());
-        if (dev->getName()==config->getValueString(ConfigKey("[Soundcard]","DeviceMasterRight")))
-            ComboBoxSoundcardMasterRight->setCurrentIndex(j);
- ++j;
-    }
- */
-    // Headphones sound card info
-    ComboBoxSoundcardHeadphones->clear();
-    ComboBoxSoundcardHeadphones->insertItem(0, tr("None"));
-    it.toFront();
-    j = 1;
-    while (it.hasNext())
-    {
-        dev = it.next();
-        ComboBoxSoundcardHeadphones->insertItem(j, dev->getDisplayName(), dev->getInternalName());
-        if (dev->getInternalName()==config->getValueString(ConfigKey("[Soundcard]","DeviceHeadphones")))
-            ComboBoxSoundcardHeadphones->setCurrentIndex(j);
-        ++j;
->>>>>>> 24183aec
     }
 #ifdef __VINYLCONTROL__
     // Scratchlib sucks, throw rocks at it
@@ -180,12 +110,11 @@
             == MIXXX_VINYL_FINALSCRATCH &&
         sampleRateComboBox->itemData(sampleRateComboBox->currentIndex()).toUInt()
             != 44100) {
-        QMessageBox::warning(this, "Mixxx Error",
-            "FinalScratch records currently only work properly with a "
-            "44100 Hz sample rate.\nThe sample rate has been reset to 44100 Hz.");
+        QMessageBox::warning(this, tr("Mixxx Error"),
+            tr("FinalScratch records currently only work properly with a "
+            "44100 Hz sample rate.\nThe sample rate has been reset to 44100 Hz."));
         sampleRateComboBox->setCurrentIndex(sampleRateComboBox->findData(44100));
     }
-<<<<<<< HEAD
 #endif
     m_forceApply = false;
     m_config.clearInputs();
@@ -194,49 +123,31 @@
     int err = m_pSoundManager->setConfig(m_config);
     if (err != OK) {
         QString error;
-        QString deviceName("a device");
-        QString detailedError("An unknown error occurred");
+        QString deviceName(tr("a device"));
+        QString detailedError(tr("An unknown error occurred"));
         SoundDevice *device = m_pSoundManager->getErrorDevice();
         if (device != NULL) {
-            deviceName = QString("sound device \"%1\"").arg(device->getDisplayName());
+            deviceName = QString(tr("sound device \"%1\"")).arg(device->getDisplayName());
             detailedError = device->getError();
         }
         switch (err) {
         case SOUNDDEVICE_ERROR_DUPLICATE_OUTPUT_CHANNEL:
-            error = QString("Two outputs cannot share channels on %1").arg(deviceName);
+            error = QString(tr("Two outputs cannot share channels on %1")).arg(deviceName);
             break;
         case SOUNDDEVICE_ERROR_DUPLICATE_INPUT_CHANNEL:
-            error = QString("Two inputs cannot share channels on %1").arg(deviceName);
+            error = QString(tr("Two inputs cannot share channels on %1")).arg(deviceName);
             break;
         default:
-            error = QString("Error opening %1\n%2").arg(deviceName).arg(detailedError);
+            error = QString(tr("Error opening %1\n%2")).arg(deviceName).arg(detailedError);
             break;
         }
-        QMessageBox::warning(NULL, "Configuration error", error);
-=======
-
-    // Latency. Disconnect slider slot when updating...
-    disconnect(SliderLatency,                SIGNAL(valueChanged(int)), this, SLOT(slotLatencySliderChange(int)));
-    SliderLatency->setValue(getSliderLatencyVal(config->getValueString(ConfigKey("[Soundcard]","Latency")).toInt()));
-    connect(SliderLatency,                SIGNAL(valueChanged(int)), this, SLOT(slotLatencySliderChange(int)));
-
-
-    //If JACK is selected as the current API, disable the latency slider
-    //(We ignore its setting anyways because the JACK daemon determines the latency.)
-    if (selectedAPI == MIXXX_PORTAUDIO_JACK_STRING)
-    {
-        SliderLatency->setEnabled(false);
-        //Set the latency slider to appear as 16 ms, just for the hell of it.
-        SliderLatency->setValue(getSliderLatencyVal(16));
-        TextLabelLatency->setText(tr("JACK"));
->>>>>>> 24183aec
+        QMessageBox::warning(NULL, tr("Configuration error"), error);
     }
     m_settingsModified = false;
     applyButton->setEnabled(false);
     loadSettings(); // in case SM decided to change anything it didn't like
 }
 
-<<<<<<< HEAD
 /**
  * Slot called by DlgPrefVinyl when it needs slotApply here to call setupDevices.
  * We're graced with this kludge because VC proxies are only initialized in
@@ -245,11 +156,6 @@
  */
 void DlgPrefSound::forceApply() {
     m_forceApply = true;
-=======
-void DlgPrefSound::slotLatency()
-{
-    TextLabelLatency->setText(QString(tr("%1 ms")).arg(getSliderLatencyMsec(SliderLatency->value())));
->>>>>>> 24183aec
 }
 
 /**
@@ -323,7 +229,6 @@
     loadSettings(m_pSoundManager->getConfig());
 }
 
-<<<<<<< HEAD
 /**
  * Loads the settings in the given SoundManagerConfig into the dialog.
  */
@@ -362,101 +267,6 @@
     } else {
         latencyLabel->setEnabled(true);
         latencyComboBox->setEnabled(true);
-=======
-void DlgPrefSound::slotApply()
-{
-    qDebug() << "DlgPrefSound::Apply";
-
-    // Update the config object with parameters from dialog
-
-    config->set(ConfigKey("[Soundcard]","DeviceMaster"), ConfigValue(ComboBoxSoundcardMaster->itemData(ComboBoxSoundcardMaster->currentIndex()).toString()));
-    config->set(ConfigKey("[Soundcard]","ChannelMaster"), ConfigValue(ComboBoxChannelMaster->itemData(ComboBoxChannelMaster->currentIndex()).toString()));
-	qDebug() << "Setting ChannelMaster in config to: " << ComboBoxChannelMaster->itemData(ComboBoxChannelMaster->currentIndex()).toString();
-    config->set(ConfigKey("[Soundcard]","DeviceHeadphones"), ConfigValue(ComboBoxSoundcardHeadphones->itemData(ComboBoxSoundcardHeadphones->currentIndex()).toString()));
-    config->set(ConfigKey("[Soundcard]","ChannelHeadphones"), ConfigValue(ComboBoxChannelHeadphones->itemData(ComboBoxChannelHeadphones->currentIndex()).toString()));
-    config->set(ConfigKey("[Soundcard]","Samplerate"), ConfigValue(ComboBoxSamplerates->currentText()));
-    config->set(ConfigKey("[Soundcard]","Latency"), ConfigValue(getSliderLatencyMsec(SliderLatency->value())));
-
-/*
-    config->set(ConfigKey("[Soundcard]","DeviceMaster"), ConfigValue(ComboBoxSoundcardMaster->currentText()));
-    //config->set(ConfigKey("[Soundcard]","DeviceMasterRight"), ConfigValue(ComboBoxSoundcardMasterRight->currentText()));
-    config->set(ConfigKey("[Soundcard]","DeviceHeadphones"), ConfigValue(ComboBoxSoundcardHeadphones->currentText()));
-    //config->set(ConfigKey("[Soundcard]","DeviceHeadRight"), ConfigValue(ComboBoxSoundcardHeadRight->currentText()));
-    config->set(ConfigKey("[Soundcard]","Samplerate"), ConfigValue(ComboBoxSamplerates->currentText()));
-    config->set(ConfigKey("[Soundcard]","Latency"), ConfigValue(getSliderLatencyMsec(SliderLatency->value())));
-*/
-
-#ifdef __VINYLCONTROL__
-    //Crappy Scratchlib warning hack about the samplerate...
-    if ((config->getValueString(ConfigKey("[VinylControl]","strVinylType")) == MIXXX_VINYL_FINALSCRATCH) && 
-        (config->getValueString(ConfigKey("[Soundcard]","Samplerate")) != "44100"))
-    {
-        QMessageBox::warning( this, tr("Mixxx"),
-                            tr("FinalScratch records currently only work properly with a 44100 Hz samplerate.\n"
-                            "The samplerate has been reset to 44100 Hz."));    
-        config->set(ConfigKey("[Soundcard]","Samplerate"), ConfigValue(44100));
-    }
-#endif
-    
-    if (radioButtonPitchIndp->isChecked())
-        config->set(ConfigKey("[Soundcard]","PitchIndpTimeStretch"), ConfigValue(1));
-    else
-        config->set(ConfigKey("[Soundcard]","PitchIndpTimeStretch"), ConfigValue(0));
-
-    qDebug() << "request msec " << getSliderLatencyMsec(SliderLatency->value());
-
-    // Close devices, and open using config data
-    m_pSoundManager->closeDevices();
-
-    // Not much to do if the API is None...
-    int deviceOpenError = 0;
-	if (config->getValueString(ConfigKey("[Soundcard]","SoundApi"))!="None")
-	{
-	    deviceOpenError = m_pSoundManager->setupDevices();
-	    if (deviceOpenError == MIXXX_ERROR_DUPLICATE_OUTPUT_CHANNEL)
-	        QMessageBox::warning(0, tr("Configuration error"), tr("You cannot send multiple outputs to a single channel"));
-	    else if (deviceOpenError == MIXXX_ERROR_DUPLICATE_INPUT_CHANNEL)
-	        QMessageBox::warning(0, tr("Configuration error"), tr("You cannot use a single pair of channels for both decks"));		
-	    else if (deviceOpenError != 0)
-		    QMessageBox::warning(0, tr("Configuration error"),tr("Audio device could not be opened"));
-		else
-			slotUpdate();
-	}
-	
-#ifdef __C_METRICS__
-        QByteArray baAPI = config->getValueString(ConfigKey("[Soundcard]","SoundApi")).toUtf8();
-        QByteArray baSamplerate = config->getValueString(ConfigKey("[Soundcard]","Samplerate")).toUtf8();
-        QByteArray baLatency = config->getValueString(ConfigKey("[Soundcard]","Latency")).toUtf8();
-        
-	    cm_writemsg_utf8(MIXXXCMETRICS_SOUND_API, baAPI.data());
-	    cm_writemsg_utf8(MIXXXCMETRICS_SOUND_SAMPLERATE, baSamplerate.data());
-	    cm_writemsg_utf8(MIXXXCMETRICS_SOUND_LATENCY, baLatency.data());
-#endif	
-	
-}
-
-void DlgPrefSound::slotApplyApi()
-{
-    qDebug() << "DlgPrefSound::slotApplyApi";
-
-    config->set(ConfigKey("[Soundcard]","SoundApi"), ConfigValue(ComboBoxSoundApi->currentText()));
-
-    m_pSoundManager->closeDevices();
-
-    if (m_pSoundManager->setHostAPI(ComboBoxSoundApi->currentText()) != 0)
-    {
-        // Did they select the null api?
-        if (ComboBoxSoundApi->currentText() != "None") {
-            QMessageBox::warning(0, tr("Configuration problem"),tr("Sound API could not be initialized"));
-            config->set(ConfigKey("[Soundcard]","SoundApi"), ConfigValue("None"));
-        }
-    } else {
-        if (m_pSoundManager->setupDevices() != 0)
-        {
-            QMessageBox::warning(0, tr("Configuration error"),tr("Audio device could not be opened"));
-			m_parent->setHidden(false);
-        }
->>>>>>> 24183aec
     }
 }
 
@@ -519,7 +329,7 @@
     for (unsigned int i = 0; i < MAX_LATENCY; ++i) {
         unsigned int latency = framesPerBuffer / sampleRate * 1000;
         // i + 1 in the next line is a latency index as described in SSConfig
-        latencyComboBox->addItem(QString("%1 ms").arg(latency), i + 1);
+        latencyComboBox->addItem(QString(tr("%1 ms")).arg(latency), i + 1);
         framesPerBuffer <<= 1; // *= 2
     }
     if (oldLatency < latencyComboBox->count() && oldLatency >= 0) {
@@ -563,27 +373,12 @@
     }
 }
 
-<<<<<<< HEAD
 /**
  * Slot called when the "Query Devices" button is clicked.
  */
 void DlgPrefSound::queryClicked() {
     m_pSoundManager->queryDevices();
     updateAPIs();
-=======
-
-void DlgPrefSound::slotChannelChange(){
-#if 0 //Warning them immediatly when this happens might be annoying.  Consider the situation of swapping headphone/master channels, they will
-		//have to click through this.  I left it in however, in case we decide on this.
-	if (ComboBoxSoundcardMaster->currentText() != "None" && 
-         ComboBoxSoundcardMaster->isEnabled() && ComboBoxSoundcardHeadphones->isEnabled() && 
-         ComboBoxSoundcardMaster->currentText() == ComboBoxSoundcardHeadphones->currentText() && 
-         ComboBoxChannelMaster->currentText() == ComboBoxChannelHeadphones->currentText()) {
-           QMessageBox::warning(this, tr("Mixxx - Master and Headphones sharing the same channels"), 
-             tr("Having the Headphone share the same sound card output channels as Master\nwill result in Mixxx playing back at full volume irespective of the volume\ncontrols (this is because Headphone channels do not repect Master volume).\n\nThis configuration is NOT recommended because of that.\n\nIf your sound card has only two channels set the 'Headphones' channel to 'None'."));
-    }
-#endif
->>>>>>> 24183aec
 }
 
 /**
