#include <QtCore>
#include <QMessageBox>

#include "player.h"
#include "playerinfo.h"

#include "configobject.h"
#include "controlobjectthreadmain.h"
#include "controlobject.h"
#include "trackinfoobject.h"
#include "engine/enginebuffer.h"
#include "playerinfo.h"
#include "soundsourceproxy.h"
#include "engine/cuecontrol.h"
#include "mathstuff.h"

Player::Player(ConfigObject<ConfigValue> *pConfig,
               EngineBuffer* buffer,
               QString channel)
    : m_pConfig(pConfig),
      m_pEngineBuffer(buffer),
      m_strChannel(channel),
      m_pLoadedTrack() {

    CueControl* pCueControl = new CueControl(channel, pConfig);
    connect(this, SIGNAL(newTrackLoaded(TrackPointer)),
            pCueControl, SLOT(loadTrack(TrackPointer)));
    connect(this, SIGNAL(unloadingTrack(TrackPointer)),
            pCueControl, SLOT(unloadTrack(TrackPointer)));
    m_pEngineBuffer->addControl(pCueControl);

    //Tell the reader to notify us when it's done loading a track so we can
    //finish doing stuff.
    connect(m_pEngineBuffer, SIGNAL(trackLoaded(TrackPointer)),
            this, SLOT(slotFinishLoading(TrackPointer)));
    connect(m_pEngineBuffer, SIGNAL(trackLoadFailed(TrackPointer, QString)),
            this, SLOT(slotLoadFailed(TrackPointer, QString)));

    //Get cue point control object
    m_pCuePoint = new ControlObjectThreadMain(
        ControlObject::getControl(ConfigKey(m_strChannel,"cue_point")));
    // Get loop point control objects
    m_pLoopInPoint = new ControlObjectThreadMain(
        ControlObject::getControl(ConfigKey(m_strChannel,"loop_start_position")));
    m_pLoopOutPoint = new ControlObjectThreadMain(
        ControlObject::getControl(ConfigKey(m_strChannel,"loop_end_position")));
    //Playback position within the currently loaded track (in this player).
    m_pPlayPosition = new ControlObjectThreadMain(
        ControlObject::getControl(ConfigKey(m_strChannel, "playposition")));
    //Duration of the current song
    m_pDuration = new ControlObjectThreadMain(
        ControlObject::getControl(ConfigKey(m_strChannel, "duration")));
    //BPM of the current song
    m_pBPM = new ControlObjectThreadMain(
        ControlObject::getControl(ConfigKey(m_strChannel, "file_bpm")));
}

Player::~Player()
{
    emit(unloadingTrack(m_pLoadedTrack));
    delete m_pCuePoint;
    delete m_pLoopInPoint;
    delete m_pLoopOutPoint;
    delete m_pPlayPosition;
    delete m_pDuration;
    delete m_pBPM;
}

void Player::slotLoadTrack(TrackPointer track, bool bStartFromEndPos)
{
    //Disconnect the old track's signals.
    if (m_pLoadedTrack) {
        // Save the loops that are currently set in a loop cue. If no loop cue is
        // currently on the track, then create a new one.
        int loopStart = m_pLoopInPoint->get();
        int loopEnd = m_pLoopOutPoint->get();
        if (loopStart != -1 && loopEnd != -1 &&
            even(loopStart) && even(loopEnd) && loopStart <= loopEnd) {
            Cue* pLoopCue = NULL;
            QList<Cue*> cuePoints = m_pLoadedTrack->getCuePoints();
            QListIterator<Cue*> it(cuePoints);
            while (it.hasNext()) {
                Cue* pCue = it.next();
                if (pCue->getType() == Cue::LOOP) {
                    pLoopCue = pCue;
                }
            }
            if (!pLoopCue) {
                pLoopCue = m_pLoadedTrack->addCue();
                pLoopCue->setType(Cue::LOOP);
            }
            pLoopCue->setPosition(loopStart);
            pLoopCue->setLength(loopEnd - loopStart);
        }

        // TODO(XXX) This could be a help or a hurt. This should disconnect
        // every signal connected to the track. Other parts of Mixxx might be
        // relying on this -- but if it's being unloaded maybe that's a good
        // thing.
        m_pLoadedTrack->disconnect();
        // Causes the track's data to be saved back to the library database.
        emit(unloadingTrack(m_pLoadedTrack));
    }

    //TODO: Free m_pLoadedTrack, but make sure nobody else still has a pointer to it...
    //			(ie. I think we should use auto-pointers for TrackInfoObjects...)

    m_pLoadedTrack = track;
	//Update the PlayerInfo class that is used in EngineShoutcast.cpp to replace the metadata of a stream
	PlayerInfo::Instance().setTrackInfo(m_strChannel.mid(8,1).toInt(),m_pLoadedTrack);
	
    // Listen for updates to the file's BPM
    connect(m_pLoadedTrack.data(), SIGNAL(bpmUpdated(double)),
            m_pBPM, SLOT(slotSet(double)));

    //Request a new track from the reader
    m_pEngineBuffer->loadTrack(track);
}

void Player::slotLoadFailed(TrackPointer track, QString reason) {
    qDebug() << "Failed to load track" << track->getLocation() << reason;
    // Alert user.
    QMessageBox::warning(NULL, tr("Couldn't load track."), reason);
    if (m_pLoadedTrack) {
        // TODO(XXX) This could be a help or a hurt. This should disconnect
        // every signal connected to the track. Other parts of Mixxx might be
        // relying on this -- but if it's being unloaded maybe that's a good
        // thing.
        m_pLoadedTrack->disconnect();
        // Causes the track's data to be saved back to the library database and
        // for all the widgets to unload the track and blank themselves.
        emit(unloadingTrack(m_pLoadedTrack));
    }
    m_pDuration->slotSet(0);
    m_pBPM->slotSet(0);
    m_pLoopInPoint->slotSet(-1);
    m_pLoopOutPoint->slotSet(-1);
<<<<<<< HEAD
    m_pLoadedTrack = NULL;
	//Update the PlayerInfo class that is used in EngineShoutcast.cpp to replace the metadata of a stream
	PlayerInfo::Instance().setTrackInfo(m_strChannel.mid(8,1).toInt(),m_pLoadedTrack);
=======
    m_pLoadedTrack.clear();
>>>>>>> a9f8ec71
}

void Player::slotFinishLoading(TrackPointer pTrackInfoObject)
{
    // Read the tags if required
    if(!m_pLoadedTrack->getHeaderParsed())
        SoundSourceProxy::ParseHeader(m_pLoadedTrack.data());

    // Generate waveform summary
    //TODO: Consider reworking this visual resample stuff... need to ask rryan about this -- Albert.
    // TODO(rryan) : fix this crap -- the waveform renderers should be owned by
    // Player so they can just set this directly or something.
    ControlObjectThreadMain* pVisualResampleCO = new ControlObjectThreadMain(ControlObject::getControl(ConfigKey(m_strChannel,"VisualResample")));
    m_pLoadedTrack->setVisualResampleRate(pVisualResampleCO->get());
    delete pVisualResampleCO;

    //Update the BPM and duration values that are stored in ControlObjects
    m_pDuration->slotSet(m_pLoadedTrack->getDuration());
    m_pBPM->slotSet(m_pLoadedTrack->getBpm());

    // Update TrackInfoObject of the helper class //FIXME
    //PlayerInfo::Instance().setTrackInfo(1, m_pLoadedTrack);

    // Reset the loop points.
    m_pLoopInPoint->slotSet(-1);
    m_pLoopOutPoint->slotSet(-1);

    const QList<Cue*> trackCues = pTrackInfoObject->getCuePoints();
    QListIterator<Cue*> it(trackCues);
    while (it.hasNext()) {
        Cue* pCue = it.next();
        if (pCue->getType() == Cue::LOOP) {
            int loopStart = pCue->getPosition();
            int loopEnd = loopStart + pCue->getLength();
            if (loopStart != -1 && loopEnd != -1 && even(loopStart) && even(loopEnd)) {
                m_pLoopInPoint->slotSet(loopStart);
                m_pLoopOutPoint->slotSet(loopEnd);
                break;
            }
        }
    }

    emit(newTrackLoaded(m_pLoadedTrack));
}<|MERGE_RESOLUTION|>--- conflicted
+++ resolved
@@ -135,13 +135,9 @@
     m_pBPM->slotSet(0);
     m_pLoopInPoint->slotSet(-1);
     m_pLoopOutPoint->slotSet(-1);
-<<<<<<< HEAD
-    m_pLoadedTrack = NULL;
+    m_pLoadedTrack.clear();
 	//Update the PlayerInfo class that is used in EngineShoutcast.cpp to replace the metadata of a stream
 	PlayerInfo::Instance().setTrackInfo(m_strChannel.mid(8,1).toInt(),m_pLoadedTrack);
-=======
-    m_pLoadedTrack.clear();
->>>>>>> a9f8ec71
 }
 
 void Player::slotFinishLoading(TrackPointer pTrackInfoObject)
