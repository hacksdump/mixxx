/***************************************************************************
                          sounddeviceportaudio.cpp
                             -------------------
    begin                : Sun Aug 15, 2007 (Stardate -315378.5417935057)
    copyright            : (C) 2007 Albert Santoni
    email                : gamegod \a\t users.sf.net
***************************************************************************/

/***************************************************************************
*                                                                         *
*   This program is free software; you can redistribute it and/or modify  *
*   it under the terms of the GNU General Public License as published by  *
*   the Free Software Foundation; either version 2 of the License, or     *
*   (at your option) any later version.                                   *
*                                                                         *
***************************************************************************/

#include <QtDebug>
#include <QtCore>
#include <portaudio.h>
#include <assert.h>
#include "controlobjectthreadmain.h"
#include "soundmanager.h"
#include "sounddevice.h"
#include "sounddeviceportaudio.h"
<<<<<<< HEAD
#include "soundmanagerutil.h"
=======
#include "audiopath.h"
#include "controlobject.h"
>>>>>>> 58f6a54d

SoundDevicePortAudio::SoundDevicePortAudio(ConfigObject<ConfigValue> *config, SoundManager *sm,
                                           const PaDeviceInfo *deviceInfo, unsigned int devIndex)
        : SoundDevice(config, sm),
          m_bSetThreadPriority(false)
{
    //qDebug() << "SoundDevicePortAudio::SoundDevicePortAudio()";
    m_deviceInfo = deviceInfo;
    m_devId = devIndex;
    m_hostAPI = Pa_GetHostApiInfo(deviceInfo->hostApi)->name;
    m_dSampleRate = deviceInfo->defaultSampleRate;
    m_strInternalName = QString("%1, %2").arg(QString::number(m_devId)).arg(deviceInfo->name);
    m_strDisplayName = QString(deviceInfo->name);

    m_pStream = 0;
    //m_devId = -1;
    m_iNumberOfBuffers = 2;
    m_iNumInputChannels = m_deviceInfo->maxInputChannels;
    m_iNumOutputChannels = m_deviceInfo->maxOutputChannels;
}

SoundDevicePortAudio::~SoundDevicePortAudio()
{

}

int SoundDevicePortAudio::open()
{
    qDebug() << "SoundDevicePortAudio::open()" << this->getInternalName();
    PaError err;

    if (m_audioOutputs.empty() && m_audioInputs.empty()) {
        m_lastError = QString::fromAscii("No inputs or outputs in SDPA::open() "
            "(THIS IS A BUG, this should be filtered by SM::setupDevices)");
        return ERR;
    }

    memset(&m_outputParams, 0, sizeof(m_outputParams));
    memset(&m_inputParams, 0, sizeof(m_inputParams));
    PaStreamParameters * pOutputParams = &m_outputParams;
    PaStreamParameters * pInputParams = &m_inputParams;

    // Look at how many audio outputs we have,
    // so we can figure out how many output channels we need to open.
    if (m_audioOutputs.empty()) {
        m_outputParams.channelCount = 0;
        pOutputParams = NULL;
    } else {
        foreach (AudioOutput out, m_audioOutputs) {
            ChannelGroup channelGroup = out.getChannelGroup();
            int highChannel = channelGroup.getChannelBase()
                + channelGroup.getChannelCount();
            if (m_outputParams.channelCount <= highChannel) {
                m_outputParams.channelCount = highChannel;
            }
        }
    }

    // Look at how many audio inputs we have,
    // so we can figure out how many input channels we need to open.
    if (m_audioInputs.empty()) {
        m_inputParams.channelCount = 0;
        pInputParams = NULL;
    } else {
        foreach (AudioInput in, m_audioInputs) {
            ChannelGroup channelGroup = in.getChannelGroup();
            int highChannel = channelGroup.getChannelBase()
                + channelGroup.getChannelCount();
            if (m_inputParams.channelCount <= highChannel) {
                m_inputParams.channelCount = highChannel;
            }
        }
    }

    //Sample rate
    if (m_dSampleRate <= 0) {
        m_dSampleRate = 44100.0f;
    }
    qDebug() << "Requested sample rate:" << m_dSampleRate;

    //Get latency in milleseconds
    qDebug() << "framesPerBuffer:" << m_framesPerBuffer;
    double latencyMSec = m_framesPerBuffer / m_dSampleRate * 1000;
    qDebug() << "Mixxx latency in milliseconds:" << latencyMSec;

    qDebug() << "output channels:" << m_outputParams.channelCount << "| input channels:"
        << m_inputParams.channelCount;

    /*
    //Calculate the latency in samples
    //Max channels opened for input or output
    int iMaxChannels = math_max(m_outputParams.channelCount, m_inputParams.channelCount);

    int iLatencySamples = (int)((float)(m_dSampleRate*iMaxChannels)/1000.f*(float)iLatencyMSec);

    //Round to the nearest multiple of 4.
    if (iLatencySamples % 4 != 0) {
        iLatencySamples -= (iLatencySamples % 4);
        iLatencySamples += 4;
    }

    qDebug() << "iLatencySamples:" << iLatencySamples;

    int iNumberOfBuffers = 2;
    //Apply simple rule to determine number of buffers
    if (iLatencySamples / MIXXXPA_MAX_FRAME_SIZE < 2)
        iNumberOfBuffers = 2;
    else
        iNumberOfBuffers = iLatencySamples / MIXXXPA_MAX_FRAME_SIZE;

    //Frame size...
    unsigned int iFramesPerBuffer = iLatencySamples/m_iNumberOfBuffers;
    */

    //PortAudio's JACK backend also only properly supports paFramesPerBufferUnspecified in non-blocking mode
    //because the latency comes from the JACK daemon. (PA should give an error or something though, but it doesn't.)
    if (m_hostAPI == MIXXX_PORTAUDIO_JACK_STRING) {
        m_framesPerBuffer = paFramesPerBufferUnspecified;
    }

    //Fill out the rest of the info.
    m_outputParams.device = m_devId;
    m_outputParams.sampleFormat = paFloat32;
    m_outputParams.suggestedLatency = latencyMSec / 1000.0;
    m_outputParams.hostApiSpecificStreamInfo = NULL;

    m_inputParams.device  = m_devId;
    m_inputParams.sampleFormat  = paInt16; //This is how our vinyl control stuff like samples.
    m_inputParams.suggestedLatency = latencyMSec / 1000.0;
    m_inputParams.hostApiSpecificStreamInfo = NULL;

    qDebug() << "Opening stream with id" << m_devId;

    //Create the callback function pointer.
    PaStreamCallback *callback = paV19Callback;

    // Try open device using iChannelMax
    err = Pa_OpenStream(&m_pStream,
                        pInputParams,                           // Input parameters
                        pOutputParams,                      // Output parameters
                        m_dSampleRate,                      // Sample rate
                        m_framesPerBuffer,                       // Frames per buffer
                        paClipOff,                                      // Stream flags
                        callback,                                       // Stream callback
                        (void*) this); // pointer passed to the callback function

    if (err != paNoError)
    {
        qDebug() << "Error opening stream:" << Pa_GetErrorText(err);
        m_lastError = QString::fromUtf8(Pa_GetErrorText(err));
        m_pStream = 0;
        return ERR;
    }
    else
    {
        qDebug() << "Opened PortAudio stream successfully... starting";
    }

#ifdef __LINUX__
    //Attempt to dynamically load and resolve stuff in the PortAudio library
    //in order to enable RT priority with ALSA.
    QLibrary portaudio("libportaudio.so.2");
    if (!portaudio.load())
       qDebug() << "Failed to dynamically load PortAudio library";
    else
       qDebug() << "Dynamically loaded PortAudio library!";

    EnableAlsaRT enableRealtime = (EnableAlsaRT) portaudio.resolve("PaAlsa_EnableRealtimeScheduling");
    if (enableRealtime)
    {
        enableRealtime(m_pStream, 1);
    }
    portaudio.unload();
#endif

    // Start stream
    err = Pa_StartStream(m_pStream);
    if (err != paNoError)
    {
        qDebug() << "PortAudio: Start stream error:" << Pa_GetErrorText(err);
        m_lastError = QString::fromUtf8(Pa_GetErrorText(err));
        m_pStream = 0;
        return ERR;
    }
    else
        qDebug() << "PortAudio: Started stream successfully";

    // Get the actual details of the stream & update Mixxx's data
    const PaStreamInfo* streamDetails = Pa_GetStreamInfo(m_pStream);
    m_dSampleRate = streamDetails->sampleRate;
    latencyMSec = streamDetails->outputLatency*1000;
    qDebug() << "Actual sample rate: " << m_dSampleRate << "Hz, latency:" << latencyMSec << "ms";

    //Update the samplerate and latency ControlObjects, which allow the waveform view to properly correct
    //for the latency.

    ControlObjectThreadMain* pControlObjectSampleRate =
        new ControlObjectThreadMain(ControlObject::getControl(ConfigKey("[Master]","samplerate")));
    ControlObjectThreadMain* pControlObjectLatency =
        new ControlObjectThreadMain(ControlObject::getControl(ConfigKey("[Master]","latency")));

    pControlObjectLatency->slotSet(latencyMSec);
    pControlObjectSampleRate->slotSet(m_dSampleRate);

    //qDebug() << "SampleRate" << pControlObjectSampleRate->get();
    //qDebug() << "Latency" << pControlObjectLatency->get();

    return OK;
}

int SoundDevicePortAudio::close()
{
    //qDebug() << "SoundDevicePortAudio::close()" << this->getInternalName();
    if (m_pStream)
    {
        //Make sure the stream is not stopped before we try stopping it.
        PaError err = Pa_IsStreamStopped(m_pStream);
        if (err == 1) //1 means the stream is stopped. 0 means active.
        {
            qDebug() << "PortAudio: Stream already stopped, but no error.";
            return 1;
        }
        if (err < 0) //Real PaErrors are always negative.
        {
            qDebug() << "PortAudio: Stream already stopped:" << Pa_GetErrorText(err) << getInternalName();
            return 1;
        }

        //Stop the stream.
        err = Pa_StopStream(m_pStream);
        //PaError err = Pa_AbortStream(m_pStream); //Trying Pa_AbortStream instead, because StopStream seems to wait
                                                   //until all the buffers have been flushed, which can take a
                                                   //few (annoying) seconds when you're doing soundcard input.
                                                   //(it flushes the input buffer, and then some, or something)
                                                   //BIG FAT WARNING: Pa_AbortStream() will kill threads while they're
                                                   //waiting on a mutex, which will leave the mutex in an screwy
                                                   //state. Don't use it!

        if( err != paNoError )
        {
            qDebug() << "PortAudio: Stop stream error:" << Pa_GetErrorText(err) << getInternalName();
            return 1;
        }

        // Close stream
        err = Pa_CloseStream(m_pStream);
        if( err != paNoError )
        {
            qDebug() << "PortAudio: Close stream error:" << Pa_GetErrorText(err) << getInternalName();
            return 1;
        }
    }

    m_pStream = 0;

    return 0;
}

QString SoundDevicePortAudio::getError() const {
    return m_lastError;
}

/** -------- ------------------------------------------------------
        Purpose: This callback function gets called everytime the sound device runs
                 out of samples (ie. when it needs more sound to play)
        -------- ------------------------------------------------------
 */
int SoundDevicePortAudio::callbackProcess(unsigned long framesPerBuffer, float *output, short *in)
{
    //qDebug() << "SoundDevicePortAudio::callbackProcess:" << getInternalName();
    int iFrameSize;
    int iVCGain;
    static ControlObject* pControlObjectVinylControlGain =
        ControlObject::getControl(ConfigKey("[VinylControl]", "gain"));
    static const float SHRT_CONVERSION_FACTOR = 1.0f/SHRT_MAX;

    //Initialize some variables.
    iFrameSize = m_outputParams.channelCount;
    iVCGain = 1;

    // Turn on TimeCritical priority for the callback thread. If we are running
    // in Linux userland, for example, this will have no effect.
    if (!m_bSetThreadPriority) {
        QThread::currentThread()->setPriority(QThread::TimeCriticalPriority);
        m_bSetThreadPriority = true;
    }

    //Send audio from the soundcard's input off to the SoundManager...
    if (in && framesPerBuffer > 0)
    {
        //Note: Input is processed first so that any ControlObject changes made in response to input
        //      is processed as soon as possible (that is, when m_pSoundManager->requestBuffer() is
        //      called below.)

        //Apply software preamp
        //Super big warning: Need to use channel_count here instead of iFrameSize because iFrameSize is
        //only for output buffers...
        // TODO(bkgood) move this to vcproxy or something, once we have other
        // inputs we don't want every input getting the vc gain
        iVCGain = pControlObjectVinylControlGain->get();
        for (unsigned int i = 0; i < framesPerBuffer * m_inputParams.channelCount; ++i)
            in[i] *= iVCGain;

        //qDebug() << in[0];

        // TODO(bkgood) deinterlace here and send a hashmap of buffers to
        // soundmanager so we have all our deinterlacing in one place and
        // soundmanager gets simplified to boot

        m_pSoundManager->pushBuffer(m_audioInputs, in, framesPerBuffer, m_inputParams.channelCount);
    }

    if (output && framesPerBuffer > 0)
    {
        assert(iFrameSize > 0);
        QHash<AudioOutput, const CSAMPLE*> outputAudio
            = m_pSoundManager->requestBuffer(m_audioOutputs, framesPerBuffer, this, Pa_GetStreamTime(m_pStream));

        // Reset sample for each open channel
        memset(output, 0, framesPerBuffer * iFrameSize * sizeof(*output));

        // Interlace Audio data onto portaudio buffer.  We iterate through the
        // source list to find out what goes in the buffer data is interlaced in
        // the order of the list

        for (QList<AudioOutput>::const_iterator i = m_audioOutputs.begin(),
                     e = m_audioOutputs.end(); i != e; ++i) {
            const AudioOutput &out = *i;
            const CSAMPLE* input = outputAudio[out];
            ChannelGroup outChans = out.getChannelGroup();
            int iChannelCount = outChans.getChannelCount();
            int iChannelBase = outChans.getChannelBase();

            for (unsigned int iFrameNo=0; iFrameNo < framesPerBuffer; ++iFrameNo) {
                // this will make sure a sample from each channel is copied
                for (int iChannel = 0; iChannel < iChannelCount; ++iChannel) {
                    // iFrameBase is the "base sample" in a frame (ie. the first
                    // sample in a frame)
                    unsigned int iFrameBase = iFrameNo * iFrameSize;
                    unsigned int iLocalFrameBase = iFrameNo * iChannelCount;

                    // note that if QHash gets request for a value with a key it
                    // doesn't know, it will return a default value (NULL is the
                    // likely choice here), but the old system would've done
                    // something similar (it would have gone over the bounds of
                    // the array)

                    output[iFrameBase + iChannelBase + iChannel] +=
                            input[iLocalFrameBase + iChannel] * SHRT_CONVERSION_FACTOR;

                    //Input audio pass-through (useful for debugging)
                    //if (in)
                    //    output[iFrameBase + src.channelBase + iChannel] +=
                    //    in[iFrameBase + src.channelBase + iChannel] * SHRT_CONVERSION_FACTOR;
                }
            }
        }
    }

    return paContinue;
}

/* -------- ------------------------------------------------------
   Purpose: Wrapper function to call processing loop function,
            implemented as a method in a class. Used in PortAudio,
            which knows nothing about C++.
   Input:   .
   Output:  -
   -------- ------------------------------------------------------ */
int paV19Callback(const void *inputBuffer, void *outputBuffer,
                  unsigned long framesPerBuffer,
                  const PaStreamCallbackTimeInfo *timeInfo,
                  PaStreamCallbackFlags statusFlags,
                  void *soundDevice)
{
    /*
       //Variables that are used in the human-readable form of function call from hell (below).
       static PlayerPortAudio* _player;
       static int devIndex;
       _player = ((PAPlayerCallbackStuff*)_callbackStuff)->player;
       devIndex = ((PAPlayerCallbackStuff*)_callbackStuff)->devIndex;
     */
    // these two are unused for now, suppressing compiler warnings -bkgood
    Q_UNUSED(timeInfo);
    Q_UNUSED(statusFlags);

    //Human-readable form of the function call from hell:
    //return _player->callbackProcess(framesPerBuffer, (float *)outputBuffer, devIndex);

    return ((SoundDevicePortAudio*) soundDevice)->callbackProcess(framesPerBuffer,
            (float*) outputBuffer, (short*) inputBuffer);
//    return ((SoundDevicePortAudio*)_callbackStuff)->callbackProcess(framesPerBuffer, (float*) outputBuffer, (short*) inputBuffer);
}
<|MERGE_RESOLUTION|>--- conflicted
+++ resolved
@@ -23,12 +23,8 @@
 #include "soundmanager.h"
 #include "sounddevice.h"
 #include "sounddeviceportaudio.h"
-<<<<<<< HEAD
 #include "soundmanagerutil.h"
-=======
-#include "audiopath.h"
 #include "controlobject.h"
->>>>>>> 58f6a54d
 
 SoundDevicePortAudio::SoundDevicePortAudio(ConfigObject<ConfigValue> *config, SoundManager *sm,
                                            const PaDeviceInfo *deviceInfo, unsigned int devIndex)
