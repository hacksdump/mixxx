
#ifndef DLGTRACKINFO_H
#define DLGTRACKINFO_H

#include <QDialog>
#include <QMutex>
#include <QHash>
#include <QList>

#include "ui_dlgtrackinfo.h"
#include "trackinfoobject.h"
<<<<<<< HEAD
#include "controlbeat.h"
#include "dlgtagfetcher.h"
=======

/** Minimum allowed Beat per minute (BPM) */
const int minBPM = 30;
/** Maximum allowed bpm */
const int maxBPM = 240;
/** Maximum allowed interval between beats in milli seconds (calculated from minBPM) */
const int maxInterval = (int)(1000.*(60./(CSAMPLE)minBPM));
/** Filter length */
const int filterLength = 5;
>>>>>>> dad19fe8

class Cue;

class DlgTrackInfo : public QDialog, public Ui::DlgTrackInfo {
    Q_OBJECT
  public:
    DlgTrackInfo(QWidget* parent, DlgTagFetcher& DlgTagFetcher);
    virtual ~DlgTrackInfo();

  public slots:
    // Not thread safe. Only invoke via AutoConnection or QueuedConnection, not
    // directly!
    void loadTrack(TrackPointer pTrack);

  signals:
    void next();
    void previous();

  private slots:
    void slotNext();
    void slotPrev();
    void apply();
    void cancel();
    void trackUpdated();
    void fetchTag();

    void cueActivate();
    void cueDelete();

    void slotBpmDouble();
    void slotBpmHalve();
    void slotBpmTap();

    void reloadTrackMetadata();

  private:
    void populateFields(TrackPointer pTrack);
    void populateCues(TrackPointer pTrack);
    void unloadTrack(bool save);
    void clear();
    void init();

    QHash<int, Cue*> m_cueMap;
    TrackPointer m_pLoadedTrack;

    CSAMPLE m_bpmTapFilter[filterLength];
    QTime m_bpmTapTimer;

    QMutex m_mutex;
    DlgTagFetcher& m_DlgTagFetcher;

};

#endif /* DLGTRACKINFO_H */
<|MERGE_RESOLUTION|>--- conflicted
+++ resolved
@@ -9,10 +9,7 @@
 
 #include "ui_dlgtrackinfo.h"
 #include "trackinfoobject.h"
-<<<<<<< HEAD
-#include "controlbeat.h"
 #include "dlgtagfetcher.h"
-=======
 
 /** Minimum allowed Beat per minute (BPM) */
 const int minBPM = 30;
@@ -22,7 +19,6 @@
 const int maxInterval = (int)(1000.*(60./(CSAMPLE)minBPM));
 /** Filter length */
 const int filterLength = 5;
->>>>>>> dad19fe8
 
 class Cue;
 
