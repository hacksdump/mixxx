#include <QtDebug>
#include <time.h>
#include <math.h>

#include "sampleutil.h"
#include "trackinfoobject.h"
#include "analyserrg.h"
#include "../lib/replaygain/replaygain.h"

AnalyserGain::AnalyserGain(ConfigObject<ConfigValue> *_config) {
    m_pConfigReplayGain = _config;
    m_bStepControl = false;
    m_pLeftTempBuffer = NULL;
    m_pRightTempBuffer = NULL;
    m_iBufferSize = 0;
    m_pReplayGain = new ReplayGain();
}

AnalyserGain::~AnalyserGain() {
    delete [] m_pLeftTempBuffer;
    delete [] m_pRightTempBuffer;
    delete m_pReplayGain;
}

<<<<<<< HEAD
//TODO: On may think on rewriting replaygain/replagain_analys.* to improve performances. Anyway those willing to do should be sure of
//		the resulting values to exactly coincide with "classical" replaygain_analysis.* ones.
//		On the other hand, every other ReplayGain tagger uses exactly these methods so that we do not have problems about
//		values to coincide.

bool AnalyserGain::initialise(TrackPointer tio, int sampleRate, int totalSamples) {
=======
void AnalyserGain::initialise(TrackPointer tio, int sampleRate, int totalSamples) {
>>>>>>> bcffb797

    bool bAnalyserEnabled = (bool)m_pConfigReplayGain->getValueString(ConfigKey("[ReplayGain]","ReplayGainAnalyserEnabled")).toInt();
    float fReplayGain = tio->getReplayGain();
    if(totalSamples == 0 || fReplayGain != 0 || !bAnalyserEnabled) {
        //qDebug() << "Replaygain Analyser will not start.";
        //if (fReplayGain != 0 ) qDebug() << "Found a ReplayGain value of " << 20*log10(fReplayGain) << "dB for track :" <<(tio->getFilename());
        return false;
    }
<<<<<<< HEAD
    m_iStepControl = InitGainAnalysis( (long)sampleRate );
    return true;
}

void AnalyserGain::cleanup(TrackPointer tio)
{
    Q_UNUSED(tio);
}

=======
    m_bStepControl = m_pReplayGain->initialise((long)sampleRate, 2);
}

>>>>>>> bcffb797
void AnalyserGain::process(const CSAMPLE *pIn, const int iLen) {
    if(!m_bStepControl)
        return;

    int halfLength = static_cast<int>(iLen / 2);
    if (halfLength > m_iBufferSize) {
        delete [] m_pLeftTempBuffer;
        delete [] m_pRightTempBuffer;
        m_pLeftTempBuffer = new CSAMPLE[halfLength];
        m_pRightTempBuffer = new CSAMPLE[halfLength];
    }
    SampleUtil::deinterleaveBuffer(m_pLeftTempBuffer, m_pRightTempBuffer, pIn, halfLength);
    SampleUtil::applyGain(m_pLeftTempBuffer, 32767, halfLength);
    SampleUtil::applyGain(m_pRightTempBuffer, 32767, halfLength);
    m_bStepControl = m_pReplayGain->process(m_pLeftTempBuffer, m_pRightTempBuffer, halfLength);
}

void AnalyserGain::finalise(TrackPointer tio) {
<<<<<<< HEAD
    if(m_iStepControl!=1) return;
=======
    if(!m_bStepControl)
        return;

    float ReplayGainOutput = m_pReplayGain->end();
    if (ReplayGainOutput == GAIN_NOT_ENOUGH_SAMPLES) {
        qDebug() << "ReplayGain analysis failed:" << ReplayGainOutput;
        m_bStepControl = false;
        return;
    }
>>>>>>> bcffb797

    float fReplayGain_Result = pow(10,(ReplayGainOutput)/20);

    //qDebug() << "ReplayGain result is" << ReplayGainOutput << "pow:" << fReplayGain_Result;
    //qDebug()<<"ReplayGain outputs "<< ReplayGainOutput << "db for track "<< tio->getFilename();
    tio->setReplayGain(fReplayGain_Result);
    //if(fReplayGain_Result) qDebug() << "ReplayGain Analyser found a ReplayGain value of "<< 20*log10(fReplayGain_Result) << "dB for track " << (tio->getFilename());
    m_bStepControl=false;
    //m_iStartTime = clock() - m_iStartTime;
    //qDebug() << "AnalyserGain :: Generation took " << double(m_iStartTime) / CLOCKS_PER_SEC << " seconds";
}<|MERGE_RESOLUTION|>--- conflicted
+++ resolved
@@ -22,17 +22,7 @@
     delete m_pReplayGain;
 }
 
-<<<<<<< HEAD
-//TODO: On may think on rewriting replaygain/replagain_analys.* to improve performances. Anyway those willing to do should be sure of
-//		the resulting values to exactly coincide with "classical" replaygain_analysis.* ones.
-//		On the other hand, every other ReplayGain tagger uses exactly these methods so that we do not have problems about
-//		values to coincide.
-
 bool AnalyserGain::initialise(TrackPointer tio, int sampleRate, int totalSamples) {
-=======
-void AnalyserGain::initialise(TrackPointer tio, int sampleRate, int totalSamples) {
->>>>>>> bcffb797
-
     bool bAnalyserEnabled = (bool)m_pConfigReplayGain->getValueString(ConfigKey("[ReplayGain]","ReplayGainAnalyserEnabled")).toInt();
     float fReplayGain = tio->getReplayGain();
     if(totalSamples == 0 || fReplayGain != 0 || !bAnalyserEnabled) {
@@ -40,21 +30,15 @@
         //if (fReplayGain != 0 ) qDebug() << "Found a ReplayGain value of " << 20*log10(fReplayGain) << "dB for track :" <<(tio->getFilename());
         return false;
     }
-<<<<<<< HEAD
-    m_iStepControl = InitGainAnalysis( (long)sampleRate );
+    m_bStepControl = m_pReplayGain->initialise((long)sampleRate, 2);
     return true;
 }
 
-void AnalyserGain::cleanup(TrackPointer tio)
-{
+void AnalyserGain::cleanup(TrackPointer tio) {
+    m_bStepControl = false;
     Q_UNUSED(tio);
 }
 
-=======
-    m_bStepControl = m_pReplayGain->initialise((long)sampleRate, 2);
-}
-
->>>>>>> bcffb797
 void AnalyserGain::process(const CSAMPLE *pIn, const int iLen) {
     if(!m_bStepControl)
         return;
@@ -73,9 +57,11 @@
 }
 
 void AnalyserGain::finalise(TrackPointer tio) {
-<<<<<<< HEAD
-    if(m_iStepControl!=1) return;
-=======
+    //TODO: We are going to store values as relative peaks so that "0" means that no replaygain has been evaluated.
+    // This means that we are going to transform from dB to peaks and viceversa.
+    // One may think to digg into replay_gain code and modify it so that
+    // it directly sends results as relative peaks.
+    // In that way there is no need to spend resources in calculating log10 or pow.
     if(!m_bStepControl)
         return;
 
@@ -85,7 +71,6 @@
         m_bStepControl = false;
         return;
     }
->>>>>>> bcffb797
 
     float fReplayGain_Result = pow(10,(ReplayGainOutput)/20);
 
