--- conflicted
+++ resolved
@@ -90,34 +90,10 @@
 DlgPrepare::~DlgPrepare() {
 }
 
-<<<<<<< HEAD
-void DlgPrepare::onShow()
-{
-    //Refresh crates
-    //m_pCratesTableModel->select();
-}
-
-void DlgPrepare::onHide()
-{
-}
-
-void DlgPrepare::setup(QDomNode node)
-{
-
-}
-
-void DlgPrepare::onSearchStarting()
-{
-}
-
-void DlgPrepare::onSearchCleared()
-{
-=======
 void DlgPrepare::onShow() {
     // Refresh table
     // There might be new tracks dropped to other views
     m_pPrepareLibraryTableModel->select();
->>>>>>> e223d027
 }
 
 void DlgPrepare::onSearch(const QString& text) {
