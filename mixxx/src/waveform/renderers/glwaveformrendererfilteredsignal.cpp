--- conflicted
+++ resolved
@@ -67,13 +67,6 @@
     glEnable(GL_BLEND);
     glBlendFunc(GL_SRC_ALPHA, GL_ONE_MINUS_SRC_ALPHA);
 
-<<<<<<< HEAD
-    glLineWidth(1.1);
-    glEnable(GL_LINE_SMOOTH);
-    glEnable(GL_MULTISAMPLE_ARB);
-
-=======
->>>>>>> 6b36a515
     const QColor& l = m_colors.getLowColor();
     const QColor& m = m_colors.getMidColor();
     const QColor& h = m_colors.getHighColor();
@@ -106,13 +99,6 @@
         glMatrixMode(GL_PROJECTION);
         glLoadIdentity();
         glOrtho(firstVisualIndex, lastVisualIndex, -255.0, 255.0, -10.0, 10.0);
-<<<<<<< HEAD
-
-        glMatrixMode(GL_MODELVIEW);
-        glLoadIdentity();
-
-        glScalef(1.f,2.f*visualGain*m_waveformRenderer->getGain(),1.f);
-=======
 
         glMatrixMode(GL_MODELVIEW);
         glLoadIdentity();
@@ -132,7 +118,6 @@
 
         glLineWidth(1.1);
         glEnable(GL_LINE_SMOOTH);
->>>>>>> 6b36a515
 
         glBegin(GL_LINES); {
             for( int visualIndex = firstVisualIndex;
@@ -157,24 +142,14 @@
                 glColor4f(l.redF(),l.greenF(),l.blueF(),0.8);
                 glVertex2f(meanIndex,lowGain*maxLow[0]);
                 glVertex2f(meanIndex,-1.f*lowGain*maxLow[1]);
-<<<<<<< HEAD
-=======
-
-                glColor4f(m.redF(),m.greenF(),m.blueF(),0.85);
-                glVertex2f(meanIndex,midGain*maxMid[0]);
-                glVertex2f(meanIndex,-1.f*midGain*maxMid[1]);
->>>>>>> 6b36a515
 
                 glColor4f(h.redF(),h.greenF(),h.blueF(),0.9);
                 glVertex2f(meanIndex,highGain*maxHigh[0]);
                 glVertex2f(meanIndex,-1.f*highGain*maxHigh[1]);
-<<<<<<< HEAD
                 
                 glColor4f(m.redF(),m.greenF(),m.blueF(),0.85);
                 glVertex2f(meanIndex,midGain*maxMid[0]);
                 glVertex2f(meanIndex,-1.f*midGain*maxMid[1]);
-=======
->>>>>>> 6b36a515
             }
         }
         glEnd();
@@ -191,12 +166,9 @@
 
         glScalef(1.f,visualGain*m_waveformRenderer->getGain(),1.f);
 
-<<<<<<< HEAD
-=======
         glLineWidth(1.1);
         glEnable(GL_LINE_SMOOTH);
 
->>>>>>> 6b36a515
         glBegin(GL_LINES); {
             for( int visualIndex = firstVisualIndex;
                  visualIndex < lastVisualIndex;
@@ -219,7 +191,6 @@
                 glVertex2f(float(visualIndex),0.f);
                 glVertex2f(float(visualIndex),lowGain*math_max(maxLow[0],maxLow[1]));
 
-<<<<<<< HEAD
                 glColor4f(h.redF(),h.greenF(),h.blueF(),0.9);
                 glVertex2f(float(visualIndex),0.f);
                 glVertex2f(float(visualIndex),highGain*math_max(maxHigh[0],maxHigh[1]));
@@ -227,15 +198,6 @@
                 glColor4f(m.redF(),m.greenF(),m.blueF(),0.85);
                 glVertex2f(float(visualIndex),0.f);
                 glVertex2f(float(visualIndex),midGain*math_max(maxMid[0],maxMid[1]));
-=======
-                glColor4f(m.redF(),m.greenF(),m.blueF(),0.85);
-                glVertex2f(float(visualIndex),0.f);
-                glVertex2f(float(visualIndex),midGain*math_max(maxMid[0],maxMid[1]));
-
-                glColor4f(h.redF(),h.greenF(),h.blueF(),0.9);
-                glVertex2f(float(visualIndex),0.f);
-                glVertex2f(float(visualIndex),highGain*math_max(maxHigh[0],maxHigh[1]));
->>>>>>> 6b36a515
             }
         }
         glEnd();
