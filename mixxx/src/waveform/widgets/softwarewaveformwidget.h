#ifndef SOFTWAREWAVEFORMWIDGET_H
#define SOFTWAREWAVEFORMWIDGET_H

#include <QWidget>

#include "waveformwidgetabstract.h"

class SoftwareWaveformWidget : public QWidget, public WaveformWidgetAbstract {
    Q_OBJECT
  public:
    virtual ~SoftwareWaveformWidget();

<<<<<<< HEAD
    virtual QString getWaveformWidgetName() { return tr("Filtered - Soft");}
=======
    virtual QString getWaveformWidgetName() { return tr("Filtered") +" - " + tr("Software");}
>>>>>>> f7545b09
    virtual WaveformWidgetType::Type getType() const { return WaveformWidgetType::SoftwareWaveform;}

    virtual bool useOpenGl() const { return false;}
    virtual bool useOpenGLShaders() const { return false;}

  protected:
    virtual void castToQWidget();
    virtual void paintEvent(QPaintEvent* event);

    virtual void updateVisualSamplingPerPixel();

  private:
    SoftwareWaveformWidget() {}
    SoftwareWaveformWidget(const char* group, QWidget* parent);
    friend class WaveformWidgetFactory;
};

#endif // SOFTWAREWAVEFORMWIDGET_H<|MERGE_RESOLUTION|>--- conflicted
+++ resolved
@@ -10,11 +10,7 @@
   public:
     virtual ~SoftwareWaveformWidget();
 
-<<<<<<< HEAD
-    virtual QString getWaveformWidgetName() { return tr("Filtered - Soft");}
-=======
     virtual QString getWaveformWidgetName() { return tr("Filtered") +" - " + tr("Software");}
->>>>>>> f7545b09
     virtual WaveformWidgetType::Type getType() const { return WaveformWidgetType::SoftwareWaveform;}
 
     virtual bool useOpenGl() const { return false;}
