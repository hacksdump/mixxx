--- conflicted
+++ resolved
@@ -38,44 +38,8 @@
 
 class VinylControl : public QThread
 {
-<<<<<<< HEAD
-    public:
-        VinylControl(ConfigObject<ConfigValue> *pConfig, QString group);
-        virtual ~VinylControl();
-    	virtual void ToggleVinylControl(bool enable) = 0;
-    	virtual bool isEnabled() = 0;
-    	/*virtual void syncPitch(double pitch) = 0;
-    	virtual void syncPosition() = 0; */
-    	virtual void AnalyseSamples(const short* samples, size_t size) = 0;
-    	virtual float getSpeed();
-        virtual float getTimecodeQuality();
-        virtual unsigned char* getScopeBytemap();
-        virtual float getAngle();
-    protected:
-	    virtual void run() = 0;						// main thread loop
-
-	    QString strVinylType;
-	    QString strVinylSpeed;
-        ConfigObject<ConfigValue> *m_pConfig;	/** Pointer to config database */
-        QString m_group;
-    	ControlObjectThread *playButton;		//The ControlObject used to start/stop playback of the song.
-    	ControlObjectThread *playPos;			//The ControlObject used to read the playback position in the song.
-    	ControlObjectThread *vinylSeek;			//The ControlObject used to change the playback position in the song.
-    	ControlObjectThread *controlScratch;	//The ControlObject used to seek when the record is spinning fast.
-    	ControlObjectThread *rateSlider;		//The ControlObject used to change the speed/pitch of the song.
-    	ControlObjectThread *reverseButton;	//The ControlObject used to reverse playback of the song.
-    	ControlObjectThread *duration;		//The ControlObject used to get the duration of the current song.
-    	ControlObjectThread *mode;            //The ControlObject used to get the vinyl control mode (absolute/relative/scratch)
-    	ControlObjectThread *enabled;         //The ControlObject used to get if the vinyl control is enabled or disabled.
-    	ControlObjectThread *cueing;		//Should cueing mode be active?
-    	ControlObjectThread *rateRange;         //The ControlObject used to the get the pitch range from the prefs.
-        ControlObjectThread *vinylStatus;
-        ControlObjectThread *rateDir; //direction of rate
-        ControlObjectThread *loopEnabled; //looping enabled?
-		//ControlObject *vinylStatus;  //Status of vinyl control
-=======
   public:
-    VinylControl(ConfigObject<ConfigValue> *pConfig, const char *_group);
+    VinylControl(ConfigObject<ConfigValue> *pConfig, QString group);
     virtual ~VinylControl();
     virtual void ToggleVinylControl(bool enable) = 0;
     virtual bool isEnabled() = 0;
@@ -92,7 +56,7 @@
     QString strVinylType;
     QString strVinylSpeed;
     ConfigObject<ConfigValue> *m_pConfig;    /** Pointer to config database */
-    const char* group;
+    QString m_group;
     ControlObjectThread *playButton; //The ControlObject used to start/stop playback of the song.
     ControlObjectThread *playPos; //The ControlObject used to read the playback position in the song.
     ControlObjectThread *vinylSeek; //The ControlObject used to change the playback position in the song.
@@ -108,7 +72,6 @@
     ControlObjectThread *rateDir; //direction of rate
     ControlObjectThread *loopEnabled; //looping enabled?
     //ControlObject *vinylStatus;  //Status of vinyl control
->>>>>>> 3d03534f
 
     int iLeadInTime; //The lead-in time...
     float dVinylPitch; //The speed/pitch of the timecoded vinyl as read by scratchlib.
