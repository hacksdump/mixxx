/***************************************************************************
                          main.cpp  -  description
                             -------------------
    begin                : Mon Feb 18 09:48:17 CET 2002
    copyright            : (C) 2002 by Tue and Ken Haste Andersen
    email                :
***************************************************************************/

/***************************************************************************
*                                                                         *
*   This program is free software; you can redistribute it and/or modify  *
*   it under the terms of the GNU General Public License as published by  *
*   the Free Software Foundation; either version 2 of the License, or     *
*   (at your option) any later version.                                   *
*                                                                         *
***************************************************************************/

#include <qapplication.h>
#include <qfont.h>
#include <qstring.h>
#include <qtextcodec.h>
#include <qtranslator.h>
#include <qmessagebox.h>
#include <qiodevice.h>
#include <qfile.h>
#include <qstringlist.h>
#include <stdio.h>
#include <math.h>
#include "mixxx.h"
#include "soundsourceproxy.h"
#include "qpixmap.h"
#include "qsplashscreen.h"
#include "errordialoghandler.h"
#include "defs_version.h"

#include <QFile>
#include <QFileInfo>

#ifdef __LADSPA__
#include <ladspa/ladspaloader.h>
#endif

#ifdef __WINDOWS__
#ifdef DEBUGCONSOLE
#include <io.h> // Debug Console
#include <windows.h>

void InitDebugConsole() { // Open a Debug Console so we can printf
    int fd;
    FILE *fp;

    FreeConsole();
    if (AllocConsole()) {
        SetConsoleTitleA("Mixxx Debug Messages");

        fd = _open_osfhandle((long) GetStdHandle(STD_OUTPUT_HANDLE), 0);
        fp = _fdopen(fd, "w");

        *stdout = *fp;
        setvbuf(stdout, NULL, _IONBF, 0);

        fd = _open_osfhandle((long) GetStdHandle(STD_ERROR_HANDLE), 0);
        fp = _fdopen(fd, "w");

        *stderr = *fp;
        setvbuf(stderr, NULL, _IONBF, 0);
    }
}
#endif // DEBUGCONSOLE
#endif // __WINDOWS__

QApplication *a;

QStringList plugin_paths; //yes this is global. sometimes global is good.

void qInitImages_mixxx();

QFile Logfile; // global logfile variable

/* Debug message handler which outputs to both a logfile and a
 * and prepends the thread the message came from too.
 */
void MessageHandler(QtMsgType type, const char *input)
{
    static QMutex mutex;
    QMutexLocker locker(&mutex);
    QString tmp = QString("[%1]: %2").arg(QThread::currentThread()->objectName()).arg(input);
    QByteArray ba = tmp.toLocal8Bit(); //necessary inner step to avoid memory corruption (otherwise the QByteArray is destroyed at the end of the next line which is BAD NEWS BEARS)
    const char* s = ba.constData();



    if(!Logfile.isOpen())
    {
#ifdef Q_OS_WIN32
        QString logFileName("mixxx.log");
#else
        QString logFileName(QDir::homePath().append("/").append(SETTINGS_PATH).append("mixxx.log"));
#endif
        //backup old logfiles
        //FIXME: cout << doesn't get printed until after mixxx quits (???)
        for (int i=9; i>0; i--)
        {
            QString oldlogname = QString("%1.%2").arg(logFileName).arg(i);
            QFileInfo logbackup(oldlogname);
            if (logbackup.exists())
            {
                QString olderlogname = QString("%1.%2").arg(logFileName).arg(i+1);
                //this will fail if the file doesn't exist, but that's ok.
                //write errors will be caught by the next operation
                QFile::remove(olderlogname);
                if (!QFile::copy(oldlogname, olderlogname))
                    cout << "Error backing up old logfile\n" << oldlogname.toStdString();
            }
        }
        QFileInfo log(logFileName);
        if (log.exists())
        {
            QString olderlogname = QString("%1.1").arg(logFileName);
            QFile::remove(olderlogname);
            if (!QFile::copy(logFileName, olderlogname))
                cout << "Error backing up logfile\n" << logFileName.toStdString();
        }
        // XXX will there ever be a case that we can't write to our current
        // working directory?
        Logfile.setFileName(logFileName);
        Logfile.open(QIODevice::WriteOnly | QIODevice::Text);
    }

    QTextStream Log(&Logfile);

    ErrorDialogHandler* dialogHandler = ErrorDialogHandler::instance();

    switch (type) {
    case QtDebugMsg:
#ifdef __WINDOWS__  //wtf? -kousu 2/2009
        if (strstr(input, "doneCurrent")) {
            break;
        }
#endif
        fprintf(stderr, "Debug: %s\n", s);
        Log << "Debug: " << s << "\n";
        break;
    case QtWarningMsg:
        fprintf(stderr, "Warning: %s\n", s);
        Log << "Warning: " << s << "\n";
        // Don't use qWarning for reporting user-facing errors.
        //dialogHandler->requestErrorDialog(DLG_WARNING,input);
        break;
    case QtCriticalMsg:
        fprintf(stderr, "Critical: %s\n", s);
        Log << "Critical: " << s << "\n";
        Logfile.flush();    // Ensure the error is written to the log before exiting
        dialogHandler->requestErrorDialog(DLG_CRITICAL,input);
//         exit(-1);    // Done in ErrorDialogHandler
        break; //NOTREACHED
    case QtFatalMsg:
        fprintf(stderr, "Fatal: %s\n", s);
        Log << "Fatal: " << s << "\n";
        Logfile.flush();    // Ensure the error is written to the log before aborting
        dialogHandler->requestErrorDialog(DLG_FATAL,input);
//         abort();    // Done in ErrorDialogHandler
        break; //NOTREACHED
    }
    Logfile.flush();
}

int main(int argc, char * argv[])
{
    // Check if an instance of Mixxx is already running
    // See http://qt.nokia.com/products/appdev/add-on-products/catalog/4/Utilities/qtsingleapplication

//it seems like this code should be inline in MessageHandler() but for some reason having it there corrupts the messages sometimes -kousu 2/2009


#ifdef __WINDOWS__
  #ifdef DEBUGCONSOLE
    InitDebugConsole();
  #endif
#endif
    qInstallMsgHandler(MessageHandler);

    // Other things depend on this name to enforce thread exclusivity,
    //  so if you change it here, change it also in:
    //      * ErrorDialogHandler::errorDialog()
    QThread::currentThread()->setObjectName("Main");
    QApplication a(argc, argv);

    //Enumerate and load SoundSource plugins
    SoundSourceProxy::loadPlugins();
#ifdef __LADSPA__
    //LADSPALoader ladspaloader;
#endif

    // Check if one of the command line arguments is "--no-visuals"
//    bool bVisuals = true;
//    for (int i=0; i<argc; ++i)
//        if(QString("--no-visuals")==argv[i])
//            bVisuals = false;

    // Construct a list of strings based on the command line arguments
    struct CmdlineArgs args;
    args.bStartInFullscreen = false; //Initialize vars

    // Only match supported file types since command line options are also parsed elsewhere
    QRegExp fileRx(SoundSourceProxy::supportedFileExtensionsRegex(), Qt::CaseInsensitive);

    for (int i=0; i<argc; ++i)
    {
        if (argv[i]==QString("-h") || argv[i]==QString("--h") || argv[i]==QString("--help")) {
            puts("Mixxx digital DJ software v");
            puts(VERSION);
            puts(" - Command line options");
            puts("\n(These are case-sensitive.)\n\n\
    [FILE]                  Load the specified music file(s) at start-up.\n\
                            Each must be one of the following file types:\n\
                            ");

            QString fileExtensions = SoundSourceProxy::supportedFileExtensionsString();
            QByteArray fileExtensionsBA = QString(fileExtensions).toUtf8();
<<<<<<< HEAD
            // printf(fileExtensionsBA); produces a warning
            puts("\n\n");
            puts("\
=======
            printf("%s", fileExtensionsBA.constData());
            printf("\n\n");
            printf("\
>>>>>>> 7c1525e5
                            Each file you specify will be loaded into the\n\
                            next virtual deck.\n\
\n\
    --resourcePath PATH     Top-level directory where Mixxx should look\n\
                            for its resource files such as MIDI mappings,\n\
                            overriding the default installation location.\n\
\n\
    --pluginPath PATH       Top-level directory where Mixxx shoud look\n\
                            for sound source plugins in addition to default\n\
                            locations.\n\
\n\
    --midiDebug             Causes Mixxx to display/log all of the MIDI\n\
                            messages it receives and script functions it loads\n\
\n\
    --locale LOCALE         Use a custom locale for loading translations\n\
                            (e.g 'fr')\n\
\n\
    -f, --fullScreen        Starts Mixxx in full-screen mode\n\
\n\
    -h, --help              Display this help message and exit");

            puts("\n\n(For more information, see http://mixxx.org/wiki/doku.php/command_line_options)\n");
            return(0);
        }

        if (argv[i]==QString("-f").toLower() || argv[i]==QString("--f") || argv[i]==QString("--fullScreen"))
        {
            args.bStartInFullscreen = true;
        } else if (argv[i] == QString("--locale") && i+1 < argc) {
            args.locale = argv[i+1];
        } else if (fileRx.indexIn(argv[i]) != -1) {
            args.qlMusicFiles += argv[i];
        }
    }

    // set up the plugin paths...
    /*
    qDebug() << "Setting up plugin paths...";
    plugin_paths = QStringList();
    QString ladspaPath = QString(getenv("LADSPA_PATH"));

    if (!ladspaPath.isEmpty())
    {
        // get the list of directories containing LADSPA plugins
#ifdef __WINDOWS__
        //paths.ladspaPath.split(';');
#else  //this doesn't work, I think we need to iterate over the splitting to do it properly
        //paths = ladspaPath.split(':');
#endif
    }
    else
    {
        // add default path if LADSPA_PATH is not set
#ifdef __LINUX__
        plugin_paths.push_back ("/usr/lib/ladspa/");
        plugin_paths.push_back ("/usr/lib64/ladspa/");
#elif __APPLE__
      QDir dir(a.applicationDirPath());
     dir.cdUp();
     dir.cd("PlugIns");
         plugin_paths.push_back ("/Library/Audio/Plug-ins/LADSPA");
         plugin_paths.push_back (dir.absolutePath()); //ladspa_plugins directory in Mixxx.app bundle //XXX work in QApplication::appdir()
#elif __WINDOWS__
        // not tested yet but should work:
        QString programFiles = QString(getenv("ProgramFiles"));
         plugin_paths.push_back (programFiles+"\\LADSPA Plugins");
         plugin_paths.push_back (programFiles+"\\Audacity\\Plug-Ins");
#endif
    }
    qDebug() << "...done.";
    */


#ifdef __APPLE__
     QDir dir(QApplication::applicationDirPath());
     // Set the search path for Qt plugins to be in the bundle's PlugIns
     // directory, but only if we think the mixxx binary is in a bundle.
     if (dir.path().contains(".app/")) {
         // If in a bundle, applicationDirPath() returns something formatted
         // like: .../Mixxx.app/Contents/MacOS
         dir.cdUp();
         dir.cd("PlugIns");
         qDebug() << "Setting Qt plugin search path to:" << dir.absolutePath();
         // asantoni: For some reason we need to do setLibraryPaths() and not
         // addLibraryPath(). The latter causes weird problems once the binary
         // is bundled (happened with 1.7.2 when Brian packaged it up).
         QApplication::setLibraryPaths(QStringList(dir.absolutePath()));
     }
#endif

    MixxxApp* mixxx = new MixxxApp(&a, args);

    //a.setMainWidget(mixxx);
    QObject::connect(&a, SIGNAL(lastWindowClosed()), &a, SLOT(quit()));

    int result = -1;

    if (!(ErrorDialogHandler::instance()->checkError())) {
        qDebug() << "Displaying mixxx";
        mixxx->show();

        qDebug() << "Running Mixxx";
        result = a.exec();
    }

    delete mixxx;

    qDebug() << "Mixxx shutdown complete with code" << result;

    qInstallMsgHandler(0); //Reset to default.

    // Don't make any more output after this
    //    or mixxx.log will get clobbered!
    if(Logfile.isOpen()) {
        Logfile.close();
    }

    //delete plugin_paths;
    return result;
}
<|MERGE_RESOLUTION|>--- conflicted
+++ resolved
@@ -218,15 +218,9 @@
 
             QString fileExtensions = SoundSourceProxy::supportedFileExtensionsString();
             QByteArray fileExtensionsBA = QString(fileExtensions).toUtf8();
-<<<<<<< HEAD
-            // printf(fileExtensionsBA); produces a warning
-            puts("\n\n");
-            puts("\
-=======
             printf("%s", fileExtensionsBA.constData());
             printf("\n\n");
             printf("\
->>>>>>> 7c1525e5
                             Each file you specify will be loaded into the\n\
                             next virtual deck.\n\
 \n\
