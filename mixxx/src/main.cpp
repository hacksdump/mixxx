--- conflicted
+++ resolved
@@ -153,9 +153,6 @@
     QThread::currentThread()->setObjectName("Main");
     a = new QApplication(argc, argv);
 
-<<<<<<< HEAD
-    QTranslator tor( 0 );
-=======
     // Load the translations for Qt and for Mixxx
 
     QTranslator* qtTranslator = new QTranslator();
@@ -165,12 +162,12 @@
 
     //Enumerate and load SoundSource plugins
     SoundSourceProxy::loadPlugins();
+
 #ifdef __LADSPA__
     //LADSPALoader ladspaloader;
 #endif
 
     QTranslator tor(0);
->>>>>>> 1a7f0f8c
     // set the location where your .qm files are in load() below as the last parameter instead of "."
     // for development, use "/" to use the english original as
     // .qm files are stored in the base project directory.
