--- conflicted
+++ resolved
@@ -212,9 +212,10 @@
     query.bindValue(":playlist_id", playlistId);
 
 
+    int insertPosition = position;
     foreach (int trackId, trackIds) {
         query.bindValue(":track_id", trackId);
-        query.bindValue(":position", position++);
+        query.bindValue(":position", insertPosition++);
         if (!query.exec()) {
             LOG_FAILED_QUERY(query);
         }
@@ -223,73 +224,21 @@
     // Commit the transaction
     m_database.commit();
 
+    insertPosition = position;
     foreach (int trackId, trackIds) {
-        emit(trackAdded(playlistId, trackId, position));
+        // TODO(XXX) don't emit if the track didn't add successfully.
+        emit(trackAdded(playlistId, trackId, insertPosition++));
     }
     emit(changed(playlistId));
 }
 
-<<<<<<< HEAD
 void PlaylistDAO::appendTrackToPlaylist(int trackId, int playlistId) {
     QList<int> tracks;
     tracks.append(trackId);
     appendTracksToPlaylist(tracks, playlistId);
 }
 
-=======
-/** Append a track to a playlist */
-void PlaylistDAO::appendTracksToPlaylist(QList<int> trackIds, int playlistId)
-{
-    // qDebug() << "PlaylistDAO::appendTrackToPlaylist"
-    //          << QThread::currentThread() << m_database.connectionName();
-
-    // Start the transaction
-    m_database.transaction();
-
-    //Find out the highest position existing in the playlist so we know what
-    //position this track should have.
-    QSqlQuery query(m_database);
-    query.prepare("SELECT max(position) as position FROM PlaylistTracks "
-                  "WHERE playlist_id = :id");
-    query.bindValue(":id", playlistId);
-    if (!query.exec()) {
-        LOG_FAILED_QUERY(query);
-    }
-
-    // Get the position of the highest playlist...
-    int position = 0;
-    if (query.next()) {
-        position = query.value(query.record().indexOf("position")).toInt();
-    }
-    position++; //Append after the last song.
-
-    //Insert the song into the PlaylistTracks table
-    query.prepare("INSERT INTO PlaylistTracks (playlist_id, track_id, position)"
-                  "VALUES (:playlist_id, :track_id, :position)");
-
-    int insertPosition = position;
-    foreach (int trackId, trackIds) {
-        query.bindValue(":playlist_id", playlistId);
-        query.bindValue(":track_id", trackId);
-        query.bindValue(":position", insertPosition++);
-        if (!query.exec()) {
-            LOG_FAILED_QUERY(query);
-        }
-    }
-
-    // Commit the transaction
-    m_database.commit();
-
-    insertPosition = position;
-    foreach (int trackId, trackIds) {
-        // TODO(XXX) don't emit if the track didn't add successfully.
-        emit(trackAdded(playlistId, trackId, position++));
-    }
-    emit(changed(playlistId));
-}
-
 /** Find out how many playlists exist. */
->>>>>>> 75ecf385
 unsigned int PlaylistDAO::playlistCount()
 {
     // qDebug() << "PlaylistDAO::playlistCount" << QThread::currentThread() << m_database.connectionName();
