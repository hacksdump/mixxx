
#include <QtDebug>
#include <QtCore>
#include <QtSql>

#include "library/dao/trackdao.h"

#include "audiotagger.h"
#include "library/queryutil.h"
#include "soundsourceproxy.h"
#include "track/beatfactory.h"
#include "track/beats.h"
#include "trackinfoobject.h"

// The number of tracks to cache in memory at once. Once the n+1'th track is
// created, the TrackDAO's QCache deletes its TrackPointer to the track, which
// allows the track reference count to drop to zero. The track cache basically
// functions to hold a reference to the track so its reference count stays above
// 0.
#define TRACK_CACHE_SIZE 5

TrackDAO::TrackDAO(QSqlDatabase& database, CueDAO& cueDao, ConfigObject<ConfigValue> * pConfig)
        : m_database(database),
          m_cueDao(cueDao),
          m_trackCache(TRACK_CACHE_SIZE),
          m_pConfig(pConfig) {
}

void TrackDAO::finish() {
    //clear out played information on exit
    //crash prevention: if mixxx crashes, played information will be maintained
    qDebug() << "Clearing played information for this session";
    QSqlQuery query(m_database);
    if (!query.exec("UPDATE library SET played=0")) {
        LOG_FAILED_QUERY(query)
                << "Error clearing played value";
    }
}

TrackDAO::~TrackDAO() {
    qDebug() << "~TrackDAO()";
}

void TrackDAO::initialize() {
    //qDebug() << "TrackDAO::initialize" << QThread::currentThread() << m_database.connectionName();
}

/** Retrieve the track id for the track that's located at "location" on disk.
    @return the track id for the track located at location, or -1 if the track
            is not in the database.
*/
int TrackDAO::getTrackId(QString absoluteFilePath) {
    //qDebug() << "TrackDAO::getTrackId" << QThread::currentThread() << m_database.connectionName();

    QSqlQuery query(m_database);
    query.prepare("SELECT library.id FROM library INNER JOIN track_locations ON library.location = track_locations.id WHERE track_locations.location=:location");
    query.bindValue(":location", absoluteFilePath);

    if (!query.exec()) {
        LOG_FAILED_QUERY(query);
        return -1;
    }

    int libraryTrackId = -1;
    if (query.next()) {
        libraryTrackId = query.value(query.record().indexOf("id")).toInt();
    }
    //query.finish();

    return libraryTrackId;
}

/** Some code (eg. drag and drop) needs to just get a track's location, and it's
    not worth retrieving a whole TrackInfoObject.*/
QString TrackDAO::getTrackLocation(int trackId) {
    //qDebug() << "TrackDAO::getTrackLocation"
    //         << QThread::currentThread() << m_database.connectionName();
    QSqlQuery query(m_database);
    QString trackLocation = "";
    query.prepare("SELECT track_locations.location FROM track_locations INNER JOIN library ON library.location = track_locations.id WHERE library.id=:id");
    query.bindValue(":id", trackId);
    if (!query.exec()) {
        LOG_FAILED_QUERY(query);
        return "";
    }
    while (query.next()) {
        trackLocation = query.value(query.record().indexOf("location")).toString();
    }
    //query.finish();

    return trackLocation;
}

/** Check if a track exists in the library table already.
    @param file_location The full path to the track on disk, including the filename.
    @return true if the track is found in the library table, false otherwise.
*/
bool TrackDAO::trackExistsInDatabase(QString absoluteFilePath) {
    return (getTrackId(absoluteFilePath) != -1);
}

void TrackDAO::saveTrack(TrackPointer track) {
    if (track) {
        saveTrack(track.data());
    }
}

void TrackDAO::saveTrack(TrackInfoObject* pTrack) {
    if (!pTrack) {
        qWarning() << "TrackDAO::saveTrack() was given NULL track.";
    }
    //qDebug() << "TrackDAO::saveTrack" << pTrack->getId() << pTrack->getInfo();
    // If track's id is not -1, then update, otherwise add.
    int trackId = pTrack->getId();
    if (trackId != -1) {
        if (pTrack->isDirty()) {
            if (!m_dirtyTracks.contains(trackId)) {
                qDebug() << "WARNING: Inconsistent state in TrackDAO. Track is dirty while TrackDAO thinks it is clean.";
            }

            //Write audio meta data, if enabled in the preferences
            if (m_pConfig && m_pConfig->getValueString(ConfigKey("[Library]","WriteAudioTags")).toInt() == 1) 
            {
    			if (pTrack->isLoaded())
    			{
    				qDebug() << "Track reports it is currently loaded, not saving metadata:" << pTrack->getTitle();
    				//don't remove from dirtytracks or call it clean
    				return;
    			}
    			else
		            writeAudioMetaData(pTrack);
		    }
		    
		    updateTrack(pTrack);
        } else {
            //qDebug() << "TrackDAO::saveTrack. Not Dirty";
            //qDebug() << this << "Dirty tracks remaining:" << m_dirtyTracks.size();

            // Q_ASSERT(!m_dirtyTracks.contains(trackId));
            if (m_dirtyTracks.contains(trackId)) {
                qDebug() << "WARNING: Inconsistent state in TrackDAO. Track is clean while TrackDAO thinks it is dirty. Correcting.";
                m_dirtyTracks.remove(trackId);
            }

            //qDebug() << "Skipping track update for track" << pTrack->getId();
        }
    } else {
        addTrack(pTrack, false);
    }
}

bool TrackDAO::isDirty(int trackId) {
    return m_dirtyTracks.contains(trackId);
}

void TrackDAO::slotTrackDirty(TrackInfoObject* pTrack) {
    //qDebug() << "TrackDAO::slotTrackDirty" << pTrack->getInfo();
    // This is a private slot that is connected to TIO's created by this
    // TrackDAO. It is a way for the track to ask that it be saved. The only
    // time this could be unsafe is when the TIO's reference count drops to
    // 0. When that happens, the TIO is deleted with QObject:deleteLater, so Qt
    // will wait for this slot to comlete.
    if (pTrack) {
        int id = pTrack->getId();
        if (id != -1) {
            m_dirtyTracks.insert(id);
            emit(trackDirty(id));
        }
    }
}

void TrackDAO::slotTrackClean(TrackInfoObject* pTrack) {
    //qDebug() << "TrackDAO::slotTrackClean" << pTrack->getInfo();
    // This is a private slot that is connected to TIO's created by this
    // TrackDAO. It is a way for the track to ask that it be saved. The only
    // time this could be unsafe is when the TIO's reference count drops to
    // 0. When that happens, the TIO is deleted with QObject:deleteLater, so Qt
    // will wait for this slot to comlete.

    if (pTrack) {
        int id = pTrack->getId();
        if (id != -1) {
            m_dirtyTracks.remove(id);
            emit(trackClean(id));
        }
    }
}

void TrackDAO::slotTrackChanged(TrackInfoObject* pTrack) {
    //qDebug() << "TrackDAO::slotTrackChanged" << pTrack->getInfo();
    // This is a private slot that is connected to TIO's created by this
    // TrackDAO. It is a way for the track to ask that it be saved. The only
    // time this could be unsafe is when the TIO's reference count drops to
    // 0. When that happens, the TIO is deleted with QObject:deleteLater, so Qt
    // will wait for this slot to comlete.
    if (pTrack) {
        int id = pTrack->getId();
        if (id != -1) {
            emit(trackChanged(id));
        }
    }
}

void TrackDAO::slotTrackSave(TrackInfoObject* pTrack) {
    //qDebug() << "TrackDAO::slotTrackSave" << pTrack->getId() << pTrack->getInfo();
    // This is a private slot that is connected to TIO's created by this
    // TrackDAO. It is a way for the track to ask that it be saved. The last
    // time it is used is when the track is being deleted (i.e. its reference
    // count has dropped to 0). The TIO is deleted with QObject:deleteLater, so
    // Qt will wait for this slot to comlete.
    if (pTrack) {
        saveTrack(pTrack);
    }
}

void TrackDAO::saveDirtyTracks() {
    qDebug() << "TrackDAO::saveDirtyTracks()";
    QHashIterator<int, TrackWeakPointer> it(m_tracks);
    while (it.hasNext()) {
        it.next();
        // Auto-cast from TrackWeakPointer to TrackPointer
        TrackPointer pTrack = it.value();
        if (pTrack && pTrack->isDirty()) {
            saveTrack(pTrack);
        }
    }
    clearCache();
}

void TrackDAO::prepareTrackLocationsInsert(QSqlQuery& query) {
    query.prepare("INSERT INTO track_locations (location, directory, filename, filesize, fs_deleted, needs_verification) "
                  "VALUES (:location, :directory, :filename, :filesize, :fs_deleted, :needs_verification)");
}

void TrackDAO::bindTrackToTrackLocationsInsert(QSqlQuery& query, TrackInfoObject* pTrack) {
    query.bindValue(":location", pTrack->getLocation());
    query.bindValue(":directory", pTrack->getDirectory());
    query.bindValue(":filename", pTrack->getFilename());
    query.bindValue(":filesize", pTrack->getLength());
    // Should this check pTrack->exists()?
    query.bindValue(":fs_deleted", 0);
    query.bindValue(":needs_verification", 0);
}

void TrackDAO::prepareLibraryInsert(QSqlQuery& query) {
    query.prepare("INSERT INTO library (artist, title, album, year, genre, tracknumber, "
                  "filetype, location, comment, url, duration, rating, key, "
                  "bitrate, samplerate, cuepoint, bpm, replaygain, wavesummaryhex, "
                  "datetime_added, "
                  "timesplayed, "
                  "channels, mixxx_deleted, header_parsed, beats_version, beats) "
                  "VALUES (:artist, "
                  ":title, :album, :year, :genre, :tracknumber, "
                  ":filetype, :location, :comment, :url, :duration, :rating, :key, "
                  ":bitrate, :samplerate, :cuepoint, :bpm, :replaygain, :wavesummaryhex, "
                  ":datetime_added, "
                  ":timesplayed, "
                  ":channels, :mixxx_deleted, :header_parsed, :beats_version, :beats)");
}

void TrackDAO::bindTrackToLibraryInsert(
    QSqlQuery& query, TrackInfoObject* pTrack, int trackLocationId) {
    query.bindValue(":artist", pTrack->getArtist());
    query.bindValue(":title", pTrack->getTitle());
    query.bindValue(":album", pTrack->getAlbum());
    query.bindValue(":year", pTrack->getYear());
    query.bindValue(":genre", pTrack->getGenre());
    query.bindValue(":tracknumber", pTrack->getTrackNumber());
    query.bindValue(":filetype", pTrack->getType());
    query.bindValue(":location", trackLocationId);
    query.bindValue(":comment", pTrack->getComment());
    query.bindValue(":url", pTrack->getURL());
    query.bindValue(":duration", pTrack->getDuration());
    query.bindValue(":rating", pTrack->getRating());
    query.bindValue(":bitrate", pTrack->getBitrate());
    query.bindValue(":samplerate", pTrack->getSampleRate());
    query.bindValue(":cuepoint", pTrack->getCuePoint());

    query.bindValue(":replaygain", pTrack->getReplayGain());
    query.bindValue(":key", pTrack->getKey());
    const QByteArray* pWaveSummary = pTrack->getWaveSummary();
    query.bindValue(":wavesummaryhex", pWaveSummary ? *pWaveSummary : QVariant(QVariant::ByteArray));
    query.bindValue(":timesplayed", pTrack->getTimesPlayed());
    query.bindValue(":datetime_added", pTrack->getCreateDate());
    query.bindValue(":channels", pTrack->getChannels());
    query.bindValue(":mixxx_deleted", 0);
    query.bindValue(":header_parsed", pTrack->getHeaderParsed() ? 1 : 0);

    const QByteArray* pBeatsBlob = NULL;
    QString blobVersion = "";
    BeatsPointer pBeats = pTrack->getBeats();
    // Fall back on cached BPM
    double dBpm = pTrack->getBpm();

    if (pBeats) {
        pBeatsBlob = pBeats->toByteArray();
        blobVersion = pBeats->getVersion();
        dBpm = pBeats->getBpm();
    }

    query.bindValue(":bpm", dBpm);
    query.bindValue(":beats_version", blobVersion);
    query.bindValue(":beats", pBeatsBlob ? *pBeatsBlob : QVariant(QVariant::ByteArray));
    delete pBeatsBlob;
}

void TrackDAO::addTracks(QList<TrackInfoObject*> tracksToAdd, bool unremove) {
    QSet<int> tracksAddedSet;
    QTime time;
    time.start();

    // Start the transaction
    m_database.transaction();

    QSqlQuery query(m_database);
    QSqlQuery query_finder(m_database);
    query_finder.prepare("SELECT id FROM track_locations WHERE location=:location");

    // Major time saver for having this outside the loop
    prepareTrackLocationsInsert(query);

    QStringList trackLocationIds;
    foreach (TrackInfoObject* pTrack, tracksToAdd) {
        if (pTrack == NULL || !isTrackFormatSupported(pTrack)) {
            // TODO(XXX) provide some kind of error code on a per-track basis.
            continue;
        }
        bindTrackToTrackLocationsInsert(query, pTrack);

        int trackLocationId = -1;
        if (!query.exec()) {
            qDebug() << "Location " << pTrack->getLocation() << " is already in the DB";
            query_finder.bindValue(":location", pTrack->getLocation());

            if (!query_finder.exec()) {
                // We can't even select this, something is wrong. Skip this
                // track -- maybe we'll have luck with others.
                LOG_FAILED_QUERY(query_finder)
                        << "Can't find track location ID after failing to insert. Something is wrong.";
                continue;
            }
            while (query_finder.next()) {
                trackLocationId = query_finder.value(query_finder.record().indexOf("id")).toInt();
            }
        } else {
            // Inserting succeeded, so just get the last rowid.
            QVariant lastInsert = query.lastInsertId();
            trackLocationId = lastInsert.toInt();
        }

        // To save time on future queries, setId the trackLocationId on the
        // track. This takes advantage of the fact that I know the
        // LibraryScanner doesn't use these tracks for anything. rryan 9/2010
        pTrack->setId(trackLocationId);
        trackLocationIds.append(QString::number(trackLocationId));
    }

    // Look up pre-existing library records for the track location ids.
    QSqlQuery track_lookup(m_database);
    // Mapping of track library record id to mixxx_deleted field.
    QHash<int, QPair<int, bool> > tracksPresent;
    track_lookup.prepare("SELECT location, id, mixxx_deleted from library WHERE location IN (" +
                         trackLocationIds.join(",")+ ")");
    if (!track_lookup.exec()) {
        qDebug() << __FILE__ << __LINE__ << "Failed to lookup existing tracks:"
                 << track_lookup.lastError()
                 << track_lookup.executedQuery();
    } else {
        QSqlRecord track_lookup_record = track_lookup.record();
        int locationIdColumn = track_lookup_record.indexOf("location");
        int idColumn = track_lookup_record.indexOf("id");
        int mixxxDeletedColumn = track_lookup_record.indexOf("mixxx_deleted");
        while (track_lookup.next()) {
            int locationId = track_lookup.value(locationIdColumn).toInt();
            int trackId = track_lookup.value(idColumn).toInt();
            bool removed = track_lookup.value(mixxxDeletedColumn).toBool();
            tracksPresent[locationId] = QPair<int, bool>(trackId, removed);
        }
    }

    // Major time saver for having this outside the loop
    prepareLibraryInsert(query);

    foreach (TrackInfoObject* pTrack, tracksToAdd) {
        // Skip tracks that did not make it past the previous part.
        if (pTrack == NULL || pTrack->getId() < 0) {
            continue;
        }

        // Immediately undo the hack we did above so we do not accidentally
        // leave the ID incorrectly set.
        int locationId = pTrack->getId();
        pTrack->setId(-1);

        // Skip tracks that are already in the database. Optionally unremove
        // them.
        QHash<int, QPair<int, bool> >::const_iterator it = tracksPresent.find(locationId);
        if (it != tracksPresent.end()) {
            int trackId = it.value().first;
            bool removed = it.value().second;
            if (removed && unremove) {
                QSqlQuery unremove_query(m_database);
                unremove_query.prepare("UPDATE library SET mixxx_deleted = 0 WHERE id = :id");
                unremove_query.bindValue(":id", trackId);
                if (!unremove_query.exec()) {
                    qDebug() << __FILE__ << __LINE__ << "Could not unremove track" << trackId
                             << unremove_query.lastError()
                             << unremove_query.executedQuery();
                } else {
                    tracksAddedSet.insert(trackId);
                }
            }

            // Regardless of whether we unremoved this track or not -- it's
            // already in the library and so we need to skip it. Set the track's
            // trackId so the caller can know it. TODO(XXX) this is a little
            // weird because the track has whatever metadata the caller supplied
            // and that metadata may differ from what is already in the
            // database. I'm ignoring this corner case. rryan 10/2011
            pTrack->setId(trackId);
            continue;
        }

        bindTrackToLibraryInsert(query, pTrack, locationId);

        if (!query.exec()) {
            // We failed to insert the track. Maybe it is already in the library
            // but marked deleted? Skip this track.
            LOG_FAILED_QUERY(query)
                    << "Failed to INSERT new track into library:"
                    << pTrack->getFilename();
            continue;
        }
        int trackId = query.lastInsertId().toInt();
        pTrack->setId(trackId);
        m_cueDao.saveTrackCues(trackId, pTrack);
        pTrack->setDirty(false);
        tracksAddedSet.insert(trackId);
    }

    m_database.commit();

    qDebug() << this << "addTracks took" << time.elapsed() << "ms to add"
             << tracksAddedSet.size() << "tracks";
    if (tracksAddedSet.size() > 0) {
        emit(tracksAdded(tracksAddedSet));
    }
}

int TrackDAO::addTrack(QFileInfo& fileInfo, bool unremove) {
    int trackId = -1;
    TrackInfoObject * pTrack = new TrackInfoObject(fileInfo);
    if (pTrack) {
        // Add the song to the database.
        addTrack(pTrack, unremove);
        trackId = pTrack->getId();
        delete pTrack;
    }
    return trackId;
}

int TrackDAO::addTrack(QString absoluteFilePath, bool unremove)
{
    QFileInfo fileInfo(absoluteFilePath);
    return addTrack(fileInfo, unremove);
}

void TrackDAO::addTrack(TrackInfoObject* pTrack, bool unremove) {
    QList<TrackInfoObject*> tracksToAdd;
    tracksToAdd.push_back(pTrack);
    addTracks(tracksToAdd, unremove);
}

/** Removes a track from the library track collection. */
void TrackDAO::removeTrack(int id) {
    //qDebug() << "TrackDAO::removeTrack" << QThread::currentThread() << m_database.connectionName();
    Q_ASSERT(id >= 0);
    QSqlQuery query(m_database);

    //Mark the track as deleted!
    query.prepare("UPDATE library "
                  "SET mixxx_deleted=1 "
                  "WHERE id = " + QString("%1").arg(id));
    if (!query.exec()) {
        LOG_FAILED_QUERY(query);
    }

    QSet<int> tracksRemovedSet;
    tracksRemovedSet.insert(id);
    emit(tracksRemoved(tracksRemovedSet));
}

void TrackDAO::removeTracks(QList<int> ids) {
    QString idList = "";

    foreach (int id, ids) {
        idList.append(QString("%1,").arg(id));
    }

    // Strip the last ,
    if (idList.count() > 0) {
        idList.truncate(idList.count() - 1);
    }

    QSqlQuery query(m_database);
    query.prepare(QString("UPDATE library SET mixxx_deleted=1 WHERE id in (%1)").arg(idList));
    if (!query.exec()) {
        LOG_FAILED_QUERY(query);
    }

    QSet<int> tracksRemovedSet = QSet<int>::fromList(ids);
    emit(tracksRemoved(tracksRemovedSet));
}

/*** If a track has been manually "removed" from Mixxx's library by the user via
     Mixxx's interface, this lets you add it back. When a track is removed,
     mixxx_deleted in the DB gets set to 1. This clears that, and makes it show
     up in the library views again.
     This function should get called if you drag-and-drop a file that's been
     "removed" from Mixxx back into the library view.
*/
void TrackDAO::unremoveTrack(int trackId) {
    Q_ASSERT(trackId >= 0);
    QSqlQuery query(m_database);
    query.prepare("UPDATE library "
                  "SET mixxx_deleted=0 "
                  "WHERE id = " + QString("%1").arg(trackId));
    if (!query.exec()) {
        LOG_FAILED_QUERY(query)
                << "Failed to set track" << trackId << "as undeleted";
    }
    QSet<int> tracksAddedSet;
    tracksAddedSet.insert(trackId);
    emit(tracksAdded(tracksAddedSet));
}

// static
void TrackDAO::deleteTrack(TrackInfoObject* pTrack) {
    Q_ASSERT(pTrack);
    //qDebug() << "Garbage Collecting" << pTrack << "ID" << pTrack->getId() << pTrack->getInfo();

    qDebug() << "Got deletion call for track" << pTrack << "ID" << pTrack->getId() << pTrack->getInfo();

    // Save dirty tracks.
    if (pTrack->isDirty())
    	pTrack->doSave();

    // Now Qt will delete it in the event loop.
    pTrack->deleteLater();
}

TrackPointer TrackDAO::getTrackFromDB(QSqlQuery &query) const {
    //Print out any SQL error, if there was one.
    if (query.lastError().isValid()) {
        LOG_FAILED_QUERY(query);
    }

    while (query.next()) {
        // Good god! Assign query.record() to a freaking variable!
        int trackId = query.value(query.record().indexOf("id")).toInt();
        QString artist = query.value(query.record().indexOf("artist")).toString();
        QString title = query.value(query.record().indexOf("title")).toString();
        QString album = query.value(query.record().indexOf("album")).toString();
        QString year = query.value(query.record().indexOf("year")).toString();
        QString genre = query.value(query.record().indexOf("genre")).toString();
        QString tracknumber = query.value(query.record().indexOf("tracknumber")).toString();
        QString comment = query.value(query.record().indexOf("comment")).toString();
        QString url = query.value(query.record().indexOf("url")).toString();
        QString key = query.value(query.record().indexOf("key")).toString();
        int duration = query.value(query.record().indexOf("duration")).toInt();
        int bitrate = query.value(query.record().indexOf("bitrate")).toInt();
        int rating = query.value(query.record().indexOf("rating")).toInt();
        int samplerate = query.value(query.record().indexOf("samplerate")).toInt();
        int cuepoint = query.value(query.record().indexOf("cuepoint")).toInt();
        QString bpm = query.value(query.record().indexOf("bpm")).toString();
        QString replaygain = query.value(query.record().indexOf("replaygain")).toString();
        QByteArray* wavesummaryhex = new QByteArray(
            query.value(query.record().indexOf("wavesummaryhex")).toByteArray());
        int timesplayed = query.value(query.record().indexOf("timesplayed")).toInt();
        int played = query.value(query.record().indexOf("played")).toInt();
        int channels = query.value(query.record().indexOf("channels")).toInt();
        //int filesize = query.value(query.record().indexOf("filesize")).toInt();
        QString filetype = query.value(query.record().indexOf("filetype")).toString();
        QString location = query.value(query.record().indexOf("location")).toString();
        bool header_parsed = query.value(query.record().indexOf("header_parsed")).toBool();
        QDateTime date_created = query.value(query.record().indexOf("datetime_added")).toDateTime();
<<<<<<< HEAD
        
        TrackInfoObject* track = new TrackInfoObject(location, false);
        TrackPointer pTrack = TrackPointer(track, &TrackDAO::deleteTrack);
=======

       TrackPointer pTrack = TrackPointer(new TrackInfoObject(location, false), &TrackDAO::deleteTrack);
>>>>>>> 73b5d4cf


        // TIO already stats the file to see if it exists, what its length is,
        // etc. So don't bother setting it.
        //track->setLength(filesize);

        pTrack->setId(trackId);
        pTrack->setArtist(artist);
        pTrack->setTitle(title);
        pTrack->setAlbum(album);
        pTrack->setYear(year);
        pTrack->setGenre(genre);
        pTrack->setTrackNumber(tracknumber);
        pTrack->setRating(rating);
        pTrack->setKey(key);

        pTrack->setComment(comment);
        pTrack->setURL(url);
        pTrack->setDuration(duration);
        pTrack->setBitrate(bitrate);
        pTrack->setSampleRate(samplerate);
        pTrack->setCuePoint((float)cuepoint);
        pTrack->setBpm(bpm.toFloat());
        pTrack->setReplayGain(replaygain.toFloat());
        pTrack->setWaveSummary(wavesummaryhex, false);
        delete wavesummaryhex;

        QString beatsVersion = query.value(query.record().indexOf("beats_version")).toString();
        QByteArray beatsBlob = query.value(query.record().indexOf("beats")).toByteArray();
        BeatsPointer pBeats = BeatFactory::loadBeatsFromByteArray(pTrack, beatsVersion, &beatsBlob);
        if (pBeats) {
            pTrack->setBeats(pBeats);
        }

        pTrack->setTimesPlayed(timesplayed);
        pTrack->setPlayed(played);
        pTrack->setChannels(channels);
        pTrack->setType(filetype);
        pTrack->setLocation(location);
        pTrack->setHeaderParsed(header_parsed);
        pTrack->setDateAdded(date_created);

        pTrack->setCuePoints(m_cueDao.getCuesForTrack(trackId));
        pTrack->setDirty(false);

        // Listen to dirty and changed signals
        connect(pTrack.data(), SIGNAL(dirty(TrackInfoObject*)),
                this, SLOT(slotTrackDirty(TrackInfoObject*)),
                Qt::DirectConnection);
        connect(pTrack.data(), SIGNAL(clean(TrackInfoObject*)),
                this, SLOT(slotTrackClean(TrackInfoObject*)),
                Qt::DirectConnection);
        connect(pTrack.data(), SIGNAL(changed(TrackInfoObject*)),
                this, SLOT(slotTrackChanged(TrackInfoObject*)),
                Qt::DirectConnection);
        connect(pTrack.data(), SIGNAL(save(TrackInfoObject*)),
                this, SLOT(slotTrackSave(TrackInfoObject*)),
                Qt::DirectConnection);

        /*This should prevent the crash I had, I hope.  There is, however,
        //no good reason why this should occur. --Owen
        
        //bzzt.  way to misunderstand how qhash works.  
        if (!m_tracks.contains(trackId)) {
            qDebug() << "Search Error: m_tracks does not contain this trackid:"
                 << artist << title;
            return TrackPointer();
        }*/

        // Automatic conversion to a weak pointer
        m_tracks[trackId] = pTrack;
        m_trackCache.insert(trackId, new TrackPointer(pTrack));

        // If the header hasn't been parsed, parse it but only after we set the
        // track clean and hooked it up to the track cache, because this will
        // dirty it.
        if (!header_parsed) {
            pTrack->parse();
        }

        if (!pBeats && pTrack->getBpm() != 0.0f) {
            // The track has no stored beats but has a previously detected BPM
            // or a BPM loaded from metadata. Automatically create a beatgrid
            // for the track. This dirties the track so we have to do it after
            // all the signal connections, etc. are in place.
            BeatsPointer pBeats = BeatFactory::makeBeatGrid(pTrack, pTrack->getBpm(), 0.0f);
            pTrack->setBeats(pBeats);
        }

        return pTrack;
    }
    //query.finish();

    return TrackPointer();
}

TrackPointer TrackDAO::getTrack(int id, bool cacheOnly) const {
    //qDebug() << "TrackDAO::getTrack" << QThread::currentThread() << m_database.connectionName();

    // If the track cache contains the track, use it to get a strong reference
    // to the track. We do this first so that the QCache keeps track of the
    // least-recently-used track so that it expires them intelligently.
    if (m_trackCache.contains(id)) {
        TrackPointer pTrack = *m_trackCache[id];

        // If the strong reference is still valid (it should be), then return
        // it. Otherwise query the DB for the track.
        if (pTrack)
            return pTrack;
    }

    // Next, check the weak-reference cache to see if the track was ever loaded
    // into memory. It's possible that something is currently using this track,
    // so its reference count is non-zero despite it not being present in the
    // track cache. m_tracks is a map of weak pointers to the tracks.
    if (m_tracks.contains(id)) {
        //qDebug() << "Returning cached TIO for track" << id;
        TrackPointer pTrack = m_tracks[id];

        // If the pointer to the cached copy is still valid, return
        // it. Otherwise, re-query the DB for the track.
        if (pTrack)
            return pTrack;
    }

    // The person only wanted the track if it was cached.
    if (cacheOnly) {
        //qDebug() << "TrackDAO::getTrack()" << id << "Caller wanted track but only if it was cached. Returning null.";
        return TrackPointer();
    }

    QTime time;
    time.start();
    QSqlQuery query(m_database);

    query.prepare(
        "SELECT library.id, artist, title, album, year, genre, tracknumber, "
        "filetype, rating, key, track_locations.location as location, "
        "track_locations.filesize as filesize, comment, url, duration, bitrate, "
        "samplerate, cuepoint, bpm, replaygain, wavesummaryhex, channels, "
        "header_parsed, timesplayed, played, beats_version, beats, datetime_added "
        "FROM Library "
        "INNER JOIN track_locations "
            "ON library.location = track_locations.id "
        "WHERE library.id=" + QString("%1").arg(id)
    );

    TrackPointer pTrack;

    if (query.exec()) {
         pTrack = getTrackFromDB(query);
    } else {
        LOG_FAILED_QUERY(query)
                << QString("getTrack(%1)").arg(id);
    }
    //qDebug() << "getTrack hit the database, took " << time.elapsed() << "ms";

    return pTrack;
}

/** Saves a track's info back to the database */
void TrackDAO::updateTrack(TrackInfoObject* pTrack) {
    m_database.transaction();
    QTime time;
    time.start();
    Q_ASSERT(pTrack);
    //qDebug() << "TrackDAO::updateTrackInDatabase" << QThread::currentThread() << m_database.connectionName();

    //qDebug() << "Updating track" << pTrack->getInfo() << "in database...";

    int trackId = pTrack->getId();
    Q_ASSERT(trackId >= 0);

    QSqlQuery query(m_database);

    //Update everything but "location", since that's what we identify the track by.
    query.prepare("UPDATE library "
                  "SET artist=:artist, "
                  "title=:title, album=:album, year=:year, genre=:genre, "
                  "filetype=:filetype, tracknumber=:tracknumber, "
                  "comment=:comment, url=:url, duration=:duration, rating=:rating, key=:key, "
                  "bitrate=:bitrate, samplerate=:samplerate, cuepoint=:cuepoint, "
                  "bpm=:bpm, replaygain=:replaygain, wavesummaryhex=:wavesummaryhex, "
                  "timesplayed=:timesplayed, played=:played, "
                  "channels=:channels, header_parsed=:header_parsed, "
                  "beats_version=:beats_version, beats=:beats "
                  "WHERE id="+QString("%1").arg(trackId));
    query.bindValue(":artist", pTrack->getArtist());
    query.bindValue(":title", pTrack->getTitle());
    query.bindValue(":album", pTrack->getAlbum());
    query.bindValue(":year", pTrack->getYear());
    query.bindValue(":genre", pTrack->getGenre());
    query.bindValue(":filetype", pTrack->getType());
    query.bindValue(":tracknumber", pTrack->getTrackNumber());
    query.bindValue(":comment", pTrack->getComment());
    query.bindValue(":url", pTrack->getURL());
    query.bindValue(":duration", pTrack->getDuration());
    query.bindValue(":bitrate", pTrack->getBitrate());
    query.bindValue(":samplerate", pTrack->getSampleRate());
    query.bindValue(":cuepoint", pTrack->getCuePoint());

    query.bindValue(":replaygain", pTrack->getReplayGain());
    query.bindValue(":key", pTrack->getKey());
    query.bindValue(":rating", pTrack->getRating());
    const QByteArray* pWaveSummary = pTrack->getWaveSummary();
    query.bindValue(":wavesummaryhex", pWaveSummary ? *pWaveSummary : QVariant(QVariant::ByteArray));
    query.bindValue(":timesplayed", pTrack->getTimesPlayed());
    query.bindValue(":played", pTrack->getPlayed());
    query.bindValue(":channels", pTrack->getChannels());
    query.bindValue(":header_parsed", pTrack->getHeaderParsed() ? 1 : 0);
    //query.bindValue(":location", pTrack->getLocation());

    BeatsPointer pBeats = pTrack->getBeats();
    QByteArray* pBeatsBlob = NULL;
    QString beatsVersion = "";
    double dBpm = pTrack->getBpm();

    if (pBeats) {
        pBeatsBlob = pBeats->toByteArray();
        beatsVersion = pBeats->getVersion();
        dBpm = pBeats->getBpm();
    }

    query.bindValue(":beats", pBeatsBlob ? *pBeatsBlob : QVariant(QVariant::ByteArray));
    query.bindValue(":beats_version", beatsVersion);
    query.bindValue(":bpm", dBpm);
    delete pBeatsBlob;

    if (!query.exec()) {
        LOG_FAILED_QUERY(query);
        m_database.rollback();
        return;
    }

    if (query.numRowsAffected() == 0) {
        //qWarning() << "updateTrack had no effect: trackId" << trackId << "invalid";
        m_database.rollback();
        return;
    }

    //query.finish();

    //qDebug() << "Update track took : " << time.elapsed() << "ms. Now updating cues";
    time.start();
    m_cueDao.saveTrackCues(trackId, pTrack);
    m_database.commit();

    //qDebug() << "Update track in database took: " << time.elapsed() << "ms";
    time.start();
    pTrack->setDirty(false);
    //qDebug() << "Dirtying track took: " << time.elapsed() << "ms";
}

/** Mark all the tracks whose paths begin with libraryPath as invalid.
    That means we'll need to later check that those tracks actually
    (still) exist as part of the library scanning procedure. */
void TrackDAO::invalidateTrackLocationsInLibrary(QString libraryPath) {
    //qDebug() << "TrackDAO::invalidateTrackLocations" << QThread::currentThread() << m_database.connectionName();
    //qDebug() << "invalidateTrackLocations(" << libraryPath << ")";
    libraryPath += "%"; //Add wildcard to SQL query to match subdirectories!

    QSqlQuery query(m_database);
    query.prepare("UPDATE track_locations "
                  "SET needs_verification=1 "
                  "WHERE directory LIKE :directory");
    query.bindValue(":directory", libraryPath);
    if (!query.exec()) {
        LOG_FAILED_QUERY(query)
                << "Couldn't mark tracks in directory" << libraryPath
                <<  "as needing verification.";
    }
}

void TrackDAO::markTrackLocationAsVerified(QString location)
{
    //qDebug() << "TrackDAO::markTrackLocationAsVerified" << QThread::currentThread() << m_database.connectionName();
    //qDebug() << "markTrackLocationAsVerified()" << location;

    QSqlQuery query(m_database);
    query.prepare("UPDATE track_locations "
                  "SET needs_verification=0, fs_deleted=0 "
                  "WHERE location=:location");
    query.bindValue(":location", location);
    if (!query.exec()) {
        LOG_FAILED_QUERY(query)
                << "Couldn't mark track" << location << " as verified.";
    }
}

void TrackDAO::markTracksInDirectoryAsVerified(QString directory) {
    //qDebug() << "TrackDAO::markTracksInDirectoryAsVerified" << QThread::currentThread() << m_database.connectionName();
    //qDebug() << "markTracksInDirectoryAsVerified()" << directory;

    QSqlQuery query(m_database);
    query.prepare("UPDATE track_locations "
                  "SET needs_verification=0 "
                  "WHERE directory=:directory");
    query.bindValue(":directory", directory);
    if (!query.exec()) {
        LOG_FAILED_QUERY(query)
                << "Couldn't mark tracks in" << directory << " as verified.";
    }
}

void TrackDAO::markUnverifiedTracksAsDeleted() {
    //qDebug() << "TrackDAO::markUnverifiedTracksAsDeleted" << QThread::currentThread() << m_database.connectionName();
    //qDebug() << "markUnverifiedTracksAsDeleted()";

    QSqlQuery query(m_database);
    query.prepare("UPDATE track_locations "
                  "SET fs_deleted=1, needs_verification=0 "
                  "WHERE needs_verification=1");
    if (!query.exec()) {
        LOG_FAILED_QUERY(query)
                << "Couldn't mark unverified tracks as deleted.";
    }

}

void TrackDAO::markTrackLocationsAsDeleted(QString directory) {
    //qDebug() << "TrackDAO::markTrackLocationsAsDeleted" << QThread::currentThread() << m_database.connectionName();
    QSqlQuery query(m_database);
    query.prepare("UPDATE track_locations "
                  "SET fs_deleted=1 "
                  "WHERE directory=:directory");
    query.bindValue(":directory", directory);
    if (!query.exec()) {
        LOG_FAILED_QUERY(query)
                << "Couldn't mark tracks in" << directory << "as deleted.";
    }
}

/** Look for moved files. Look for files that have been marked as "deleted on disk"
    and see if another "file" with the same name and filesize exists in the track_locations
    table. That means the file has moved instead of being deleted outright, and so
    we can salvage your existing metadata that you have in your DB (like cue points, etc.). */
void TrackDAO::detectMovedFiles() {
    //This function should not start a transaction on it's own!
    //When it's called from libraryscanner.cpp, there already is a transaction
    //started!

    QSqlQuery query(m_database);
    QSqlQuery query2(m_database);
    int oldTrackLocationId = -1;
    int newTrackLocationId = -1;
    QString filename;
    int fileSize;

    query.prepare("SELECT id, filename, filesize FROM track_locations WHERE fs_deleted=1");

    if (!query.exec()) {
        LOG_FAILED_QUERY(query);
    }

    //For each track that's been "deleted" on disk...
    while (query.next()) {
        newTrackLocationId = -1; //Reset this var
        oldTrackLocationId = query.value(query.record().indexOf("id")).toInt();
        filename = query.value(query.record().indexOf("filename")).toString();
        fileSize = query.value(query.record().indexOf("filesize")).toInt();

        query2.prepare("SELECT id FROM track_locations WHERE "
                       "fs_deleted=0 AND "
                       "filename=:filename AND "
                       "filesize=:filesize");
        query2.bindValue(":filename", filename);
        query2.bindValue(":filesize", fileSize);
        Q_ASSERT(query2.exec());

        Q_ASSERT(query2.size() <= 1); //WTF duplicate tracks?
        while (query2.next())
        {
            newTrackLocationId = query2.value(query2.record().indexOf("id")).toInt();
        }

        //If we found a moved track...
        if (newTrackLocationId >= 0)
        {
            //qDebug() << "Found moved track!" << filename;

            //Remove old row from track_locations table
            query2.prepare("DELETE FROM track_locations WHERE "
                           "id=:id");
            query2.bindValue(":id", oldTrackLocationId);
            Q_ASSERT(query2.exec());

            //The library scanner will have added a new row to the Library
            //table which corresponds to the track in the new location. We need
            //to remove that so we don't end up with two rows in the library table
            //for the same track.
            query2.prepare("DELETE FROM library WHERE "
                           "location=:location");
            query2.bindValue(":location", newTrackLocationId);
            Q_ASSERT(query2.exec());

            //Update the location foreign key for the existing row in the library table
            //to point to the correct row in the track_locations table.
            query2.prepare("UPDATE library "
                           "SET location=:newloc WHERE location=:oldloc");
            query2.bindValue(":newloc", newTrackLocationId);
            query2.bindValue(":oldloc", oldTrackLocationId);
            Q_ASSERT(query2.exec());
        }
    }
}

void TrackDAO::clearCache() {
    m_trackCache.clear();
    m_dirtyTracks.clear();
}

void TrackDAO::writeAudioMetaData(TrackInfoObject* pTrack){
    if (m_pConfig && m_pConfig->getValueString(ConfigKey("[Library]","WriteAudioTags")).toInt() == 1) {
        AudioTagger tagger(pTrack->getLocation());

        tagger.setArtist(pTrack->getArtist());
        tagger.setTitle(pTrack->getTitle());
        tagger.setGenre(pTrack->getGenre());
        tagger.setAlbum(pTrack->getAlbum());
        tagger.setComment(pTrack->getComment());
        tagger.setTracknumber(pTrack->getTrackNumber());
        tagger.setBpm(pTrack->getBpmStr());

        tagger.save();
    }
}

bool TrackDAO::isTrackFormatSupported(TrackInfoObject* pTrack) const {
    return SoundSourceProxy::isFilenameSupported(pTrack->getFilename());
}<|MERGE_RESOLUTION|>--- conflicted
+++ resolved
@@ -584,14 +584,9 @@
         QString location = query.value(query.record().indexOf("location")).toString();
         bool header_parsed = query.value(query.record().indexOf("header_parsed")).toBool();
         QDateTime date_created = query.value(query.record().indexOf("datetime_added")).toDateTime();
-<<<<<<< HEAD
         
-        TrackInfoObject* track = new TrackInfoObject(location, false);
-        TrackPointer pTrack = TrackPointer(track, &TrackDAO::deleteTrack);
-=======
-
-       TrackPointer pTrack = TrackPointer(new TrackInfoObject(location, false), &TrackDAO::deleteTrack);
->>>>>>> 73b5d4cf
+
+        TrackPointer pTrack = TrackPointer(new TrackInfoObject(location, false), &TrackDAO::deleteTrack);
 
 
         // TIO already stats the file to see if it exists, what its length is,
