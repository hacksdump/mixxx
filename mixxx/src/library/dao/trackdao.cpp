#include <QtDebug>
#include <QtCore>
#include <QtSql>

<<<<<<< HEAD
=======
#include "trackinfoobject.h"
>>>>>>> 60c8bfdb
#include "library/dao/trackdao.h"

#include "audiotagger.h"
#include "library/queryutil.h"
#include "soundsourceproxy.h"
#include "track/beatfactory.h"
#include "track/beats.h"
#include "trackinfoobject.h"

// The number of tracks to cache in memory at once. Once the n+1'th track is
// created, the TrackDAO's QCache deletes its TrackPointer to the track, which
// allows the track reference count to drop to zero. The track cache basically
// functions to hold a reference to the track so its reference count stays above
// 0.
#define TRACK_CACHE_SIZE 5

TrackDAO::TrackDAO(QSqlDatabase& database,
                   CueDAO& cueDao,
                   PlaylistDAO& playlistDao,
                   CrateDAO& crateDao,
                   ConfigObject<ConfigValue> * pConfig)
        : m_database(database),
          m_cueDao(cueDao),
<<<<<<< HEAD
          m_trackCache(TRACK_CACHE_SIZE),
          m_pConfig(pConfig) {
=======
          m_playlistDao(playlistDao),
          m_crateDao(crateDao),
          m_pConfig(pConfig),
          m_trackCache(TRACK_CACHE_SIZE) {
>>>>>>> 60c8bfdb
}

void TrackDAO::finish() {
    //clear out played information on exit
    //crash prevention: if mixxx crashes, played information will be maintained
    qDebug() << "Clearing played information for this session";
    QSqlQuery query(m_database);
    if (!query.exec("UPDATE library SET played=0")) {
        LOG_FAILED_QUERY(query)
                << "Error clearing played value";
    }
}

TrackDAO::~TrackDAO() {
    qDebug() << "~TrackDAO()";
}

void TrackDAO::initialize() {
    qDebug() << "TrackDAO::initialize" << QThread::currentThread() << m_database.connectionName();
}

/** Retrieve the track id for the track that's located at "location" on disk.
    @return the track id for the track located at location, or -1 if the track
            is not in the database.
*/
int TrackDAO::getTrackId(QString absoluteFilePath) {
    //qDebug() << "TrackDAO::getTrackId" << QThread::currentThread() << m_database.connectionName();

    QSqlQuery query(m_database);
    query.prepare("SELECT library.id FROM library INNER JOIN track_locations ON library.location = track_locations.id WHERE track_locations.location=:location");
    query.bindValue(":location", absoluteFilePath);

    if (!query.exec()) {
        LOG_FAILED_QUERY(query);
        return -1;
    }

    int libraryTrackId = -1;
    if (query.next()) {
        libraryTrackId = query.value(query.record().indexOf("id")).toInt();
    }
    //query.finish();

    return libraryTrackId;
}

/** Some code (eg. drag and drop) needs to just get a track's location, and it's
    not worth retrieving a whole TrackInfoObject.*/
QString TrackDAO::getTrackLocation(int trackId) {
    qDebug() << "TrackDAO::getTrackLocation"
             << QThread::currentThread() << m_database.connectionName();
    QSqlQuery query(m_database);
    QString trackLocation = "";
    query.prepare("SELECT track_locations.location FROM track_locations INNER JOIN library ON library.location = track_locations.id WHERE library.id=:id");
    query.bindValue(":id", trackId);
    if (!query.exec()) {
        LOG_FAILED_QUERY(query);
        return "";
    }
    while (query.next()) {
        trackLocation = query.value(query.record().indexOf("location")).toString();
    }
    //query.finish();

    return trackLocation;
}

/** Check if a track exists in the library table already.
    @param file_location The full path to the track on disk, including the filename.
    @return true if the track is found in the library table, false otherwise.
*/
bool TrackDAO::trackExistsInDatabase(QString absoluteFilePath) {
    return (getTrackId(absoluteFilePath) != -1);
}

void TrackDAO::saveTrack(TrackPointer track) {
    if (track) {
        saveTrack(track.data());
    }
}

void TrackDAO::saveTrack(TrackInfoObject* pTrack) {
    if (!pTrack) {
        qWarning() << "TrackDAO::saveTrack() was given NULL track.";
    }
    //qDebug() << "TrackDAO::saveTrack" << pTrack->getId() << pTrack->getInfo();
    // If track's id is not -1, then update, otherwise add.
    int trackId = pTrack->getId();
    if (trackId != -1) {
        if (pTrack->isDirty()) {
            if (!m_dirtyTracks.contains(trackId)) {
                qDebug() << "WARNING: Inconsistent state in TrackDAO. Track is dirty while TrackDAO thinks it is clean.";
            }

            //qDebug() << this << "Dirty tracks before claen save:" << m_dirtyTracks.size();
            //qDebug() << "TrackDAO::saveTrack. Dirty. Calling update";
            updateTrack(pTrack);

            // Write audio meta data, if enabled in the preferences
            writeAudioMetaData(pTrack);

            //qDebug() << this << "Dirty tracks remaining after clean save:" << m_dirtyTracks.size();
        } else {
            //qDebug() << "TrackDAO::saveTrack. Not Dirty";
            //qDebug() << this << "Dirty tracks remaining:" << m_dirtyTracks.size();

            // Q_ASSERT(!m_dirtyTracks.contains(trackId));
            if (m_dirtyTracks.contains(trackId)) {
                qDebug() << "WARNING: Inconsistent state in TrackDAO. Track is clean while TrackDAO thinks it is dirty. Correcting.";
                m_dirtyTracks.remove(trackId);
            }

            //qDebug() << "Skipping track update for track" << pTrack->getId();
        }
    } else {
        addTrack(pTrack, false);
    }
}

bool TrackDAO::isDirty(int trackId) {
    return m_dirtyTracks.contains(trackId);
}

void TrackDAO::slotTrackDirty(TrackInfoObject* pTrack) {
    //qDebug() << "TrackDAO::slotTrackDirty" << pTrack->getInfo();
    // This is a private slot that is connected to TIO's created by this
    // TrackDAO. It is a way for the track to ask that it be saved. The only
    // time this could be unsafe is when the TIO's reference count drops to
    // 0. When that happens, the TIO is deleted with QObject:deleteLater, so Qt
    // will wait for this slot to comlete.
    if (pTrack) {
        int id = pTrack->getId();
        if (id != -1) {
            m_dirtyTracks.insert(id);
            emit(trackDirty(id));
        }
    }
}

void TrackDAO::slotTrackClean(TrackInfoObject* pTrack) {
    //qDebug() << "TrackDAO::slotTrackClean" << pTrack->getInfo();
    // This is a private slot that is connected to TIO's created by this
    // TrackDAO. It is a way for the track to ask that it be saved. The only
    // time this could be unsafe is when the TIO's reference count drops to
    // 0. When that happens, the TIO is deleted with QObject:deleteLater, so Qt
    // will wait for this slot to comlete.

    if (pTrack) {
        int id = pTrack->getId();
        if (id != -1) {
            m_dirtyTracks.remove(id);
            emit(trackClean(id));
        }
    }
}

void TrackDAO::slotTrackChanged(TrackInfoObject* pTrack) {
    //qDebug() << "TrackDAO::slotTrackChanged" << pTrack->getInfo();
    // This is a private slot that is connected to TIO's created by this
    // TrackDAO. It is a way for the track to ask that it be saved. The only
    // time this could be unsafe is when the TIO's reference count drops to
    // 0. When that happens, the TIO is deleted with QObject:deleteLater, so Qt
    // will wait for this slot to comlete.
    if (pTrack) {
        int id = pTrack->getId();
        if (id != -1) {
            emit(trackChanged(id));
        }
    }
}

void TrackDAO::slotTrackSave(TrackInfoObject* pTrack) {
    //qDebug() << "TrackDAO::slotTrackSave" << pTrack->getId() << pTrack->getInfo();
    // This is a private slot that is connected to TIO's created by this
    // TrackDAO. It is a way for the track to ask that it be saved. The last
    // time it is used is when the track is being deleted (i.e. its reference
    // count has dropped to 0). The TIO is deleted with QObject:deleteLater, so
    // Qt will wait for this slot to comlete.
    if (pTrack) {
        saveTrack(pTrack);
    }
}

void TrackDAO::saveDirtyTracks() {
    qDebug() << "TrackDAO::saveDirtyTracks()";
    QHashIterator<int, TrackWeakPointer> it(m_tracks);
    while (it.hasNext()) {
        it.next();
        // Auto-cast from TrackWeakPointer to TrackPointer
        TrackPointer pTrack = it.value();
        if (pTrack && pTrack->isDirty()) {
            saveTrack(pTrack);
        }
    }
    clearCache();
}

void TrackDAO::prepareTrackLocationsInsert(QSqlQuery& query) {
    query.prepare("INSERT INTO track_locations (location, directory, filename, filesize, fs_deleted, needs_verification) "
                  "VALUES (:location, :directory, :filename, :filesize, :fs_deleted, :needs_verification)");
}

void TrackDAO::bindTrackToTrackLocationsInsert(QSqlQuery& query, TrackInfoObject* pTrack) {
    query.bindValue(":location", pTrack->getLocation());
    query.bindValue(":directory", pTrack->getDirectory());
    query.bindValue(":filename", pTrack->getFilename());
    query.bindValue(":filesize", pTrack->getLength());
    // Should this check pTrack->exists()?
    query.bindValue(":fs_deleted", 0);
    query.bindValue(":needs_verification", 0);
}

void TrackDAO::prepareLibraryInsert(QSqlQuery& query) {
    query.prepare("INSERT INTO library (artist, title, album, year, genre, tracknumber, "
                  "filetype, location, comment, url, duration, rating, key, "
                  "bitrate, samplerate, cuepoint, bpm, replaygain, wavesummaryhex, "
                  "timesplayed, "
                  "channels, mixxx_deleted, header_parsed, beats_version, beats) "
                  "VALUES (:artist, "
                  ":title, :album, :year, :genre, :tracknumber, "
                  ":filetype, :location, :comment, :url, :duration, :rating, :key, "
                  ":bitrate, :samplerate, :cuepoint, :bpm, :replaygain, :wavesummaryhex, "
                  ":timesplayed, "
                  ":channels, :mixxx_deleted, :header_parsed, :beats_version, :beats)");
}

void TrackDAO::bindTrackToLibraryInsert(
    QSqlQuery& query, TrackInfoObject* pTrack, int trackLocationId) {
    query.bindValue(":artist", pTrack->getArtist());
    query.bindValue(":title", pTrack->getTitle());
    query.bindValue(":album", pTrack->getAlbum());
    query.bindValue(":year", pTrack->getYear());
    query.bindValue(":genre", pTrack->getGenre());
    query.bindValue(":tracknumber", pTrack->getTrackNumber());
    query.bindValue(":filetype", pTrack->getType());
    query.bindValue(":location", trackLocationId);
    query.bindValue(":comment", pTrack->getComment());
    query.bindValue(":url", pTrack->getURL());
    query.bindValue(":duration", pTrack->getDuration());
    query.bindValue(":rating", pTrack->getRating());
    query.bindValue(":bitrate", pTrack->getBitrate());
    query.bindValue(":samplerate", pTrack->getSampleRate());
    query.bindValue(":cuepoint", pTrack->getCuePoint());

    query.bindValue(":replaygain", pTrack->getReplayGain());
    query.bindValue(":key", pTrack->getKey());
    const QByteArray* pWaveSummary = pTrack->getWaveSummary();
    query.bindValue(":wavesummaryhex", pWaveSummary ? *pWaveSummary : QVariant(QVariant::ByteArray));
    query.bindValue(":timesplayed", pTrack->getTimesPlayed());
    //query.bindValue(":datetime_added", pTrack->getDateAdded());
    query.bindValue(":channels", pTrack->getChannels());
    query.bindValue(":mixxx_deleted", 0);
    query.bindValue(":header_parsed", pTrack->getHeaderParsed() ? 1 : 0);

    const QByteArray* pBeatsBlob = NULL;
    QString blobVersion = "";
    BeatsPointer pBeats = pTrack->getBeats();
    // Fall back on cached BPM
    double dBpm = pTrack->getBpm();

    if (pBeats) {
        pBeatsBlob = pBeats->toByteArray();
        blobVersion = pBeats->getVersion();
        dBpm = pBeats->getBpm();
    }

    query.bindValue(":bpm", dBpm);
    query.bindValue(":beats_version", blobVersion);
    query.bindValue(":beats", pBeatsBlob ? *pBeatsBlob : QVariant(QVariant::ByteArray));
    delete pBeatsBlob;
}

void TrackDAO::addTracks(QList<TrackInfoObject*> tracksToAdd, bool unremove) {
    QSet<int> tracksAddedSet;
    QTime time;
    time.start();

    // Start the transaction
    m_database.transaction();

    QSqlQuery query(m_database);
    QSqlQuery query_finder(m_database);
    query_finder.prepare("SELECT id FROM track_locations WHERE location=:location");

    // Major time saver for having this outside the loop
    prepareTrackLocationsInsert(query);

    QStringList trackLocationIds;
    foreach (TrackInfoObject* pTrack, tracksToAdd) {
        if (pTrack == NULL || !isTrackFormatSupported(pTrack)) {
            // TODO(XXX) provide some kind of error code on a per-track basis.
            continue;
        }
        bindTrackToTrackLocationsInsert(query, pTrack);

        int trackLocationId = -1;
        if (!query.exec()) {
            qDebug() << "Location " << pTrack->getLocation() << " is already in the DB";
            query_finder.bindValue(":location", pTrack->getLocation());

            if (!query_finder.exec()) {
                // We can't even select this, something is wrong. Skip this
                // track -- maybe we'll have luck with others.
                LOG_FAILED_QUERY(query_finder)
                        << "Can't find track location ID after failing to insert. Something is wrong.";
                continue;
            }
            while (query_finder.next()) {
                trackLocationId = query_finder.value(query_finder.record().indexOf("id")).toInt();
            }
        } else {
            // Inserting succeeded, so just get the last rowid.
            QVariant lastInsert = query.lastInsertId();
            trackLocationId = lastInsert.toInt();
        }

        // To save time on future queries, setId the trackLocationId on the
        // track. This takes advantage of the fact that I know the
        // LibraryScanner doesn't use these tracks for anything. rryan 9/2010
        pTrack->setId(trackLocationId);
        trackLocationIds.append(QString::number(trackLocationId));
    }

    // Look up pre-existing library records for the track location ids.
    QSqlQuery track_lookup(m_database);
    // Mapping of track library record id to mixxx_deleted field.
    QHash<int, QPair<int, bool> > tracksPresent;
    track_lookup.prepare("SELECT location, id, mixxx_deleted from library WHERE location IN (" +
                         trackLocationIds.join(",")+ ")");
    if (!track_lookup.exec()) {
        qDebug() << __FILE__ << __LINE__ << "Failed to lookup existing tracks:"
                 << track_lookup.lastError()
                 << track_lookup.executedQuery();
    } else {
        QSqlRecord track_lookup_record = track_lookup.record();
        int locationIdColumn = track_lookup_record.indexOf("location");
        int idColumn = track_lookup_record.indexOf("id");
        int mixxxDeletedColumn = track_lookup_record.indexOf("mixxx_deleted");
        while (track_lookup.next()) {
            int locationId = track_lookup.value(locationIdColumn).toInt();
            int trackId = track_lookup.value(idColumn).toInt();
            bool removed = track_lookup.value(mixxxDeletedColumn).toBool();
            tracksPresent[locationId] = QPair<int, bool>(trackId, removed);
        }
    }

    // Major time saver for having this outside the loop
    prepareLibraryInsert(query);

    foreach (TrackInfoObject* pTrack, tracksToAdd) {
        // Skip tracks that did not make it past the previous part.
        if (pTrack == NULL || pTrack->getId() < 0) {
            continue;
        }

        // Immediately undo the hack we did above so we do not accidentally
        // leave the ID incorrectly set.
        int locationId = pTrack->getId();
        pTrack->setId(-1);

        // Skip tracks that are already in the database. Optionally unremove
        // them.
        QHash<int, QPair<int, bool> >::const_iterator it = tracksPresent.find(locationId);
        if (it != tracksPresent.end()) {
            int trackId = it.value().first;
            bool removed = it.value().second;
            if (removed && unremove) {
                QSqlQuery unremove_query(m_database);
                unremove_query.prepare("UPDATE library SET mixxx_deleted = 0 WHERE id = :id");
                unremove_query.bindValue(":id", trackId);
                if (!unremove_query.exec()) {
                    qDebug() << __FILE__ << __LINE__ << "Could not unremove track" << trackId
                             << unremove_query.lastError()
                             << unremove_query.executedQuery();
                } else {
                    tracksAddedSet.insert(trackId);
                }
            }

            // Regardless of whether we unremoved this track or not -- it's
            // already in the library and so we need to skip it. Set the track's
            // trackId so the caller can know it. TODO(XXX) this is a little
            // weird because the track has whatever metadata the caller supplied
            // and that metadata may differ from what is already in the
            // database. I'm ignoring this corner case. rryan 10/2011
            pTrack->setId(trackId);
            continue;
        }

        bindTrackToLibraryInsert(query, pTrack, locationId);

        if (!query.exec()) {
            // We failed to insert the track. Maybe it is already in the library
            // but marked deleted? Skip this track.
            LOG_FAILED_QUERY(query)
                    << "Failed to INSERT new track into library:"
                    << pTrack->getFilename();
            continue;
        }
        int trackId = query.lastInsertId().toInt();
        pTrack->setId(trackId);
        m_cueDao.saveTrackCues(trackId, pTrack);
        pTrack->setDirty(false);
        tracksAddedSet.insert(trackId);
    }

    m_database.commit();

    qDebug() << this << "addTracks took" << time.elapsed() << "ms to add"
             << tracksAddedSet.size() << "tracks";
    if (tracksAddedSet.size() > 0) {
        emit(tracksAdded(tracksAddedSet));
    }
}

int TrackDAO::addTrack(QFileInfo& fileInfo, bool unremove) {
    int trackId = -1;
    TrackInfoObject * pTrack = new TrackInfoObject(fileInfo);
    if (pTrack) {
        // Add the song to the database.
        addTrack(pTrack, unremove);
        trackId = pTrack->getId();
        delete pTrack;
    }
    return trackId;
}

int TrackDAO::addTrack(QString absoluteFilePath, bool unremove)
{
    QFileInfo fileInfo(absoluteFilePath);
    return addTrack(fileInfo, unremove);
}

void TrackDAO::addTrack(TrackInfoObject* pTrack, bool unremove) {
    QList<TrackInfoObject*> tracksToAdd;
    tracksToAdd.push_back(pTrack);
    addTracks(tracksToAdd, unremove);
}

/** Removes a track from the library track collection. */
void TrackDAO::removeTrack(int id) {
    //qDebug() << "TrackDAO::removeTrack" << QThread::currentThread() << m_database.connectionName();
    Q_ASSERT(id >= 0);
    QSqlQuery query(m_database);

    // Remove track from crates and playlists.
    m_playlistDao.removeTrackFromPlaylists(id);
    m_crateDao.removeTrackFromCrates(id);

    //Mark the track as deleted!
    query.prepare("UPDATE library "
                  "SET mixxx_deleted=1 "
<<<<<<< HEAD
                  "WHERE id = " + QString("%1").arg(id));
    if (!query.exec()) {
        LOG_FAILED_QUERY(query);
=======
                  "WHERE id = " + QString::number(id));
    query.exec();
    //query.finish();

    //Print out any SQL error, if there was one.
    if (query.lastError().isValid()) {
        qDebug() << query.lastError();
>>>>>>> 60c8bfdb
    }

    QSet<int> tracksRemovedSet;
    tracksRemovedSet.insert(id);
    emit(tracksRemoved(tracksRemovedSet));
}

void TrackDAO::removeTracks(QList<int> ids) {
    QString idList = "";

    foreach (int id, ids) {
        idList.append(QString("%1,").arg(id));
    }

    // Strip the last ,
    if (idList.count() > 0) {
        idList.truncate(idList.count() - 1);
    }

    QSqlQuery query(m_database);
    query.prepare(QString("UPDATE library SET mixxx_deleted=1 WHERE id in (%1)").arg(idList));
    if (!query.exec()) {
        LOG_FAILED_QUERY(query);
    }

    QSet<int> tracksRemovedSet = QSet<int>::fromList(ids);
    emit(tracksRemoved(tracksRemovedSet));
}

/*** If a track has been manually "removed" from Mixxx's library by the user via
     Mixxx's interface, this lets you add it back. When a track is removed,
     mixxx_deleted in the DB gets set to 1. This clears that, and makes it show
     up in the library views again.
     This function should get called if you drag-and-drop a file that's been
     "removed" from Mixxx back into the library view.
*/
void TrackDAO::unremoveTrack(int trackId) {
    Q_ASSERT(trackId >= 0);
    QSqlQuery query(m_database);
    query.prepare("UPDATE library "
                  "SET mixxx_deleted=0 "
                  "WHERE id = " + QString("%1").arg(trackId));
    if (!query.exec()) {
        LOG_FAILED_QUERY(query)
                << "Failed to set track" << trackId << "as undeleted";
    }
    QSet<int> tracksAddedSet;
    tracksAddedSet.insert(trackId);
    emit(tracksAdded(tracksAddedSet));
}

// static
void TrackDAO::deleteTrack(TrackInfoObject* pTrack) {
    Q_ASSERT(pTrack);
    //qDebug() << "Garbage Collecting" << pTrack << "ID" << pTrack->getId() << pTrack->getInfo();

    // Save the track if it is dirty.
    pTrack->doSave();

    // Now Qt will delete it in the event loop.
    pTrack->deleteLater();
}

TrackPointer TrackDAO::getTrackFromDB(QSqlQuery &query) const {
    //Print out any SQL error, if there was one.
    if (query.lastError().isValid()) {
        LOG_FAILED_QUERY(query);
    }

    while (query.next()) {
        // Good god! Assign query.record() to a freaking variable!
        int trackId = query.value(query.record().indexOf("id")).toInt();
        QString artist = query.value(query.record().indexOf("artist")).toString();
        QString title = query.value(query.record().indexOf("title")).toString();
        QString album = query.value(query.record().indexOf("album")).toString();
        QString year = query.value(query.record().indexOf("year")).toString();
        QString genre = query.value(query.record().indexOf("genre")).toString();
        QString tracknumber = query.value(query.record().indexOf("tracknumber")).toString();
        QString comment = query.value(query.record().indexOf("comment")).toString();
        QString url = query.value(query.record().indexOf("url")).toString();
        QString key = query.value(query.record().indexOf("key")).toString();
        int duration = query.value(query.record().indexOf("duration")).toInt();
        int bitrate = query.value(query.record().indexOf("bitrate")).toInt();
        int rating = query.value(query.record().indexOf("rating")).toInt();
        int samplerate = query.value(query.record().indexOf("samplerate")).toInt();
        int cuepoint = query.value(query.record().indexOf("cuepoint")).toInt();
        QString bpm = query.value(query.record().indexOf("bpm")).toString();
        QString replaygain = query.value(query.record().indexOf("replaygain")).toString();
        QByteArray* wavesummaryhex = new QByteArray(
            query.value(query.record().indexOf("wavesummaryhex")).toByteArray());
        int timesplayed = query.value(query.record().indexOf("timesplayed")).toInt();
        int played = query.value(query.record().indexOf("played")).toInt();
        int channels = query.value(query.record().indexOf("channels")).toInt();
        //int filesize = query.value(query.record().indexOf("filesize")).toInt();
        QString filetype = query.value(query.record().indexOf("filetype")).toString();
        QString location = query.value(query.record().indexOf("location")).toString();
        bool header_parsed = query.value(query.record().indexOf("header_parsed")).toBool();
        QDateTime date_created = query.value(query.record().indexOf("datetime_added")).toDateTime();

       TrackPointer pTrack = TrackPointer(new TrackInfoObject(location, false), &TrackDAO::deleteTrack);

        // TIO already stats the file to see if it exists, what its length is,
        // etc. So don't bother setting it.
        //track->setLength(filesize);

        pTrack->setId(trackId);
        pTrack->setArtist(artist);
        pTrack->setTitle(title);
        pTrack->setAlbum(album);
        pTrack->setYear(year);
        pTrack->setGenre(genre);
        pTrack->setTrackNumber(tracknumber);
        pTrack->setRating(rating);
        pTrack->setKey(key);

        pTrack->setComment(comment);
        pTrack->setURL(url);
        pTrack->setDuration(duration);
        pTrack->setBitrate(bitrate);
        pTrack->setSampleRate(samplerate);
        pTrack->setCuePoint((float)cuepoint);
        pTrack->setBpm(bpm.toFloat());
        pTrack->setReplayGain(replaygain.toFloat());
        pTrack->setWaveSummary(wavesummaryhex, false);
        delete wavesummaryhex;

        QString beatsVersion = query.value(query.record().indexOf("beats_version")).toString();
        QByteArray beatsBlob = query.value(query.record().indexOf("beats")).toByteArray();
        BeatsPointer pBeats = BeatFactory::loadBeatsFromByteArray(pTrack, beatsVersion, &beatsBlob);
        if (pBeats) {
            pTrack->setBeats(pBeats);
        }

        pTrack->setTimesPlayed(timesplayed);
        pTrack->setPlayed(played);
        pTrack->setChannels(channels);
        pTrack->setType(filetype);
        pTrack->setLocation(location);
        pTrack->setHeaderParsed(header_parsed);
        pTrack->setDateAdded(date_created);

        pTrack->setCuePoints(m_cueDao.getCuesForTrack(trackId));
        pTrack->setDirty(false);

        // Listen to dirty and changed signals
        connect(pTrack.data(), SIGNAL(dirty(TrackInfoObject*)),
                this, SLOT(slotTrackDirty(TrackInfoObject*)),
                Qt::DirectConnection);
        connect(pTrack.data(), SIGNAL(clean(TrackInfoObject*)),
                this, SLOT(slotTrackClean(TrackInfoObject*)),
                Qt::DirectConnection);
        connect(pTrack.data(), SIGNAL(changed(TrackInfoObject*)),
                this, SLOT(slotTrackChanged(TrackInfoObject*)),
                Qt::DirectConnection);
        connect(pTrack.data(), SIGNAL(save(TrackInfoObject*)),
                this, SLOT(slotTrackSave(TrackInfoObject*)),
                Qt::DirectConnection);

        // Automatic conversion to a weak pointer
        m_tracks[trackId] = pTrack;
        m_trackCache.insert(trackId, new TrackPointer(pTrack));

        // If the header hasn't been parsed, parse it but only after we set the
        // track clean and hooked it up to the track cache, because this will
        // dirty it.
        if (!header_parsed) {
            pTrack->parse();
        }

        if (!pBeats && pTrack->getBpm() != 0.0f) {
            // The track has no stored beats but has a previously detected BPM
            // or a BPM loaded from metadata. Automatically create a beatgrid
            // for the track. This dirties the track so we have to do it after
            // all the signal connections, etc. are in place.
            BeatsPointer pBeats = BeatFactory::makeBeatGrid(pTrack, pTrack->getBpm(), 0.0f);
            pTrack->setBeats(pBeats);
        }

        return pTrack;
    }
    //query.finish();

    return TrackPointer();
}

TrackPointer TrackDAO::getTrack(int id, bool cacheOnly) const {
    //qDebug() << "TrackDAO::getTrack" << QThread::currentThread() << m_database.connectionName();

    // If the track cache contains the track, use it to get a strong reference
    // to the track. We do this first so that the QCache keeps track of the
    // least-recently-used track so that it expires them intelligently.
    if (m_trackCache.contains(id)) {
        TrackPointer pTrack = *m_trackCache[id];

        // If the strong reference is still valid (it should be), then return
        // it. Otherwise query the DB for the track.
        if (pTrack)
            return pTrack;
    }

    // Next, check the weak-reference cache to see if the track was ever loaded
    // into memory. It's possible that something is currently using this track,
    // so its reference count is non-zero despite it not being present in the
    // track cache. m_tracks is a map of weak pointers to the tracks.
    if (m_tracks.contains(id)) {
        //qDebug() << "Returning cached TIO for track" << id;
        TrackPointer pTrack = m_tracks[id];

        // If the pointer to the cached copy is still valid, return
        // it. Otherwise, re-query the DB for the track.
        if (pTrack)
            return pTrack;
    }

    // The person only wanted the track if it was cached.
    if (cacheOnly) {
        //qDebug() << "TrackDAO::getTrack()" << id << "Caller wanted track but only if it was cached. Returning null.";
        return TrackPointer();
    }

    QTime time;
    time.start();
    QSqlQuery query(m_database);

    query.prepare(
        "SELECT library.id, artist, title, album, year, genre, tracknumber, "
        "filetype, rating, key, track_locations.location as location, "
        "track_locations.filesize as filesize, comment, url, duration, bitrate, "
        "samplerate, cuepoint, bpm, replaygain, wavesummaryhex, channels, "
        "header_parsed, timesplayed, played, beats_version, beats, datetime_added "
        "FROM Library "
        "INNER JOIN track_locations "
            "ON library.location = track_locations.id "
        "WHERE library.id=" + QString("%1").arg(id)
    );

    TrackPointer pTrack;

    if (query.exec()) {
         pTrack = getTrackFromDB(query);
    } else {
        LOG_FAILED_QUERY(query)
                << QString("getTrack(%1)").arg(id);
    }
    //qDebug() << "getTrack hit the database, took " << time.elapsed() << "ms";

    return pTrack;
}

/** Saves a track's info back to the database */
void TrackDAO::updateTrack(TrackInfoObject* pTrack) {
    m_database.transaction();
    QTime time;
    time.start();
    Q_ASSERT(pTrack);
    //qDebug() << "TrackDAO::updateTrackInDatabase" << QThread::currentThread() << m_database.connectionName();

    //qDebug() << "Updating track" << pTrack->getInfo() << "in database...";

    int trackId = pTrack->getId();
    Q_ASSERT(trackId >= 0);

    QSqlQuery query(m_database);

    //Update everything but "location", since that's what we identify the track by.
    query.prepare("UPDATE library "
                  "SET artist=:artist, "
                  "title=:title, album=:album, year=:year, genre=:genre, "
                  "filetype=:filetype, tracknumber=:tracknumber, "
                  "comment=:comment, url=:url, duration=:duration, rating=:rating, key=:key, "
                  "bitrate=:bitrate, samplerate=:samplerate, cuepoint=:cuepoint, "
                  "bpm=:bpm, replaygain=:replaygain, wavesummaryhex=:wavesummaryhex, "
                  "timesplayed=:timesplayed, played=:played, "
                  "channels=:channels, header_parsed=:header_parsed, "
                  "beats_version=:beats_version, beats=:beats "
                  "WHERE id="+QString("%1").arg(trackId));
    query.bindValue(":artist", pTrack->getArtist());
    query.bindValue(":title", pTrack->getTitle());
    query.bindValue(":album", pTrack->getAlbum());
    query.bindValue(":year", pTrack->getYear());
    query.bindValue(":genre", pTrack->getGenre());
    query.bindValue(":filetype", pTrack->getType());
    query.bindValue(":tracknumber", pTrack->getTrackNumber());
    query.bindValue(":comment", pTrack->getComment());
    query.bindValue(":url", pTrack->getURL());
    query.bindValue(":duration", pTrack->getDuration());
    query.bindValue(":bitrate", pTrack->getBitrate());
    query.bindValue(":samplerate", pTrack->getSampleRate());
    query.bindValue(":cuepoint", pTrack->getCuePoint());

    query.bindValue(":replaygain", pTrack->getReplayGain());
    query.bindValue(":key", pTrack->getKey());
    query.bindValue(":rating", pTrack->getRating());
    const QByteArray* pWaveSummary = pTrack->getWaveSummary();
    query.bindValue(":wavesummaryhex", pWaveSummary ? *pWaveSummary : QVariant(QVariant::ByteArray));
    query.bindValue(":timesplayed", pTrack->getTimesPlayed());
    query.bindValue(":played", pTrack->getPlayed());
    query.bindValue(":channels", pTrack->getChannels());
    query.bindValue(":header_parsed", pTrack->getHeaderParsed() ? 1 : 0);
    //query.bindValue(":location", pTrack->getLocation());

    BeatsPointer pBeats = pTrack->getBeats();
    QByteArray* pBeatsBlob = NULL;
    QString beatsVersion = "";
    double dBpm = pTrack->getBpm();

    if (pBeats) {
        pBeatsBlob = pBeats->toByteArray();
        beatsVersion = pBeats->getVersion();
        dBpm = pBeats->getBpm();
    }

    query.bindValue(":beats", pBeatsBlob ? *pBeatsBlob : QVariant(QVariant::ByteArray));
    query.bindValue(":beats_version", beatsVersion);
    query.bindValue(":bpm", dBpm);
    delete pBeatsBlob;

    if (!query.exec()) {
        LOG_FAILED_QUERY(query);
        m_database.rollback();
        return;
    }

    if (query.numRowsAffected() == 0) {
        qWarning() << "updateTrack had no effect: trackId" << trackId << "invalid";
        m_database.rollback();
        return;
    }

    //query.finish();

    //qDebug() << "Update track took : " << time.elapsed() << "ms. Now updating cues";
    time.start();
    m_cueDao.saveTrackCues(trackId, pTrack);
    m_database.commit();

    //qDebug() << "Update track in database took: " << time.elapsed() << "ms";
    time.start();
    pTrack->setDirty(false);
    //qDebug() << "Dirtying track took: " << time.elapsed() << "ms";
}

/** Mark all the tracks whose paths begin with libraryPath as invalid.
    That means we'll need to later check that those tracks actually
    (still) exist as part of the library scanning procedure. */
void TrackDAO::invalidateTrackLocationsInLibrary(QString libraryPath) {
    //qDebug() << "TrackDAO::invalidateTrackLocations" << QThread::currentThread() << m_database.connectionName();
    //qDebug() << "invalidateTrackLocations(" << libraryPath << ")";
    libraryPath += "%"; //Add wildcard to SQL query to match subdirectories!

    QSqlQuery query(m_database);
    query.prepare("UPDATE track_locations "
                  "SET needs_verification=1 "
                  "WHERE directory LIKE :directory");
    query.bindValue(":directory", libraryPath);
    if (!query.exec()) {
        LOG_FAILED_QUERY(query)
                << "Couldn't mark tracks in directory" << libraryPath
                <<  "as needing verification.";
    }
}

void TrackDAO::markTrackLocationAsVerified(QString location)
{
    //qDebug() << "TrackDAO::markTrackLocationAsVerified" << QThread::currentThread() << m_database.connectionName();
    //qDebug() << "markTrackLocationAsVerified()" << location;

    QSqlQuery query(m_database);
    query.prepare("UPDATE track_locations "
                  "SET needs_verification=0, fs_deleted=0 "
                  "WHERE location=:location");
    query.bindValue(":location", location);
    if (!query.exec()) {
        LOG_FAILED_QUERY(query)
                << "Couldn't mark track" << location << " as verified.";
    }
}

void TrackDAO::markTracksInDirectoryAsVerified(QString directory) {
    //qDebug() << "TrackDAO::markTracksInDirectoryAsVerified" << QThread::currentThread() << m_database.connectionName();
    //qDebug() << "markTracksInDirectoryAsVerified()" << directory;

    QSqlQuery query(m_database);
    query.prepare("UPDATE track_locations "
                  "SET needs_verification=0 "
                  "WHERE directory=:directory");
    query.bindValue(":directory", directory);
    if (!query.exec()) {
        LOG_FAILED_QUERY(query)
                << "Couldn't mark tracks in" << directory << " as verified.";
    }
}

void TrackDAO::markUnverifiedTracksAsDeleted() {
    //qDebug() << "TrackDAO::markUnverifiedTracksAsDeleted" << QThread::currentThread() << m_database.connectionName();
    //qDebug() << "markUnverifiedTracksAsDeleted()";

    QSqlQuery query(m_database);
    query.prepare("UPDATE track_locations "
                  "SET fs_deleted=1, needs_verification=0 "
                  "WHERE needs_verification=1");
    if (!query.exec()) {
        LOG_FAILED_QUERY(query)
                << "Couldn't mark unverified tracks as deleted.";
    }

}

void TrackDAO::markTrackLocationsAsDeleted(QString directory) {
    //qDebug() << "TrackDAO::markTrackLocationsAsDeleted" << QThread::currentThread() << m_database.connectionName();
    QSqlQuery query(m_database);
    query.prepare("UPDATE track_locations "
                  "SET fs_deleted=1 "
                  "WHERE directory=:directory");
    query.bindValue(":directory", directory);
    if (!query.exec()) {
        LOG_FAILED_QUERY(query)
                << "Couldn't mark tracks in" << directory << "as deleted.";
    }
}

/** Look for moved files. Look for files that have been marked as "deleted on disk"
    and see if another "file" with the same name and filesize exists in the track_locations
    table. That means the file has moved instead of being deleted outright, and so
    we can salvage your existing metadata that you have in your DB (like cue points, etc.). */
void TrackDAO::detectMovedFiles() {
    //This function should not start a transaction on it's own!
    //When it's called from libraryscanner.cpp, there already is a transaction
    //started!

    QSqlQuery query(m_database);
    QSqlQuery query2(m_database);
    int oldTrackLocationId = -1;
    int newTrackLocationId = -1;
    QString filename;
    int fileSize;

    query.prepare("SELECT id, filename, filesize FROM track_locations WHERE fs_deleted=1");

    if (!query.exec()) {
        LOG_FAILED_QUERY(query);
    }

    //For each track that's been "deleted" on disk...
    while (query.next()) {
        newTrackLocationId = -1; //Reset this var
        oldTrackLocationId = query.value(query.record().indexOf("id")).toInt();
        filename = query.value(query.record().indexOf("filename")).toString();
        fileSize = query.value(query.record().indexOf("filesize")).toInt();

        query2.prepare("SELECT id FROM track_locations WHERE "
                       "fs_deleted=0 AND "
                       "filename=:filename AND "
                       "filesize=:filesize");
        query2.bindValue(":filename", filename);
        query2.bindValue(":filesize", fileSize);
        Q_ASSERT(query2.exec());

        Q_ASSERT(query2.size() <= 1); //WTF duplicate tracks?
        while (query2.next())
        {
            newTrackLocationId = query2.value(query2.record().indexOf("id")).toInt();
        }

        //If we found a moved track...
        if (newTrackLocationId >= 0)
        {
            qDebug() << "Found moved track!" << filename;

            //Remove old row from track_locations table
            query2.prepare("DELETE FROM track_locations WHERE "
                           "id=:id");
            query2.bindValue(":id", oldTrackLocationId);
            Q_ASSERT(query2.exec());

            //The library scanner will have added a new row to the Library
            //table which corresponds to the track in the new location. We need
            //to remove that so we don't end up with two rows in the library table
            //for the same track.
            query2.prepare("DELETE FROM library WHERE "
                           "location=:location");
            query2.bindValue(":location", newTrackLocationId);
            Q_ASSERT(query2.exec());

            //Update the location foreign key for the existing row in the library table
            //to point to the correct row in the track_locations table.
            query2.prepare("UPDATE library "
                           "SET location=:newloc WHERE location=:oldloc");
            query2.bindValue(":newloc", newTrackLocationId);
            query2.bindValue(":oldloc", oldTrackLocationId);
            Q_ASSERT(query2.exec());
        }
    }
}

void TrackDAO::clearCache() {
    m_trackCache.clear();
    m_dirtyTracks.clear();
}

void TrackDAO::writeAudioMetaData(TrackInfoObject* pTrack){
    if (m_pConfig && m_pConfig->getValueString(ConfigKey("[Library]","WriteAudioTags")).toInt() == 1) {
        AudioTagger tagger(pTrack->getLocation());

        tagger.setArtist(pTrack->getArtist());
        tagger.setTitle(pTrack->getTitle());
        tagger.setGenre(pTrack->getGenre());
        tagger.setAlbum(pTrack->getAlbum());
        tagger.setComment(pTrack->getComment());
        tagger.setTracknumber(pTrack->getTrackNumber());
        tagger.setBpm(pTrack->getBpmStr());

        tagger.save();
    }
}

bool TrackDAO::isTrackFormatSupported(TrackInfoObject* pTrack) const {
    return SoundSourceProxy::isFilenameSupported(pTrack->getFilename());
}<|MERGE_RESOLUTION|>--- conflicted
+++ resolved
@@ -2,10 +2,6 @@
 #include <QtCore>
 #include <QtSql>
 
-<<<<<<< HEAD
-=======
-#include "trackinfoobject.h"
->>>>>>> 60c8bfdb
 #include "library/dao/trackdao.h"
 
 #include "audiotagger.h"
@@ -29,15 +25,10 @@
                    ConfigObject<ConfigValue> * pConfig)
         : m_database(database),
           m_cueDao(cueDao),
-<<<<<<< HEAD
+          m_playlistDao(playlistDao),
+          m_crateDao(crateDao),
           m_trackCache(TRACK_CACHE_SIZE),
           m_pConfig(pConfig) {
-=======
-          m_playlistDao(playlistDao),
-          m_crateDao(crateDao),
-          m_pConfig(pConfig),
-          m_trackCache(TRACK_CACHE_SIZE) {
->>>>>>> 60c8bfdb
 }
 
 void TrackDAO::finish() {
@@ -79,7 +70,6 @@
     if (query.next()) {
         libraryTrackId = query.value(query.record().indexOf("id")).toInt();
     }
-    //query.finish();
 
     return libraryTrackId;
 }
@@ -100,7 +90,6 @@
     while (query.next()) {
         trackLocation = query.value(query.record().indexOf("location")).toString();
     }
-    //query.finish();
 
     return trackLocation;
 }
@@ -368,9 +357,8 @@
     track_lookup.prepare("SELECT location, id, mixxx_deleted from library WHERE location IN (" +
                          trackLocationIds.join(",")+ ")");
     if (!track_lookup.exec()) {
-        qDebug() << __FILE__ << __LINE__ << "Failed to lookup existing tracks:"
-                 << track_lookup.lastError()
-                 << track_lookup.executedQuery();
+        LOG_FAILED_QUERY(track_lookup)
+                << "Failed to lookup existing tracks:";
     } else {
         QSqlRecord track_lookup_record = track_lookup.record();
         int locationIdColumn = track_lookup_record.indexOf("location");
@@ -409,9 +397,8 @@
                 unremove_query.prepare("UPDATE library SET mixxx_deleted = 0 WHERE id = :id");
                 unremove_query.bindValue(":id", trackId);
                 if (!unremove_query.exec()) {
-                    qDebug() << __FILE__ << __LINE__ << "Could not unremove track" << trackId
-                             << unremove_query.lastError()
-                             << unremove_query.executedQuery();
+                    LOG_FAILED_QUERY(unremove_query)
+                            << "Could not unremove track" << trackId;
                 } else {
                     tracksAddedSet.insert(trackId);
                 }
@@ -490,19 +477,9 @@
     //Mark the track as deleted!
     query.prepare("UPDATE library "
                   "SET mixxx_deleted=1 "
-<<<<<<< HEAD
-                  "WHERE id = " + QString("%1").arg(id));
+                  "WHERE id = " + QString::number(id));
     if (!query.exec()) {
         LOG_FAILED_QUERY(query);
-=======
-                  "WHERE id = " + QString::number(id));
-    query.exec();
-    //query.finish();
-
-    //Print out any SQL error, if there was one.
-    if (query.lastError().isValid()) {
-        qDebug() << query.lastError();
->>>>>>> 60c8bfdb
     }
 
     QSet<int> tracksRemovedSet;
@@ -683,7 +660,6 @@
 
         return pTrack;
     }
-    //query.finish();
 
     return TrackPointer();
 }
@@ -832,8 +808,6 @@
         return;
     }
 
-    //query.finish();
-
     //qDebug() << "Update track took : " << time.elapsed() << "ms. Now updating cues";
     time.start();
     m_cueDao.saveTrackCues(trackId, pTrack);
