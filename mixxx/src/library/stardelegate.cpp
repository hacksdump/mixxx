/***************************************************************************
                           stardelegate.cpp
                              -------------------
    copyright            : (C) 2010 Tobias Rafreider
	copyright            : (C) 2009 Nokia Corporation

***************************************************************************/

/***************************************************************************
 *                                                                         *
 *   This program is free software; you can redistribute it and/or modify  *
 *   it under the terms of the GNU General Public License as published by  *
 *   the Free Software Foundation; either version 2 of the License, or     *
 *   (at your option) any later version.                                   *
 *                                                                         *
 ***************************************************************************/


#include <QtDebug>
#include <QtGui>

#include "stardelegate.h"
#include "stareditor.h"
#include "starrating.h"

<<<<<<< HEAD
StarDelegate::StarDelegate(QObject *pParent) : QStyledItemDelegate(pParent) {

    m_pTableView =qobject_cast<QTableView *> (pParent);
    connect(pParent, SIGNAL(entered(QModelIndex)),
                              this, SLOT(cellEntered(QModelIndex)));
    m_isOneCellInEditMode = false;
=======
StarDelegate::StarDelegate(QObject *pParent)
        : QStyledItemDelegate(pParent),
          m_isOneCellInEditMode(false) {
    m_pTableView = qobject_cast<QTableView *>(pParent);
    connect(pParent, SIGNAL(entered(QModelIndex)),
            this, SLOT(cellEntered(QModelIndex)));
>>>>>>> c3b7c48b
}

/*
 * The function is invoked once for each item, represented by a QModelIndex object from the model.
 * If the data stored in the item is a StarRating, we paint it use a star editor for displaying;
 * otherwise, we let QStyledItemDelegate paint it for us.
 * This ensures that the StarDelegate can handle the most common data types.
 */
void StarDelegate::paint(QPainter *painter, const QStyleOptionViewItem &option, const QModelIndex &index) const
{
    if (!qVariantCanConvert<StarRating>(index.data())) {
        QStyledItemDelegate::paint(painter, option, index);
        return;
    }

    // Populate the correct colors based on the styling
    QStyleOptionViewItem newOption = option;
    initStyleOption(&newOption, index);

    // Set the palette appropriately based on whether the row is selected or
    // not. We also have to check if it is inactive or not and use the
    // appropriate ColorGroup.
    if (newOption.state & QStyle::State_Selected) {
        QPalette::ColorGroup colorGroup =
                newOption.state & QStyle::State_Active ?
                QPalette::Active : QPalette::Inactive;
        painter->fillRect(newOption.rect,
            newOption.palette.color(colorGroup, QPalette::Highlight));
        painter->setBrush(newOption.palette.color(
            colorGroup, QPalette::HighlightedText));
    } else {
        painter->fillRect(newOption.rect, newOption.palette.base());
        painter->setBrush(newOption.palette.text());
    }

    StarRating starRating = qVariantValue<StarRating>(index.data());
    starRating.paint(painter, newOption.rect, newOption.palette, StarRating::ReadOnly,
<<<<<<< HEAD
                        newOption.state & QStyle::State_Selected);
=======
                     newOption.state & QStyle::State_Selected);
>>>>>>> c3b7c48b
}

QSize StarDelegate::sizeHint(const QStyleOptionViewItem &option, const QModelIndex &index) const
{
    if (qVariantCanConvert<StarRating>(index.data())) {
        StarRating starRating = qVariantValue<StarRating>(index.data());
        return starRating.sizeHint();
    } else {
        return QStyledItemDelegate::sizeHint(option, index);
    }
}
/*
 * If the item is a StarRating, we create a StarEditor and connect
 * its editingFinished() signal to our commitAndCloseEditor() slot,
 * so we can update the model when the editor closes.
 */
QWidget *StarDelegate::createEditor(QWidget *parent, const QStyleOptionViewItem &option,const QModelIndex &index) const
{
    // Populate the correct colors based on the styling
    QStyleOptionViewItem newOption = option;
    initStyleOption(&newOption, index);
<<<<<<< HEAD
    if (qVariantCanConvert<StarRating>(index.data())) {
        StarEditor *editor = new StarEditor(parent, option , 
                                            newOption.state & QStyle::State_Selected);
=======

    if (qVariantCanConvert<StarRating>(index.data())) {
        StarEditor *editor = new StarEditor(parent, newOption);
>>>>>>> c3b7c48b
        connect(editor, SIGNAL(editingFinished()),
                this, SLOT(commitAndCloseEditor()));
        return editor;
    } else {
        return QStyledItemDelegate::createEditor(parent, option, index);
    }
}

void StarDelegate::setEditorData(QWidget *editor, const QModelIndex &index) const
{
    if (qVariantCanConvert<StarRating>(index.data())) {
        StarRating starRating = qVariantValue<StarRating>(index.data());
        StarEditor *starEditor = qobject_cast<StarEditor *>(editor);
        starEditor->setStarRating(starRating);
    } else {
        QStyledItemDelegate::setEditorData(editor, index);
    }
}

void StarDelegate::setModelData(QWidget *editor, QAbstractItemModel *model, const QModelIndex &index) const
{
    if (qVariantCanConvert<StarRating>(index.data())) {
        StarEditor *starEditor = qobject_cast<StarEditor *>(editor);
        model->setData(index, qVariantFromValue(starEditor->starRating()));
    } else {
        QStyledItemDelegate::setModelData(editor, model, index);
    }
}

/*
 * When the user is done editing, we emit commitData() and closeEditor() (both declared in QAbstractItemDelegate),
 * to tell the model that there is edited data and to inform the view that the editor is no longer needed.
 */
void StarDelegate::commitAndCloseEditor() {
    StarEditor *editor = qobject_cast<StarEditor *>(sender());
    emit commitData(editor);
    emit closeEditor(editor);
}

//cellEntered
<<<<<<< HEAD
void StarDelegate::cellEntered(const QModelIndex &index)
{
    //this slot is called if the mouse pointer enters ANY cell on
    //the QTableView but the code should only be executed on a button
    if(qVariantCanConvert<StarRating>(index.data()))
    {
        if(m_isOneCellInEditMode)
        {
=======
void StarDelegate::cellEntered(const QModelIndex &index) {
    // This slot is called if the mouse pointer enters ANY cell on the
    // QTableView but the code should only be executed on a column with a
    // StarRating.
    if (qVariantCanConvert<StarRating>(index.data())) {
        if (m_isOneCellInEditMode) {
>>>>>>> c3b7c48b
            m_pTableView->closePersistentEditor(m_currentEditedCellIndex);
        }
        m_pTableView->openPersistentEditor(index);
        m_isOneCellInEditMode = true;
        m_currentEditedCellIndex = index;
<<<<<<< HEAD
    } else {
        if(m_isOneCellInEditMode)
        {
            m_isOneCellInEditMode = false;
            m_pTableView->closePersistentEditor(m_currentEditedCellIndex);
        }
=======
    } else if (m_isOneCellInEditMode) {
        m_isOneCellInEditMode = false;
        m_pTableView->closePersistentEditor(m_currentEditedCellIndex);
>>>>>>> c3b7c48b
    }
}
<|MERGE_RESOLUTION|>--- conflicted
+++ resolved
@@ -23,21 +23,12 @@
 #include "stareditor.h"
 #include "starrating.h"
 
-<<<<<<< HEAD
-StarDelegate::StarDelegate(QObject *pParent) : QStyledItemDelegate(pParent) {
-
-    m_pTableView =qobject_cast<QTableView *> (pParent);
-    connect(pParent, SIGNAL(entered(QModelIndex)),
-                              this, SLOT(cellEntered(QModelIndex)));
-    m_isOneCellInEditMode = false;
-=======
 StarDelegate::StarDelegate(QObject *pParent)
         : QStyledItemDelegate(pParent),
           m_isOneCellInEditMode(false) {
     m_pTableView = qobject_cast<QTableView *>(pParent);
     connect(pParent, SIGNAL(entered(QModelIndex)),
             this, SLOT(cellEntered(QModelIndex)));
->>>>>>> c3b7c48b
 }
 
 /*
@@ -75,11 +66,7 @@
 
     StarRating starRating = qVariantValue<StarRating>(index.data());
     starRating.paint(painter, newOption.rect, newOption.palette, StarRating::ReadOnly,
-<<<<<<< HEAD
-                        newOption.state & QStyle::State_Selected);
-=======
                      newOption.state & QStyle::State_Selected);
->>>>>>> c3b7c48b
 }
 
 QSize StarDelegate::sizeHint(const QStyleOptionViewItem &option, const QModelIndex &index) const
@@ -101,15 +88,9 @@
     // Populate the correct colors based on the styling
     QStyleOptionViewItem newOption = option;
     initStyleOption(&newOption, index);
-<<<<<<< HEAD
-    if (qVariantCanConvert<StarRating>(index.data())) {
-        StarEditor *editor = new StarEditor(parent, option , 
-                                            newOption.state & QStyle::State_Selected);
-=======
 
     if (qVariantCanConvert<StarRating>(index.data())) {
         StarEditor *editor = new StarEditor(parent, newOption);
->>>>>>> c3b7c48b
         connect(editor, SIGNAL(editingFinished()),
                 this, SLOT(commitAndCloseEditor()));
         return editor;
@@ -150,39 +131,19 @@
 }
 
 //cellEntered
-<<<<<<< HEAD
-void StarDelegate::cellEntered(const QModelIndex &index)
-{
-    //this slot is called if the mouse pointer enters ANY cell on
-    //the QTableView but the code should only be executed on a button
-    if(qVariantCanConvert<StarRating>(index.data()))
-    {
-        if(m_isOneCellInEditMode)
-        {
-=======
 void StarDelegate::cellEntered(const QModelIndex &index) {
     // This slot is called if the mouse pointer enters ANY cell on the
     // QTableView but the code should only be executed on a column with a
     // StarRating.
     if (qVariantCanConvert<StarRating>(index.data())) {
         if (m_isOneCellInEditMode) {
->>>>>>> c3b7c48b
             m_pTableView->closePersistentEditor(m_currentEditedCellIndex);
         }
         m_pTableView->openPersistentEditor(index);
         m_isOneCellInEditMode = true;
         m_currentEditedCellIndex = index;
-<<<<<<< HEAD
-    } else {
-        if(m_isOneCellInEditMode)
-        {
-            m_isOneCellInEditMode = false;
-            m_pTableView->closePersistentEditor(m_currentEditedCellIndex);
-        }
-=======
     } else if (m_isOneCellInEditMode) {
         m_isOneCellInEditMode = false;
         m_pTableView->closePersistentEditor(m_currentEditedCellIndex);
->>>>>>> c3b7c48b
     }
 }
