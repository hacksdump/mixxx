#include <QtCore>
#include <QtGui>
#include <QtSql>

#include "library/trackcollection.h"
#include "library/librarytablemodel.h"

#include "mixxxutils.cpp"

const QString LibraryTableModel::DEFAULT_LIBRARYFILTER = "mixxx_deleted=0 AND fs_deleted=0";

LibraryTableModel::LibraryTableModel(QObject* parent,
                                     TrackCollection* pTrackCollection)
        : TrackModel(pTrackCollection->getDatabase(),
                     "mixxx.db.model.library"),
          BaseSqlTableModel(parent, pTrackCollection, pTrackCollection->getDatabase()),
          m_trackDao(pTrackCollection->getTrackDAO()) {

    QStringList columns;
    columns << "library." + LIBRARYTABLE_ID
            << "library." + LIBRARYTABLE_PLAYED
            << "library." + LIBRARYTABLE_TIMESPLAYED
            << "library." + LIBRARYTABLE_ARTIST
            << "library." + LIBRARYTABLE_TITLE
            << "library." + LIBRARYTABLE_ALBUM
            << "library." + LIBRARYTABLE_YEAR
            << "library." + LIBRARYTABLE_DURATION
            << "library." + LIBRARYTABLE_RATING
            << "library." + LIBRARYTABLE_GENRE
            << "library." + LIBRARYTABLE_FILETYPE
            << "library." + LIBRARYTABLE_TRACKNUMBER
            << "library." + LIBRARYTABLE_KEY
            << "library." + LIBRARYTABLE_DATETIMEADDED
            << "library." + LIBRARYTABLE_BPM
            << "library." + LIBRARYTABLE_BITRATE
            << "track_locations.location"
            << "track_locations.fs_deleted"
            << "library." + LIBRARYTABLE_COMMENT
            << "library." + LIBRARYTABLE_MIXXXDELETED;

    QSqlQuery query(pTrackCollection->getDatabase());
<<<<<<< HEAD
    query.prepare("CREATE TEMPORARY VIEW IF NOT EXISTS library_view AS "
                  "SELECT "
                  "library." + LIBRARYTABLE_ID + "," +
                  "library." + LIBRARYTABLE_PLAYED + "," + 
                  "library." + LIBRARYTABLE_TIMESPLAYED + "," + 
                  "library." + LIBRARYTABLE_ARTIST + "," +
                  "library." + LIBRARYTABLE_TITLE + "," +
                  "library." + LIBRARYTABLE_ALBUM + "," +
                  "library." + LIBRARYTABLE_YEAR + "," +
                  "library." + LIBRARYTABLE_DURATION + "," +
                  "library." + LIBRARYTABLE_RATING + "," +
                  "library." + LIBRARYTABLE_GENRE + "," +
                  "library." + LIBRARYTABLE_FILETYPE + "," +
                  "library." + LIBRARYTABLE_TRACKNUMBER + "," +
                  "library." + LIBRARYTABLE_KEY + "," +
                  "library." + LIBRARYTABLE_DATETIMEADDED + "," +
                  "library." + LIBRARYTABLE_BPM + "," +
                  "library." + LIBRARYTABLE_BITRATE + "," +
                  "track_locations.location," +
                  "track_locations.fs_deleted," +
                  "library." + LIBRARYTABLE_COMMENT + "," +
                  "library." + LIBRARYTABLE_MIXXXDELETED + " " +
                  "FROM library " +
                  "INNER JOIN track_locations " +
                  "ON library.location = track_locations.id ");
=======
    QString queryString = "CREATE TEMPORARY VIEW IF NOT EXISTS library_view AS SELECT "
            + columns.join(",") +
            " FROM library INNER JOIN track_locations "
            "ON library.location = track_locations.id "
            "WHERE (" + LibraryTableModel::DEFAULT_LIBRARYFILTER + ")";
    qDebug() << "Creating View:" << queryString;
    query.prepare(queryString);
>>>>>>> 98f88d37
    if (!query.exec()) {
        qDebug() << query.executedQuery() << query.lastError();
    }

    //Print out any SQL error, if there was one.
    if (query.lastError().isValid()) {
        qDebug() << __FILE__ << __LINE__ << query.lastError();
    }

    // Strip out library. and track_locations.
    for (int i = 0; i < columns.size(); ++i) {
        columns[i] = columns[i].replace("library.", "").replace("track_locations.", "");
    }

    //setTable("library");
    setTable("library_view", columns, LIBRARYTABLE_ID);

    //Set up a relation which maps our location column (which is a foreign key
    //into the track_locations) table. We tell Qt that our LIBRARYTABLE_LOCATION
    //column maps into the row of the track_locations table that has the id
    //equal to our location col. It then grabs the "location" col from that row
    //and shows it...
    //setRelation(fieldIndex(LIBRARYTABLE_LOCATION), QSqlRelation("track_locations", "id", "location"));


    // BaseSqlTabelModel will setup the header info
    initHeaderData();

    initDefaultSearchColumns();

    //Sets up the table filter so that we don't show "deleted" tracks (only show mixxx_deleted=0).
    slotSearch("");

    select(); //Populate the data model.

    connect(this, SIGNAL(doSearch(const QString&)),
            this, SLOT(slotSearch(const QString&)));
}

LibraryTableModel::~LibraryTableModel()
{

}

bool LibraryTableModel::addTrack(const QModelIndex& index, QString location)
{
    //Note: The model index is ignored when adding to the library track collection.
    //      The position in the library is determined by whatever it's being sorted by,
    //      and there's no arbitrary "unsorted" view.
    QFileInfo fileInfo(location);

    int trackId = m_trackDao.getTrackId(fileInfo.absoluteFilePath());
    if (trackId >= 0) {
        //If the track is already in the library, make sure it's marked as
        //not deleted. (This lets the user unremove a track from the library
        //by dragging-and-dropping it back into the library view.)
        m_trackDao.unremoveTrack(trackId);
        select();
        return true;
    }

    trackId = m_trackDao.addTrack(fileInfo);
    if (trackId >= 0) {
        select(); //Repopulate the data model.
        return true;
    }
    return false;
}

TrackPointer LibraryTableModel::getTrack(const QModelIndex& index) const
{
    int trackId = getTrackId(index);
    return m_trackDao.getTrack(trackId);
}

QString LibraryTableModel::getTrackLocation(const QModelIndex& index) const
{
    const int locationColumnIndex = fieldIndex(LIBRARYTABLE_LOCATION);
    QString location = index.sibling(index.row(), locationColumnIndex).data().toString();
    return location;
}

int LibraryTableModel::getTrackId(const QModelIndex& index) const {
    if (!index.isValid()) {
        return -1;
    }
    return index.sibling(index.row(), fieldIndex(LIBRARYTABLE_ID)).data().toInt();
}

int LibraryTableModel::getTrackRow(int trackId) const {
    return BaseSqlTableModel::getTrackRow(trackId);
}

void LibraryTableModel::removeTracks(const QModelIndexList& indices) {
    QList<int> trackIds;

    foreach (QModelIndex index, indices) {
        int trackId = index.sibling(index.row(), fieldIndex(LIBRARYTABLE_ID)).data().toInt();
        trackIds.append(trackId);
    }

    m_trackDao.removeTracks(trackIds);

    select(); //Repopulate the data model.
}

void LibraryTableModel::removeTrack(const QModelIndex& index)
{
    int trackId = index.sibling(index.row(), fieldIndex(LIBRARYTABLE_ID)).data().toInt();
    m_trackDao.removeTrack(trackId);
    select(); //Repopulate the data model.
}

void LibraryTableModel::moveTrack(const QModelIndex& sourceIndex, const QModelIndex& destIndex)
{
    //Does nothing because we don't support reordering tracks in the library,
    //and getCapabilities() reports that.
}

void LibraryTableModel::search(const QString& searchText) {
    // qDebug() << "LibraryTableModel::search()" << searchText
    //          << QThread::currentThread();
    emit(doSearch(searchText));
}

void LibraryTableModel::slotSearch(const QString& searchText) {
    // qDebug() << "slotSearch()" << searchText << QThread::currentThread();
<<<<<<< HEAD
    if (!m_currentSearch.isNull() && m_currentSearch == searchText)
        return;
    m_currentSearch = searchText;

    QString filter;
    if (searchText == "")
        filter = "(" + LibraryTableModel::DEFAULT_LIBRARYFILTER + ")";
    else {
    	//update database so searches reflect updated data
    	m_trackDao.saveDirtyTracks();
    	
        QSqlField search("search", QVariant::String);

        filter = "(" + LibraryTableModel::DEFAULT_LIBRARYFILTER;

        foreach(QString term, searchText.split(" "))
        {
            search.setValue("%" + term + "%");
            QString escapedText = database().driver()->formatValue(search);
            filter += " AND (artist LIKE " + escapedText + " OR " +
                    "album LIKE " + escapedText + " OR " +
                    "location LIKE " + escapedText + " OR " +
                    "comment LIKE " + escapedText + " OR " +
                    "title  LIKE " + escapedText + ")";
        }

        filter += ")";
    }
    setFilter(filter);
=======
    BaseSqlTableModel::search(searchText);
>>>>>>> 98f88d37
}

const QString LibraryTableModel::currentSearch() {
    //qDebug() << "LibraryTableModel::currentSearch(): " << m_currentSearch;
    return BaseSqlTableModel::currentSearch();
}

bool LibraryTableModel::isColumnInternal(int column) {
    if ((column == fieldIndex(LIBRARYTABLE_ID)) ||
        (column == fieldIndex(LIBRARYTABLE_URL)) ||
        (column == fieldIndex(LIBRARYTABLE_CUEPOINT)) ||
        (column == fieldIndex(LIBRARYTABLE_REPLAYGAIN)) ||
        (column == fieldIndex(LIBRARYTABLE_WAVESUMMARYHEX)) ||
        (column == fieldIndex(LIBRARYTABLE_SAMPLERATE)) ||
        (column == fieldIndex(LIBRARYTABLE_MIXXXDELETED)) ||
        (column == fieldIndex(LIBRARYTABLE_HEADERPARSED)) ||
        (column == fieldIndex(LIBRARYTABLE_PLAYED)) ||
        (column == fieldIndex(LIBRARYTABLE_CHANNELS)) ||
        (column == fieldIndex(TRACKLOCATIONSTABLE_FSDELETED))) {
        return true;
    }
    return false;
}

bool LibraryTableModel::isColumnHiddenByDefault(int column) {
    if (column == fieldIndex(LIBRARYTABLE_KEY))
        return true;
    return false;
}

QItemDelegate* LibraryTableModel::delegateForColumn(const int i) {
    return NULL;
}

QMimeData* LibraryTableModel::mimeData(const QModelIndexList &indexes) const {
    QMimeData *mimeData = new QMimeData();
    QList<QUrl> urls;

    //Ok, so the list of indexes we're given contains separates indexes for
    //each column, so even if only one row is selected, we'll have like 7 indexes.
    //We need to only count each row once:
    QList<int> rows;

    foreach (QModelIndex index, indexes) {
        if (index.isValid()) {
            if (!rows.contains(index.row())) //Only add a URL once per row.
            {
                rows.push_back(index.row());
                QUrl url = QUrl::fromLocalFile(getTrackLocation(index));
                if (!url.isValid())
                    qDebug() << "ERROR invalid url\n";
                else {
                    urls.append(url);
                }
            }
        }
    }
    mimeData->setUrls(urls);
    return mimeData;
}

TrackModel::CapabilitiesFlags LibraryTableModel::getCapabilities() const
{
    return TRACKMODELCAPS_RECEIVEDROPS | TRACKMODELCAPS_ADDTOPLAYLIST |
            TRACKMODELCAPS_ADDTOCRATE | TRACKMODELCAPS_ADDTOAUTODJ;
}

/*
void LibraryTableModel::notifyBeginInsertRow(int row)
{

    QModelIndex foo = index(0, 0);
    beginInsertRows(foo, row, row);
}

void LibraryTableModel::notifyEndInsertRow(int row)
{
    endInsertRows();
}
*/<|MERGE_RESOLUTION|>--- conflicted
+++ resolved
@@ -39,33 +39,6 @@
             << "library." + LIBRARYTABLE_MIXXXDELETED;
 
     QSqlQuery query(pTrackCollection->getDatabase());
-<<<<<<< HEAD
-    query.prepare("CREATE TEMPORARY VIEW IF NOT EXISTS library_view AS "
-                  "SELECT "
-                  "library." + LIBRARYTABLE_ID + "," +
-                  "library." + LIBRARYTABLE_PLAYED + "," + 
-                  "library." + LIBRARYTABLE_TIMESPLAYED + "," + 
-                  "library." + LIBRARYTABLE_ARTIST + "," +
-                  "library." + LIBRARYTABLE_TITLE + "," +
-                  "library." + LIBRARYTABLE_ALBUM + "," +
-                  "library." + LIBRARYTABLE_YEAR + "," +
-                  "library." + LIBRARYTABLE_DURATION + "," +
-                  "library." + LIBRARYTABLE_RATING + "," +
-                  "library." + LIBRARYTABLE_GENRE + "," +
-                  "library." + LIBRARYTABLE_FILETYPE + "," +
-                  "library." + LIBRARYTABLE_TRACKNUMBER + "," +
-                  "library." + LIBRARYTABLE_KEY + "," +
-                  "library." + LIBRARYTABLE_DATETIMEADDED + "," +
-                  "library." + LIBRARYTABLE_BPM + "," +
-                  "library." + LIBRARYTABLE_BITRATE + "," +
-                  "track_locations.location," +
-                  "track_locations.fs_deleted," +
-                  "library." + LIBRARYTABLE_COMMENT + "," +
-                  "library." + LIBRARYTABLE_MIXXXDELETED + " " +
-                  "FROM library " +
-                  "INNER JOIN track_locations " +
-                  "ON library.location = track_locations.id ");
-=======
     QString queryString = "CREATE TEMPORARY VIEW IF NOT EXISTS library_view AS SELECT "
             + columns.join(",") +
             " FROM library INNER JOIN track_locations "
@@ -73,7 +46,6 @@
             "WHERE (" + LibraryTableModel::DEFAULT_LIBRARYFILTER + ")";
     qDebug() << "Creating View:" << queryString;
     query.prepare(queryString);
->>>>>>> 98f88d37
     if (!query.exec()) {
         qDebug() << query.executedQuery() << query.lastError();
     }
@@ -201,39 +173,7 @@
 
 void LibraryTableModel::slotSearch(const QString& searchText) {
     // qDebug() << "slotSearch()" << searchText << QThread::currentThread();
-<<<<<<< HEAD
-    if (!m_currentSearch.isNull() && m_currentSearch == searchText)
-        return;
-    m_currentSearch = searchText;
-
-    QString filter;
-    if (searchText == "")
-        filter = "(" + LibraryTableModel::DEFAULT_LIBRARYFILTER + ")";
-    else {
-    	//update database so searches reflect updated data
-    	m_trackDao.saveDirtyTracks();
-    	
-        QSqlField search("search", QVariant::String);
-
-        filter = "(" + LibraryTableModel::DEFAULT_LIBRARYFILTER;
-
-        foreach(QString term, searchText.split(" "))
-        {
-            search.setValue("%" + term + "%");
-            QString escapedText = database().driver()->formatValue(search);
-            filter += " AND (artist LIKE " + escapedText + " OR " +
-                    "album LIKE " + escapedText + " OR " +
-                    "location LIKE " + escapedText + " OR " +
-                    "comment LIKE " + escapedText + " OR " +
-                    "title  LIKE " + escapedText + ")";
-        }
-
-        filter += ")";
-    }
-    setFilter(filter);
-=======
     BaseSqlTableModel::search(searchText);
->>>>>>> 98f88d37
 }
 
 const QString LibraryTableModel::currentSearch() {
