#ifndef TRACKMODEL_H
#define TRACKMODEL_H

#include <QList>
#include <QLinkedList>
#include <QItemDelegate>
#include <QtSql>

#include "trackinfoobject.h"
#include "library/dao/settingsdao.h"

/** Pure virtual (abstract) class that provides an interface for data models which
    display track lists. */
class TrackModel {
  public:
    TrackModel(QSqlDatabase db,
               QString settingsNamespace)
            : m_db(db),
              m_settingsNamespace(settingsNamespace),
              m_iDefaultSortColumn(-1),
              m_eDefaultSortOrder(Qt::AscendingOrder) {
    }
    virtual ~TrackModel() {}

    enum Capabilities {
        TRACKMODELCAPS_NONE           = 0x0000,
        TRACKMODELCAPS_REORDER        = 0x0001,
        TRACKMODELCAPS_RECEIVEDROPS   = 0x0002,
        TRACKMODELCAPS_ADDTOPLAYLIST  = 0x0004,
        TRACKMODELCAPS_ADDTOCRATE     = 0x0008,
        TRACKMODELCAPS_ADDTOAUTODJ    = 0x0010,
        TRACKMODELCAPS_LOCKED         = 0x0020,
        TRACKMODELCAPS_RELOADMETADATA = 0x0040,
        TRACKMODELCAPS_LOADTODECK     = 0x0080,
        TRACKMODELCAPS_LOADTOSAMPLER  = 0x0100,
        TRACKMODELCAPS_REMOVE         = 0x0200,
        TRACKMODELCAPS_RELOCATE       = 0x0400,
<<<<<<< HEAD
        TRACKMODELCAPS_BPMLOCK        = 0x0800,
        TRACKMODELCAPS_CLEAR_BEATS    = 0x1000
=======
        TRACKMODELCAPS_RESETPLAYED    = 0x0800,
>>>>>>> 1301501d
    };

    typedef int CapabilitiesFlags; /** Enables us to do ORing */

    // Deserialize and return the track at the given QModelIndex in this result
    // set.
    virtual TrackPointer getTrack(const QModelIndex& index) const = 0;

    // Gets the on-disk location of the track at the given location.
    virtual QString getTrackLocation(const QModelIndex& index) const = 0;

    // Gets the track ID of the track at the given QModelIndex
    virtual int getTrackId(const QModelIndex& index) const = 0;

    // Gets the row of the track in the current result set. Returns -1 if the
    // track ID is not present in the result set.
    virtual const QLinkedList<int> getTrackRows(int trackId) const = 0;

    bool isTrackModel() { return true;}
    virtual void search(const QString& searchText) = 0;
    virtual const QString currentSearch() const = 0;
    virtual bool isColumnInternal(int column) = 0;
    // if no header state exists, we may hide some columns so that the user can
    // reactivate them
    virtual bool isColumnHiddenByDefault(int column) = 0;
    virtual const QList<int>& showableColumns() const { return m_emptyColumns; }
    virtual const QList<int>& searchColumns() const { return m_emptyColumns; }
    virtual void removeTrack(const QModelIndex& index) {
        Q_UNUSED(index);
    }
    virtual void removeTracks(const QModelIndexList& indices) {
        Q_UNUSED(indices);
    }
    virtual bool addTrack(const QModelIndex& index, QString location) {
        Q_UNUSED(index);
        Q_UNUSED(location);
        return false;
    }
    virtual void moveTrack(const QModelIndex& sourceIndex,
                           const QModelIndex& destIndex) {
        Q_UNUSED(sourceIndex);
        Q_UNUSED(destIndex);
    }
    virtual QItemDelegate* delegateForColumn(const int i) {
        Q_UNUSED(i);
        return NULL;
    }
    virtual TrackModel::CapabilitiesFlags getCapabilities() const {
        return TRACKMODELCAPS_NONE;
    }
    virtual QString getModelSetting(QString name) {
        SettingsDAO settings(m_db);
        QString key = m_settingsNamespace + "." + name;
        return settings.getValue(key);
    }

    virtual bool setModelSetting(QString name, QVariant value) {
        SettingsDAO settings(m_db);
        QString key = m_settingsNamespace + "." + name;
        return settings.setValue(key, value);
    }

    virtual int defaultSortColumn() const {
        return m_iDefaultSortColumn;
    }

    virtual Qt::SortOrder defaultSortOrder() const {
        return m_eDefaultSortOrder;
    }

    virtual void setDefaultSort(int sortColumn, Qt::SortOrder sortOrder) {
        m_iDefaultSortColumn = sortColumn;
        m_eDefaultSortOrder = sortOrder;
    }

  private:
    QSqlDatabase m_db;
    QString m_settingsNamespace;
    QList<int> m_emptyColumns;
    int m_iDefaultSortColumn;
    Qt::SortOrder m_eDefaultSortOrder;
};

#endif<|MERGE_RESOLUTION|>--- conflicted
+++ resolved
@@ -35,12 +35,9 @@
         TRACKMODELCAPS_LOADTOSAMPLER  = 0x0100,
         TRACKMODELCAPS_REMOVE         = 0x0200,
         TRACKMODELCAPS_RELOCATE       = 0x0400,
-<<<<<<< HEAD
         TRACKMODELCAPS_BPMLOCK        = 0x0800,
-        TRACKMODELCAPS_CLEAR_BEATS    = 0x1000
-=======
-        TRACKMODELCAPS_RESETPLAYED    = 0x0800,
->>>>>>> 1301501d
+        TRACKMODELCAPS_CLEAR_BEATS    = 0x1000,
+        TRACKMODELCAPS_RESETPLAYED    = 0x2000
     };
 
     typedef int CapabilitiesFlags; /** Enables us to do ORing */
