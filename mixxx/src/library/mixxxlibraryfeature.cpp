// mixxxlibraryfeature.cpp
// Created 8/23/2009 by RJ Ryan (rryan@mit.edu)

#include <QtDebug>

#include "library/mixxxlibraryfeature.h"

#include "library/basetrackcache.h"
#include "library/librarytablemodel.h"
#include "library/missingtablemodel.h"
#include "library/hiddentablemodel.h"
#include "library/queryutil.h"
#include "library/trackcollection.h"
#include "treeitem.h"

MixxxLibraryFeature::MixxxLibraryFeature(QObject* parent,
                                         TrackCollection* pTrackCollection)
        : LibraryFeature(parent),
          kMissingTitle(tr("Missing Tracks")),
          kHiddenTitle(tr("Hidden Tracks")){
    QStringList columns;
    columns << "library." + LIBRARYTABLE_ID
            << "library." + LIBRARYTABLE_PLAYED
            << "library." + LIBRARYTABLE_TIMESPLAYED
            << "library." + LIBRARYTABLE_ARTIST
            << "library." + LIBRARYTABLE_TITLE
            << "library." + LIBRARYTABLE_ALBUM
            << "library." + LIBRARYTABLE_YEAR
            << "library." + LIBRARYTABLE_DURATION
            << "library." + LIBRARYTABLE_RATING
            << "library." + LIBRARYTABLE_GENRE
            << "library." + LIBRARYTABLE_COMPOSER
            << "library." + LIBRARYTABLE_FILETYPE
            << "library." + LIBRARYTABLE_TRACKNUMBER
            << "library." + LIBRARYTABLE_KEY
            << "library." + LIBRARYTABLE_DATETIMEADDED
            << "library." + LIBRARYTABLE_BPM
            << "library." + LIBRARYTABLE_BPM_LOCK
            << "library." + LIBRARYTABLE_BITRATE
            << "track_locations.location"
            << "track_locations.fs_deleted"
            << "library." + LIBRARYTABLE_COMMENT
            << "library." + LIBRARYTABLE_MIXXXDELETED;

    QSqlQuery query(pTrackCollection->getDatabase());
    QString tableName = "library_cache_view";
    QString queryString = QString(
        "CREATE TEMPORARY VIEW IF NOT EXISTS %1 AS "
        "SELECT %2 FROM library "
        "INNER JOIN track_locations ON library.location = track_locations.id")
            .arg(tableName, columns.join(","));
    query.prepare(queryString);
    if (!query.exec()) {
        LOG_FAILED_QUERY(query);
    }

    // Strip out library. and track_locations.
    for (QStringList::iterator it = columns.begin();
         it != columns.end(); ++it) {
        if (it->startsWith("library.")) {
            *it = it->replace("library.", "");
        } else if (it->startsWith("track_locations.")) {
            *it = it->replace("track_locations.", "");
        }
    }

    BaseTrackCache* pBaseTrackCache = new BaseTrackCache(
        pTrackCollection, tableName, LIBRARYTABLE_ID, columns, true);
    connect(&pTrackCollection->getTrackDAO(), SIGNAL(trackDirty(int)),
            pBaseTrackCache, SLOT(slotTrackDirty(int)));
    connect(&pTrackCollection->getTrackDAO(), SIGNAL(trackClean(int)),
            pBaseTrackCache, SLOT(slotTrackClean(int)));
    connect(&pTrackCollection->getTrackDAO(), SIGNAL(trackChanged(int)),
            pBaseTrackCache, SLOT(slotTrackChanged(int)));
    connect(&pTrackCollection->getTrackDAO(), SIGNAL(tracksAdded(QSet<int>)),
            pBaseTrackCache, SLOT(slotTracksAdded(QSet<int>)));
    connect(&pTrackCollection->getTrackDAO(), SIGNAL(tracksRemoved(QSet<int>)),
            pBaseTrackCache, SLOT(slotTracksRemoved(QSet<int>)));
    connect(&pTrackCollection->getTrackDAO(), SIGNAL(dbTrackAdded(TrackPointer)),
            pBaseTrackCache, SLOT(slotDbTrackAdded(TrackPointer)));

    m_pBaseTrackCache = QSharedPointer<BaseTrackCache>(pBaseTrackCache);
    pTrackCollection->addTrackSource(QString("default"), m_pBaseTrackCache);

    // These rely on the 'default' track source being present.
    m_pLibraryTableModel = new LibraryTableModel(this, pTrackCollection);
    m_pMissingTableModel = new MissingTableModel(this, pTrackCollection);
    m_pHiddenTableModel = new HiddenTableModel(this, pTrackCollection);

    TreeItem* pRootItem = new TreeItem();
    TreeItem* pmissingChildItem = new TreeItem(kMissingTitle, kMissingTitle,
                                       this, pRootItem);
    TreeItem* phiddenChildItem = new TreeItem(kHiddenTitle, kHiddenTitle,
                                       this, pRootItem);
    pRootItem->appendChild(pmissingChildItem);
    pRootItem->appendChild(phiddenChildItem);

    m_childModel.setRootItem(pRootItem);
}

MixxxLibraryFeature::~MixxxLibraryFeature() {
    delete m_pLibraryTableModel;
    delete m_pMissingTableModel;
    delete m_pHiddenTableModel;
}

QVariant MixxxLibraryFeature::title() {
    return tr("Library");
}

QIcon MixxxLibraryFeature::getIcon() {
    return QIcon(":/images/library/ic_library_library.png");
}

TreeItemModel* MixxxLibraryFeature::getChildModel() {
    return &m_childModel;
}

void MixxxLibraryFeature::refreshLibraryModels()
{
    if (m_pLibraryTableModel) {
        m_pLibraryTableModel->select();
    }
    if (m_pMissingTableModel) {
        m_pMissingTableModel->select();
    }
    if (m_pHiddenTableModel) {
        m_pHiddenTableModel->select();
    }
}

void MixxxLibraryFeature::activate() {
    qDebug() << "MixxxLibraryFeature::activate()";
    emit(showTrackModel(m_pLibraryTableModel));
}

void MixxxLibraryFeature::activateChild(const QModelIndex& index) {
    QString itemName = index.data().toString();

    /*if (itemName == m_childModel.stringList().at(0))
        emit(showTrackModel(m_pMissingTableModel));
     */
    if (itemName == kMissingTitle) {
        emit(showTrackModel(m_pMissingTableModel));
    }
    if (itemName == kHiddenTitle) {
        emit(showTrackModel(m_pHiddenTableModel));
    }
}

void MixxxLibraryFeature::onRightClick(const QPoint& globalPos) {
    Q_UNUSED(globalPos);
}

void MixxxLibraryFeature::onRightClickChild(const QPoint& globalPos,
                                            QModelIndex index) {
    Q_UNUSED(globalPos);
    Q_UNUSED(index);
}

bool MixxxLibraryFeature::dropAccept(QUrl url) {
    Q_UNUSED(url);
    return false;
}

bool MixxxLibraryFeature::dropAcceptChild(const QModelIndex& index, QUrl url) {
    Q_UNUSED(url);
    Q_UNUSED(index);
    return false;
}

bool MixxxLibraryFeature::dragMoveAccept(QUrl url) {
    Q_UNUSED(url);
    return false;
}

bool MixxxLibraryFeature::dragMoveAcceptChild(const QModelIndex& index,
                                              QUrl url) {
    Q_UNUSED(url);
    Q_UNUSED(index);
    return false;
}

void MixxxLibraryFeature::onLazyChildExpandation(const QModelIndex &index){
    Q_UNUSED(index);
<<<<<<< HEAD
//Nothing to do because the childmodel is not of lazy nature.
}

void MixxxLibraryFeature::setLibraryPrefix(QString sPrefix)
{
	m_pLibraryTableModel->setLibraryPrefix(sPrefix);
=======
    // Nothing to do because the childmodel is not of lazy nature.
>>>>>>> acd7f7fb
}<|MERGE_RESOLUTION|>--- conflicted
+++ resolved
@@ -183,14 +183,10 @@
 
 void MixxxLibraryFeature::onLazyChildExpandation(const QModelIndex &index){
     Q_UNUSED(index);
-<<<<<<< HEAD
-//Nothing to do because the childmodel is not of lazy nature.
+    // Nothing to do because the childmodel is not of lazy nature.
 }
 
 void MixxxLibraryFeature::setLibraryPrefix(QString sPrefix)
 {
 	m_pLibraryTableModel->setLibraryPrefix(sPrefix);
-=======
-    // Nothing to do because the childmodel is not of lazy nature.
->>>>>>> acd7f7fb
 }