// basesqltablemodel.h
// Created by RJ Ryan (rryan@mit.edu) 1/29/2010

#include <QtAlgorithms>
#include <QtDebug>
#include <QTime>

#include "library/basesqltablemodel.h"

#include "library/starrating.h"
#include "mixxxutils.cpp"

const bool sDebug = false;

BaseSqlTableModel::BaseSqlTableModel(QObject* pParent,
                                     TrackCollection* pTrackCollection,
                                     QSqlDatabase db,
                                     QString settingsNamespace)
        :  QAbstractTableModel(pParent),
           TrackModel(db, settingsNamespace),
           m_pTrackCollection(pTrackCollection),
           m_trackDAO(m_pTrackCollection->getTrackDAO()),
           m_database(db) {
    m_bInitialized = false;
    m_bDirty = true;
    m_iSortColumn = 0;
    m_eSortOrder = Qt::AscendingOrder;
}

BaseSqlTableModel::~BaseSqlTableModel() {
}

void BaseSqlTableModel::initHeaderData() {
    // Set the column heading labels, rename them for translations and have
    // proper capitalization
    setHeaderData(fieldIndex(LIBRARYTABLE_TIMESPLAYED),
                  Qt::Horizontal, tr("Played"));
    setHeaderData(fieldIndex(LIBRARYTABLE_ARTIST),
                  Qt::Horizontal, tr("Artist"));
    setHeaderData(fieldIndex(LIBRARYTABLE_TITLE),
                  Qt::Horizontal, tr("Title"));
    setHeaderData(fieldIndex(LIBRARYTABLE_ALBUM),
                  Qt::Horizontal, tr("Album"));
    setHeaderData(fieldIndex(LIBRARYTABLE_GENRE),
                  Qt::Horizontal, tr("Genre"));
    setHeaderData(fieldIndex(LIBRARYTABLE_YEAR),
                  Qt::Horizontal, tr("Year"));
    setHeaderData(fieldIndex(LIBRARYTABLE_FILETYPE),
                  Qt::Horizontal, tr("Type"));
    setHeaderData(fieldIndex(LIBRARYTABLE_LOCATION),
                  Qt::Horizontal, tr("Location"));
    setHeaderData(fieldIndex(LIBRARYTABLE_COMMENT),
                  Qt::Horizontal, tr("Comment"));
    setHeaderData(fieldIndex(LIBRARYTABLE_DURATION),
                  Qt::Horizontal, tr("Duration"));
    setHeaderData(fieldIndex(LIBRARYTABLE_RATING),
                  Qt::Horizontal, tr("Rating"));
    setHeaderData(fieldIndex(LIBRARYTABLE_BITRATE),
                  Qt::Horizontal, tr("Bitrate"));
    setHeaderData(fieldIndex(LIBRARYTABLE_BPM),
                  Qt::Horizontal, tr("BPM"));
    setHeaderData(fieldIndex(LIBRARYTABLE_TRACKNUMBER),
                  Qt::Horizontal, tr("Track #"));
    setHeaderData(fieldIndex(LIBRARYTABLE_DATETIMEADDED),
                  Qt::Horizontal, tr("Date Added"));
    setHeaderData(fieldIndex(PLAYLISTTRACKSTABLE_POSITION),
                  Qt::Horizontal, tr("#"));
    setHeaderData(fieldIndex(LIBRARYTABLE_KEY),
                  Qt::Horizontal, tr("Key"));
}

QSqlDatabase BaseSqlTableModel::database() const {
    return m_database;
}

bool BaseSqlTableModel::setHeaderData(int section, Qt::Orientation orientation,
                                      const QVariant &value, int role) {
    int numColumns = columnCount();
    if (section < 0 || section >= numColumns) {
        return false;
    }

    if (orientation != Qt::Horizontal) {
        // We only care about horizontal headers.
        return false;
    }

    if (m_headerInfo.size() != numColumns) {
        m_headerInfo.resize(numColumns);
    }

    m_headerInfo[section][role] = value;
    emit(headerDataChanged(orientation, section, section));
    return true;
}

QVariant BaseSqlTableModel::headerData(int section, Qt::Orientation orientation,
                                       int role) const {
    if (role != Qt::DisplayRole)
        return QAbstractTableModel::headerData(section, orientation, role);

    if (orientation == Qt::Horizontal) {
        QVariant headerValue = m_headerInfo.value(section).value(role);
        if (!headerValue.isValid() && role == Qt::DisplayRole) {
            // Try EditRole if DisplayRole wasn't present
            headerValue = m_headerInfo.value(section).value(Qt::EditRole);
        }
        if (!headerValue.isValid()) {
            headerValue = QVariant(section).toString();
        }
        return headerValue;
    }
    return QAbstractTableModel::headerData(section, orientation, role);
}

QString BaseSqlTableModel::orderByClause() const {
    bool tableColumnSort = m_iSortColumn < m_tableColumns.size();

    if (m_iSortColumn < 0 || !tableColumnSort) {
        return "";
    }

    QString field = m_idColumn;
    if (m_iSortColumn != 0) {
        field = m_tableColumns[m_iSortColumn];
    }

    QString s;
    s.append(QLatin1String("ORDER BY "));
    QString sort_field = QString("%1.%2").arg(m_tableName).arg(field);
    s.append(sort_field);

    s.append((m_eSortOrder == Qt::AscendingOrder) ? QLatin1String(" ASC") :
             QLatin1String(" DESC"));
    return s;
}

void BaseSqlTableModel::select() {
    if (!m_bInitialized) {
        return;
<<<<<<< HEAD

    if (sDebug)
        qDebug() << this << "buildIndex()";

    QTime timer;
    timer.start();

    QString queryString = QString("SELECT %1 FROM %2").arg(m_columnNamesJoined).arg(m_tableName);

    if (sDebug)
        qDebug() << this << "buildIndex query:" << queryString;

    QSqlQuery query(m_database);
    // This causes a memory savings since QSqlCachedResult (what QtSQLite uses)
    // won't allocate a giant in-memory table that we won't use at all.
    query.setForwardOnly(true); // performance improvement?
    query.prepare(queryString);

    if (!query.exec()) {
        qDebug() << this << "buildIndex error:"
                 << __FILE__ << __LINE__ << query.executedQuery() << query.lastError();
    }

    int idColumn = query.record().indexOf(m_idColumn);

    // TODO(rryan) for very large tables, it probably makes more sense to NOT
    // clear the table, and keep track of what IDs we see, then delete the ones
    // we don't see.
    m_recordCache.clear();

    int numColumns = m_columnNames.size();
    while (query.next()) {
        int id = query.value(idColumn).toInt();

        QVector<QVariant>& record = m_recordCache[id];
        record.resize(numColumns);

        for (int i = 0; i < numColumns; ++i) {
            record[i] = query.value(i);
        }
    }

    m_bIndexBuilt = true;
    qDebug() << this << "buildIndex took" << timer.elapsed() << "ms";
}

int BaseSqlTableModel::findSortInsertionPoint(int trackId, TrackPointer pTrack,
                                              const QVector<QPair<int, QHash<int, QVariant> > >& rowInfo) {
    QVariant trackValue = getTrackValueForColumn(trackId, m_iSortColumn, pTrack);

    int min = 0;
    int max = rowInfo.size()-1;

    if (sDebug) {
        qDebug() << this << "Trying to insertion sort:"
                 << trackValue << "min" << min << "max" << max;
    }

    while (min <= max) {
        int mid = min + (max - min) / 2;
        const QPair<int, QHash<int, QVariant> >& otherRowInfo = rowInfo[mid];
        int otherTrackId = otherRowInfo.first;
        // const QHash<int, QVariant>& otherRowCache = otherRowInfo.second; // not used


        // This should not happen, but it's a recoverable error so we should only log it.
        if (!m_recordCache.contains(otherTrackId)) {
            qDebug() << "WARNING: track" << otherTrackId << "was not in index";
            updateTrackInIndex(otherTrackId);
        }

        QVariant tableValue = getTrackValueForColumn(otherTrackId, m_iSortColumn);
        int compare = compareColumnValues(m_iSortColumn, m_eSortOrder, trackValue, tableValue);

        if (sDebug) {
            qDebug() << this << "Comparing" << trackValue
                     << "to" << tableValue << ":" << compare;
        }

        if (compare == 0) {
            // Alright, if we're here then we can insert it here and be
            // "correct"
            min = mid;
            break;
        } else if (compare > 0) {
            min = mid + 1;
        } else {
            max = mid - 1;
        }
=======
>>>>>>> af509b5a
    }

    // We should be able to detect when a select() would be a no-op. The DAO's
    // do not currently broadcast signals for when common things happen. In the
    // future, we can turn this check on and avoid a lot of needless
    // select()'s. rryan 9/2011
    // if (!m_bDirty) {
    //     if (sDebug) {
    //         qDebug() << this << "Skipping non-dirty select()";
    //     }
    //     return;
    // }

    if (sDebug) {
        qDebug() << this << "select()";
    }

    QTime time;
    time.start();

    // Remove all the rows from the table.
    // TODO(rryan) we could edit the table in place instead of clearing it?
    if (m_rowInfo.size() > 0) {
        beginRemoveRows(QModelIndex(), 0, m_rowInfo.size()-1);
        m_rowInfo.clear();
        m_trackIdToRows.clear();
        endRemoveRows();
    }

    QString columns = m_tableColumnsJoined;
    QString orderBy = orderByClause();
    QString queryString = QString("SELECT %1 FROM %2 %3")
            .arg(columns).arg(m_tableName).arg(orderBy);

    if (sDebug) {
        qDebug() << this << "select() executing:" << queryString;
    }

    QSqlQuery query(m_database);
    // This causes a memory savings since QSqlCachedResult (what QtSQLite uses)
    // won't allocate a giant in-memory table that we won't use at all.
    query.setForwardOnly(true);
    query.prepare(queryString);

    if (!query.exec()) {
        qDebug() << this << "select() error:" << __FILE__ << __LINE__
                 << query.executedQuery() << query.lastError();
    }

    QSqlRecord record = query.record();
    int idColumn = record.indexOf(m_idColumn);

    QLinkedList<int> tableColumnIndices;
    foreach (QString column, m_tableColumns) {
        Q_ASSERT(record.indexOf(column) == m_tableColumnIndex[column]);
        tableColumnIndices.push_back(record.indexOf(column));
    }
<<<<<<< HEAD

    // sqlite does not set size and m_rowInfo was just cleared
    // int irows = query.size();
    // if (sDebug) {
    //     qDebug() << "Rows returned" << irows << m_rowInfo.size();
    // }
=======
    int rows = query.size();
    if (sDebug) {
        qDebug() << "Rows returned" << rows << m_rowInfo.size();
    }
>>>>>>> af509b5a

    QVector<RowInfo> rowInfo;
    QSet<int> trackIds;
    while (query.next()) {
        int id = query.value(idColumn).toInt();
<<<<<<< HEAD
        QLinkedList<int>& rows = trackToRows[id];
        rows.append(rowInfo.size());  // save rows where this track id is located

        QPair<int, QHash<int, QVariant> > thisRowInfo;
        thisRowInfo.first = id;
=======
        trackIds.insert(id);
>>>>>>> af509b5a

        RowInfo thisRowInfo;
        thisRowInfo.trackId = id;
        thisRowInfo.order = rowInfo.size();
        // Get all the table columns and store them in the hash for this
        // row-info section.

<<<<<<< HEAD
        //if (sDebug) {
        //	qDebug() << rowInfo.size()-1 << "id:" <<thisRowInfo.first << "; " << thisRowInfo.second[0];
        //}

        if (!m_recordCache.contains(id)) {
            missingTracks.push_back(id);
=======
        foreach (int tableColumnIndex, tableColumnIndices) {
            thisRowInfo.metadata[tableColumnIndex] =
                    query.value(tableColumnIndex);
>>>>>>> af509b5a
        }
        rowInfo.push_back(thisRowInfo);
    }

    if (sDebug) {
        qDebug() << "Rows actually received:" << rowInfo.size();
    }

    // Adjust sort column to remove table columns and add 1 to add an id column.
    int sortColumn = m_iSortColumn - m_tableColumns.size() + 1;

    if (sortColumn < 0) {
        sortColumn = 0;
    }

<<<<<<< HEAD
        if ( orderBy.indexOf( QString("position")) != -1 ){
        	// if this is a playlist and it is sorted by "position" there is nothing to do
			// because the playlist position is not part of the m_recordCache.
        	continue;
        }


        // Default true
        bool shouldBeInResultSet = true;

        // Alright, now let's look at the active search query and the search
        // columns.
        if (!m_currentSearch.isEmpty()) {
            bool matches = false;

            // For every search column, lookup the value for the track and check
            // if it matches the search query.
            foreach (int columnIndex, m_searchColumnIndices) {
                QVariant value = getTrackValueForColumn(trackId, columnIndex, pTrack);
                if (value.isValid() && qVariantCanConvert<QString>(value)) {
                    QString valueStr = value.toString();
                    if (valueStr.contains(searchMatcher)) {
                        matches = true;
                    }
                }
            }
=======
    // If we were sorting a table column, then secondary sort by id. TODO(rryan)
    // we should look into being able to drop the secondary sort to save time
    // but going for correctness first.
    m_trackSource->filterAndSort(trackIds, m_currentSearch,
                                 m_currentSearchFilter,
                                 sortColumn, m_eSortOrder,
                                 &m_trackSortOrder);
>>>>>>> af509b5a

    // Only re-sort results if the sort column was a track column.
    if (sortColumn > 0) {
        for (QVector<RowInfo>::iterator it = rowInfo.begin();
             it != rowInfo.end(); ++it) {
            it->order = m_trackSortOrder.value(it->trackId, -1);
        }

<<<<<<< HEAD
        // If the track is in this result set.
        bool isInResultSet = trackToRows.contains(trackId);

        if (shouldBeInResultSet) {
            // Track should be in result set...

        	QVector<QPair<int, QHash<int, QVariant> > > rowInfoCache;

            // Remove the track from the results first (we have to do this or it
            // will sort wrong).
            if (isInResultSet) {
                QLinkedList<int> rows = trackToRows[trackId];

                if (rows.size() > 1) {
                	// In case of doublets in a playlist

                    QVector<int> sortedRows(rows.size());
                    // NOTE(rryan) yes, I did this terrible thing. It doesn't
                    // actually matter unless you have the same track in a
                    // playlist hundreds of times. Using a linked list is a
                    // memory win so stick with it for now.
                    int i = 0;
                    foreach (int row, rows) {
                        sortedRows[i++] = row;
                    }

                    // Sort the rows in descending order so that we do not disturb
                    // the order when iteratively removing rows.
                    qSort(sortedRows.begin(), sortedRows.end(), qGreater<int>());

                    foreach (int row, sortedRows) {
                    	rowInfoCache.append(rowInfo[row]); // Use cache to save "position"
                        rowInfo.remove(row);
                    }
                } else if (rows.size() == 1) {
                	rowInfoCache.append(rowInfo[rows.front()]); // Use cache to save "position"
                	rowInfo.remove(rows.front());
                }
                // Don't update trackToRows, since we do it below.
            }

            // Figure out where it is supposed to sort. The table is sorted by
            // the sort column, so we can binary search.
            // This function does not Work with playlists sorted by "position" and doublets because each 
			// track is only one time in m_recordCache
            int insertRow = findSortInsertionPoint(trackId, pTrack, rowInfo);

            if (sDebug) {
                qDebug() << this << "Insertion sort says it should be inserted at:" << insertRow;
            }

            // The track should sort at insertRow
            // TODO(rryan) YOU HAVE TO SORT ROWS !
            // trackToRows[trackId].append(insertRow); // trackToRows is cleared below

            if( rowInfoCache.size() ){
				for ( int i = 0; i < rowInfoCache.size(); i++ ){
					rowInfo.insert(insertRow, rowInfoCache[i]);
				}
            }
            else{
				QPair<int, QHash<int, QVariant> > thisRowInfo;
				thisRowInfo.first = trackId;
				rowInfo.insert(insertRow, thisRowInfo);
        	}

            trackToRows.clear();
            // Fix the index. TODO(rryan) find a non-stupid way to do this.
            for (int i = 0; i < rowInfo.size(); ++i) {
                trackToRows[rowInfo[i].first].append(i);
            }
        } else if (isInResultSet) {
            // Track should not be in this result set, but it is. We need to
            // remove it.
            QLinkedList<int> rows = trackToRows.take(trackId);

            // Sort the rows in descending order so that we do not disturb
            // the order when iteratively removing rows.
            if (rows.size() > 1) {
                QVector<int> sortedRows(rows.size());
                // NOTE(rryan) yes, I did this terrible thing. It doesn't
                // actually matter unless you have the same track in a
                // playlist hundreds of times. Using a linked list is a
                // memory
                int i = 0;
                foreach (int row, rows) {
                    sortedRows[i++] = row;
                }
=======
        // RowInfo::operator< sorts by the order field, except -1 is placed at the
        // end so we can easily slice off rows that are no longer present.
        qSort(rowInfo.begin(), rowInfo.end());
    }
>>>>>>> af509b5a

    m_trackIdToRows.clear();
    for (int i = 0; i < rowInfo.size(); ++i) {
        const RowInfo& row = rowInfo[i];

        if (row.order == -1) {
            // We've reached the end of valid rows. Resize rowInfo to cut off
            // this and all further elements.
            rowInfo.resize(i);
            break;
        }
        QLinkedList<int>& rows = m_trackIdToRows[row.trackId];
        rows.push_back(i);
    }

    // We're done! Issue the update signals and replace the master maps.
    beginInsertRows(QModelIndex(), 0, rowInfo.size()-1);
    m_rowInfo = rowInfo;
    m_bDirty = false;
    endInsertRows();

    int elapsed = time.elapsed();
    qDebug() << this << "select() took" << elapsed << "ms";
}

void BaseSqlTableModel::setTable(const QString& tableName,
                                 const QString& idColumn,
                                 const QStringList& tableColumns,
                                 QSharedPointer<BaseTrackCache> trackSource) {
    Q_ASSERT(trackSource);
    qDebug() << this << "setTable" << tableName << tableColumns << idColumn;
    m_tableName = tableName;
    m_idColumn = idColumn;
    m_tableColumns = tableColumns;
    m_tableColumnsJoined = tableColumns.join(",");

    if (m_trackSource) {
        disconnect(m_trackSource.data(), SIGNAL(tracksChanged(QSet<int>)),
                   this, SLOT(tracksChanged(QSet<int>)));
    }
    m_trackSource = trackSource;
    connect(m_trackSource.data(), SIGNAL(tracksChanged(QSet<int>)),
            this, SLOT(tracksChanged(QSet<int>)));

    // Build a map from the column names to their indices, used by fieldIndex()
    m_tableColumnIndex.clear();
    for (int i = 0; i < tableColumns.size(); ++i) {
        m_tableColumnIndex[m_tableColumns[i]] = i;
    }

    m_bInitialized = true;
    m_bDirty = true;
}

const QString BaseSqlTableModel::currentSearch() const {
    return m_currentSearch;
}

void BaseSqlTableModel::setSearch(const QString& searchText, const QString extraFilter) {
    if (sDebug) {
        qDebug() << this << "setSearch" << searchText;
    }

    bool searchIsDifferent = m_currentSearch.isNull() || m_currentSearch != searchText;
    bool filterDisabled = (m_currentSearchFilter.isNull() && extraFilter.isNull());
    bool searchFilterIsDifferent = m_currentSearchFilter != extraFilter;

    if (!searchIsDifferent && (filterDisabled || !searchFilterIsDifferent)) {
        // Do nothing if the filters are no different.
        return;
    }

    m_currentSearch = searchText;
    m_currentSearchFilter = extraFilter;
    m_bDirty = true;
}

void BaseSqlTableModel::search(const QString& searchText, const QString extraFilter) {
    if (sDebug) {
        qDebug() << this << "search" << searchText;
    }
    setSearch(searchText, extraFilter);
    select();
}

void BaseSqlTableModel::setSort(int column, Qt::SortOrder order) {
    if (sDebug) {
        qDebug() << this << "setSort()" << column << order;
    }

    bool sortColumnChanged = m_iSortColumn != column;
    bool sortOrderChanged = m_eSortOrder != order;

    if (!sortColumnChanged && !sortOrderChanged) {
        // Do nothing if the sort is not different.
        return;
    }

    // TODO(rryan) optimization: if the sort column has not changed but the
    // order has, just reverse our ordering of the rows.

    m_iSortColumn = column;
    m_eSortOrder = order;
    m_bDirty = true;
}

void BaseSqlTableModel::sort(int column, Qt::SortOrder order) {
    if (sDebug) {
        qDebug() << this << "sort()" << column << order;
    }
    setSort(column, order);
    select();
}

int BaseSqlTableModel::rowCount(const QModelIndex& parent) const {
    int count = parent.isValid() ? 0 : m_rowInfo.size();
    //qDebug() << "rowCount()" << parent << count;
    return count;
}

int BaseSqlTableModel::columnCount(const QModelIndex& parent) const {
    if (parent.isValid()) {
        return 0;
    }

    // Subtract one from trackSource::columnCount to ignore the id column
    int count = m_tableColumns.size() +
            (m_trackSource ? m_trackSource->columnCount() - 1: 0);
    return count;
}

int BaseSqlTableModel::fieldIndex(const QString& fieldName) const {
    int tableIndex = m_tableColumnIndex.value(fieldName, -1);
    if (tableIndex > -1) {
        return tableIndex;
    }
    // Subtract one from the fieldIndex() result to account for the id column
    return m_trackSource ? (m_tableColumns.size() +
                            m_trackSource->fieldIndex(fieldName) - 1) : -1;
}

QVariant BaseSqlTableModel::data(const QModelIndex& index, int role) const {
    //qDebug() << this << "data()";
    if (!index.isValid() || (role != Qt::DisplayRole &&
                             role != Qt::EditRole &&
                             role != Qt::CheckStateRole &&
                             role != Qt::ToolTipRole)) {
        return QVariant();
    }

    int row = index.row();
    int column = index.column();

    // This value is the value in its most raw form. It was looked up either
    // from the SQL table or from the cached track layer.
    QVariant value = getBaseValue(index, role);

    // Format the value based on whether we are in a tooltip, display, or edit
    // role
    switch (role) {
        case Qt::ToolTipRole:
        case Qt::DisplayRole:
            if (column == fieldIndex(LIBRARYTABLE_DURATION)) {
                if (qVariantCanConvert<int>(value)) {
                    value = MixxxUtils::secondsToMinutes(
                        qVariantValue<int>(value));
                }
            } else if (column == fieldIndex(LIBRARYTABLE_RATING)) {
                if (qVariantCanConvert<int>(value))
                    value = qVariantFromValue(StarRating(value.toInt()));
            } else if (column == fieldIndex(LIBRARYTABLE_TIMESPLAYED)) {
                if (qVariantCanConvert<int>(value))
                    value =  QString("(%1)").arg(value.toInt());
            } else if (column == fieldIndex(LIBRARYTABLE_PLAYED)) {
                // Convert to a bool. Not really that useful since it gets
                // converted right back to a QVariant
                value = (value == "true") ? true : false;
            } else if (column == fieldIndex(LIBRARYTABLE_DATETIMEADDED)) {
                value = value.toDateTime();
            }
            break;
        case Qt::EditRole:
            if (column == fieldIndex(LIBRARYTABLE_BPM)) {
                return value.toDouble();
            } else if (column == fieldIndex(LIBRARYTABLE_TIMESPLAYED)) {
                return index.sibling(
                    row, fieldIndex(LIBRARYTABLE_PLAYED)).data().toBool();
            } else if (column == fieldIndex(LIBRARYTABLE_RATING)) {
                if (qVariantCanConvert<int>(value))
                    value = qVariantFromValue(StarRating(value.toInt()));
            }
            break;
        case Qt::CheckStateRole:
            if (column == fieldIndex(LIBRARYTABLE_TIMESPLAYED)) {
                bool played = index.sibling(
                    row, fieldIndex(LIBRARYTABLE_PLAYED)).data().toBool();
                value = played ? Qt::Checked : Qt::Unchecked;
            }
            break;
        default:
            break;
    }
    return value;
}

bool BaseSqlTableModel::setData(
    const QModelIndex& index, const QVariant& value, int role) {
    if (!index.isValid())
        return false;

    int row = index.row();
    int column = index.column();

    if (sDebug) {
        qDebug() << this << "setData() column:" << column << "value:" << value << "role:" << role;
    }

    // Over-ride sets to TIMESPLAYED and re-direct them to PLAYED
    if (role == Qt::CheckStateRole) {
        if (column == fieldIndex(LIBRARYTABLE_TIMESPLAYED)) {
            QString val = value.toInt() > 0 ? QString("true") : QString("false");
            QModelIndex playedIndex = index.sibling(index.row(), fieldIndex(LIBRARYTABLE_PLAYED));
            return setData(playedIndex, val, Qt::EditRole);
        }
        return false;
    }

    if (row < 0 || row >= m_rowInfo.size()) {
        return false;
    }

    const RowInfo& rowInfo = m_rowInfo[row];
    int trackId = rowInfo.trackId;

    // You can't set something in the table columns because we have no way of
    // persisting it.
    const QHash<int, QVariant>& columns = rowInfo.metadata;
    if (columns.contains(column)) {
        return false;
    }

    // TODO(rryan) ugly and only works because the mixxx library tables are the
    // only ones that aren't read-only. This should be moved into BTC.
    TrackPointer pTrack = m_trackDAO.getTrack(trackId);
    setTrackValueForColumn(pTrack, column, value);

    // Do not save the track here. Changing the track dirties it and the caching
    // system will automatically save the track once it is unloaded from
    // memory. rryan 10/2010
    //m_trackDAO.saveTrack(pTrack);

    return true;
}

Qt::ItemFlags BaseSqlTableModel::flags(const QModelIndex &index) const {
    return readWriteFlags(index);
}

Qt::ItemFlags BaseSqlTableModel::readWriteFlags(
    const QModelIndex &index) const {
    if (!index.isValid())
        return Qt::ItemIsEnabled;

    Qt::ItemFlags defaultFlags = QAbstractItemModel::flags(index);

    // Enable dragging songs from this data model to elsewhere (like the
    // waveform widget to load a track into a Player).
    defaultFlags |= Qt::ItemIsDragEnabled;

    //int row = index.row(); // not used
    int column = index.column();

    if ( column == fieldIndex(LIBRARYTABLE_FILETYPE)
         || column == fieldIndex(LIBRARYTABLE_LOCATION)
         || column == fieldIndex(LIBRARYTABLE_DURATION)
         || column == fieldIndex(LIBRARYTABLE_BITRATE)
         || column == fieldIndex(LIBRARYTABLE_DATETIMEADDED)) {
        return defaultFlags;
    } else if (column == fieldIndex(LIBRARYTABLE_TIMESPLAYED)) {
        return defaultFlags | Qt::ItemIsUserCheckable;
    } else {
        return defaultFlags | Qt::ItemIsEditable;
    }
}

Qt::ItemFlags BaseSqlTableModel::readOnlyFlags(const QModelIndex &index) const {
    Qt::ItemFlags defaultFlags = QAbstractItemModel::flags(index);
    if (!index.isValid())
        return Qt::ItemIsEnabled;

    // Enable dragging songs from this data model to elsewhere (like the
    // waveform widget to load a track into a Player).
    defaultFlags |= Qt::ItemIsDragEnabled;

    return defaultFlags;
}

const QLinkedList<int> BaseSqlTableModel::getTrackRows(int trackId) const {
    if (m_trackIdToRows.contains(trackId)) {
        return m_trackIdToRows[trackId];
    }
    return QLinkedList<int>();
}

int BaseSqlTableModel::getTrackId(const QModelIndex& index) const {
    if (!index.isValid()) {
        return -1;
    }
    return index.sibling(index.row(), fieldIndex(m_idColumn)).data().toInt();
}

QString BaseSqlTableModel::getTrackLocation(const QModelIndex& index) const {
    if (!index.isValid()) {
        return "";
    }
    QString location = index.sibling(
        index.row(), fieldIndex("location")).data().toString();
    return location;
}

void BaseSqlTableModel::tracksChanged(QSet<int> trackIds) {
    if (sDebug) {
        qDebug() << this << "trackChanged" << trackIds.size();
    }

    const int numColumns = columnCount();
    foreach (int trackId, trackIds) {
        QLinkedList<int> rows = getTrackRows(trackId);
        foreach (int row, rows) {
            //qDebug() << "Row in this result set was updated. Signalling update. track:" << trackId << "row:" << row;
            QModelIndex left = index(row, 0);
            QModelIndex right = index(row, numColumns);
            emit(dataChanged(left, right));
        }
    }
}

void BaseSqlTableModel::setTrackValueForColumn(TrackPointer pTrack, int column,
                                               QVariant value) {
    // TODO(XXX) Qt properties could really help here.
    if (fieldIndex(LIBRARYTABLE_ARTIST) == column) {
        pTrack->setArtist(value.toString());
    } else if (fieldIndex(LIBRARYTABLE_TITLE) == column) {
        pTrack->setTitle(value.toString());
    } else if (fieldIndex(LIBRARYTABLE_ALBUM) == column) {
        pTrack->setAlbum(value.toString());
    } else if (fieldIndex(LIBRARYTABLE_YEAR) == column) {
        pTrack->setYear(value.toString());
    } else if (fieldIndex(LIBRARYTABLE_GENRE) == column) {
        pTrack->setGenre(value.toString());
    } else if (fieldIndex(LIBRARYTABLE_FILETYPE) == column) {
        pTrack->setType(value.toString());
    } else if (fieldIndex(LIBRARYTABLE_TRACKNUMBER) == column) {
        pTrack->setTrackNumber(value.toString());
    } else if (fieldIndex(LIBRARYTABLE_LOCATION) == column) {
        pTrack->setLocation(value.toString());
    } else if (fieldIndex(LIBRARYTABLE_COMMENT) == column) {
        pTrack->setComment(value.toString());
    } else if (fieldIndex(LIBRARYTABLE_DURATION) == column) {
        pTrack->setDuration(value.toInt());
    } else if (fieldIndex(LIBRARYTABLE_BITRATE) == column) {
        pTrack->setBitrate(value.toInt());
    } else if (fieldIndex(LIBRARYTABLE_BPM) == column) {
        // QVariant::toFloat needs >= QT 4.6.x
        pTrack->setBpm(static_cast<float>(value.toDouble()));
    } else if (fieldIndex(LIBRARYTABLE_PLAYED) == column) {
        pTrack->setPlayed(value.toBool());
    } else if (fieldIndex(LIBRARYTABLE_TIMESPLAYED) == column) {
        pTrack->setTimesPlayed(value.toInt());
    } else if (fieldIndex(LIBRARYTABLE_RATING) == column) {
        StarRating starRating = qVariantValue<StarRating>(value);
        pTrack->setRating(starRating.starCount());
    } else if (fieldIndex(LIBRARYTABLE_KEY) == column) {
        pTrack->setKey(value.toString());
    }
}

QVariant BaseSqlTableModel::getBaseValue(
    const QModelIndex& index, int role) const {
    if (role != Qt::DisplayRole &&
        role != Qt::ToolTipRole &&
        role != Qt::EditRole) {
        return QVariant();
    }

    int row = index.row();
    int column = index.column();

    if (row < 0 || row >= m_rowInfo.size()) {
        return QVariant();
    }

    // TODO(rryan) check range on column

    const RowInfo& rowInfo = m_rowInfo[row];
    int trackId = rowInfo.trackId;

    // If the row info has the row-specific column, return that.
    const QHash<int, QVariant>& columns = rowInfo.metadata;
    if (columns.contains(column)) {
        if (sDebug) {
            qDebug() << "Returning table-column value" << columns[column]
                     << "for column" << column << "role" << role;
        }
        return columns[column];
    }

    // Otherwise, return the information from the track record cache for the
    // given track ID
    if (m_trackSource) {
        // Subtract table columns from index to get the track source column
        // number and add 1 to skip over the id column.
        int trackSourceColumn = column - m_tableColumns.size() + 1;
        return m_trackSource->data(trackId, trackSourceColumn);
    }
    return QVariant();
}

QMimeData* BaseSqlTableModel::mimeData(const QModelIndexList &indexes) const {
    QMimeData *mimeData = new QMimeData();
    QList<QUrl> urls;

    // The list of indexes we're given contains separates indexes for each
    // column, so even if only one row is selected, we'll have columnCount()
    // indices.  We need to only count each row once:
    QSet<int> rows;

    foreach (QModelIndex index, indexes) {
        if (!index.isValid() || rows.contains(index.row())) {
            continue;
        }
        rows.insert(index.row());
        QUrl url = QUrl::fromLocalFile(getTrackLocation(index));
        if (!url.isValid()) {
            qDebug() << this << "ERROR: invalid url" << url;
            continue;
        }
        urls.append(url);
    }
    mimeData->setUrls(urls);
    return mimeData;
}<|MERGE_RESOLUTION|>--- conflicted
+++ resolved
@@ -138,98 +138,6 @@
 void BaseSqlTableModel::select() {
     if (!m_bInitialized) {
         return;
-<<<<<<< HEAD
-
-    if (sDebug)
-        qDebug() << this << "buildIndex()";
-
-    QTime timer;
-    timer.start();
-
-    QString queryString = QString("SELECT %1 FROM %2").arg(m_columnNamesJoined).arg(m_tableName);
-
-    if (sDebug)
-        qDebug() << this << "buildIndex query:" << queryString;
-
-    QSqlQuery query(m_database);
-    // This causes a memory savings since QSqlCachedResult (what QtSQLite uses)
-    // won't allocate a giant in-memory table that we won't use at all.
-    query.setForwardOnly(true); // performance improvement?
-    query.prepare(queryString);
-
-    if (!query.exec()) {
-        qDebug() << this << "buildIndex error:"
-                 << __FILE__ << __LINE__ << query.executedQuery() << query.lastError();
-    }
-
-    int idColumn = query.record().indexOf(m_idColumn);
-
-    // TODO(rryan) for very large tables, it probably makes more sense to NOT
-    // clear the table, and keep track of what IDs we see, then delete the ones
-    // we don't see.
-    m_recordCache.clear();
-
-    int numColumns = m_columnNames.size();
-    while (query.next()) {
-        int id = query.value(idColumn).toInt();
-
-        QVector<QVariant>& record = m_recordCache[id];
-        record.resize(numColumns);
-
-        for (int i = 0; i < numColumns; ++i) {
-            record[i] = query.value(i);
-        }
-    }
-
-    m_bIndexBuilt = true;
-    qDebug() << this << "buildIndex took" << timer.elapsed() << "ms";
-}
-
-int BaseSqlTableModel::findSortInsertionPoint(int trackId, TrackPointer pTrack,
-                                              const QVector<QPair<int, QHash<int, QVariant> > >& rowInfo) {
-    QVariant trackValue = getTrackValueForColumn(trackId, m_iSortColumn, pTrack);
-
-    int min = 0;
-    int max = rowInfo.size()-1;
-
-    if (sDebug) {
-        qDebug() << this << "Trying to insertion sort:"
-                 << trackValue << "min" << min << "max" << max;
-    }
-
-    while (min <= max) {
-        int mid = min + (max - min) / 2;
-        const QPair<int, QHash<int, QVariant> >& otherRowInfo = rowInfo[mid];
-        int otherTrackId = otherRowInfo.first;
-        // const QHash<int, QVariant>& otherRowCache = otherRowInfo.second; // not used
-
-
-        // This should not happen, but it's a recoverable error so we should only log it.
-        if (!m_recordCache.contains(otherTrackId)) {
-            qDebug() << "WARNING: track" << otherTrackId << "was not in index";
-            updateTrackInIndex(otherTrackId);
-        }
-
-        QVariant tableValue = getTrackValueForColumn(otherTrackId, m_iSortColumn);
-        int compare = compareColumnValues(m_iSortColumn, m_eSortOrder, trackValue, tableValue);
-
-        if (sDebug) {
-            qDebug() << this << "Comparing" << trackValue
-                     << "to" << tableValue << ":" << compare;
-        }
-
-        if (compare == 0) {
-            // Alright, if we're here then we can insert it here and be
-            // "correct"
-            min = mid;
-            break;
-        } else if (compare > 0) {
-            min = mid + 1;
-        } else {
-            max = mid - 1;
-        }
-=======
->>>>>>> af509b5a
     }
 
     // We should be able to detect when a select() would be a no-op. The DAO's
@@ -287,33 +195,16 @@
         Q_ASSERT(record.indexOf(column) == m_tableColumnIndex[column]);
         tableColumnIndices.push_back(record.indexOf(column));
     }
-<<<<<<< HEAD
-
-    // sqlite does not set size and m_rowInfo was just cleared
-    // int irows = query.size();
-    // if (sDebug) {
-    //     qDebug() << "Rows returned" << irows << m_rowInfo.size();
-    // }
-=======
     int rows = query.size();
     if (sDebug) {
         qDebug() << "Rows returned" << rows << m_rowInfo.size();
     }
->>>>>>> af509b5a
 
     QVector<RowInfo> rowInfo;
     QSet<int> trackIds;
     while (query.next()) {
         int id = query.value(idColumn).toInt();
-<<<<<<< HEAD
-        QLinkedList<int>& rows = trackToRows[id];
-        rows.append(rowInfo.size());  // save rows where this track id is located
-
-        QPair<int, QHash<int, QVariant> > thisRowInfo;
-        thisRowInfo.first = id;
-=======
         trackIds.insert(id);
->>>>>>> af509b5a
 
         RowInfo thisRowInfo;
         thisRowInfo.trackId = id;
@@ -321,18 +212,9 @@
         // Get all the table columns and store them in the hash for this
         // row-info section.
 
-<<<<<<< HEAD
-        //if (sDebug) {
-        //	qDebug() << rowInfo.size()-1 << "id:" <<thisRowInfo.first << "; " << thisRowInfo.second[0];
-        //}
-
-        if (!m_recordCache.contains(id)) {
-            missingTracks.push_back(id);
-=======
         foreach (int tableColumnIndex, tableColumnIndices) {
             thisRowInfo.metadata[tableColumnIndex] =
                     query.value(tableColumnIndex);
->>>>>>> af509b5a
         }
         rowInfo.push_back(thisRowInfo);
     }
@@ -348,34 +230,6 @@
         sortColumn = 0;
     }
 
-<<<<<<< HEAD
-        if ( orderBy.indexOf( QString("position")) != -1 ){
-        	// if this is a playlist and it is sorted by "position" there is nothing to do
-			// because the playlist position is not part of the m_recordCache.
-        	continue;
-        }
-
-
-        // Default true
-        bool shouldBeInResultSet = true;
-
-        // Alright, now let's look at the active search query and the search
-        // columns.
-        if (!m_currentSearch.isEmpty()) {
-            bool matches = false;
-
-            // For every search column, lookup the value for the track and check
-            // if it matches the search query.
-            foreach (int columnIndex, m_searchColumnIndices) {
-                QVariant value = getTrackValueForColumn(trackId, columnIndex, pTrack);
-                if (value.isValid() && qVariantCanConvert<QString>(value)) {
-                    QString valueStr = value.toString();
-                    if (valueStr.contains(searchMatcher)) {
-                        matches = true;
-                    }
-                }
-            }
-=======
     // If we were sorting a table column, then secondary sort by id. TODO(rryan)
     // we should look into being able to drop the secondary sort to save time
     // but going for correctness first.
@@ -383,7 +237,6 @@
                                  m_currentSearchFilter,
                                  sortColumn, m_eSortOrder,
                                  &m_trackSortOrder);
->>>>>>> af509b5a
 
     // Only re-sort results if the sort column was a track column.
     if (sortColumn > 0) {
@@ -392,101 +245,10 @@
             it->order = m_trackSortOrder.value(it->trackId, -1);
         }
 
-<<<<<<< HEAD
-        // If the track is in this result set.
-        bool isInResultSet = trackToRows.contains(trackId);
-
-        if (shouldBeInResultSet) {
-            // Track should be in result set...
-
-        	QVector<QPair<int, QHash<int, QVariant> > > rowInfoCache;
-
-            // Remove the track from the results first (we have to do this or it
-            // will sort wrong).
-            if (isInResultSet) {
-                QLinkedList<int> rows = trackToRows[trackId];
-
-                if (rows.size() > 1) {
-                	// In case of doublets in a playlist
-
-                    QVector<int> sortedRows(rows.size());
-                    // NOTE(rryan) yes, I did this terrible thing. It doesn't
-                    // actually matter unless you have the same track in a
-                    // playlist hundreds of times. Using a linked list is a
-                    // memory win so stick with it for now.
-                    int i = 0;
-                    foreach (int row, rows) {
-                        sortedRows[i++] = row;
-                    }
-
-                    // Sort the rows in descending order so that we do not disturb
-                    // the order when iteratively removing rows.
-                    qSort(sortedRows.begin(), sortedRows.end(), qGreater<int>());
-
-                    foreach (int row, sortedRows) {
-                    	rowInfoCache.append(rowInfo[row]); // Use cache to save "position"
-                        rowInfo.remove(row);
-                    }
-                } else if (rows.size() == 1) {
-                	rowInfoCache.append(rowInfo[rows.front()]); // Use cache to save "position"
-                	rowInfo.remove(rows.front());
-                }
-                // Don't update trackToRows, since we do it below.
-            }
-
-            // Figure out where it is supposed to sort. The table is sorted by
-            // the sort column, so we can binary search.
-            // This function does not Work with playlists sorted by "position" and doublets because each 
-			// track is only one time in m_recordCache
-            int insertRow = findSortInsertionPoint(trackId, pTrack, rowInfo);
-
-            if (sDebug) {
-                qDebug() << this << "Insertion sort says it should be inserted at:" << insertRow;
-            }
-
-            // The track should sort at insertRow
-            // TODO(rryan) YOU HAVE TO SORT ROWS !
-            // trackToRows[trackId].append(insertRow); // trackToRows is cleared below
-
-            if( rowInfoCache.size() ){
-				for ( int i = 0; i < rowInfoCache.size(); i++ ){
-					rowInfo.insert(insertRow, rowInfoCache[i]);
-				}
-            }
-            else{
-				QPair<int, QHash<int, QVariant> > thisRowInfo;
-				thisRowInfo.first = trackId;
-				rowInfo.insert(insertRow, thisRowInfo);
-        	}
-
-            trackToRows.clear();
-            // Fix the index. TODO(rryan) find a non-stupid way to do this.
-            for (int i = 0; i < rowInfo.size(); ++i) {
-                trackToRows[rowInfo[i].first].append(i);
-            }
-        } else if (isInResultSet) {
-            // Track should not be in this result set, but it is. We need to
-            // remove it.
-            QLinkedList<int> rows = trackToRows.take(trackId);
-
-            // Sort the rows in descending order so that we do not disturb
-            // the order when iteratively removing rows.
-            if (rows.size() > 1) {
-                QVector<int> sortedRows(rows.size());
-                // NOTE(rryan) yes, I did this terrible thing. It doesn't
-                // actually matter unless you have the same track in a
-                // playlist hundreds of times. Using a linked list is a
-                // memory
-                int i = 0;
-                foreach (int row, rows) {
-                    sortedRows[i++] = row;
-                }
-=======
         // RowInfo::operator< sorts by the order field, except -1 is placed at the
         // end so we can easily slice off rows that are no longer present.
         qSort(rowInfo.begin(), rowInfo.end());
     }
->>>>>>> af509b5a
 
     m_trackIdToRows.clear();
     for (int i = 0; i < rowInfo.size(); ++i) {
