--- conflicted
+++ resolved
@@ -69,20 +69,6 @@
                   Qt::Horizontal, tr("Key"));
 }
 
-<<<<<<< HEAD
-void BaseSqlTableModel::initDefaultSearchColumns() {
-    QStringList searchColumns;
-    searchColumns << "artist"
-                  << "album"
-                  << "location"
-                  << "comment"
-                  << "title"
-                  << "genre";
-    setSearchColumns(searchColumns);
-}
-
-=======
->>>>>>> 7b41dc54
 QSqlDatabase BaseSqlTableModel::database() const {
     return m_database;
 }
@@ -687,50 +673,6 @@
         if (!index.isValid() || rows.contains(index.row())) {
             continue;
         }
-<<<<<<< HEAD
-        return QString();
-    }
-
-    QString table = m_tableName;
-    QString field = m_database.driver()->escapeIdentifier(f.name(), QSqlDriver::FieldName);
-
-    //QString field = m_columnNames[m_iSortColumn];
-
-    s.append(QLatin1String("ORDER BY "));
-    QString sort_field = QString("%1.%2").arg(table).arg(field);
-
-    // If the field is a string, sort using its lowercase form so sort is
-    // case-insensitive.
-    QVariant::Type type = f.type();
-
-    // TODO(XXX) Instead of special-casing tracknumber here, we should ask the
-    // child class to format the expression for sorting.
-    if (sort_field.contains("tracknumber")) {
-        sort_field = QString("cast(%1 as integer)").arg(sort_field);
-    } else if (type == QVariant::String) {
-        sort_field = QString("lower(%1)").arg(sort_field);
-    }
-    s.append(sort_field);
-
-    s += m_eSortOrder == Qt::AscendingOrder ? QLatin1String(" ASC") : QLatin1String(" DESC");
-    return s;
-}
-
-void BaseSqlTableModel::setLibraryPrefix(QString sPrefix)
-{
-	m_sPrefix = sPrefix;
-	if (sPrefix[sPrefix.length()-1] == '/' || sPrefix[sPrefix.length()-1] == '\\')
-		m_sPrefix.chop(1);
-}
-
-void BaseSqlTableModel::setCaching(bool isCachedModel){
-    m_isCachedModel = isCachedModel;
-    if (!m_isCachedModel) {
-        disconnect(&m_trackDAO, SIGNAL(trackChanged(int)),
-                this, SLOT(trackChanged(int)));
-        disconnect(&m_trackDAO, SIGNAL(trackClean(int)),
-                this, SLOT(trackClean(int)));
-=======
         rows.insert(index.row());
         QUrl url = QUrl::fromLocalFile(getTrackLocation(index));
         if (!url.isValid()) {
@@ -738,8 +680,14 @@
             continue;
         }
         urls.append(url);
->>>>>>> 7b41dc54
     }
     mimeData->setUrls(urls);
     return mimeData;
-}+}
+
+void BaseSqlTableModel::setLibraryPrefix(QString sPrefix)
+{
+    m_sPrefix = sPrefix;
+    if (sPrefix[sPrefix.length()-1] == '/' || sPrefix[sPrefix.length()-1] == '\\')
+        m_sPrefix.chop(1);
+}
