// cratefeature.cpp
// Created 10/22/2009 by RJ Ryan (rryan@mit.edu)

#include <QInputDialog>
#include <QMenu>
#include <QLineEdit>

#include "library/cratefeature.h"
#include "library/parser.h"
#include "library/parserm3u.h"
#include "library/parserpls.h"
#include "library/parsercsv.h"

#include "library/cratetablemodel.h"
#include "library/trackcollection.h"
#include "widget/wlibrarytextbrowser.h"
#include "widget/wlibrary.h"
#include "mixxxkeyboard.h"
#include "treeitem.h"
#include "soundsourceproxy.h"

CrateFeature::CrateFeature(QObject* parent,
                           TrackCollection* pTrackCollection,
                           ConfigObject<ConfigValue>* pConfig)
        : m_pTrackCollection(pTrackCollection),
          m_crateDao(pTrackCollection->getCrateDAO()),
          m_crateTableModel(this, pTrackCollection),
          m_pConfig(pConfig) {
    Q_UNUSED(parent);
    m_pCreateCrateAction = new QAction(tr("New Crate"),this);
    connect(m_pCreateCrateAction, SIGNAL(triggered()),
            this, SLOT(slotCreateCrate()));

    m_pDeleteCrateAction = new QAction(tr("Remove"),this);
    connect(m_pDeleteCrateAction, SIGNAL(triggered()),
            this, SLOT(slotDeleteCrate()));

    m_pRenameCrateAction = new QAction(tr("Rename"),this);
    connect(m_pRenameCrateAction, SIGNAL(triggered()),
            this, SLOT(slotRenameCrate()));

    m_pLockCrateAction = new QAction(tr("Lock"),this);
    connect(m_pLockCrateAction, SIGNAL(triggered()),
            this, SLOT(slotToggleCrateLock()));

    m_pImportPlaylistAction = new QAction(tr("Import Crate"),this);
    connect(m_pImportPlaylistAction, SIGNAL(triggered()),
            this, SLOT(slotImportPlaylist()));
    m_pExportPlaylistAction = new QAction(tr("Export Crate"), this);
    connect(m_pExportPlaylistAction, SIGNAL(triggered()),
            this, SLOT(slotExportPlaylist()));

    m_pDuplicateCrateAction = new QAction(tr("Duplicate Crate"),this);
    connect(m_pDuplicateCrateAction, SIGNAL(triggered()),
            this, SLOT(slotDuplicateCrate()));

    connect(&m_crateDao, SIGNAL(added(int)),
            this, SLOT(slotCrateTableChanged(int)));

    connect(&m_crateDao, SIGNAL(deleted(int)),
            this, SLOT(slotCrateTableChanged(int)));

    connect(&m_crateDao, SIGNAL(renamed(int)),
            this, SLOT(slotCrateTableChanged(int)));

    connect(&m_crateDao, SIGNAL(lockChanged(int)),
            this, SLOT(slotCrateTableChanged(int)));

    // construct child model
    TreeItem *rootItem = new TreeItem();
    m_childModel.setRootItem(rootItem);
    constructChildModel(-1);
}

CrateFeature::~CrateFeature() {
    //delete QActions
    delete m_pCreateCrateAction;
    delete m_pDeleteCrateAction;
    delete m_pRenameCrateAction;
    delete m_pDuplicateCrateAction;
    delete m_pLockCrateAction;
    delete m_pImportPlaylistAction;
}

QVariant CrateFeature::title() {
    return tr("Crates");
}

QIcon CrateFeature::getIcon() {
    return QIcon(":/images/library/ic_library_crates.png");
}

bool CrateFeature::dropAcceptChild(const QModelIndex& index, QList<QUrl> urls,
                                   QWidget *pSource) {
    QString crateName = index.data().toString();
    int crateId = m_crateDao.getCrateIdByName(crateName);
    QList<QFileInfo> files;
    foreach (QUrl url, urls) {
        //XXX: See the comment in PlaylistFeature::dropAcceptChild() about
        //     QUrl::toLocalFile() vs. QUrl::toString() usage.
        files.append(url.toLocalFile());
    }

    QList<int> trackIds;
    if (pSource) {
        trackIds = m_pTrackCollection->getTrackDAO().getTrackIds(files);
    } else {
        // Adds track, does not insert duplicates, handles unremoving logic.
        trackIds = m_pTrackCollection->getTrackDAO().addTracks(files, true);
    }
    qDebug() << "CrateFeature::dropAcceptChild adding tracks"
            << trackIds.size() << " to crate "<< crateId;
    // remove tracks that could not be added
    for (int trackId =0; trackId<trackIds.size() ; trackId++) {
        if (trackIds.at(trackId) < 0) {
            trackIds.removeAt(trackId--);
        }
    }
    m_crateDao.addTracksToCrate(trackIds, crateId);
    return true;
}

bool CrateFeature::dragMoveAcceptChild(const QModelIndex& index, QUrl url) {
    //TODO: Filter by supported formats regex and reject anything that doesn't match.
    QString crateName = index.data().toString();
    int crateId = m_crateDao.getCrateIdByName(crateName);
    bool locked = m_crateDao.isCrateLocked(crateId);

    QFileInfo file(url.toLocalFile());
    bool formatSupported = SoundSourceProxy::isFilenameSupported(file.fileName());
    return !locked && formatSupported;
}

void CrateFeature::bindWidget(WLibrary* libraryWidget,
                              MixxxKeyboard* keyboard) {
    Q_UNUSED(keyboard);
    WLibraryTextBrowser* edit = new WLibraryTextBrowser(libraryWidget);
    edit->setHtml(getRootViewHtml());
    edit->setOpenLinks(false);
    connect(edit,SIGNAL(anchorClicked(const QUrl)),
        this,SLOT(htmlLinkClicked(const QUrl))
    );
    libraryWidget->registerView("CRATEHOME", edit);
}

TreeItemModel* CrateFeature::getChildModel() {
    return &m_childModel;
}

void CrateFeature::activate() {
    emit(switchToView("CRATEHOME"));
    emit(restoreSearch(QString())); //disable search on crate home
}

void CrateFeature::activateChild(const QModelIndex& index) {
    if (!index.isValid())
        return;
    QString crateName = index.data().toString();
    int crateId = m_crateDao.getCrateIdByName(crateName);
<<<<<<< HEAD
    m_crateTableModel.setCrate(crateId);
    QString prefix = m_pConfig->getValueString(ConfigKey("[Playlist]", "Directory"));
    m_crateTableModel.setLibraryPrefix(prefix);
=======
    m_crateTableModel.setTableModel(crateId);
>>>>>>> c953e360
    emit(showTrackModel(&m_crateTableModel));
}

void CrateFeature::onRightClick(const QPoint& globalPos) {
    m_lastRightClickedIndex = QModelIndex();
    QMenu menu(NULL);
    menu.addAction(m_pCreateCrateAction);
    menu.exec(globalPos);
}

void CrateFeature::onRightClickChild(const QPoint& globalPos, QModelIndex index) {
    //Save the model index so we can get it in the action slots...
    m_lastRightClickedIndex = index;

    QString crateName = index.data().toString();
    int crateId = m_crateDao.getCrateIdByName(crateName);

    bool locked = m_crateDao.isCrateLocked(crateId);

    m_pDeleteCrateAction->setEnabled(!locked);
    m_pRenameCrateAction->setEnabled(!locked);

    m_pLockCrateAction->setText(locked ? tr("Unlock") : tr("Lock"));

    QMenu menu(NULL);
    menu.addAction(m_pCreateCrateAction);
    menu.addSeparator();
    menu.addAction(m_pRenameCrateAction);
    menu.addAction(m_pDuplicateCrateAction);
    menu.addAction(m_pDeleteCrateAction);
    menu.addAction(m_pLockCrateAction);
    menu.addSeparator();
    menu.addAction(m_pImportPlaylistAction);
    menu.addAction(m_pExportPlaylistAction);
    menu.exec(globalPos);
}

void CrateFeature::slotCreateCrate() {

    QString name;
    bool validNameGiven = false;

    do {
        bool ok = false;
        name = QInputDialog::getText(NULL,
                                     tr("New Crate"),
                                     tr("Crate name:"),
                                     QLineEdit::Normal, tr("New Crate"),
                                     &ok).trimmed();

        if (!ok)
            return;

        int existingId = m_crateDao.getCrateIdByName(name);

        if (existingId != -1) {
            QMessageBox::warning(NULL,
                                 tr("Creating Crate Failed"),
                                 tr("A crate by that name already exists."));
        }
        else if (name.isEmpty()) {
            QMessageBox::warning(NULL,
                                 tr("Creating Crate Failed"),
                                 tr("A crate cannot have a blank name."));
        }
        else {
            validNameGiven = true;
        }

    } while (!validNameGiven);

    int crateId = m_crateDao.createCrate(name);

    if (crateId != -1) {
        emit(showTrackModel(&m_crateTableModel));
    } else {
        qDebug() << "Error creating crate with name " << name;
        QMessageBox::warning(NULL,
                             tr("Creating Crate Failed"),
                             tr("An unknown error occurred while creating crate: ")
                             + name);

    }
}

void CrateFeature::slotDeleteCrate() {
    QString crateName = m_lastRightClickedIndex.data().toString();
    int crateId = m_crateDao.getCrateIdByName(crateName);
    bool locked = m_crateDao.isCrateLocked(crateId);

    if (locked) {
        qDebug() << "Skipping crate deletion because crate" << crateId << "is locked.";
        return;
    }

    bool deleted = m_crateDao.deleteCrate(crateId);

    if (deleted) {;
        activate();
    } else {
        qDebug() << "Failed to delete crateId" << crateId;
    }
}

void CrateFeature::slotRenameCrate() {
    QString oldName = m_lastRightClickedIndex.data().toString();
    int crateId = m_crateDao.getCrateIdByName(oldName);
    bool locked = m_crateDao.isCrateLocked(crateId);

    if (locked) {
        qDebug() << "Skipping crate rename because crate" << crateId << "is locked.";
        return;
    }

    QString newName;
    bool validNameGiven = false;

    do {
        bool ok = false;
        newName = QInputDialog::getText(NULL,
                                        tr("Rename Crate"),
                                        tr("New crate name:"),
                                        QLineEdit::Normal,
                                        oldName,
                                        &ok).trimmed();

        if (!ok || newName == oldName) {
            return;
        }

        int existingId = m_crateDao.getCrateIdByName(newName);

        if (existingId != -1) {
            QMessageBox::warning(NULL,
                                tr("Renaming Crate Failed"),
                                tr("A crate by that name already exists."));
        }
        else if (newName.isEmpty()) {
            QMessageBox::warning(NULL,
                                tr("Renaming Crate Failed"),
                                tr("A crate cannot have a blank name."));
        }
        else {
            validNameGiven = true;
        }
    } while (!validNameGiven);


    if (!m_crateDao.renameCrate(crateId, newName)) {
        qDebug() << "Failed to rename crateId" << crateId;
    }
}

void CrateFeature::slotDuplicateCrate() {
    QString oldName = m_lastRightClickedIndex.data().toString();
    int oldCrateId = m_crateDao.getCrateIdByName(oldName);

    QString name;
    bool validNameGiven = false;

    do {
        bool ok = false;
        name = QInputDialog::getText(NULL,
                                        tr("Duplicate Crate"),
                                        tr("New crate name:"),
                                        QLineEdit::Normal,
                                        //: Appendix to default name when duplicating a crate
                                        oldName + tr("_copy" , "[noun]"),
                                        &ok).trimmed();

        if (!ok || name == oldName) {
            return;
        }

        int existingId = m_crateDao.getCrateIdByName(name);

        if (existingId != -1) {
            QMessageBox::warning(NULL,
                                tr("Renaming Crate Failed"),
                                tr("A crate by that name already exists."));
        }
        else if (name.isEmpty()) {
            QMessageBox::warning(NULL,
                                tr("Renaming Crate Failed"),
                                tr("A crate cannot have a blank name."));
        }
        else {
            validNameGiven = true;
        }
    } while (!validNameGiven);

    int newCrateId = m_crateDao.createCrate(name);
    m_crateDao.copyCrateTracks(oldCrateId, newCrateId);

    if (newCrateId != -1) {
        emit(showTrackModel(&m_crateTableModel));
    } else {
        qDebug() << "Error creating crate with name " << name;
        QMessageBox::warning(NULL,
                             tr("Creating Crate Failed"),
                             tr("An unknown error occurred while creating crate: ")
                             + name);

    }
}

void CrateFeature::slotToggleCrateLock()
{
    QString crateName = m_lastRightClickedIndex.data().toString();
    int crateId = m_crateDao.getCrateIdByName(crateName);
    bool locked = !m_crateDao.isCrateLocked(crateId);

    if (!m_crateDao.setCrateLocked(crateId, locked)) {
        qDebug() << "Failed to toggle lock of crateId " << crateId;
    }
}

void CrateFeature::buildCrateList() {
    m_crateList.clear();
    QSqlTableModel crateListTableModel(this, m_pTrackCollection->getDatabase());
    crateListTableModel.setTable("crates");
    crateListTableModel.setSort(crateListTableModel.fieldIndex("name"),
                                Qt::AscendingOrder);
    crateListTableModel.setFilter("show = 1");
    crateListTableModel.select();
    while (crateListTableModel.canFetchMore()) {
        crateListTableModel.fetchMore();
    }
    int nameColumn = crateListTableModel.record().indexOf("name");
    int idColumn = crateListTableModel.record().indexOf("id");

    for (int row = 0; row < crateListTableModel.rowCount(); ++row) {
        int id = crateListTableModel.data(
            crateListTableModel.index(row, idColumn)).toInt();
        QString name = crateListTableModel.data(
            crateListTableModel.index(row, nameColumn)).toString();
        m_crateList.append(qMakePair(id, name));
    }
}

/**
  * Purpose: When inserting or removing playlists,
  * we require the sidebar model not to reset.
  * This method queries the database and does dynamic insertion
*/
QModelIndex CrateFeature::constructChildModel(int selected_id)
{
    buildCrateList();
    QList<TreeItem*> data_list;
    int selected_row = -1;
    // Access the invisible root item
    TreeItem* root = m_childModel.getItem(QModelIndex());

    int row = 0;
    for (QList<QPair<int, QString> >::const_iterator it = m_crateList.begin();
         it != m_crateList.end(); ++it, ++row) {
        int crate_id = it->first;
        QString crate_name = it->second;

        if (selected_id == crate_id) {
            // save index for selection
            selected_row = row;
            m_childModel.index(selected_row, 0);
        }

        // Create the TreeItem whose parent is the invisible root item
        TreeItem* item = new TreeItem(crate_name, crate_name, this, root);
        bool locked = m_crateDao.isCrateLocked(crate_id);
        item->setIcon(locked ? QIcon(":/images/library/ic_library_locked.png") : QIcon());
        data_list.append(item);
    }

    // Append all the newly created TreeItems in a dynamic way to the childmodel
    m_childModel.insertRows(data_list, 0, m_crateList.size());
    if (selected_row == -1) {
        return QModelIndex();
    }
    return m_childModel.index(selected_row, 0);
}

/**
  * Clears the child model dynamically
  */
void CrateFeature::clearChildModel() {
    m_childModel.removeRows(0, m_crateList.size());
    m_crateList.clear();
}

void CrateFeature::slotImportPlaylist()
{
    qDebug() << "slotImportPlaylist() row:" ; //<< m_lastRightClickedIndex.data();


    QString playlist_file = QFileDialog::getOpenFileName(
        NULL,
        tr("Import Playlist"),
        QDesktopServices::storageLocation(QDesktopServices::MusicLocation),
        tr("Playlist Files (*.m3u *.m3u8 *.pls *.csv)"));
    // Exit method if user cancelled the open dialog.
    if (playlist_file.isNull() || playlist_file.isEmpty() ) return;

    Parser* playlist_parser = NULL;

    if (playlist_file.endsWith(".m3u", Qt::CaseInsensitive) ||
        playlist_file.endsWith(".m3u8", Qt::CaseInsensitive)) {
        // .m3u8 is Utf8 representation of an m3u playlist
        playlist_parser = new ParserM3u();
    } else if (playlist_file.endsWith(".pls", Qt::CaseInsensitive)) {
        playlist_parser = new ParserPls();
    } else if (playlist_file.endsWith(".csv", Qt::CaseInsensitive)) {
        playlist_parser = new ParserCsv();
    } else {
        return;
    }

    QList<QString> entries = playlist_parser->parse(playlist_file);
    //qDebug() << "Size of Imported Playlist: " << entries.size();

    //Iterate over the List that holds URLs of playlist entires
    m_crateTableModel.addTracks(QModelIndex(), entries);

    //delete the parser object
    if (playlist_parser)
        delete playlist_parser;
}

void CrateFeature::slotExportPlaylist(){
    qDebug() << "Export crate" << m_lastRightClickedIndex.data();
    QString file_location = QFileDialog::getSaveFileName(
        NULL,
        tr("Export Crate"),
        QDesktopServices::storageLocation(QDesktopServices::MusicLocation),
        tr("M3U Playlist (*.m3u);;M3U8 Playlist (*.m3u8);;PLS Playlist (*.pls);;Text CSV (*.csv);;Readable Text (*.txt)"));
    // Exit method if user cancelled the open dialog.
    if (file_location.isNull() || file_location.isEmpty()) {
        return;
    }
    // check config if relative paths are desired
    bool useRelativePath = static_cast<bool>(
        m_pConfig->getValueString(
            ConfigKey("[Library]", "UseRelativePathOnExport")).toInt());

    // Create list of files of the crate
    QList<QString> playlist_items;
    // Create a new table model since the main one might have an active search.
    QScopedPointer<CrateTableModel> pCrateTableModel(
        new CrateTableModel(this, m_pTrackCollection));
    pCrateTableModel->setTableModel(m_crateTableModel.getCrate());
    pCrateTableModel->select();

    if (file_location.endsWith(".csv", Qt::CaseInsensitive)) {
            ParserCsv::writeCSVFile(file_location, pCrateTableModel.data(), useRelativePath);
    } else if (file_location.endsWith(".txt", Qt::CaseInsensitive)) {
             ParserCsv::writeReadableTextFile(file_location, pCrateTableModel.data(), false);
    } else{
        // populate a list of files of the crate
        QList<QString> playlist_items;
        int rows = pCrateTableModel->rowCount();
        for (int i = 0; i < rows; ++i) {
            QModelIndex index = m_crateTableModel.index(i, 0);
            playlist_items << m_crateTableModel.getTrackLocation(index);
        }

        if (file_location.endsWith(".pls", Qt::CaseInsensitive)) {
            ParserPls::writePLSFile(file_location, playlist_items, useRelativePath);
        } else if (file_location.endsWith(".m3u8", Qt::CaseInsensitive)) {
            ParserM3u::writeM3U8File(file_location, playlist_items, useRelativePath);
        } else {
            //default export to M3U if file extension is missing
            if(!file_location.endsWith(".m3u", Qt::CaseInsensitive))
            {
                qDebug() << "Crate export: No valid file extension specified. Appending .m3u "
                         << "and exporting to M3U.";
                file_location.append(".m3u");
            }
            ParserM3u::writeM3UFile(file_location, playlist_items, useRelativePath);
        }
    }
}

void CrateFeature::slotCrateTableChanged(int crateId) {
    //qDebug() << "slotPlaylistTableChanged() playlistId:" << playlistId;
    clearChildModel();
    m_lastRightClickedIndex = constructChildModel(crateId);
    // Switch the view to the crate.
    m_crateTableModel.setTableModel(crateId);
    // Update selection
    emit(featureSelect(this, m_lastRightClickedIndex));
}

void CrateFeature::htmlLinkClicked(const QUrl & link) {
    if (QString(link.path())=="create") {
        slotCreateCrate();
    } else {
        qDebug() << "Unknown crate link clicked" << link;
    }
}

QString CrateFeature::getRootViewHtml() const {
    QString cratesTitle = tr("Crates");
    QString cratesSummary = tr("Crates are a great way to help organize the music you want to DJ with.");
    QString cratesSummary2 = tr("Make a crate for your next gig, for your favorite electrohouse tracks, or for your most requested songs.");
    QString cratesSummary3 = tr("Crates let you organize your music however you'd like!");

    QString html;
    QString createCrateLink = tr("Create new crate");
    html.append(QString("<h2>%1</h2>").arg(cratesTitle));
    html.append("<table border=\"0\" cellpadding=\"5\"><tr><td>");
    html.append(QString("<p>%1</p>").arg(cratesSummary));
    html.append(QString("<p>%1</p>").arg(cratesSummary2));
    html.append(QString("<p>%1</p>").arg(cratesSummary3));
    html.append("</td><td rowspan=\"2\">");
    html.append("<img src=\"qrc:/images/library/crates_art.png\">");
    html.append("</td></tr>");
    html.append(
        QString("<tr><td><a href=\"create\">%1</a>").arg(createCrateLink)
    );
    html.append("</td></tr></table>");
    return html;
}<|MERGE_RESOLUTION|>--- conflicted
+++ resolved
@@ -157,13 +157,7 @@
         return;
     QString crateName = index.data().toString();
     int crateId = m_crateDao.getCrateIdByName(crateName);
-<<<<<<< HEAD
-    m_crateTableModel.setCrate(crateId);
-    QString prefix = m_pConfig->getValueString(ConfigKey("[Playlist]", "Directory"));
-    m_crateTableModel.setLibraryPrefix(prefix);
-=======
     m_crateTableModel.setTableModel(crateId);
->>>>>>> c953e360
     emit(showTrackModel(&m_crateTableModel));
 }
 
