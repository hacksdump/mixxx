--- conflicted
+++ resolved
@@ -43,11 +43,7 @@
     // ConfigObject<ConfigValue> config("~/.mixxx/mixxx.cfg");
     // QString commonScript = config.getConfigPath() + "/" +
     //         "/midi/midi-mappings-scripts.js";
-<<<<<<< HEAD
-    QString commonScript = "./res/controllers/midi-mappings-script.js";
-=======
-    QString commonScript = "./res/midi/midi-mappings-scripts.js";
->>>>>>> fd28c332
+    QString commonScript = "./res/controllers/common-controller-scripts.js";
     scriptEngine->evaluate(commonScript);
     EXPECT_FALSE(scriptEngine->hasErrors(commonScript));
 }
