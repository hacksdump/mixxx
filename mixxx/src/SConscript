#!/usr/bin/env python
import os
import sys
import SCons
import shutil

#TODO:
#-figure out what files actually need what defines and write separate builder lines for them (so that changing a #define doesn't cause a rebuild of everything)
#-
#-

# BIG FAT WARNING:
# Make sure you use TABS for indentation, NOT spaces! (Python likes spaces well enough, but would much prefer to share tea time with tabs)
#
#   ####       ####  ##########  #####    #####  #####    #####  #####    #####
#   ######   ######     ####      #####  #####    #####  #####    #####  #####
#   #### ## ## ####     ####        ########        ########        ########
#   ####   #   ####     ####      #####  #####    #####  #####    #####  #####
#   ####       ####  ##########  #####    #####  #####    #####  #####    #####
#
#  #############################################################################
#    #########################################################################
#

#
#Useful functions
#

print "WE ARE IN:", os.getcwd()

plugins = []

def getSVNRevision(): # GPL code taken from http://trac.zeitherrschaft.org/zzub/browser/trunk/SConstruct
	# if this is a repository, take the string from svnversion
	svnversionpath = env.WhereIs('svnversion', os.environ['PATH'])
	if os.path.isdir('../.svn') and (svnversionpath != None):  # we always start in .obj for some reason, so we must use ../.svn
		rev = os.popen('svnversion ..').readline().strip()
		if rev != "" and rev != "exported":
			return rev
	return ""

def getBZRRevision():
	return os.popen("bzr revno").readline().strip()

def getMixxxVersion():
	defs = File('#src/defs.h') #have to handle out-of-tree building, that's why the '#' :(
	#p = os.popen('grep -m 1 "#define VERSION" %s' % defs) #this is not cross-platform
	#version = p.readline()
	#p.close()
	
	for line in open(str(defs)).readlines():
		if line.strip().startswith("#define VERSION"):
			version = line
			break
	else:
		raise ValueError("Version not found")
	
	#given "#define VERSION "...."" extract "....":
	version = version.split()[-1].replace('"', '')
	return version

#Check for FFMPEG support
def CheckFFMPEG(conf, sources):
	flags_ffmpeg = ARGUMENTS.get('ffmpeg', 0)
	if int(flags_ffmpeg):
		if platform == 'linux':
			#Check for libavcodec, libavformat
			#I just randomly picked version numbers lower than mine for this - Albert
			if not conf.CheckForPKG('libavcodec', '51.20.0'):
				print 'libavcodec not found.'
				Exit(1)
			if not conf.CheckForPKG('libavformat', '51.1.0'):
				print 'libavcodec not found.'
				Exit(1)
			else:
				#Grabs the libs and cflags for ffmpeg
				env.ParseConfig('pkg-config libavcodec --silence-errors --cflags --libs')
				env.ParseConfig('pkg-config libavformat --silence-errors --cflags --libs')
				env.Append(CPPDEFINES = '__FFMPEGFILE__')
		else:
			# aptitude install libavcodec-dev libavformat-dev liba52-0.7.4-dev libdts-dev
			env.Append(LIBS = 'avcodec')
			env.Append(LIBS = 'avformat')
			env.Append(LIBS = 'z')
			env.Append(LIBS = 'a52')
			env.Append(LIBS = 'dts')
			env.Append(LIBS = 'gsm')
			env.Append(LIBS = 'dc1394_control')
			env.Append(LIBS = 'dl')
			env.Append(LIBS = 'vorbisenc')
			env.Append(LIBS = 'raw1394')
			env.Append(LIBS = 'avutil')
			env.Append(LIBS = 'vorbis')
			env.Append(LIBS = 'm')
			env.Append(LIBS = 'ogg')
			env.Append(CPPDEFINES = '__FFMPEGFILE__')
		sources += Split("""soundsourceffmpeg.cpp """)
		print "Not working FFMPEG support... enabled"
	else:
		print "Not working FFMPEG support... disabled"
	return	


# Checks for pkg-config on Linux
def CheckForPKGConfig( context, version='0.0.0' ):
	context.Message( "Checking for pkg-config (at least version %s)... " % version )
	ret = context.TryAction( "pkg-config --atleast-pkgconfig-version=%s" %version )[0]
	context.Result( ret )
	return ret

# Uses pkg-config to check for a minimum version
def CheckForPKG( context, name, version="" ):
	if version == "":
		context.Message( "Checking for %s... \t" % name )
		ret = context.TryAction( "pkg-config --exists '%s'" % name )[0]
	else:
		context.Message( "Checking for %s (%s or higher)... \t" % (name,version) )
		ret = context.TryAction( "pkg-config --atleast-version=%s '%s'" % (version,name) )[0]
		context.Result( ret )
	return ret

def getFlags(env, argflag, default=0):
	"""
	* get value passed as an argument to scons as argflag=value
	* if no value is passed to scons use stored value
	* if no value is stored, use default
	Returns the value and stores it in env[argflag]
	"""
	flags = ARGUMENTS.get(argflag, -1)
	if int(flags) < 0:
		if env.has_key(argflag):
			flags = env[argflag]
		else: #default value
			flags = default
	env[argflag] = flags
	return flags

###### MAIN LINE ######
#######################


Import('platform')
Import('machine')	#CPU Architecture for optimizing x64 builds

#Figure out what the QT path is


default_qtdir = {'linux': '/usr/share/qt4',
		 'bsd': '/usr/local/lib/qt4',
		 'osx': '/usr/lib/Qt-4.5', #XXX this should be smarter, we just need qt4 so we should accept the highest version that matches /usr/lib/Qt-4.*.*/
		 'win32': 'C:\\qt\\4.5.1',
		 'win64': 'C:\\qt\\4.5.1'}[platform]	 #ditto

#Read the qtdir flag, if it was set explicitly
flags_qtdir = ARGUMENTS.get('qtdir', os.environ.get('QTDIR', default_qtdir)) #environ['QTDIR'] there is mainly for the benefit of MSVC
if not os.path.exists(flags_qtdir):
	print "Error: QT path does not exist or QT4 is not installed."
	print "Please specify your QT path by running 'scons qtdir=[path]'"
	Exit(1)
elif flags_qtdir.find("qt3") != -1 or flags_qtdir.find("qt/3") != -1:
	print "Error: Mixxx now requires QT4 instead of QT3 - please use your QT4 path with the qtdir build flag."
	Exit(1)
else:
	print "QT path: " + flags_qtdir



#Set up our environment, tell SCONS to use it's QT tools, and set some enviroment variables for it.
#The ENV = os.environ part pulls in your existing environment variables. This is useful for awkward Linux setups
#and on Windows where all the paths are set in the shell.
if platform in ('linux', 'bsd'):
	env = Environment(tools=['default','qt4'], toolpath=['#build/'], QTDIR=flags_qtdir, ENV = os.environ)
	#Whoever hacked this in, it breaks scons for people who've set PKG_CONFIG_PATH in their shell. - Albert
 	#os.environ['PKG_CONFIG_PATH']=flags_qtdir+'lib/pkgconfig'  #Set the PKG_CONFIG_PATH explicitly, handles multiple QT 4.x installations
elif platform == 'osx':
	env = Environment(tools=['default', 'qt4', 'OSConsX'], toolpath=['#build/', '#/build/osx/'], ENV = os.environ)
elif 'win' in platform:
	#Pull in the environment's variables for win32...
	env = Environment(tools=['default','qt4', 'msvs'], toolpath=['#build/'], QTDIR=flags_qtdir, QT_LIB='', VCINSTALLDIR = os.getenv('VCInstallDir'), ENV = os.environ)
else:
	raise Exception("Unknown platform, didn't make a env variable. Crashing")

env['MIXXX_VERSION'] = getMixxxVersion() #should this be in the env?

## Global cache directory
## Put all project files in it so a rm -rf cache will clean up the config
if not env.has_key('CACHEDIR'):
	env['CACHEDIR'] = str(Dir('#cache/'))
if not os.path.isdir(env['CACHEDIR']):
	os.mkdir(env['CACHEDIR'])

## Avoid spreading .sconsign files everywhere
#env.SConsignFile(env['CACHEDIR']+'/scons_signatures')
## WARNING - We found that the above line causes SCons to randomly not find
##           dependencies for some reason. It might not happen right away, but
##           a good number of users found that it caused weird problems - Albert (May 15/08)


#Hijack scons -h and --help
cachefile = str(env['CACHEDIR']) + 'custom.py'
#opts = Options(cachefile)
vars = Variables(cachefile)
vars.Add('prefix', 'Set to your install prefix', '/usr/local')
vars.Add('qtdir', 'Set to your QT4 directory', '/usr/share/qt4')
vars.Add('djconsole', 'Set to 1 to enable Hercules support through libdjconsole', 0)
vars.Add('djconsole_legacy', 'Set to 1 to enable legacy Hercules support (for Hercules MP3 Control only, not MK2', 0)
vars.Add('hifieq', 'Set to 1 to enable high quality EQs', 1)
vars.Add('ipod', 'Set to 1 to enable iPod support through libgpod', 0)
vars.Add('ladspa', '(EXPERIMENTAL) Set to 1 to enable LADSPA plugin support', 1)
vars.Add('ffmpeg', '(EXPERIMENTAL) Set to 1 to enable FFMPEG support', 0)
vars.Add('vinylcontrol', 'Set to 1 to enable vinyl control support', 1)
vars.Add('shoutcast', 'Set to 1 to enable shoutcast support', 0)
vars.Add('cmetrics', 'Set to 1 to enable crash reporting/usage statistics via Case Metrics (This should be disabled on development builds)', 0)
vars.Add('optimize', 'Set to 1 to enable -O3 compiler optimizations. Set to 2 to enable Pentium 4 optimizations. Set to 3 to enable Intel Core optimizations, and set to 4 to enable Intel Core 2 optimizations.', 1)
vars.Add('asmlib','(EXPERIMENTAL) Set to 1 to enable linking against Agner Fogs asmlib, found at http://www.agner.org/optimize/', 0)
vars.Add('script', 'Set to 1 to enable MixxxScript/QtScript Studio support.', 0)
vars.Add('midiscript', 'Set to 1 to enable MIDI Scripting support.', 1)
vars.Add('tonal', 'Set to 1 to enable tonal analysis', 0)
vars.Add('portmidi', 'Set to 1 to enable PortMidi unified MIDI backend', 0)
vars.Add('m4a','Set to 1 to enable support for M4A audio (Apple non-drm''d music format)', 0)
vars.Add('qdebug', 'Set to 1 to enable verbose console debug output.', 1)
vars.Add('test', 'Set to 1 to build Mixxx test fixtures.', 0)
if platform == 'linux':
	vars.Add('rawmidi', 'Set to 1 to use ALSA\'s RawMIDI API (instead of the Sequencer API.)', 0)
if not 'win' in platform:
	vars.Add('gprof', '(DEVELOPER) Set to 1 to enable profiling using gprof', 0)
	vars.Add('tuned', '(EXPERIMENTAL) Set to 1 to optimise mixxx for this CPU', 0)
	vars.Add('force32', 'Set to 1 to force GCC to compile a 32-bit binary with the -m32 flag', 0)
else:
	vars.Add('msvshacks', 'Set to 1 to build properly with MS Visual Studio 2005 (Express users should leave this off)', 0)
	vars.Add('msvcdebug', 'Set to 1 to link against MS libraries with debugging info (implies debug=1)', 0)
#env = Environment(options = opts)
vars.Update(env)
Help(vars.GenerateHelpText(env))

for getenv in ['CXXFLAGS', 'CCFLAGS', 'LINKFLAGS', 'LIBPATH', 'CPPPATH']:
	kwargs = {}
	if os.environ.has_key(getenv):
		kwargs[getenv] = SCons.Util.CLVar( os.environ[getenv] )
		env.Append(**kwargs)

#env.Append(CPPDEFINES=[('BUILD_REV', '"%s"' % getBZRRevision())]) #doing this forces a rebuild of everything whenever a commit happens -- not much fun
## instead, embed BZR version into build
## Put version info into a file, so it doesn't force a rebuild of everything :)
f = open("build.h","w+")
try:
	f.write('#define BUILD_REV "' + getBZRRevision() + '"\n')
finally:
	f.close()

### embed SVN version into build
### Put version info into a file, so it doesn't force a rebuild of everything :)
#f = open("#.mixxx_version.h","w")
#try:
#	f.write('#define BUILD_REV "' + getSVNRevision() + '"\n')
#finally:
#	f.close()

#Mixxx sources to build
sources = Split("""
                
                input.cpp
                trackplaylistlist.cpp
                mixxxkeyboard.cpp
                configobject.cpp
                controlobjectthread.cpp
                controlobjectthreadwidget.cpp
                controlobjectthreadmain.cpp
                controlevent.cpp
                controllogpotmeter.cpp
                controlobject.cpp
                controlnull.cpp
                controlpotmeter.cpp
                controlpushbutton.cpp
                controlttrotary.cpp
                controlbeat.cpp

                dlgpreferences.cpp
                dlgprefsound.cpp
                dlgprefmidibindings.cpp
                dlgprefplaylist.cpp
                dlgprefnomidi.cpp
                dlgprefcontrols.cpp
                dlgbpmtap.cpp
                dlgprefbpm.cpp
                dlgbpmscheme.cpp
                dlgabout.cpp
                dlgprefeq.cpp
                dlgprefcrossfader.cpp
                dlgmidilearning.cpp

                engine/enginebuffercue.cpp
                engine/enginebuffer.cpp
                engine/enginebufferscale.cpp
		engine/enginebufferscaledummy.cpp
                engine/enginebufferscalelinear.cpp
		engine/enginebufferscalereal.cpp
                engine/engineclipping.cpp
                engine/enginefilterblock.cpp
                engine/enginefilteriir.cpp
                engine/enginefilter.cpp
                engine/engineobject.cpp
                engine/enginepregain.cpp
                engine/enginevolume.cpp
                engine/enginechannel.cpp
                engine/enginemaster.cpp
                engine/enginedelay.cpp
                engine/engineflanger.cpp
                engine/enginespectralfwd.cpp
                engine/enginevumeter.cpp
                engine/enginevinylsoundemu.cpp
                engine/enginesidechain.cpp
                engine/enginefilterbutterworth8.cpp
                engine/enginexfader.cpp
                
                analyserqueue.cpp
		analyserwavesummary.cpp
		analyserbpm.cpp
		analyserwaveform.cpp
                
                main.cpp
                midiobject.cpp
                midimapping.cpp
                midiobjectnull.cpp
                mididevicehandler.cpp
                midiinputmappingtablemodel.cpp
                midioutputmappingtablemodel.cpp
                midichanneldelegate.cpp
                midistatusdelegate.cpp
                midinodelegate.cpp
                midioptiondelegate.cpp
                controlgroupdelegate.cpp
                controlvaluedelegate.cpp
                midimessage.cpp
                mixxxcontrol.cpp
                mixxx.cpp
                mixxxview.cpp
                errordialog.cpp
                upgrade.cpp
                
                soundsource.cpp
                soundsourcemp3.cpp
                soundsourceoggvorbis.cpp

                widget/wwidget.cpp
                widget/wlabel.cpp
                widget/wnumber.cpp
                widget/wnumberpos.cpp
                widget/wnumberrate.cpp
                widget/wnumberbpm.cpp
                widget/wknob.cpp
                widget/wdisplay.cpp
                widget/wvumeter.cpp
                widget/wpushbutton.cpp
                widget/wslidercomposed.cpp
                widget/wslider.cpp
                widget/wstatuslight.cpp
		widget/woverview.cpp
		widget/wskincolor.cpp
		widget/wabstractcontrol.cpp
                widget/wsearchlineedit.cpp
		widget/wpixmapstore.cpp
				widget/hexspinbox.cpp
                
                mathstuff.cpp
                readerextract.cpp
                readerextractwave.cpp
                readerevent.cpp
                rtthread.cpp
                windowkaiser.cpp
                probabilityvector.cpp
                reader.cpp

                peaklist.cpp
                rotary.cpp
                track.cpp
                trackcollection.cpp
                trackplaylist.cpp
                wtracktableview.cpp
                wtracktablemodel.cpp
                wpromotracksmodel.cpp
                proxymodel.cpp
                xmlparse.cpp
                trackimporter.cpp
                parser.cpp
                parserpls.cpp
                parserm3u.cpp

                bpm/bpmscheme.cpp

                soundsourceproxy.cpp

                widget/wvisualsimple.cpp
                widget/wwaveformviewer.cpp
                widget/wglwaveformviewer.cpp
                waveformviewerfactory.cpp
                waveform/waveformrenderer.cpp
		waveform/waveformrenderbackground.cpp
		waveform/waveformrendersignal.cpp
		waveform/waveformrendersignalpixmap.cpp
		waveform/waveformrendermark.cpp	
                waveform/waveformrenderbeat.cpp
                
                
                imginvert.cpp
                imgloader.cpp
                imgcolor.cpp
                
                trackinfoobject.cpp
                midiledhandler.cpp
                sounddevice.cpp
                soundmanager.cpp
                sounddeviceportaudio.cpp
                dlgprefrecord.cpp
                recording/enginerecord.cpp
                recording/writeaudiofile.cpp
                wtracktablefilter.cpp
                wplaylistlistmodel.cpp
                libraryscanner.cpp
                libraryscannerdlg.cpp
                playerinfo.cpp
                
                segmentation.cpp
                """)

#Compile platform specific hardware support
#if platform == 'linux':
#	sources += Split("""powermatelinux.cpp herculeslinux.cpp mouselinux.cpp """)
#elif 'win' in platform:
#	sources += Split("""powermatewin.cpp mousewin.cpp """)

#Compile platform specific MIDI support
#   Linux moved to the flag parsing area since it depends on the rawmidi flag
if 'win' in platform:
	sources += Split("""midiobjectwin.cpp """)	  #Windows MIDI support
	env.Append(CXXFLAGS = '-D__WINMIDI__')
elif platform == 'osx':
	sources += Split("""midiobjectcoremidi.cpp """) #CoreMidi support for OS X
	env.Append(CXXFLAGS = '-D__COREMIDI__')
elif platform == 'bsd':
	print 'Warning: Mixxx has no support for BSD midi (yet).' #uuuuhhhh not a very good solution

#Set up the library path on Windows:
if platform == 'win64':
	env.Append(CPPPATH='#/../mixxx-win64lib') #If you add more directories, separate them with a semicolon (;)
	env.Append(LIBPATH='#/../mixxx-win64lib')

if platform == 'win32':
	env.Append(CPPPATH='#/../mixxx-winlib') #If you add more directories, separate them with a semicolon (;)
	env.Append(LIBPATH='#/../mixxx-winlib')

if 'win' in platform:
	env.Append(CPPPATH='../../lib/ladspa') #If you add more directories, separate them with a semicolon (;)
	env.Append(LINKFLAGS = ['/nodefaultlib:libc.lib', '/nodefaultlib:libcd.lib',  '/entry:mainCRTStartup'])
#'/subsystem:windows',

if platform == 'bsd':
	env.Append(CPPPATH=['/usr/include', '/usr/local/include', '/usr/X11R6/include/'])
	env.Append(LIBPATH=['/usr/lib/', '/usr/local/lib', '/usr/X11R6/lib'])
#BSD hacks
#XXX todo: move these into their proper places

	env.Append(LIBS='pthread')
	env.Append(LIBS=['ogg', 'vorbis']) #why do we need to do this on OpenBSD and not on Linux? if we don't then CheckLib("vorbisfile") fails
elif platform == 'osx':	
	#Non-standard libpaths for fink and certain (most?) darwin ports
	env.Append(LIBPATH = ['/sw/lib'])
	env.Append(CPPPATH = ['/sw/include'])

	#Non-standard libpaths for darwin ports
	env.Append(LIBPATH = ['/opt/local/lib'])
	env.Append(CPPPATH = ['/opt/local/include'])


#Check for dependencies if we're not doing a clean...
#if not env.GetOption('clean') and not SCons.Util.containsAny(os.sys.argv, ['-h', '--help']):
conf = Configure(env, custom_tests = { 'CheckForPKGConfig' : CheckForPKGConfig, 'CheckForPKG' : CheckForPKG })


#PortMidi backend support
flags_portmidi = getFlags(env, 'portmidi', 0)
if int(flags_portmidi):
	if not conf.CheckLib(['portmidi', 'libportmidi']):
		print "Did not find portmidi or it\'s development headers, exiting!"
		Exit(1)
	#if not conf.CheckLib(['porttime', 'libporttime']):
	#	print "Did not find porttime or it\'s development headers, exiting!"
	#	Exit(1)
	sources += Split("""midiobjectportmidi.cpp """); 
	env.Append(CPPDEFINES = '__PORTMIDI__')



#TODO: Add all of the other configure checks as custom_tests properly.
	
# On Posix default SCons.LIBPREFIX = 'lib', on Windows default SCons.LIBPREFIX = ''

#XXX all these Exit(1) calls should be turned into a list of libs to look for and then a loop that does the exit if any(conf.CheckLib(lib) for lib in list)
if not conf.CheckLib('portaudio'):
	print 'Did not find libportaudio.a, portaudio.lib, or the PortAudio-v19 development header files - exiting!'
	Exit(1)
	
if not conf.CheckLib(['id3tag','libid3tag-release']):
	print 'Did not find libid3tag.a, libid3tag.lib, or the libid3tag development header files - exiting!'
	Exit(1)

if not conf.CheckLib(['mad','libmad']):
	print 'Did not find libmad.a, libmad.lib, or the libmad development header files - exiting!'
	Exit(1)

#Check for libsndfile
#if not conf.CheckLibWithHeader(['sndfile', 'libsndfile'], 'sndfile.h', 'C'):
if not conf.CheckLib(['sndfile', 'libsndfile']):
	print "Did not find libsndfile or it\'s development headers, exiting!"
	Exit(1)
else:
	#env.Append(LIBS='sndfile') #XXX is this necessary?
	env.Append(CPPDEFINES = '__SNDFILE__')
	sources.append('soundsourcesndfile.cpp') ## TODO: Convert this to a SharedLibrary, so it can be installed without having to run scons twice after a clean


#Check for Ogg and Vorbis
if platform == 'win64':
	if not conf.CheckLib('vorbisfile_static'): # For some reason this has to be checked this way on win64, otherwise it looks for the dll lib which will cause a conflict later (at line 713)
		print 'Did not find vorbisfile_static.lib or the libvorbisfile development headers, exiting!'
		Exit(1)
else:
	if not conf.CheckLib('vorbisfile'):
		print 'Did not find libvorbisfile.a, libvorbisfile.lib, or the libvorbisfile development headers, exiting!'
		Exit(1)

if not conf.CheckLib('vorbis'):
	print 'Did not find libvorbis.a, libvorbis.lib, or the libvorbisfile development headers, exiting!'
	Exit(1)

if not conf.CheckLib('ogg'):
	print 'Did not find libogg.a, libogg.lib, or the libogg development headers, exiting!'
	Exit(1)

#hack: check for these here, before conf.Finish happens
have_m4a = conf.CheckLib('mp4')
have_faad = conf.CheckLib('faad')
have_m4a = have_m4a and have_faad

## Check for OpenGL (it's messy to do it for all three platforms)
## XXX this should *NOT* have hardcoded paths like this
if not conf.CheckLib('GL') and not conf.CheckLib('opengl32') and not conf.CheckCHeader('/System/Library/Frameworks/OpenGL.framework/Versions/A/Headers/gl.h') and not conf.CheckCHeader('GL/gl.h'):
	print 'Did not find OpenGL development files, exiting!'
	Exit(1)

if not conf.CheckLib('GLU') and not conf.CheckLib('glu32') and not conf.CheckCHeader('/System/Library/Frameworks/OpenGL.framework/Versions/A/Headers/glu.h'):
	print 'Did not find GLU development files, exiting!'
	Exit(1)
	
#Check if FFMPEG was enabled
CheckFFMPEG(conf, sources)


#Platform-specific checks for Linux...
if platform == 'linux':
	#Check for g++ (yeah, SCONS is a bit dumb here)
	if os.system("which g++ > /dev/null"): #Checks for non-zero return code
		print "Did not find g++, exiting!"
		Exit(1)
	
	#Check for pkg-config
	if not conf.CheckForPKGConfig('0.15.0'):
		print 'pkg-config >= 0.15.0 not found.'
		Exit(1)
		
	#Check for QT >= 4.3	
	if not conf.CheckForPKG('QtCore', '4.3'):
		print 'QT >= 4.3 not found.'
		Exit(1)
	else:
		#Grabs the QT4 include paths
		"""
		env.ParseConfig('pkg-config QtCore --silence-errors --cflags --libs')
		env.ParseConfig('pkg-config Qt3Support --silence-errors --cflags') #QT3 support breaks the build
		env.ParseConfig('pkg-config QtGui --silence-errors --cflags --libs')
		env.ParseConfig('pkg-config QtXml --silence-errors --cflags --libs')
		env.ParseConfig('pkg-config QtOpenGL --silence-errors --cflags --libs')
		env.ParseConfig('pkg-config QtScript --silence-errors --cflags --libs')
		"""
		#Try using David's qt4.py's Qt4-module finding thingy instead of pkg-config.
		#(This hopefully respects our qtdir=blah flag while linking now.)
		
		env.EnableQt4Modules([
		'QtCore',
		'QtGui',
		'QtOpenGL',
		'Qt3Support',
		'QtXml',
		'QtSvg',
		'QtScript',
		#'QtUiTools',
		#'QtDesigner',
		#'QtWebKit',
		],
		debug=False,
		)
		

	#Check for libasound (libasound2?) (needed for ALSA seq MIDI support)
	if not conf.CheckLib('asound') and not conf.CheckForPKG('alsa', '1.0.10'):
		print "Did not find libasound (aka. libasound2), exiting!"
		Exit(1)
        #Check for libdjconsole, if it was passed as a flag
	flags_djconsole = getFlags(env, 'djconsole', 0)
	flags_djconsole_legacy = getFlags(env, 'djconsole_legacy', 0)
	if int(flags_djconsole):
		if not conf.CheckLibWithHeader('djconsole', 'libdjconsole/djconsole.h', 'C++'):
			print "Did not find libdjconsole or it\'s development headers, exiting!"
			Exit(1)
		env.ParseConfig('pkg-config libdjconsole --silence-errors --cflags --libs')
		env.Append(CPPDEFINES = '__LIBDJCONSOLE__')
	elif int(flags_djconsole_legacy):
		# legacy support can not be enabled if libDJConsole support is enabled via djconsole=1
		env.Append(CPPDEFINES = '__DJCONSOLE_LEGACY__')

	#Another check for PortAudio-v19 # why? -kousu
	env.ParseConfig('pkg-config --cflags --libs portaudio-2.0')
		#If the above line looks like magic, it's because it really is. (Read about ParseConfig, it's nifty)

#Platform-specific checks for OS X
if platform == 'osx':
	
	env.Append(CPPPATH='/Library/Frameworks/OpenGL.framework/Headers/')
	env.Append(LINKFLAGS='-framework OpenGL')
	
	#QT4
	env.Append(LINKFLAGS = '-framework QtCore -framework QtOpenGL -framework Qt3Support -framework QtGui -framework QtXml -framework QtNetwork -framework QtSql -framework QtScript')
	env.Append(CPPPATH = ['/Library/Frameworks/QtCore.framework/Headers/',
				'/Library/Frameworks/QtOpenGL.framework/Headers/',
				'/Library/Frameworks/Qt3Support.framework/Headers/',
				'/Library/Frameworks/QtGui.framework/Headers/',
				'/Library/Frameworks/QtXml.framework/Headers/',
				'/Library/Frameworks/QtXml.framework/Headers/',
				'/Library/Frameworks/QtScript.framework/Headers/'])
	
	#Non-standard libpaths for fink and darwin ports
	env.Append(LIBPATH = ['/sw/lib'])
	env.Append(CPPPATH = ['/sw/include'])
			
	#Check for CoreMIDI
	if not conf.CheckCXXHeader('/System/Library/Frameworks/CoreMIDI.framework/Headers/CoreMIDI.h'):
		print 'Did not find CoreMIDI framework, exiting! (Please install it)'
		Exit(1)
	else:
		env.Append(LINKFLAGS = '-framework CoreMIDI -framework CoreFoundation -framework CoreAudio -framework Carbon -framework Quicktime -framework AudioToolbox -framework AudioUnit') #Have to add the rest of these frameworks somewhere..



env = conf.Finish()

#Declare the flags for Mixxx's config/track listing files:
#The quotes are necessary, since these are used directly in C code as strings
if platform in ('linux', 'bsd'):
        _mixxx_files = [('SETTINGS_PATH','.mixxx/'), ('BPMSCHEME_FILE','mixxxbpmscheme.xml'), ('SETTINGS_FILE', 'mixxx.cfg'), ('TRACK_FILE', 'mixxxtrack.xml')]
elif platform == 'osx': #right now this is the same as linux and bsd, but these files should really go in ~/Library/Applicationsomething like the rest of OS X apps do
        _mixxx_files = [('SETTINGS_PATH','.mixxx/'), ('BPMSCHEME_FILE', 'mixxxbpmscheme.xml'), ('SETTINGS_FILE', 'mixxx.cfg'), ('TRACK_FILE', 'mixxxtrack.xml')]
elif 'win' in platform:
        _mixxx_files = [('SETTINGS_PATH','Local Settings/Application Data/Mixxx/'), ('BPMSCHEME_FILE', 'mixxxbpmscheme.xml'), ('SETTINGS_FILE', 'mixxx.cfg'), ('TRACK_FILE', 'mixxxtrack.xml')]
_mixxx_files = [(k, r'\"' + v + r'\"') for k,v in _mixxx_files] #escape the filepaths, so that they wind up as C-strings to the C-compiler (the \s are so the shell doesn't eat the ")
env.Append(CPPDEFINES=_mixxx_files)
del _mixxx_files #safety net

# say where to find resources on Unix
# XXX we should replace this with a RESOURCES_PATH and covers Win and OS X too
if platform in ('linux', 'bsd'):
	env.Append(CPPDEFINES=('UNIX_SHARE_PATH', r'\"' + os.path.join(ARGUMENTS.get('prefix', '/usr/local'),'share/mixxx') + r'\"'))

#declare platform specific flags? though we shouldn't really need these, the compilers should Just Know...
#on __APPLE__ it works like that. probably we just need to look into what the default __platform__ #defines are and search and replace in the code
env.Append(CPPDEFINES=machine)

if platform == 'linux':
	env.Append(CPPDEFINES='__LINUX__')
elif platform == 'bsd':
	env.Append(CPPDEFINES='__BSD__')
elif 'win' in platform:
	env.Append(CPPDEFINES='__WINDOWS__')
	env.Append(CPPDEFINES='UNICODE')	# Need this on Windows until we have UTF16 support in Mixxx
	if platform == 'win32':	
		env.Append(CPPDEFINES='WIN32')
	if platform == 'win64':	
		env.Append(CPPDEFINES='WIN64')

if platform in ('linux', 'bsd'): #a define for code that works on unix only can ask for (not sure if this is actually used anywhere)
	env.Append(CPPDEFINES='__UNIX__')

env.Append(CPPDEFINES = '__PORTAUDIO__'); #Turn on PortAudio support in Mixxx
env.Append(CPPPATH = ['.', '../', '../../']) #Fun fun fun with paths


if platform in ('linux', 'bsd'):
	env.Append(LIBS = 'Qt3Support')
	env.Append(LIBS = 'QtXml')
	env.Append(LIBS = 'QtGui')
	env.Append(LIBS = 'QtCore')
	env.Append(LIBS = 'QtOpenGL')
	env.Append(LIBS = 'QtScript')
	env.Append(LIBS = 'sndfile') #? we shouldn't have to do this...
	env.Append(LIBS = 'vorbisfile') #? we shouldn't have to do this...

if 'win' in platform:
	env.Append(LIBS = 'Qt3Support4'); #Win32 needs this instead of 'Qt3Support'
	env.Append(LIBS = 'QtXml4');
	env.Append(LIBS = 'QtGui4');
	env.Append(LIBS = 'QtCore4');
	env.Append(LIBS = 'QtOpenGL4');
	env.Append(LIBS = 'WinMM'); #Needed for Midi stuff
	env.Append(LIBS = 'ogg_static')
	env.Append(LIBS = 'vorbis_static')
	env.Append(LIBS = 'vorbisfile_static')
	env.Append(LIBS = 'imm32')
	env.Append(LIBS = 'wsock32')
	env.Append(LIBS = 'delayimp')
	env.Append(LIBS = 'winspool')
	env.Append(LIBS = 'shell32')

env.Append(CPPDEFINES = ['QT3_SUPPORT', 'QT3_SUPPORT_WARNINGS', 'QT_THREAD_SUPPORT', 'QT_SHARED', 'QT_TABLET_SUPPORT']) #Stolen from Mixxx's build output

if platform in ('linux','bsd') or 'win' in platform:
	env.Append(CPPPATH=['$QTDIR/include/Qt3Support',
			    '$QTDIR/include/QtCore',
			    '$QTDIR/include/QtGui',
			    '$QTDIR/include/QtXml',
			    '$QTDIR/include/QtOpenGL',
			    '$QTDIR/include/Qt'])

if 'win' in platform:
	env.Append(CPPPATH=["$VCINSTALLDIR/include/atl", "C:/Program Files/Microsoft Platform SDK/Include/atl"])

if 'win' in platform:
	env.Append(CPPDEFINES = 'WIN32') #for soundtouch
else:
	env.Append(CCFLAGS = Split(""" -pipe -Wall -W -g """)) # omghax
	env.Append(LINKFLAGS = Split(""" -pipe -Wall -W -g"""))
	if platform != 'osx':
		env.Append(LINKFLAGS = "-Wl,-rpath,$QTDIR/lib")
	env.Append(LINKFLAGS = "-Wl,-rpath,$QTDIR/lib")
	env.Append(CPPDEFINES = "_REENTRANT")

#Uic these guys (they're moc'd automatically after this) - Generates the code for the QT UI forms
env.Uic4('dlgpreferencesdlg.ui')
env.Uic4('dlgprefsounddlg.ui')
env.Uic4('dlgprefmidibindingsdlg.ui')
env.Uic4('dlgprefplaylistdlg.ui')
env.Uic4('dlgprefnomididlg.ui')
env.Uic4('dlgprefcontrolsdlg.ui')
env.Uic4('dlgprefeqdlg.ui')
env.Uic4('dlgprefcrossfaderdlg.ui')
env.Uic4('dlgprefbpmdlg.ui')
env.Uic4('dlgbpmschemedlg.ui')
env.Uic4('dlgbpmtapdlg.ui')
env.Uic4('dlgprefvinyldlg.ui')
env.Uic4('dlgprefrecorddlg.ui')
env.Uic4('dlgaboutdlg.ui')
env.Uic4('dlgmidilearning.ui')

#Add the QRC file which compiles in some extra resources (prefs icons, etc.)
env.Qrc('#res/mixxx.qrc')
sources += Split(""" #res/qrc_mixxx.cc """)

if 'win' in platform:
	env.RES('mixxx.rc')
	sources += Split(""" mixxx.res """)

#Tell SCons to build libraries that are bundled with Mixxx
#===================================================

#SoundTouch
#XXX this should be done with a subsconscript
env.Append(CPPPATH=['#lib/soundtouch-1.4.1'])
sources += Split("""engine/enginebufferscalest.cpp
                    #lib/soundtouch-1.4.1/SoundTouch.cpp
                    #lib/soundtouch-1.4.1/TDStretch.cpp
                    #lib/soundtouch-1.4.1/RateTransposer.cpp
                    #lib/soundtouch-1.4.1/AAFilter.cpp
                    #lib/soundtouch-1.4.1/FIFOSampleBuffer.cpp
                    #lib/soundtouch-1.4.1/FIRFilter.cpp
                    #lib/soundtouch-1.4.1/PeakFinder.cpp
                    #lib/soundtouch-1.4.1/BPMDetect.cpp
                    """)

if 'win' in platform:
	if platform == 'win32':
		sources += Split("""#lib/soundtouch-1.4.1/cpu_detect_x86_win.cpp""")
	if platform == 'win64':
		sources += Split("""#lib/soundtouch-1.4.1/cpu_detect_x64_win.cpp""")
else:
	if machine == 'x86_64':
		sources += Split("""#lib/soundtouch-1.4.1/cpu_detect_x64_gcc.cpp""")
	else:
		sources += Split("""#lib/soundtouch-1.4.1/cpu_detect_x86_gcc.cpp""")


#KissFFT
env.Append(CPPPATH=['#lib/kissfft'])
sources += Split("""#lib/kissfft/kiss_fft.c""")

#libsamplerate - Getting rid of this out of our source tree since we don't use it. 
#env.Append(CPPPATH='#lib/libsamplerate')
#sources += Split("""engine/enginebufferscalesrc.cpp #lib/libsamplerate/samplerate.c #lib/libsamplerate/src_linear.c #lib/libsamplerate/src_sinc.c #lib/libsamplerate/src_zoh.c""")

#fidlib (for EQs)
#XXX this should be a SharedLib() line
env.Append(CPPPATH='#lib/fidlib-0.9.9/')
sources += Split("""#lib/fidlib-0.9.9/fidlib.c """)

## Platform-specific compile/link flags needed for fidlib
if 'win' in platform:
	env.Append(CPPDEFINES = 'T_MSVC')
	#env.Append(CXXFLAGS = '-DT_MSVC') #is this still needed?
	env.Append(LINKFLAGS = ['/nodefaultlib:LIBCMT.lib', '/nodefaultlib:LIBCMTD.lib'])
	env.Append(CXXFLAGS = '/Zc:wchar_t-') #Ugh, MSVC-only hack :( see http://www.qtforum.org/article/17883/problem-using-qstring-fromstdwstring.html
else:
	env.Append(CPPDEFINES = 'T_LINUX') #so maybe "T_LINUX" isn't really accurate for an else case, but the only platforms really in existence are Unix and Win right now, and that's all we're targetting


#Parse command-line build flags
build_flags = ""

print "\nFeatures Summary:\n================"


#Hercules support through libdjconsole on Linux
#(handled somewhere else above this in the file...
# just printing the summary here)
flags_djconsole = getFlags(env, 'djconsole', 0)
if int(flags_djconsole) == 0:
	print "libdjconsole support... disabled"
else:
	print "libdjconsole support... enabled"
	build_flags += 'djconsole '

#High quality EQs
flags_hifieq = getFlags(env, 'hifieq', 1)
if int(flags_hifieq) == 0:
	env.Append(CPPDEFINES = ['__LOFI__', '__NO_INTTYPES__']) #Enables old crappy EQs
	print "High quality EQs... disabled"
else:
	print "High quality EQs... enabled"
	build_flags += 'hifieq '

#Experimental IPOD support
flags_ipod = getFlags(env, 'ipod', 0)
if int(flags_ipod):
	env.Append(CPPDEFINES = '__IPOD__')

	if 'win' in platform:
		env.Append(LIBS = 'gpod');
		# You must check v-this-v directory out from http://publicsvn.songbirdnest.com/vendor-binaries/trunk/windows-i686-msvc8/libgpod/
		env.Append(LIBPATH='../../../windows-i686-msvc8/libgpod/release/lib')
		# Following building the following must be added to the dist folder in order for mixxx to run with ipod support on Win32
		# \windows-i686-msvc8\libgpod\release\lib\libgpod.dll
		# \windows-i686-msvc8\glib\release\bin\libgobject-2.0-0.dll
		# \windows-i686-msvc8\glib\release\bin\libglib-2.0-0.dll
		# \windows-i686-msvc8\libiconv\release\bin\iconv.dll
		# \windows-i686-msvc8\gettext\release\binintl.dll
	if platform == 'linux' or platform == 'osx':
		# env.Append(LIBS = 'libgpod-1.0')
		# env.Append(LIBS = 'glib-2.0')
		env.ParseConfig('pkg-config libgpod-1.0 --silence-errors --cflags --libs')
		env.ParseConfig('pkg-config glib-2.0 --silence-errors --cflags --libs')
		
	sources += Split("""wipodtracksmodel.cpp """) #IPOD
	print "iPod support... enabled"
	build_flags += 'ipod '
else:
	print "iPod support... disabled"

#Experimental Shoutcast
flags_shoutcast = getFlags(env, 'shoutcast', 0)

if int(flags_shoutcast):
	shoutmp3 = 0
	shoutogg = 0
	
	conf = Configure(env, custom_tests = { 'CheckForPKGConfig' : CheckForPKGConfig, 'CheckForPKG' : CheckForPKG })
	conf.CheckLib('shout')
	
	env.Append(CPPDEFINES = '__SHOUTCAST__')
	
	sources += Split(""" dlgprefshoutcast.cpp engine/engineshoutcast.cpp encoder.cpp """ )
	build_flags += 'shoutcast '
	
	
	if conf.CheckLib('mp3lame'):
		env.Append(CPPDEFINES = '__SHOUTCAST_LAME__')
		sources += Split(""" encodermp3.cpp """)
		shoutmp3 = 1
	
	if conf.CheckLib('vorbisenc'):
		env.Append(CPPDEFINES = '__SHOUTCAST_VORBIS__')
		sources += Split("""  encodervorbis.cpp """)
		shoutogg = 1
	
	
	if shoutmp3 and shoutogg:
		print "Shoutcast support (OGG/MP3)... enabled"
	elif shoutmp3:
		print "Shoutcast support (MP3)... enabled"
	elif shoutogg:
		print "Shoutcast support (OGG)... enabled"
	else:
		print "Shoutcast support... enabled"
	
	env.Uic4('dlgprefshoutcastdlg.ui')
	
else:
	print "Shoutcast support... disabled"

#LADSPA
flags_ladspa = 1; #Forcing ladspa on always now #= getFlags(env, 'ladspa', 0)
if int(flags_ladspa):
	env.Append(CPPPATH=['#lib/ladspa']) #If you add more directories, separate them with a semicolon (;)
	env.Append(CPPDEFINES = '__LADSPA__')
	sources += Split("""engine/engineladspa.cpp
                            ladspa/ladspaloader.cpp
                            ladspa/ladspalibrary.cpp
                            ladspa/ladspaplugin.cpp
                            ladspa/ladspainstance.cpp
                            ladspa/ladspacontrol.cpp
                            ladspa/ladspainstancestereo.cpp
                            ladspa/ladspainstancemono.cpp
                            ladspaview.cpp
                            ladspa/ladspapreset.cpp
                            ladspa/ladspapresetmanager.cpp
                            ladspa/ladspapresetknob.cpp
                            ladspa/ladspapresetinstance.cpp
                            dlgladspa.cpp
                            ladspa/ladspapresetslot.cpp
                            """)
	plugins += SConscript(File('#lib/ladspa/SConscript'))
	env.Alias('plugins', plugins)
	print "LADSPA support... enabled"
	build_flags += 'ladspa '
else:
	print "LADSPA support... disabled"

#Vinyl Control
flags_vinylcontrol = getFlags(env, 'vinylcontrol', 1)
if int(flags_vinylcontrol):
	env.Append(CPPDEFINES = '__VINYLCONTROL__')
	sources += Split(""" vinylcontrol.cpp vinylcontrolproxy.cpp vinylcontrolscratchlib.cpp vinylcontrolxwax.cpp dlgprefvinyl.cpp vinylcontrolsignalwidget.cpp engine/enginevinylcontrol.cpp """)
	env.Append(CPPPATH='#lib/xwax')
	if 'win' in platform:
		sources += Split("""#lib/xwax/timecoder_win32.c """)
	else:
		sources += Split("""#lib/xwax/timecoder.c """)
	env.Append(CPPPATH='#lib/scratchlib')
	sources += Split("""#lib/scratchlib/DAnalyse.cpp """)
	print "Vinyl Control... enabled"
	build_flags += 'vinylcontrol '
else:
	print "Vinyl Control... disabled"

flags_msvcdebug = getFlags(env, 'msvcdebug', 0)
if 'win' in platform:
	if int(flags_msvcdebug):
		env.Append(CCFLAGS = '/MDd') # required for sndfile w/ flac support on windows
		env.Append(LINKFLAGS = '/DEBUG')
		if platform == 'win64':
			env.Append(CXXFLAGS = '/Zi')
			env.Append(LINKFLAGS = '/NODEFAULTLIB:MSVCRT')
		else:
			env.Append(CXXFLAGS = '/ZI')
		print "MSVC Debugging... enabled"
		build_flags += 'msvcdebug '
	else:
		env.Append(LINKFLAGS = '/subsystem:windows')
		env.Append(CCFLAGS = '/MD') # required for sndfile w/ flac support on windows
		print "MSVC Debugging... disabled"


flags_tonal = getFlags(env, 'tonal', 0)
if int(flags_tonal):
	print "Tonal analysis... enabled"
	build_flags += 'tonal '
	sources += Split("""tonal/FourierTransform.cxx tonal/Segmentation.cxx
			tonal/tonalanalyser.cpp tonal/ConstantQTransform.cxx
			tonal/ConstantQFolder.cxx""")
else:
	print "Tonal analysis... disabled"


flags_m4a = getFlags(env, 'm4a', 0)
if int(flags_m4a):
	print "Apple M4A audio file support...",
	if have_m4a:
		print "enabled"
	#	env.ParseConfig('pkg-config libmp4v2-dev --silence-errors --cflags --libs') # no pkg-config data for libmp4v2-dev
	#	FIXME: should do conf.CheckCHeader('mp4.h') or something...
		env.Append(CPPDEFINES = '__M4A__')
		build_flags += 'm4a '
		sources += Split("""soundsourcem4a.cpp m4a/mp4-mixxx.cpp""");  # MP4/M4A Support
		env.Append(LIBS = 'libmp4v2')
		env.Append(LIBS = 'libfaad')
	else:
		print "not found (did you install libmp4v2 and libfaad?)"
else:
	print "Apple M4A audio file support... disabled"


def build_gtest():
    gtest_dir = env.Dir("#lib/gtest-1.3.0")
    gtest_dir.addRepository(env.Dir('#lib/gtest-1.3.0'))
    #env['EXE_OUTPUT'] = '#/lib/gtest-1.3.0/bin'  # example, optional
    env['LIB_OUTPUT'] = '#/lib/gtest-1.3.0/lib'
    Export('env')
    env.SConscript(env.File('scons/SConscript', gtest_dir))

    env.Append(LIBPATH="#lib/gtest-1.3.0/lib")
    env.Append(LIBS = 'gtest')
    env.Append(CPPPATH="#lib/gtest-1.3.0/include")

def build_tests():
    test_sources = (Glob('test/*.cpp', strings=True) +
                    [x for x in sources if x != "main.cpp"])
    env.Program(target='mixxx-test', source=test_sources)
    Command("../mixxx-test", "./mixxx-test", Copy("$TARGET", "$SOURCE"))

def run_tests():
    ret = Execute("./mixxx-test")
    if ret != 0:
        print "WARNING: Not all tests pass. See mixxx-test output."
    Exit(ret)

flags_test = getFlags(env, 'test', 0) or 'test' in BUILD_TARGETS

if int(flags_test):
    print "Test suite... enabled"
    build_gtest()
    build_flags += 'test '
else:
    print "Test suite... disabled"

# Script Studio
flags_script = getFlags(env, 'script', 0)
if int(flags_script):
	if 'win' in platform:
		env.Append(LIBS = 'QtScript4')
	elif platform == 'linux':
		env.Append(LIBS = 'QtScript')
	elif platform == 'osx':
		#XXX put in logic here to add a -framework QtScript
		#env.Append(
		pass
	print "MixxxScript Studio... enabled"

	build_flags += 'script '
	sources += Split("""script/scriptengine.cpp script/scriptcontrolqueue.cpp
			script/scriptstudio.cpp script/scriptrecorder.cpp
			script/playinterface.cpp script/macro.cpp
			script/scriptcontrolevent.cpp script/trackcontrolevent.cpp
			script/numbercontrolevent.cpp script/numberrecorder.cpp
			script/macrolist.cpp script/trackrecorder.cpp
			script/sdatetime.cpp script/signalrecorder.cpp
			script/macrolistitem.cpp script/qtscriptinterface.cpp""")
	env.Append(CPPPATH = '$QTDIR/include/QtScript')
	env.Append(CPPDEFINES = '__SCRIPT__')
	
	env.Uic4('script/scriptstudio.ui')
else:
	flags_script = 0
	print "MixxxScript Studio... disabled"

# MIDI Scripting
flags_midiscript = getFlags(env, 'midiscript', 0)
if int(flags_midiscript):
	if 'win' in platform:
		env.Append(LIBS = 'QtScript4')
	elif platform == 'linux':
		env.Append(LIBS = 'QtScript')
	elif platform == 'osx':
		#XXX put in logic here to add a -framework QtScript
		#env.Append(
		pass
	print "MIDI Scripting... enabled"

	build_flags += 'midiscript '
	sources += Split("""script/midiscriptengine.cpp""")
	env.Append(CPPPATH = '$QTDIR/include/QtScript')
	env.Append(CPPDEFINES = '__MIDISCRIPT__')
else:
	flags_midiscript = 0
	print "MIDI Scripting... disabled"

#Optimization
flags_optimize = getFlags(env, 'optimize', 1)
if int(flags_optimize):
	if 'win' in platform:
		if platform == 'win64':
			env.Append(LINKFLAGS = '/MACHINE:X64')
		if int(flags_msvcdebug):
			print "Optimizations... DISABLED DUE TO DEBUG"
		else:
			print "Optimizations... enabled"
			env.Append(CXXFLAGS = '/O2 /GL')
			env.Append(LINKFLAGS = '/LTCG:STATUS')
			if platform == 'win64':	# In addition
				if 'makerelease' in COMMAND_LINE_TARGETS:
					env.Append(CXXFLAGS = '/Ox /favor:blend /MP')
				else:
					env.Append(CXXFLAGS = '/Ox /favor:' + machine + ' /MP')
	else:
		print "Optimizations... enabled"
		build_flags += 'optimize=' + str(flags_optimize) + ' '
		env.Replace(CFLAGS = '') # replace CFLAGS and CXXFLAGS with our own optimizations.
		if flags_optimize=='1':
			env.Replace(CXXFLAGS = '-O3')
		elif flags_optimize=='2':
			print "  P4 MMX/SSE optimizations enabled."
			env.Replace(CXXFLAGS = '-O3 -march=pentium4 -mmmx -msse2 -mfpmath=sse -fomit-frame-pointer -ffast-math -funroll-loops')
		elif flags_optimize=='3':
			print "  Intel Core Solo/Duo optimizations enabled."
			env.Replace(CXXFLAGS = '-O3 -march=prescott -mmmx -msse3 -mfpmath=sse -fomit-frame-pointer -ffast-math -funroll-loops')
		elif flags_optimize=='4':
			print "  Intel Core 2 optimizations enabled."
			env.Replace(CXXFLAGS = '-O3 -march=nocona -mmmx -msse3 -mfpmath=sse -fomit-frame-pointer -ffast-math -funroll-loops')
		elif flags_optimize=='5':
			print "  Athlon 3dnow/SSE optimizations enabled (Athlon-4/XP/MP)."
			env.Replace(CXXFLAGS = '-O3 -march=athlon-4 -mmmx -msse -m3dnow -mfpmath=sse -fomit-frame-pointer -ffast-math -funroll-loops')
		elif flags_optimize=='6':
			print "  Athlon 3dnow/SSE/SSE2 optimizations enabled (K8/Opteron/AMD64)."
			env.Replace(CXXFLAGS = '-O3 -march=k8 -mmmx -msse2 -m3dnow -mfpmath=sse -fomit-frame-pointer -ffast-math -funroll-loops')
		elif flags_optimize=='7':
			print "  Athlon 3dnow/SSE/SSE2/SSE3 optimizations enabled (K8/Opteron/AMD64 w/ SSE3)."
<<<<<<< HEAD
			env.Append(CXXFLAGS = '-O3 -march=k8-sse3 -mmmx -msse2 -msse3 -m3dnow -mfpmath=sse -fomit-frame-pointer -ffast-math -funroll-loops')
		elif flags_optimize=='8':
			print "  Generic SSE/SSE2/SSE3 optimizations enabled (Celeron D)."
			env.Append(CXXFLAGS = '-O3 -mmmx -msse2 -msse3 -mfpmath=sse -fomit-frame-pointer -ffast-math -funroll-loops')
=======
			env.Replace(CXXFLAGS = '-O3 -march=k8-sse3 -mmmx -msse2 -msse3 -m3dnow -mfpmath=sse -fomit-frame-pointer -ffast-math -funroll-loops')
		env.Append(CXXFLAGS = ' ') # add a space to the end of CXXFLAGS
>>>>>>> 2f8f4fa2
else:
	print "Optimizations... disabled"

#Linking with ASMLIB
flags_asmlib = getFlags(env, 'asmlib', 0)
if int(flags_asmlib):
	print "Agner Fog\'s ASMLIB (http://www.agner.org/optimize)... enabled"
	env.Append(LIBPATH='#/../asmlib')
	if platform == 'linux':
		env.Append(CXXFLAGS = '-fno-builtin')   #Use ASMLIB's functions instead of the compiler's
		env.Append(LIBS = '":alibelf32o.a"')
	elif platform == 'osx':
		env.Append(CXXFLAGS = '-fno-builtin')   #Use ASMLIB's functions instead of the compiler's
		env.Append(LIBS = '":alibmac32o.a"')
	elif platform == 'win32':
		env.Append(CXXFLAGS = '/Oi-')   #Use ASMLIB's functions instead of the compiler's
		env.Append(LIBS = 'alibcof32o')
else:
	print "Agner Fog\'s ASMLIB (http://www.agner.org/optimize)... disabled"

# SoundTouch Optimizations -- turn them on only if we have SSE or MMX
# enabled. It's dumb that they appear here, but they make the most sense next to
# the optimization stuff. It's safe to assume that if opt > 1, then MMX and SSE
# are enabled.
if int(flags_optimize) > 1:
    sources += Split("""#lib/soundtouch-1.4.1/mmx_optimized.cpp #lib/soundtouch-1.4.1/sse_optimized.cpp""")
    env.Append(CPPDEFINES='ALLOW_X86_OPTIMIZATIONS')
    
# Enable SoundTouch Windows 3dNow optimizations if we're on AMD
if 'win' in platform and int(flags_optimize) in (5,6,7):
    sources += Split("""#lib/soundtouch-1.4.1/3dnow_win.cpp""")

# Profiling and Optimization
if not 'win' in platform:
	flags_gprof = getFlags(env, 'gprof', 0)
	if int(flags_gprof):
		env.Append(CCFLAGS = '-pg')
		env.Append(LINKFLAGS = '-pg')
		print "gprof profiling support... enabled"
		build_flags += 'gprof '
	else:
		print "gprof profiling support... disabled"
	flags_tuned = getFlags(env, 'tuned', 0)
	if int(flags_tuned):
		ccv = env['CCVERSION'].split('.')
		if int(ccv[0]) >= 4 and int(ccv[1]) >= 2:
			env.Append(CCFLAGS = '-march=native')
			env.Append(LINKFLAGS = '-march=native')
			print "Optimizing for this CPU... yes"
			build_flags += 'tuned '
		else:
			print "Optimizing for this CPU... no (requires gcc >= 4.2.0)"
	else:
		print "Optimizing for this CPU... no"

#Debugging output
flags_qdebug = getFlags(env, 'qdebug', 0)
if 'win' in platform:
	if int(flags_msvcdebug):
		flags_qdebug = 1		# Turn general debugging flag on too if msvcdebug is specified

if int(flags_qdebug):
	build_flags += 'qdebug '
	print "Debugging message output... enabled"
else:
	env.Append(CPPDEFINES = 'QT_NO_DEBUG_OUTPUT')
	print "Debugging message output... disabled"

#ALSA API selection
if platform == 'linux':
	flags_rawmidi = getFlags(env, 'rawmidi', 0)
	if int(flags_rawmidi):
		build_flags += 'rawmidi '
		sources += Split("""midiobjectalsa.cpp """)  #ALSA RawMIDI support for Linux
		env.Append(CXXFLAGS = '-D__ALSAMIDI__')
		print "ALSA API... RawMIDI"
	else:
		sources += Split("""midiobjectalsaseq.cpp """)  #ALSA Sequencer MIDI support for Linux
		env.Append(CXXFLAGS = '-D__ALSASEQMIDI__')
		print "ALSA API... Sequencer"

#Visual Studio 2005 hacks (MSVS Express Edition users shouldn't enable this)
flags_msvshacks = getFlags(env, 'msvshacks', 0)
if int(flags_msvshacks):
	env.Append(CPPDEFINES = '__MSVS2005__')
	print "MSVS 2005 hacks... enabled"
	build_flags += 'msvshacks '
else:
	print "MSVS 2005 hacks... disabled"

#force 32-bit compile on GCC
flags_force32 = getFlags(env, 'force32', 0)
if int(flags_force32):
	env.Append(CCFLAGS = '-m32')
	env.Append(CXXFLAGS = '-m32')
	print "Force 32-bit GCC compile... enabled"
else:
	print "Force 32-bit GCC compile... disabled"


#Case Metrics
if 'win' in platform or platform == 'linux':
	flags_cmetrics = getFlags(env, 'cmetrics', 1)
else:
	flags_cmetrics = getFlags(env, 'cmetrics', 0) # Off on OS X for now...
if int(flags_cmetrics):
	env.Append(CPPDEFINES = '__C_METRICS__')
	if 'win' in platform:
		env.Append(LIBS = 'cmetrics')
	else:
		client = 'MIXXX'
		server = 'metrics.mixxx.org' # mixxx metrics collector
		Export('env platform client server flags_force32')
		env.Append(CPPPATH='#lib/cmetrics')
		sources += SConscript('#lib/cmetrics/SConscript')
	print "Case Metrics profiling... enabled"
	build_flags += 'cmetrics '
else:
	print "Case Metrics profiling... disabled"

#env.Append(CPPDEFINES=[('BUILD_FLAGS', "'%s'" % build_flags)])

### Put flags info into a file
f = open("build.h","w+")
try:
	f.write('#define BUILD_FLAGS "' + build_flags + '"\n')
finally:
	f.close()
	
# Print the build flags (useful if the flags have been cached, ie. if you just run "scons"
# and want to see the flags that you used last time)
print "================"
print "Building with flags: " + build_flags
print "================\n"

#Save the options to cache
vars.Save(cachefile, env)

#Tell SCons to build Mixxx
#=========================
if 'win' in platform:
	mixxx_bin = env.Program('mixxx', sources, LINKCOM  = [env['LINKCOM'], 'mt.exe -nologo -manifest ${TARGET}.manifest -outputresource:$TARGET;1'])
else:
	mixxx_bin = env.Program('mixxx', sources)

#Tell SCons to build tests
if int(flags_test):
    print "Building tests."
    build_tests()

if 'test' in BUILD_TARGETS:
    print "Running tests."
    run_tests()

#Set up the MSVC target to build a Visual Studio project/solution file
if 'msvc' in COMMAND_LINE_TARGETS:
	includes = map(str, Glob('#src/*.h'))
	includes += map(str, Glob('#src/visual/*.h'))
	#Make the project file aware of any command-line arguments that were passed...
	cmdargs = ""
	for k in SCons.Script.ARGUMENTS:
		cmdargs += " " + k + "=" + SCons.Script.ARGUMENTS[k]
	env.Append(MSVSSCONSFLAGS = cmdargs)
	#env.Append(MSVSSCONSFLAGS = ' qtdir=' + flags_qtdir)

	# This is the right way to do it but scons is stupid and doesn't copy flags in... Adam
	# Set up environment for debug target
	# TODO Handle lib versions ie /MDd /Md etc...
	#debugenv = env.Clone()
	#debugenv.Prepend(LINKFLAGS = ['/DEBUG','/PDB:dist/mixxx.pdb']) # Generate MS VC Program Debug Database
	#debugenv.Append(CXXFLAGS = '/ZI')

	msvc = env.MSVSProject(target = 'mixxx' + env['MSVSPROJECTSUFFIX'], srcs = sources, incs = includes, variant = 'Debug', runfile = '../dist/mixxx')

	# Reenable this once bug in scons is fixed...
	#msvc = env.MSVSProject(target = 'mixxx' + env['MSVSPROJECTSUFFIX'], srcs = sources, incs = includes, variant = 'Release', runfile = '../dist/mixxx')

	env.Alias('msvc', msvc)

#Set up the install target
#=========================
"""
flags_prefix = ARGUMENTS.get('prefix', '/usr/local')
if not os.path.exists(flags_prefix):
	print "Error: Prefix path does not exist!"
	Exit(1)
else:
	unix_share_path = flags_prefix + "/share"
	unix_bin_path   = flags_prefix + "/bin"
"""

#Mixxx binary
binary_files = mixxx_bin;

#Skins
skin_files = Glob('#res/skins/*')

#MIDI mappings
midimappings_files = Glob('#res/midi/*')

#Keyboard mapping(s)
keyboardmappings_files = Glob('#res/keyboard/*')

#Promo tracks
promotracks_files = Glob('#promo/*')

#LADSPA shizzle
ladspapresets_files = Glob('#res/ladspa_presets/*')

#Documentation
docs_files = Glob('#LICENSE')
docs_files += Glob('#README')
docs_files += Glob('#Mixxx-Manual.pdf')

#.desktop file for KDE/GNOME menu
dotdesktop_files = Glob('#src/mixxx.desktop') #XXX why is this in images/?

#Icon file for menu entry
icon_files = Glob('#res/images/mixxx-icon.png')

#Images for preferences dialog
image_files = Glob('#res/images/preferences/*')  # These are compiled in to the "mixxx" binary through mixxx.qrc

#Windows DLLs
if platform == 'win64':
	dll_files = Glob('#/../mixxx-win64lib/[!"msvc"]*.dll') # TODO: Use reference to SharedLibrary for libsndfile and others, glob only gets all files on 2+ builds after a clean.
else:
	dll_files = Glob('#/../mixxx-winlib/[!"msvc"]*.dll') # TODO: Use reference to SharedLibrary for libsndfile and others, glob only gets all files on 2+ builds after a clean.
# dll_files = libsndfile
dll_files += Split("""$QTDIR/lib/Qt3Support4.dll $QTDIR/lib/QtCore4.dll $QTDIR/lib/QtGui4.dll $QTDIR/lib/QtNetwork4.dll $QTDIR/lib/QtOpenGL4.dll $QTDIR/lib/QtSql4.dll $QTDIR/lib/QtXml4.dll $QTDIR/lib/QtSVG4.dll""")

if int(flags_script):
	dll_files += Split("""$QTDIR/lib/QtScript4.dll""")
if int(flags_midiscript):
	dll_files += Split("""$QTDIR/lib/QtScript4.dll""")

if platform in ('linux', 'bsd'):
	flags_prefix = ARGUMENTS.get('prefix', '/usr/local')
	if not os.path.exists(flags_prefix):
		print "Error: Prefix path does not exist!"
		Exit(1)
	else:
		#install_root is used in Debian/Ubuntu packaging (check the debian/rules file in the Ubuntu package)
		#Basically, the flags_prefix is compiled into strings in Mixxx, whereas the install_root is not. When you're
		#building a Debian package, pbuilder wants to install Mixxx to a temporary directory, but you still need
		#the compiled-in strings using /usr as the prefix. That's why we have install_root and flags_prefix.
		install_root = ARGUMENTS.get('install_root', flags_prefix)
		print "Install root: " + install_root
		if install_root != flags_prefix:
			unix_share_path = install_root + "/share"
			unix_bin_path   = install_root + "/bin"			
		else:
			unix_share_path = flags_prefix + "/share"
			unix_bin_path   = flags_prefix + "/bin"

		binary = env.Install(unix_bin_path, binary_files)
		skins = env.Install(unix_share_path + "/mixxx/skins", skin_files)
		midimappings = env.Install(unix_share_path + "/mixxx/midi", midimappings_files)
		keyboardmappings = env.Install(unix_share_path + "/mixxx/keyboard", keyboardmappings_files)
		ladspapresets = env.Install(unix_share_path + "/mixxx/ladspa_presets", ladspapresets_files)
		dotdesktop = env.Install(unix_share_path + "/applications", dotdesktop_files)
		docs = env.Install(unix_share_path + "/doc/mixxx", docs_files)
		icon = env.Install(unix_share_path + "/pixmaps", icon_files)
		promotracks = env.Install(unix_share_path + "/mixxx/promo", promotracks_files)

		#Makes each of those Install builders get fired off when you run "scons install" :)
		env.Alias('install', binary)
		env.Alias('install', skins)
		env.Alias('install', midimappings)
		env.Alias('install', keyboardmappings)
		env.Alias('install', ladspapresets)
		env.Alias('install', docs)
		env.Alias('install', dotdesktop)
		env.Alias('install', icon)
		env.Alias('install', promotracks)
		
		#Delete the old Mixxx installation (because SCONS won't overwrite it)
		#if 'install' in COMMAND_LINE_TARGETS:
			#os.system('scons -c install')
			#Delete(unix_share_path + "/mixxx/skins")
			#print "Copying skins..."
			#env.Command(unix_share_path + "/mixxx/skins", skin_files, Copy("$TARGET", "$SOURCE"), source_scanner = DirScanner)
			#Copy(unix_share_path + "/.ixxx/skins", skin_files)
			#Delete(unix_bin_path + "mixxx")
			
			#Delete(unix_share_path + "/mixxx/midi")
			#Delete(unix_share_path + "/mixxx/keyboard")

#Build the Mixxx.app bundle
if platform == 'osx':
	#Mixxx build variables
	VOLNAME="Mixxx" #tmp tmp tmp, it's unclean to pass this into build_dmg this way. perhaps pass it in the env?
	ARCH="macintel" #XXX should get this from scons or the system somehow?
	DMG_ICON="#res/osx/VolumeIcon.icns"
	
	#this is a BIG HACK to support Qt's plugins (since Qt *requires* that it's plugins be in specific subdirectories, which OS X doesn't really play nice with)
	qt_plugins = [("iconengines", e) for e in ["libqsvgicon.dylib"]] + \
			 [("imageformats", e) for e in ["libqgif.dylib", "libqjpeg.dylib", "libqsvg.dylib"]] #Left out libqmng and libqtiff to save space.
	
	bundle = env.App("Mixxx", [mixxx_bin, '#res/osx/application.icns',
		Dir('#res/skins/'),
		Dir('#res/midi/'), Dir('#res/keyboard/'),
		Dir('#res/ladspa_presets'), Dir('#res/doc/'), Dir('#res/promo/')],
		 PLUGINS=plugins, ##XXX test what happens if we don't pass any plugins
			#Qt plugins ((Qt *NEEDS* its plugins in specific locations or it refuses to find them, however this is clearly awkward to write out like this.. maybe))
		 QT_HACK = [(p_tgt_dir, os.path.join("/Developer/Applications/Qt/plugins/", p_tgt_dir, p)) for p_tgt_dir, p in qt_plugins] #sigh :(
		 ,
		 STRIP=True,
		 #STRIP=(type == 'RELEASE')
		 )
	env.Default(mixxx_bin) #todo: make the Default() just the program itself *globally* (not just for OS X); bundle should be a separate target
	env.Alias('bundle', bundle)
	dmg = env.Dmg('Mixxx-'+env['MIXXX_VERSION']+'-'+ARCH, [bundle, ] + docs_files, VOLNAME=VOLNAME, ICON = DMG_ICON)
	env.Alias('package', dmg)
		
if 'win' in platform:
	skins = env.Install("#dist/skins", skin_files)
	midimappings = env.Install("#dist/midi", midimappings_files)
	keyboardmappings = env.Install("#dist/keyboard", keyboardmappings_files)
	ladspapresets = env.Install("#dist/ladspa_presets", ladspapresets_files)
	docs = env.Install("#dist/doc/", docs_files)
	promotracks = env.Install("#dist/promo/", promotracks_files)
	#icon = env.Install("#dist", icon_files)
	dlls = env.Install("#dist/", dll_files)
	binary = env.Install("#dist/", binary_files)

	#Always trigger these install builders when compiling on Windows
	env.Alias('mixxx', skins)
	env.Alias('mixxx', midimappings)
	env.Alias('mixxx', keyboardmappings)
	env.Alias('mixxx', ladspapresets)
	env.Alias('mixxx', promotracks)
	env.Alias('mixxx', docs)
	env.Alias('mixxx', dlls)
	#env.Alias('mixxx', icon)
	env.Alias('mixxx', binary)

	def cleanSVNDirsFromDist():
		if os.path.exists("dist"):
			print "Cleaning .svn directories from dist... ",
			os.system('cmd.exe /c @FOR /F "tokens=*" %D IN (\'dir /b /ad /s dist\*.svn*\') do @(rd /s /q "%D") 2> NUL')
			print "Done."
	import atexit
	atexit.register(cleanSVNDirsFromDist)
	
def BuildRelease(target, source, env):
	print
	print "==== Mixxx Post-Build Checks ===="
	print
	print "You have built version ", env['MIXXX_VERSION']
	print
	if int(flags_msvcdebug):
		print "YOU ARE ABOUT TO PACKAGE A DEBUG BUILD!!"
		print
	print "Binary has size ",
	os.system('ls -lh dist/mixxx.exe | cut -d \' \' -f 5')
	print
	print "Installer file ",
	os.system('grep OutFile Mixxx.nsi | cut -d \' \' -f 2')
	print
	print "Top line of README, check version:"
	os.system('head -n 1 README')
	print
	print "Top 2 lines of LICENSE, check version and copyright dates:"
	os.system('head -n 2 LICENSE')
	print
	print "More checks here soon... :)"
	print

	if (raw_input("Go ahead and build installer (yes/[no])? ") == "yes"):
		print "\nNow building installer..."
		
		buildwin64 = ""
		type(buildwin64) == str
		
		# Windows registry access to find where NSIS is installed
		import _winreg
		hklm = _winreg.ConnectRegistry( None, _winreg.HKEY_LOCAL_MACHINE )
		nsis_location_handle = ""
		try:
			nsis_location_handle = _winreg.OpenKey(hklm, "SOFTWARE\\NSIS", 0, _winreg.KEY_READ)
		except WindowsError:
			nsis_location_handle = None
		
		if not nsis_location_handle:
			try:
				nsis_location_handle = _winreg.OpenKey(hklm, "SOFTWARE\\Wow6432Node\\NSIS", 0, _winreg.KEY_READ)
			except WindowsError:
				nsis_location_handle = None

		if not nsis_location_handle:
			print "Cannot find NSIS. Do you have it installed?"
		else:
			if platform == 'win64':
				buildwin64 = "/Dx64=1"
			nsis_location = _winreg.QueryValue(nsis_location_handle, None)
			_winreg.CloseKey(hklm)
		
			# Call the NSIS build
			command = '\"%(path)s\\makensis.exe\" /DPRODUCT_VERSION=%(version)s %(64bit)s Mixxx.nsi' % {'path':nsis_location, \
'version':env['MIXXX_VERSION'], '64bit':buildwin64}
			type(command) == str
			print "Using command:" + command
			os.system(command)
	else:
		print "Aborted building installer"

# Do release things
versionbld = Builder(action = BuildRelease, suffix = '.foo', src_suffix = '.bar')
env.Append(BUILDERS = {'BuildRelease' : versionbld})

if 'makerelease' in COMMAND_LINE_TARGETS:
	makerelease = env.BuildRelease('', binary_files)
	env.Alias('makerelease', makerelease)
	
#Build the Ubuntu package
def BuildUbuntuPackage(target, source, env):
	print
	print "==== Mixxx Post-Build Checks ===="
	print
	print "You have built version ", env['MIXXX_VERSION']
	print
	print
	print "Top line of README, check version:"
	os.system('head -n 1 README')
	print
	print "Top 2 lines of LICENSE, check version and copyright dates:"
	os.system('head -n 2 LICENSE')
	print
	print "Top line of debian/ubuntu changelog, check version:"
	os.system('head -n 1 build/debian/changelog')
	print

	if ("yes" == "yes"):
		print "Now building DEB package..."
		print
		mixxx_dir = 'mixxx-' + env['MIXXX_VERSION']
		mixxx_tarball = 'mixxx_' + env['MIXXX_VERSION'] + '.orig.tar.gz' #The underscore is super important here to make the deb package work
		
		if not os.path.exists('ubuntu'):
			os.mkdir('ubuntu')

		if os.path.exists('ubuntu/'+mixxx_dir):
			print "* Cleaning up ubuntu/"+mixxx_dir + " (cwd: " + os.getcwd() + ")"
			print
			os.system('rm -rf ubuntu/'+mixxx_dir)

		# TODO: make a get flags arg to accept a revision which can override this and checkout of a specific SVN rev for the package

		# Export the source folder
		print "* Exporting source folder from current workspace (bzr rev: " + getBZRRevision() + ")"
		print
		os.system('bzr export ubuntu/'+mixxx_dir + ' .')

		# Copy a patch to be included in the exported build sources (this can also be something like src/SConscript, /build/debian/rules)
		if os.path.exists('post-export-patch'):
			print "* Applying post export patch"
			print
			os.system('cp --dereference -r post-export-patch/* ubuntu/'+mixxx_dir)

		os.chdir('ubuntu')
		# Tar the source code
		print "* Tarring source directory to "+ os.getcwd() +"/mixxx_" + env['MIXXX_VERSION'] + ".orig.tar.gz ... (this can take a couple minutes)"
		print
		os.system("rm -f mixxx_" + env['MIXXX_VERSION'] + ".orig.tar.gz") #Remove old tarball
		os.system('tar --exclude=debian --exclude=debian/* -czf  mixxx_' + env['MIXXX_VERSION'] + '.orig.tar.gz ' + mixxx_dir)

		os.chdir(mixxx_dir)
		# Copy the debian folder from /build/debian to exported source folder root
		print "* Copying Debian build directory from build/debian to debian (cwd: " + os.getcwd() + ")"
		print
		os.system('cp -r build/debian .')
		
		#Run pbuilder
		print "* Starting pbuilder ...  (cwd: " + os.getcwd() + ")"
		print
		os.system('pdebuild')

		# Return back to the starting directory, otherwise you'll get a .sconsign.dblite error!
		os.chdir('../..')
		print "* Returning to starting working directory ...  (cwd: " + os.getcwd() + ")"
		print
		
		#/var/cache/pbuilder/result
		print
		# print "Signing the .deb changes file..."
		# os.system('sudo debsign /var/cache/pbuilder/result/*.changes')
		
		print "Done! Package and tarballs are in /var/cache/pbuilder/result"
		
	else:
		print "Aborted building installer"

#Build the Ubuntu package if "makeubuntu" was passed as an argument
versiondebbld = Builder(action = BuildUbuntuPackage, suffix = '.foo', src_suffix = '.bar')
env.Append(BUILDERS = {'BuildUbuntuPackage' : versiondebbld})

if 'makeubuntu' in COMMAND_LINE_TARGETS:
	makeubuntu = env.BuildUbuntuPackage('', binary_files)
	env.Alias('makeubuntu', makeubuntu)<|MERGE_RESOLUTION|>--- conflicted
+++ resolved
@@ -1128,15 +1128,11 @@
 			env.Replace(CXXFLAGS = '-O3 -march=k8 -mmmx -msse2 -m3dnow -mfpmath=sse -fomit-frame-pointer -ffast-math -funroll-loops')
 		elif flags_optimize=='7':
 			print "  Athlon 3dnow/SSE/SSE2/SSE3 optimizations enabled (K8/Opteron/AMD64 w/ SSE3)."
-<<<<<<< HEAD
-			env.Append(CXXFLAGS = '-O3 -march=k8-sse3 -mmmx -msse2 -msse3 -m3dnow -mfpmath=sse -fomit-frame-pointer -ffast-math -funroll-loops')
+			env.Replace(CXXFLAGS = '-O3 -march=k8-sse3 -mmmx -msse2 -msse3 -m3dnow -mfpmath=sse -fomit-frame-pointer -ffast-math -funroll-loops')
 		elif flags_optimize=='8':
 			print "  Generic SSE/SSE2/SSE3 optimizations enabled (Celeron D)."
-			env.Append(CXXFLAGS = '-O3 -mmmx -msse2 -msse3 -mfpmath=sse -fomit-frame-pointer -ffast-math -funroll-loops')
-=======
-			env.Replace(CXXFLAGS = '-O3 -march=k8-sse3 -mmmx -msse2 -msse3 -m3dnow -mfpmath=sse -fomit-frame-pointer -ffast-math -funroll-loops')
+			env.Replace(CXXFLAGS = '-O3 -mmmx -msse2 -msse3 -mfpmath=sse -fomit-frame-pointer -ffast-math -funroll-loops')
 		env.Append(CXXFLAGS = ' ') # add a space to the end of CXXFLAGS
->>>>>>> 2f8f4fa2
 else:
 	print "Optimizations... disabled"
 
