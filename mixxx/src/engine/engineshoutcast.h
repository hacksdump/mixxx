/***************************************************************************
                          engineshoutcast.h  -  description
                             -------------------
    copyright            : (C) 2007 by John Sully
                           (C) 2007 by Albert Santoni
                           (C) 2007 by Wesley Stessens
 ***************************************************************************/

/***************************************************************************
 *                                                                         *
 *   This program is free software; you can redistribute it and/or modify  *
 *   it under the terms of the GNU General Public License as published by  *
 *   the Free Software Foundation; either version 2 of the License, or     *
 *   (at your option) any later version.                                   *
 *                                                                         *
 ***************************************************************************/

#ifndef ENGINESHOUTCAST_H
#define ENGINESHOUTCAST_H

#include <QObject>
#include <QMutex>
#include <QMessageBox>

#include <shout/shout.h>

#include "engineabstractrecord.h"
#include "configobject.h"
#include "controlobject.h"
#include "controlobjectthreadmain.h"
#include "trackinfoobject.h"
#include "errordialoghandler.h"
#include "recording/encoder.h"

class EncoderVorbis;

class EngineShoutcast : public EngineAbstractRecord {
    Q_OBJECT
  public:
    EngineShoutcast(ConfigObject<ConfigValue> *_config);
    virtual ~EngineShoutcast();

    void process(const CSAMPLE *pIn, const CSAMPLE *pOut, const int iBufferSize);
    /**writes to shoutcast stream **/
    void write(unsigned char *header, unsigned char *body,
               int headerLen, int bodyLen);
    /** connects to server **/
    bool serverConnect();
    bool serverDisconnect();
    bool isConnected();
    void shutdown() {
        m_bQuit = true;
    }
  public slots:
    /** Update the libshout struct with info from Mixxx's shoutcast preferences.*/
    void updateFromPreferences();
    //    static void wrapper2writePage();
    //private slots:
    //    void writePage(unsigned char *header, unsigned char *body,
    //                   int headerLen, int bodyLen, int count);
  private:
    int getActiveTracks();
    bool metaDataHasChanged();
    void updateMetaData();

    TrackPointer m_pMetaData;
    shout_t *m_pShout;
    shout_metadata_t *m_pShoutMetaData;
    int m_iMetaDataLife;
    long m_iShoutStatus;
    long m_iShoutFailures;
    ConfigObject<ConfigValue> *m_pConfig;
    Encoder *m_encoder;
    ControlObject* m_pShoutcastNeedUpdateFromPrefs;
    ControlObjectThreadMain* m_pUpdateShoutcastFromPrefs;
<<<<<<< HEAD
=======
    ControlObjectThread* m_pMasterSamplerate;
    ControlObjectThread* m_pCrossfader;
    ControlObjectThread* m_pVolume1;
    ControlObjectThread* m_pVolume2;
>>>>>>> a9cd9ddb
    volatile bool m_bQuit;
    QMutex m_shoutMutex;
    /** static metadata according to prefereneces **/
    bool m_custom_metadata;
    QByteArray m_baCustom_artist;
    QByteArray m_baCustom_title;
    QByteArray m_baFormat;
    /* Standard error dialog */
    void errorDialog(QString text, QString detailedError);
    /** we static metadata is used, we only need calling shout_set_metedata once */
    bool m_firstCall;
};

#endif<|MERGE_RESOLUTION|>--- conflicted
+++ resolved
@@ -73,13 +73,7 @@
     Encoder *m_encoder;
     ControlObject* m_pShoutcastNeedUpdateFromPrefs;
     ControlObjectThreadMain* m_pUpdateShoutcastFromPrefs;
-<<<<<<< HEAD
-=======
     ControlObjectThread* m_pMasterSamplerate;
-    ControlObjectThread* m_pCrossfader;
-    ControlObjectThread* m_pVolume1;
-    ControlObjectThread* m_pVolume2;
->>>>>>> a9cd9ddb
     volatile bool m_bQuit;
     QMutex m_shoutMutex;
     /** static metadata according to prefereneces **/
