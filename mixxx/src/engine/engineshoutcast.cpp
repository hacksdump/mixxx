--- conflicted
+++ resolved
@@ -49,14 +49,8 @@
           m_pConfig(_config),
           m_encoder(NULL),
           m_pUpdateShoutcastFromPrefs(NULL),
-<<<<<<< HEAD
-=======
           m_pMasterSamplerate(new ControlObjectThread(
               ControlObject::getControl(ConfigKey("[Master]", "samplerate")))),
-          m_pCrossfader(NULL),
-          m_pVolume1(NULL),
-          m_pVolume2(NULL),
->>>>>>> 4e8fac3b
           m_shoutMutex(QMutex::Recursive) {
 
     m_pShout = 0;
@@ -94,22 +88,12 @@
 
     if (m_encoder){
         m_encoder->flush();
-<<<<<<< HEAD
-
-=======
->>>>>>> 4e8fac3b
         delete m_encoder;
     }
 
     delete m_pUpdateShoutcastFromPrefs;
     delete m_pShoutcastNeedUpdateFromPrefs;
-<<<<<<< HEAD
-=======
     delete m_pMasterSamplerate;
-    delete m_pCrossfader;
-    delete m_pVolume1;
-    delete m_pVolume2;
->>>>>>> 4e8fac3b
 
     if (m_pShoutMetaData)
         shout_metadata_free(m_pShoutMetaData);
@@ -299,21 +283,12 @@
         qDebug() << "**** Unknown Encoder Format";
         return;
     }
-<<<<<<< HEAD
-    if (m_encoder->initEncoder(baBitrate.toInt()) < 0) {
+    if (m_encoder->initEncoder(iBitrate) < 0) {
         //e.g., if lame is not found
         //init m_encoder itself will display a message box
         qDebug() << "**** Encoder init failed";
         delete m_encoder;
         m_encoder = NULL;
-=======
-    if (m_encoder->initEncoder(iBitrate) < 0) {
-		//e.g., if lame is not found
-		//init m_encoder itself will display a message box
-		qDebug() << "**** Encoder init failed";
-		delete m_encoder;
-		m_encoder = NULL;
->>>>>>> 4e8fac3b
     }
 
 }
@@ -366,13 +341,7 @@
     if (m_iShoutFailures == iMaxTries) {
         if (m_pShout)
             shout_close(m_pShout);
-<<<<<<< HEAD
         m_pConfig->set(ConfigKey("[Shoutcast]","enabled"),ConfigValue("0"));
-        
-=======
-		m_pConfig->set(ConfigKey("[Shoutcast]","enabled"),ConfigValue("0"));
-
->>>>>>> 4e8fac3b
     }
     if (m_bQuit) {
         if (m_pShout)
@@ -585,13 +554,12 @@
 
 
     //If we use MP3 streaming and want dynamic metadata changes
-<<<<<<< HEAD
     if(!m_custom_metadata && !qstrcmp(m_baFormat, "MP3")){
         if (m_pMetaData != NULL) {
             // convert QStrings to char*s
             QByteArray baArtist = m_pMetaData->getArtist().toLatin1();
             QByteArray baTitle = m_pMetaData->getTitle().toLatin1();
-            
+
             if (baArtist.isEmpty())
                 baSong = baTitle;
             else
@@ -602,24 +570,6 @@
                 shout_set_metadata(m_pShout, m_pShoutMetaData);
         }
     }
-=======
-	if(!m_custom_metadata && !qstrcmp(m_baFormat, "MP3")){
-		if (m_pMetaData != NULL) {
-		    // convert QStrings to char*s
-		    QByteArray baArtist = m_pMetaData->getArtist().toLatin1();
-		    QByteArray baTitle = m_pMetaData->getTitle().toLatin1();
-
-		    if (baArtist.isEmpty())
-		        baSong = baTitle;
-		    else
-		        baSong = baArtist + " - " + baTitle;
-
-			/** Update metadata */
-			shout_metadata_add(m_pShoutMetaData, "song",  baSong.data());
-    		shout_set_metadata(m_pShout, m_pShoutMetaData);
-		}
-	}
->>>>>>> 4e8fac3b
     //Otherwise we might use static metadata
     else{
         /** If we use static metadata, we only need to call the following line once **/
