// bpmcontrol.cpp
// Created 7/5/2009 by RJ Ryan (rryan@mit.edu)

#include <QList>
#include <QStringList>

#include "controlobject.h"
#include "controlpushbutton.h"

#include "engine/enginebuffer.h"
#include "engine/bpmcontrol.h"
#include "engine/enginechannel.h"
#include "engine/enginemaster.h"

const int minBpm = 30;
const int maxInterval = (int)(1000.*(60./(CSAMPLE)minBpm));
const int filterLength = 5;

BpmControl::BpmControl(const char* _group,
                       ConfigObject<ConfigValue>* _config) :
        EngineControl(_group, _config),
<<<<<<< HEAD
        m_dSyncAdjustment(1.0),
        m_bUserTweakingSync(false),
        m_dUserOffset(0.0),
        m_dFileBpm(0.0),
        m_dLoopSize(0.0),
        m_dPreviousSample(0),
=======
        m_iSyncState(0),
        m_dSyncAdjustment(1.0),
        m_bUserTweakingSync(false),
        m_dUserOffset(0.0),
>>>>>>> 1ba874f5
        m_tapFilter(this, filterLength, maxInterval),
        m_sGroup(_group) {
    m_pNumDecks = ControlObject::getControl(ConfigKey("[Master]", "num_decks"));

    m_pPlayButton = ControlObject::getControl(ConfigKey(_group, "play"));
    connect(m_pPlayButton, SIGNAL(valueChanged(double)),
            this, SLOT(slotControlPlay(double)),
            Qt::DirectConnection);

    m_pQuantize = ControlObject::getControl(ConfigKey(_group, "quantize"));

    m_pRateSlider = ControlObject::getControl(ConfigKey(_group, "rate"));
    connect(m_pRateSlider, SIGNAL(valueChanged(double)),
            this, SLOT(slotAdjustBpm()),
            Qt::DirectConnection);
    connect(m_pRateSlider, SIGNAL(valueChangedFromEngine(double)),
            this, SLOT(slotAdjustBpm()),
            Qt::DirectConnection);

    m_pRateRange = ControlObject::getControl(ConfigKey(_group, "rateRange"));
    connect(m_pRateRange, SIGNAL(valueChanged(double)),
            this, SLOT(slotAdjustBpm()),
            Qt::DirectConnection);
    connect(m_pRateRange, SIGNAL(valueChangedFromEngine(double)),
            this, SLOT(slotAdjustBpm()),
            Qt::DirectConnection);

    m_pRateDir = ControlObject::getControl(ConfigKey(_group, "rate_dir"));
    connect(m_pRateDir, SIGNAL(valueChanged(double)),
            this, SLOT(slotAdjustBpm()),
            Qt::DirectConnection);
    connect(m_pRateDir, SIGNAL(valueChangedFromEngine(double)),
            this, SLOT(slotAdjustBpm()),
            Qt::DirectConnection);

    m_pLoopEnabled = ControlObject::getControl(
        ConfigKey(_group, "loop_enabled"));
    m_pLoopStartPosition = ControlObject::getControl(
        ConfigKey(_group, "loop_start_position"));
    m_pLoopEndPosition = ControlObject::getControl(
        ConfigKey(_group, "loop_end_position"));

    m_pFileBpm = new ControlObject(ConfigKey(_group, "file_bpm"));
    connect(m_pFileBpm, SIGNAL(valueChanged(double)),
            this, SLOT(slotAdjustBpm()),
            Qt::DirectConnection);

    m_pEngineBpm = new ControlObject(ConfigKey(_group, "bpm"));
    connect(m_pEngineBpm, SIGNAL(valueChanged(double)),
            this, SLOT(slotSetEngineBpm(double)),
            Qt::DirectConnection);

    m_pButtonTap = new ControlPushButton(ConfigKey(_group, "bpm_tap"));
    connect(m_pButtonTap, SIGNAL(valueChanged(double)),
            this, SLOT(slotBpmTap(double)),
            Qt::DirectConnection);

    // Beat sync (scale buffer tempo relative to tempo of other buffer)
    m_pButtonSync = new ControlPushButton(ConfigKey(_group, "beatsync"));
    connect(m_pButtonSync, SIGNAL(valueChanged(double)),
            this, SLOT(slotControlBeatSync(double)),
            Qt::DirectConnection);

    m_pButtonSyncPhase = new ControlPushButton(ConfigKey(_group, "beatsync_phase"));
    connect(m_pButtonSyncPhase, SIGNAL(valueChanged(double)),
            this, SLOT(slotControlBeatSyncPhase(double)),
            Qt::DirectConnection);

    m_pButtonSyncTempo = new ControlPushButton(ConfigKey(_group, "beatsync_tempo"));
    connect(m_pButtonSyncTempo, SIGNAL(valueChanged(double)),
            this, SLOT(slotControlBeatSyncTempo(double)),
            Qt::DirectConnection);

    m_pTranslateBeats = new ControlPushButton(
        ConfigKey(_group, "beats_translate_curpos"));
    connect(m_pTranslateBeats, SIGNAL(valueChanged(double)),
            this, SLOT(slotBeatsTranslate(double)),
            Qt::DirectConnection);

    connect(&m_tapFilter, SIGNAL(tapped(double,int)),
            this, SLOT(slotTapFilter(double,int)),
            Qt::DirectConnection);

<<<<<<< HEAD
    // how far past the last beat are we?
    m_pThisBeatDistance = new ControlObject(ConfigKey(_group, "beat_distance"));

    m_pMasterBeatDistance = ControlObject::getControl(ConfigKey("[Master]", "beat_distance"));
=======
    m_pMasterBeatDistance = ControlObject::getControl(ConfigKey("[Master]","beat_distance"));
>>>>>>> 1ba874f5
    connect(m_pMasterBeatDistance, SIGNAL(valueChangedFromEngine(double)),
                this, SLOT(slotMasterBeatDistanceChanged(double)),
                Qt::DirectConnection);

    m_pSyncState = ControlObject::getControl(ConfigKey(_group, "sync_state"));
<<<<<<< HEAD
=======
    connect(m_pSyncState, SIGNAL(valueChanged(double)),
                this, SLOT(slotSyncStateChanged(double)),
                Qt::DirectConnection);
    connect(m_pSyncState, SIGNAL(valueChangedFromEngine(double)),
                this, SLOT(slotSyncStateChanged(double)),
                Qt::DirectConnection);
>>>>>>> 1ba874f5

#ifdef __VINYLCONTROL__
    m_pVCEnabled = ControlObject::getControl(ConfigKey(_group, "vinylcontrol_enabled"));
    // Throw a hissy fit if somebody moved us such that the vinylcontrol_enabled
    // control doesn't exist yet. This will blow up immediately, won't go unnoticed.
    Q_ASSERT(m_pVCEnabled);
<<<<<<< HEAD
#endif
=======
    connect(m_pVCEnabled, SIGNAL(valueChanged(double)),
            this, SLOT(slotControlVinyl(double)),
            Qt::DirectConnection);
    connect(m_pVCEnabled, SIGNAL(valueChangedFromEngine(double)),
            this, SLOT(slotControlVinyl(double)),
            Qt::DirectConnection);
#endif

    m_iSyncState = SYNC_NONE;
>>>>>>> 1ba874f5
}

BpmControl::~BpmControl() {
    delete m_pEngineBpm;
    delete m_pFileBpm;
    delete m_pButtonSync;
    delete m_pButtonSyncTempo;
    delete m_pButtonSyncPhase;
    delete m_pButtonTap;
    delete m_pTranslateBeats;
}

double BpmControl::getBpm() const {
    return m_pEngineBpm->get();
}

void BpmControl::slotFileBpmChanged(double bpm) {
    // Adjust the file-bpm with the current setting of the rate to get the
    // engine BPM.
    double dRate = 1.0 + m_pRateDir->get() * m_pRateRange->get() * m_pRateSlider->get();
    m_pEngineBpm->set(bpm * dRate);
    m_dFileBpm = bpm;
}

void BpmControl::slotSetEngineBpm(double bpm) {
    double filebpm = m_pFileBpm->get();
    double ratedir = m_pRateDir->get();
    double raterange = m_pRateRange->get();

    if (filebpm && ratedir && raterange) {
        double newRate = bpm / filebpm;
        m_pRateSlider->set((newRate - 1.0) / ratedir / raterange);
    }
}

void BpmControl::slotBpmTap(double v) {
    if (v > 0) {
        m_tapFilter.tap();
    }
}

void BpmControl::slotTapFilter(double averageLength, int numSamples) {
    // averageLength is the average interval in milliseconds tapped over
    // numSamples samples.  Have to convert to BPM now:

    if (averageLength <= 0)
        return;

    if (numSamples < 4)
        return;

    // (60 seconds per minute) * (1000 milliseconds per second) / (X millis per
    // beat) = Y beats/minute
    double averageBpm = 60.0 * 1000.0 / averageLength;
    double dRate = 1.0 + m_pRateDir->get() * m_pRateRange->get() * m_pRateSlider->get();
    m_pFileBpm->set(averageBpm / dRate);
    slotAdjustBpm();
}

void BpmControl::slotControlPlay(double v) {
    if (v > 0.0) {
        if (m_pQuantize->get() > 0.0) {
            syncPhase();
        }
    }
}

void BpmControl::slotControlBeatSyncPhase(double v) {
    if (!v) return;
    syncPhase();
}

void BpmControl::slotControlBeatSyncTempo(double v) {
    if (!v) return;
    syncTempo();
}

void BpmControl::slotControlBeatSync(double v) {
    if (!v) return;

    // If the player is playing, and adjusting its tempo succeeded, adjust its
    // phase so that it plays in sync.
    if (syncTempo() && m_pPlayButton->get() > 0) {
        syncPhase();
    }
}

<<<<<<< HEAD
bool BpmControl::syncTempo() {
    EngineBuffer* pOtherEngineBuffer = pickSyncTarget();

    if (!pOtherEngineBuffer) {
=======
void BpmControl::slotSyncStateChanged(double state) {
    m_iSyncState = state;
}

void BpmControl::slotControlVinyl(double toggle) {
    m_bVinylControlEnabled = (bool)toggle;
}

bool BpmControl::syncTempo() {
    EngineBuffer* pOtherEngineBuffer = pickSyncTarget();

    if(!pOtherEngineBuffer) {
>>>>>>> 1ba874f5
        return false;
    }

    double fThisBpm = m_pEngineBpm->get();
    double fThisFileBpm = m_pFileBpm->get();

    double fOtherBpm = pOtherEngineBuffer->getBpm();
    double fOtherFileBpm = pOtherEngineBuffer->getFileBpm();

    //qDebug() << "this" << "bpm" << fThisBpm << "filebpm" << fThisFileBpm;
    //qDebug() << "other" << "bpm" << fOtherBpm << "filebpm" << fOtherFileBpm;

    ////////////////////////////////////////////////////////////////////////////
    // Rough proof of how syncing works -- rryan 3/2011
    // ------------------------------------------------
    //
    // Let this and other denote this deck versus the sync-target deck.
    //
    // The goal is for this deck's effective BPM to equal the other decks.
    //
    // thisBpm = otherBpm
    //
    // The overall rate is the product of range, direction, and scale plus 1:
    //
    // rate = 1.0 + rateDir * rateRange * rateScale
    //
    // An effective BPM is the file-bpm times the rate:
    //
    // bpm = fileBpm * rate
    //
    // So our goal is to tweak thisRate such that this equation is true:
    //
    // thisFileBpm * (1.0 + thisRate) = otherFileBpm * (1.0 + otherRate)
    //
    // so rearrange this equation in terms of thisRate:
    //
    // thisRate = (otherFileBpm * (1.0 + otherRate)) / thisFileBpm - 1.0
    //
    // So the new rateScale to set is:
    //
    // thisRateScale = ((otherFileBpm * (1.0 + otherRate)) / thisFileBpm - 1.0) / (thisRateDir * thisRateRange)

    if (fOtherBpm > 0.0 && fThisBpm > 0.0) {
        // The desired rate is the other decks effective rate divided by this
        // deck's file BPM. This gives us the playback rate that will produce an
        // effective BPM equivalent to the other decks.
        double fDesiredRate = fOtherBpm / fThisFileBpm;

        // Test if this buffer's bpm is the double of the other one, and adjust
        // the rate scale. I believe this is intended to account for our BPM
        // algorithm sometimes finding double or half BPMs. This avoids drastic
        // scales.

        float fFileBpmDelta = fabs(fThisFileBpm - fOtherFileBpm);
        if (fabs(fThisFileBpm * 2.0 - fOtherFileBpm) < fFileBpmDelta) {
            fDesiredRate /= 2.0;
        } else if (fabs(fThisFileBpm - 2.0 * fOtherFileBpm) < fFileBpmDelta) {
            fDesiredRate *= 2.0;
        }

        // Subtract the base 1.0, now fDesiredRate is the percentage
        // increase/decrease in playback rate, not the playback rate.
        fDesiredRate -= 1.0;

        // Ensure the rate is within resonable boundaries. Remember, this is the
        // percent to scale the rate, not the rate itself. If fDesiredRate was -1,
        // that would mean the deck would be completely stopped. If fDesiredRate
        // is 1, that means it is playing at 2x speed. This limit enforces that
        // we are scaled between 0.5x and 2x.
        if (fDesiredRate < 1.0 && fDesiredRate > -0.5) {
            // Adjust the rateScale. We have to divide by the range and
            // direction to get the correct rateScale.
            fDesiredRate = fDesiredRate / (m_pRateRange->get() * m_pRateDir->get());

            // And finally, set the slider
            m_pRateSlider->set(fDesiredRate);
            return true;
        }
    }
    return false;
}

EngineBuffer* BpmControl::pickSyncTarget() {
    EngineMaster* pMaster = getEngineMaster();
    if (!pMaster) {
        return NULL;
    }
    QString group = getGroup();
    QStringList deckGroups;
    EngineBuffer* pFirstNonplayingDeck = NULL;

    for (int i = 0; i < m_pNumDecks->get(); ++i) {
        // TODO(XXX) format from PlayerManager
        QString deckGroup = QString("[Channel%1]").arg(i+1);
        if (deckGroup == group) {
            continue;
        }
        EngineChannel* pChannel = pMaster->getChannel(deckGroup);
        // Only consider channels that have a track loaded and are in the master
        // mix.
        if (pChannel && pChannel->isActive() && pChannel->isMaster()) {
            EngineBuffer* pBuffer = pChannel->getEngineBuffer();
            if (pBuffer && pBuffer->getBpm() > 0) {
                // If the deck is playing then go with it immediately.
                if (fabs(pBuffer->getRate()) > 0) {
                    return pBuffer;
                }
                // Otherwise hold out for a deck that might be playing but
                // remember the first deck that matched our criteria.
                if (pFirstNonplayingDeck == NULL) {
                    pFirstNonplayingDeck = pBuffer;
                }
            }
        }
    }
    // No playing decks have a BPM. Go with the first deck that was stopped but
    // had a BPM.
    return pFirstNonplayingDeck;
}

<<<<<<< HEAD
void BpmControl::setUserTweakingSync(bool tweakActive) {
=======
void BpmControl::userTweakingSync(bool tweakActive) {
>>>>>>> 1ba874f5
    //TODO XXX: this might be one loop off.  ie, user tweaks but we've already
    //calculated a new rate.  Then next time we pay attention to the tweak.
    //I think it might not matter though
    m_bUserTweakingSync = tweakActive;
}

<<<<<<< HEAD
void BpmControl::slotMasterBeatDistanceChanged(double master_distance) {
    // This runs at the start of the callback either after the master deck has
    // been processed or after EngineSync has been advanced.

    // Vinyl overrides
    if (m_pVCEnabled && m_pVCEnabled->get() > 0.0) {
        return;
    }

    if (m_pSyncState->get() != SYNC_SLAVE) {
        return;
    }

    if (m_pBeats == NULL) {
        // No track loaded.
        return;
    }

    if (!m_pPlayButton->get()) {
        return;
    }

    //If we aren't quantized or looping, don't worry about offset
    if (!m_pQuantize->get() || (m_dLoopSize < 1.0 && m_dLoopSize > 0)) {
        m_dSyncAdjustment = 1.0;
        return;
    }

    // This is the deck position at the start of the callback.
    double dThisPosition = getCurrentSample();

    double dPrevBeat = m_pBeats->findPrevBeat(dThisPosition);
    double dNextBeat = m_pBeats->findNextBeat(dThisPosition);
    double beat_length = dNextBeat - dPrevBeat;
    if (fabs(beat_length) < 0.01) {
        // close enough, we are on a beat
        dNextBeat = m_pBeats->findNthBeat(dThisPosition, 2);
        beat_length = dNextBeat - dPrevBeat;
    }

    // my_distance is our percentage distance through the beat
    double my_distance = (dThisPosition - dPrevBeat) / beat_length;

    if (my_distance - m_dUserOffset < 0) {
        my_distance += 1.0;
    }

    // beat wraparound -- any other way to account for this?
    // if we're at .99% and the master is 0.1%, we are *not* 98% off!
    // Don't do anything if we're at the edges of the beat (wraparound issues)
    if (my_distance < 0.1 || my_distance > 0.9 ||
        master_distance < 0.1 || master_distance > 0.9) {
        // TODO(rryan) m_dSyncAdjustment = 1.0 here? Otherwise it will take on
        // the value from the last time this changed.
        return;
    }

    double percent_offset = my_distance - master_distance;
    double sample_offset = beat_length * percent_offset;

    /*qDebug() << "master beat distance:" << master_distance;
    qDebug() << "my     beat distance:" << my_distance;
    qDebug() << m_sGroup << sample_offset << m_dUserOffset;*/

    m_dSyncAdjustment = 1.0;

    if (m_bUserTweakingSync) {
        m_dUserOffset = percent_offset;
        //don't do anything else, leave it
    } else {
        double error = percent_offset - m_dUserOffset;
        // Threshold above which we do sync adjustment.
        const double kErrorThreshold = 0.01;
        // Proportional control constant. The higher this is, the more we
        // influence sync.
        const double kSyncAdjustmentProportional = 0.3;
        const double kSyncAdjustmentCap = 0.1;
        if (fabs(error) > kErrorThreshold) {
            const double adjust = -error * kSyncAdjustmentProportional;
            // Cap the adjustment between -kSyncAdjustmentCap and +kSyncAdjustmentCap
            m_dSyncAdjustment = 1.0 + math_max(
                -kSyncAdjustmentCap, math_min(kSyncAdjustmentCap, adjust));
        }
    }
}

double BpmControl::getSyncAdjustment() const {
    if (m_pSyncState->get() != SYNC_SLAVE) {
        return 1.0;
=======
void BpmControl::slotMasterBeatDistanceChanged(double master_distance)
{
    // Vinyl overrides
    if (m_bVinylControlEnabled) {
        return;
    }

    if (m_iSyncState != SYNC_SLAVE) {
        return;
>>>>>>> 1ba874f5
    }
    return m_dSyncAdjustment;
}

<<<<<<< HEAD
double BpmControl::getBeatDistance(double dThisPosition) const {
    // returns absolute number of samples distance from current pos back to
    // previous beat
    if (m_pBeats == NULL) {
        return 0;
    }
    double dPrevBeat = m_pBeats->findPrevBeat(dThisPosition);
    double dNextBeat = m_pBeats->findNextBeat(dThisPosition);
    if (fabs(dNextBeat - dPrevBeat) < 0.01) {
        //we are on a beat
        return 0;
    }
    //qDebug() << m_sGroup << " my distance is " << (dThisPosition - dPrevBeat) / (dNextBeat - dPrevBeat);
    return (dThisPosition - dPrevBeat) / (dNextBeat - dPrevBeat);
}

bool BpmControl::syncPhase() {
    if (m_pSyncState->get() == SYNC_MASTER) {
        return true;
    }
    double dThisPosition = getCurrentSample();
    double offset = getPhaseOffset(dThisPosition);
    if (offset == 0.0) {
        return false;
    }

    double dNewPlaypos = dThisPosition + offset;
    emit(seekAbs(dNewPlaypos));
    return true;
}

double BpmControl::getPhaseOffset(double reference_position) {
    // Without a beatgrid, we don't know the phase offset.
    if (!m_pBeats) {
        return 0;
    }

    // Get the current position of this deck.
    double dThisPosition = reference_position;
    double dThisPrevBeat = m_pBeats->findPrevBeat(dThisPosition);
    double dThisNextBeat = m_pBeats->findNextBeat(dThisPosition);

    if (dThisPrevBeat == -1 || dThisNextBeat == -1) {
        return 0;
=======
    if (m_pBeats == NULL) {
        // No track loaded.
        return;
    }

    if (!m_pPlayButton->get()) {
        return;
    }

    const double MAGIC_FUZZ = 0.01;
    const double MAGIC_FACTOR = 0.3; //the higher this is, the more we influence sync

    double dThisPosition = getCurrentSample();

    double dPrevBeat = m_pBeats->findPrevBeat(dThisPosition);
    double dNextBeat = m_pBeats->findNextBeat(dThisPosition);
    double beat_length = dNextBeat - dPrevBeat;
    if (fabs(beat_length) < 0.01) {
        // close enough, we are on a beat
        dNextBeat = m_pBeats->findNthBeat(dThisPosition, 2);
        beat_length = dNextBeat - dPrevBeat;
    }

    //If we aren't quantized or looping, don't worry about offset
    // We might be seeking outside the loop.
    const bool loop_enabled = m_pLoopEnabled->get() > 0.0;
    const double loop_size = (m_pLoopEndPosition->get() -
                                  m_pLoopStartPosition->get()) /
                              beat_length;
    if (!m_pQuantize->get() || (loop_size < 1.0 && loop_size > 0)) {
        m_dSyncAdjustment = 1.0;
        return;
>>>>>>> 1ba874f5
    }

    // my_distance is our percentage distance through the beat
    double my_distance = (dThisPosition - dPrevBeat) / beat_length;

    if (my_distance - m_dUserOffset < 0) {
        my_distance += 1.0;
    }

    // beat wraparound -- any other way to account for this?
    // if we're at .99% and the master is 0.1%, we are *not* 98% off!
    // Don't do anything if we're at the edges of the beat (wraparound issues)
    if (my_distance < 0.1 || my_distance > 0.9 ||
        master_distance < 0.1 || master_distance > 0.9) {
            return;
    }

<<<<<<< HEAD
    double dOtherBeatFraction;
    if (m_pSyncState->get() == SYNC_SLAVE) {
        //if we're a slave, easy to get the other beat fraction
        dOtherBeatFraction = m_pMasterBeatDistance->get();
    } else {
        //if not, we have to figure it out
        EngineBuffer* pOtherEngineBuffer = pickSyncTarget();
        if (pOtherEngineBuffer == NULL) {
            return 0;
        }

        TrackPointer otherTrack = pOtherEngineBuffer->getLoadedTrack();
        BeatsPointer otherBeats = otherTrack ? otherTrack->getBeats() : BeatsPointer();

=======
    double percent_offset = my_distance - master_distance;
    double sample_offset = beat_length * percent_offset;

    /*qDebug() << "master beat distance:" << master_distance;
    qDebug() << "my     beat distance:" << my_distance;
    qDebug() << m_sGroup << sample_offset << m_dUserOffset;*/

    m_dSyncAdjustment = 1.0;

    if (m_bUserTweakingSync) {
        m_dUserOffset = percent_offset;
        //don't do anything else, leave it
    } else {
        double error = percent_offset - m_dUserOffset;
        if (fabs(error) > MAGIC_FUZZ) {
            m_dSyncAdjustment = (0 - error) * MAGIC_FACTOR;
            m_dSyncAdjustment = 1.0 + math_max(-0.1f, math_min(0.1f, m_dSyncAdjustment));
        }
    }
}

double BpmControl::getSyncAdjustment() const {
    if (m_iSyncState != SYNC_SLAVE) {
        return 1.0;
    }
    return m_dSyncAdjustment;
}

double BpmControl::getBeatDistance() const {
    // returns absolute number of samples distance from current pos back to
    // previous beat
    if (m_pBeats == NULL) {
        return 0;
    }
    double dThisPosition = getCurrentSample();
    double dPrevBeat = m_pBeats->findPrevBeat(dThisPosition);
    double dNextBeat = m_pBeats->findNextBeat(dThisPosition);
    if (fabs(dNextBeat - dPrevBeat) < 0.01) {
        //we are on a beat
        return 0;
    }
    //qDebug() << m_sGroup << " my distance is " << (dThisPosition - dPrevBeat) / (dNextBeat - dPrevBeat);
    return (dThisPosition - dPrevBeat) / (dNextBeat - dPrevBeat);
}

bool BpmControl::syncPhase() {
    if (m_iSyncState == SYNC_MASTER) {
        return true;
    }
    double dThisPosition = getCurrentSample();
    double offset = getPhaseOffset();
    if (offset == 0.0) {
        return false;
    }

    double dNewPlaypos = dThisPosition + offset;
    return true;
}

// When enginebuffer is seeking it wants the offset from the new position,
// not the current position.
double BpmControl::getPhaseOffset(double reference_position) {
    double dOtherBeatFraction;

    if (m_iSyncState == SYNC_SLAVE) {
        //if we're a slave, easy to get the other beat fraction
        dOtherBeatFraction = m_pMasterBeatDistance->get();
    } else {
        //if not, we have to figure it out
        EngineBuffer* pOtherEngineBuffer = pickSyncTarget();
        if (pOtherEngineBuffer == NULL) {
            return 0;
        }

        TrackPointer otherTrack = pOtherEngineBuffer->getLoadedTrack();
        BeatsPointer otherBeats = otherTrack ? otherTrack->getBeats() : BeatsPointer();

>>>>>>> 1ba874f5
        // If either track does not have beats, then we can't adjust the phase.
        if (!otherBeats) {
            return 0;
        }

        double dOtherLength = ControlObject::getControl(
            ConfigKey(pOtherEngineBuffer->getGroup(), "track_samples"))->get();
        double dOtherPosition = dOtherLength * ControlObject::getControl(
            ConfigKey(pOtherEngineBuffer->getGroup(), "visual_playposition"))->get();

        double dOtherPrevBeat = otherBeats->findPrevBeat(dOtherPosition);
        double dOtherNextBeat = otherBeats->findNextBeat(dOtherPosition);

        if (dOtherPrevBeat == -1 || dOtherNextBeat == -1) {
            return 0;
        }

        // Protect against the case where we are sitting exactly on the beat.
        if (dOtherPrevBeat == dOtherNextBeat) {
            dOtherNextBeat = otherBeats->findNthBeat(dOtherPosition, 2);
        }

        double dOtherBeatLength = fabs(dOtherNextBeat - dOtherPrevBeat);
        dOtherBeatFraction = (dOtherPosition - dOtherPrevBeat) / dOtherBeatLength;
<<<<<<< HEAD
    }

    double dThisBeatLength = fabs(dThisNextBeat - dThisPrevBeat);
=======
    }

    if (!m_pBeats) {
        return 0;
    }

    // Get the current position of both decks
    double dThisPosition = reference_position;
    double dThisPrevBeat = m_pBeats->findPrevBeat(dThisPosition);
    double dThisNextBeat = m_pBeats->findNextBeat(dThisPosition);

    if (dThisPrevBeat == -1 || dThisNextBeat == -1) {
        return 0;
    }

    // Protect against the case where we are sitting exactly on the beat.
    if (dThisPrevBeat == dThisNextBeat) {
        dThisNextBeat = m_pBeats->findNthBeat(dThisPosition, 2);
    }

    double dThisBeatLength = fabs(dThisNextBeat - dThisPrevBeat);

    double dNewPlaypos;
>>>>>>> 1ba874f5
    bool this_near_next = dThisNextBeat - dThisPosition <= dThisPosition - dThisPrevBeat;
    bool other_near_next = dOtherBeatFraction >= 0.5;

    // We want our beat fraction to be identical to theirs.

    // If the two tracks have similar alignment, adjust phase is straight-
    // forward.  Use the same fraction for both beats, starting from the previous
    // beat.  But if This track is nearer to the next beat and the Other track
    // is nearer to the previous beat, use This Next beat as the starting point
    // for the phase. (ie, we pushed the sync button late).  If This track
    // is nearer to the previous beat, but the Other track is nearer to the
    // next beat, we pushed the sync button early so use the double-previous
    // beat as the basis for the adjustment.
    //
    // This makes way more sense when you're actually mixing.
    //
    // TODO(XXX) Revisit this logic once we move away from tempo-locked,
    // infinite beatgrids because the assumption that findNthBeat(-2) always
    // works will be wrong then.

    double dNewPlaypos = (dOtherBeatFraction + m_dUserOffset) * dThisBeatLength;
    if (this_near_next == other_near_next) {
<<<<<<< HEAD
        dNewPlaypos += dThisPrevBeat;
    } else if (this_near_next && !other_near_next) {
        dNewPlaypos += dThisNextBeat;
    } else {  //!this_near_next && other_near_next
        dThisPrevBeat = m_pBeats->findNthBeat(dThisPosition, -2);
        dNewPlaypos += dThisPrevBeat;
=======
        dNewPlaypos = dThisPrevBeat + (dOtherBeatFraction + m_dUserOffset) * dThisBeatLength;
    } else if (this_near_next && !other_near_next) {
        dNewPlaypos = dThisNextBeat + (dOtherBeatFraction + m_dUserOffset) * dThisBeatLength;
    } else {  //!this_near_next && other_near_next
        dThisPrevBeat = m_pBeats->findNthBeat(dThisPosition, -2);
        dNewPlaypos = dThisPrevBeat + (dOtherBeatFraction + m_dUserOffset) * dThisBeatLength;
>>>>>>> 1ba874f5
    }

    // We might be seeking outside the loop.
    const bool loop_enabled = m_pLoopEnabled->get() > 0.0;
    const double loop_start_position = m_pLoopStartPosition->get();
    const double loop_end_position = m_pLoopEndPosition->get();

    // Cases for sanity:
    //
    // CASE 1
    // Two identical 1-beat loops, out of phase by X samples.
    // Other deck is at its loop start.
    // This deck is half way through. We want to jump forward X samples to the loop end point.
    //
    // Two identical 1-beat loop, out of phase by X samples.
    // Other deck is

    // If sync target is 50% through the beat,
    // If we are at the loop end point and hit sync, jump forward X samples.


    // TODO(rryan): Revise this with something that keeps a broader number of
    // cases in sync. This at least prevents breaking out of the loop.
    if (loop_enabled) {
        const double loop_length = loop_end_position - loop_start_position;
        if (loop_length <= 0.0) {
            return false;
        }

        // TODO(rryan): If loop_length is not a multiple of dThisBeatLength should
        // we bail and not sync phase?

        // Syncing to after the loop end.
        double end_delta = dNewPlaypos - loop_end_position;
        if (end_delta > 0) {
            int i = end_delta / loop_length;
            dNewPlaypos = loop_start_position + end_delta - i * loop_length;
        }

        // Syncing to before the loop beginning.
        double start_delta = loop_start_position - dNewPlaypos;
        if (start_delta > 0) {
            int i = start_delta / loop_length;
            dNewPlaypos = loop_end_position - start_delta + i * loop_length;
        }
    }

    return dNewPlaypos - dThisPosition;
}

<<<<<<< HEAD
void BpmControl::onEngineRateChange(double rate) {
    if (m_pSyncState->get() == SYNC_SLAVE) {
        m_pEngineBpm->set(rate * m_pFileBpm->get());
    }
}

void BpmControl::slotAdjustBpm() {
    if (m_pSyncState->get() == SYNC_SLAVE) {
=======
void BpmControl::setEngineBpmByRate(double rate) {
    m_pEngineBpm->set(rate * m_pFileBpm->get());
}

void BpmControl::slotAdjustBpm() {
    if (m_iSyncState == SYNC_SLAVE) {
>>>>>>> 1ba874f5
        return;
    }
    double dFileBpm = m_pFileBpm->get();
    if (dFileBpm != m_dFileBpm) {
        slotFileBpmChanged(dFileBpm);
        m_dFileBpm = dFileBpm;
    }

    // Adjust the file-bpm with the current setting of the rate to get the
    // engine BPM.
    double dRate = 1.0 + m_pRateDir->get() * m_pRateRange->get() * m_pRateSlider->get();
    m_pEngineBpm->set(m_pFileBpm->get() * dRate);
}

void BpmControl::trackLoaded(TrackPointer pTrack) {
    if (m_pTrack) {
        trackUnloaded(m_pTrack);
    }

    m_dUserOffset = 0.0; //reset for new track

    if (pTrack) {
        m_pTrack = pTrack;
        m_pBeats = m_pTrack->getBeats();
        connect(m_pTrack.data(), SIGNAL(beatsUpdated()),
                this, SLOT(slotUpdatedTrackBeats()));
    }
}

void BpmControl::trackUnloaded(TrackPointer pTrack) {
    Q_UNUSED(pTrack);
    if (m_pTrack) {
        disconnect(m_pTrack.data(), SIGNAL(beatsUpdated()),
                   this, SLOT(slotUpdatedTrackBeats()));
    }
    m_pTrack.clear();
    m_pBeats.clear();
}

void BpmControl::slotUpdatedTrackBeats()
{
    if (m_pTrack) {
        m_pBeats = m_pTrack->getBeats();
    }
}

void BpmControl::slotBeatsTranslate(double v) {
    if (v > 0 && m_pBeats && (m_pBeats->getCapabilities() & Beats::BEATSCAP_TRANSLATE)) {
        double currentSample = getCurrentSample();
        double closestBeat = m_pBeats->findClosestBeat(currentSample);
        int delta = currentSample - closestBeat;
        if (delta % 2 != 0) {
            delta--;
        }
        m_pBeats->translate(delta);
    }
}

void BpmControl::setCurrentSample(const double dCurrentSample, const double dTotalSamples) {
    m_dPreviousSample = getCurrentSample();
    EngineControl::setCurrentSample(dCurrentSample, dTotalSamples);
}

double BpmControl::process(const double dRate,
                           const double dCurrentSample,
                           const double dTotalSamples,
                           const int iBufferSize) {
    Q_UNUSED(dRate);
    Q_UNUSED(dCurrentSample);
    Q_UNUSED(dTotalSamples);
    Q_UNUSED(iBufferSize);
    // It doesn't make sense to me to use the position before update, but this
    // results in better sync.
    if (m_pSyncState->get() == SYNC_MASTER) {
        m_pThisBeatDistance->set(getBeatDistance(m_dPreviousSample));
    }
    return kNoTrigger;
}<|MERGE_RESOLUTION|>--- conflicted
+++ resolved
@@ -1,7 +1,6 @@
 // bpmcontrol.cpp
 // Created 7/5/2009 by RJ Ryan (rryan@mit.edu)
 
-#include <QList>
 #include <QStringList>
 
 #include "controlobject.h"
@@ -19,19 +18,11 @@
 BpmControl::BpmControl(const char* _group,
                        ConfigObject<ConfigValue>* _config) :
         EngineControl(_group, _config),
-<<<<<<< HEAD
         m_dSyncAdjustment(1.0),
         m_bUserTweakingSync(false),
         m_dUserOffset(0.0),
         m_dFileBpm(0.0),
-        m_dLoopSize(0.0),
         m_dPreviousSample(0),
-=======
-        m_iSyncState(0),
-        m_dSyncAdjustment(1.0),
-        m_bUserTweakingSync(false),
-        m_dUserOffset(0.0),
->>>>>>> 1ba874f5
         m_tapFilter(this, filterLength, maxInterval),
         m_sGroup(_group) {
     m_pNumDecks = ControlObject::getControl(ConfigKey("[Master]", "num_decks"));
@@ -115,47 +106,22 @@
             this, SLOT(slotTapFilter(double,int)),
             Qt::DirectConnection);
 
-<<<<<<< HEAD
     // how far past the last beat are we?
     m_pThisBeatDistance = new ControlObject(ConfigKey(_group, "beat_distance"));
 
     m_pMasterBeatDistance = ControlObject::getControl(ConfigKey("[Master]", "beat_distance"));
-=======
-    m_pMasterBeatDistance = ControlObject::getControl(ConfigKey("[Master]","beat_distance"));
->>>>>>> 1ba874f5
     connect(m_pMasterBeatDistance, SIGNAL(valueChangedFromEngine(double)),
                 this, SLOT(slotMasterBeatDistanceChanged(double)),
                 Qt::DirectConnection);
 
     m_pSyncState = ControlObject::getControl(ConfigKey(_group, "sync_state"));
-<<<<<<< HEAD
-=======
-    connect(m_pSyncState, SIGNAL(valueChanged(double)),
-                this, SLOT(slotSyncStateChanged(double)),
-                Qt::DirectConnection);
-    connect(m_pSyncState, SIGNAL(valueChangedFromEngine(double)),
-                this, SLOT(slotSyncStateChanged(double)),
-                Qt::DirectConnection);
->>>>>>> 1ba874f5
 
 #ifdef __VINYLCONTROL__
     m_pVCEnabled = ControlObject::getControl(ConfigKey(_group, "vinylcontrol_enabled"));
     // Throw a hissy fit if somebody moved us such that the vinylcontrol_enabled
     // control doesn't exist yet. This will blow up immediately, won't go unnoticed.
     Q_ASSERT(m_pVCEnabled);
-<<<<<<< HEAD
 #endif
-=======
-    connect(m_pVCEnabled, SIGNAL(valueChanged(double)),
-            this, SLOT(slotControlVinyl(double)),
-            Qt::DirectConnection);
-    connect(m_pVCEnabled, SIGNAL(valueChangedFromEngine(double)),
-            this, SLOT(slotControlVinyl(double)),
-            Qt::DirectConnection);
-#endif
-
-    m_iSyncState = SYNC_NONE;
->>>>>>> 1ba874f5
 }
 
 BpmControl::~BpmControl() {
@@ -243,25 +209,10 @@
     }
 }
 
-<<<<<<< HEAD
 bool BpmControl::syncTempo() {
     EngineBuffer* pOtherEngineBuffer = pickSyncTarget();
 
     if (!pOtherEngineBuffer) {
-=======
-void BpmControl::slotSyncStateChanged(double state) {
-    m_iSyncState = state;
-}
-
-void BpmControl::slotControlVinyl(double toggle) {
-    m_bVinylControlEnabled = (bool)toggle;
-}
-
-bool BpmControl::syncTempo() {
-    EngineBuffer* pOtherEngineBuffer = pickSyncTarget();
-
-    if(!pOtherEngineBuffer) {
->>>>>>> 1ba874f5
         return false;
     }
 
@@ -382,18 +333,13 @@
     return pFirstNonplayingDeck;
 }
 
-<<<<<<< HEAD
 void BpmControl::setUserTweakingSync(bool tweakActive) {
-=======
-void BpmControl::userTweakingSync(bool tweakActive) {
->>>>>>> 1ba874f5
     //TODO XXX: this might be one loop off.  ie, user tweaks but we've already
     //calculated a new rate.  Then next time we pay attention to the tweak.
     //I think it might not matter though
     m_bUserTweakingSync = tweakActive;
 }
 
-<<<<<<< HEAD
 void BpmControl::slotMasterBeatDistanceChanged(double master_distance) {
     // This runs at the start of the callback either after the master deck has
     // been processed or after EngineSync has been advanced.
@@ -413,12 +359,6 @@
     }
 
     if (!m_pPlayButton->get()) {
-        return;
-    }
-
-    //If we aren't quantized or looping, don't worry about offset
-    if (!m_pQuantize->get() || (m_dLoopSize < 1.0 && m_dLoopSize > 0)) {
-        m_dSyncAdjustment = 1.0;
         return;
     }
 
@@ -432,6 +372,17 @@
         // close enough, we are on a beat
         dNextBeat = m_pBeats->findNthBeat(dThisPosition, 2);
         beat_length = dNextBeat - dPrevBeat;
+    }
+
+    //If we aren't quantized or looping, don't worry about offset
+    // We might be seeking outside the loop.
+    const bool loop_enabled = m_pLoopEnabled->get() > 0.0;
+    const double loop_size = (m_pLoopEndPosition->get() -
+                                  m_pLoopStartPosition->get()) /
+                              beat_length;
+    if (!m_pQuantize->get() || (loop_size < 1.0 && loop_size > 0)) {
+        m_dSyncAdjustment = 1.0;
+        return;
     }
 
     // my_distance is our percentage distance through the beat
@@ -483,22 +434,10 @@
 double BpmControl::getSyncAdjustment() const {
     if (m_pSyncState->get() != SYNC_SLAVE) {
         return 1.0;
-=======
-void BpmControl::slotMasterBeatDistanceChanged(double master_distance)
-{
-    // Vinyl overrides
-    if (m_bVinylControlEnabled) {
-        return;
-    }
-
-    if (m_iSyncState != SYNC_SLAVE) {
-        return;
->>>>>>> 1ba874f5
     }
     return m_dSyncAdjustment;
 }
 
-<<<<<<< HEAD
 double BpmControl::getBeatDistance(double dThisPosition) const {
     // returns absolute number of samples distance from current pos back to
     // previous beat
@@ -526,7 +465,6 @@
     }
 
     double dNewPlaypos = dThisPosition + offset;
-    emit(seekAbs(dNewPlaypos));
     return true;
 }
 
@@ -543,58 +481,13 @@
 
     if (dThisPrevBeat == -1 || dThisNextBeat == -1) {
         return 0;
-=======
-    if (m_pBeats == NULL) {
-        // No track loaded.
-        return;
-    }
-
-    if (!m_pPlayButton->get()) {
-        return;
-    }
-
-    const double MAGIC_FUZZ = 0.01;
-    const double MAGIC_FACTOR = 0.3; //the higher this is, the more we influence sync
-
-    double dThisPosition = getCurrentSample();
-
-    double dPrevBeat = m_pBeats->findPrevBeat(dThisPosition);
-    double dNextBeat = m_pBeats->findNextBeat(dThisPosition);
-    double beat_length = dNextBeat - dPrevBeat;
-    if (fabs(beat_length) < 0.01) {
-        // close enough, we are on a beat
-        dNextBeat = m_pBeats->findNthBeat(dThisPosition, 2);
-        beat_length = dNextBeat - dPrevBeat;
-    }
-
-    //If we aren't quantized or looping, don't worry about offset
-    // We might be seeking outside the loop.
-    const bool loop_enabled = m_pLoopEnabled->get() > 0.0;
-    const double loop_size = (m_pLoopEndPosition->get() -
-                                  m_pLoopStartPosition->get()) /
-                              beat_length;
-    if (!m_pQuantize->get() || (loop_size < 1.0 && loop_size > 0)) {
-        m_dSyncAdjustment = 1.0;
-        return;
->>>>>>> 1ba874f5
-    }
-
-    // my_distance is our percentage distance through the beat
-    double my_distance = (dThisPosition - dPrevBeat) / beat_length;
-
-    if (my_distance - m_dUserOffset < 0) {
-        my_distance += 1.0;
-    }
-
-    // beat wraparound -- any other way to account for this?
-    // if we're at .99% and the master is 0.1%, we are *not* 98% off!
-    // Don't do anything if we're at the edges of the beat (wraparound issues)
-    if (my_distance < 0.1 || my_distance > 0.9 ||
-        master_distance < 0.1 || master_distance > 0.9) {
-            return;
-    }
-
-<<<<<<< HEAD
+    }
+
+    // Protect against the case where we are sitting exactly on the beat.
+    if (dThisPrevBeat == dThisNextBeat) {
+        dThisNextBeat = m_pBeats->findNthBeat(dThisPosition, 2);
+    }
+
     double dOtherBeatFraction;
     if (m_pSyncState->get() == SYNC_SLAVE) {
         //if we're a slave, easy to get the other beat fraction
@@ -609,85 +502,6 @@
         TrackPointer otherTrack = pOtherEngineBuffer->getLoadedTrack();
         BeatsPointer otherBeats = otherTrack ? otherTrack->getBeats() : BeatsPointer();
 
-=======
-    double percent_offset = my_distance - master_distance;
-    double sample_offset = beat_length * percent_offset;
-
-    /*qDebug() << "master beat distance:" << master_distance;
-    qDebug() << "my     beat distance:" << my_distance;
-    qDebug() << m_sGroup << sample_offset << m_dUserOffset;*/
-
-    m_dSyncAdjustment = 1.0;
-
-    if (m_bUserTweakingSync) {
-        m_dUserOffset = percent_offset;
-        //don't do anything else, leave it
-    } else {
-        double error = percent_offset - m_dUserOffset;
-        if (fabs(error) > MAGIC_FUZZ) {
-            m_dSyncAdjustment = (0 - error) * MAGIC_FACTOR;
-            m_dSyncAdjustment = 1.0 + math_max(-0.1f, math_min(0.1f, m_dSyncAdjustment));
-        }
-    }
-}
-
-double BpmControl::getSyncAdjustment() const {
-    if (m_iSyncState != SYNC_SLAVE) {
-        return 1.0;
-    }
-    return m_dSyncAdjustment;
-}
-
-double BpmControl::getBeatDistance() const {
-    // returns absolute number of samples distance from current pos back to
-    // previous beat
-    if (m_pBeats == NULL) {
-        return 0;
-    }
-    double dThisPosition = getCurrentSample();
-    double dPrevBeat = m_pBeats->findPrevBeat(dThisPosition);
-    double dNextBeat = m_pBeats->findNextBeat(dThisPosition);
-    if (fabs(dNextBeat - dPrevBeat) < 0.01) {
-        //we are on a beat
-        return 0;
-    }
-    //qDebug() << m_sGroup << " my distance is " << (dThisPosition - dPrevBeat) / (dNextBeat - dPrevBeat);
-    return (dThisPosition - dPrevBeat) / (dNextBeat - dPrevBeat);
-}
-
-bool BpmControl::syncPhase() {
-    if (m_iSyncState == SYNC_MASTER) {
-        return true;
-    }
-    double dThisPosition = getCurrentSample();
-    double offset = getPhaseOffset();
-    if (offset == 0.0) {
-        return false;
-    }
-
-    double dNewPlaypos = dThisPosition + offset;
-    return true;
-}
-
-// When enginebuffer is seeking it wants the offset from the new position,
-// not the current position.
-double BpmControl::getPhaseOffset(double reference_position) {
-    double dOtherBeatFraction;
-
-    if (m_iSyncState == SYNC_SLAVE) {
-        //if we're a slave, easy to get the other beat fraction
-        dOtherBeatFraction = m_pMasterBeatDistance->get();
-    } else {
-        //if not, we have to figure it out
-        EngineBuffer* pOtherEngineBuffer = pickSyncTarget();
-        if (pOtherEngineBuffer == NULL) {
-            return 0;
-        }
-
-        TrackPointer otherTrack = pOtherEngineBuffer->getLoadedTrack();
-        BeatsPointer otherBeats = otherTrack ? otherTrack->getBeats() : BeatsPointer();
-
->>>>>>> 1ba874f5
         // If either track does not have beats, then we can't adjust the phase.
         if (!otherBeats) {
             return 0;
@@ -712,35 +526,9 @@
 
         double dOtherBeatLength = fabs(dOtherNextBeat - dOtherPrevBeat);
         dOtherBeatFraction = (dOtherPosition - dOtherPrevBeat) / dOtherBeatLength;
-<<<<<<< HEAD
     }
 
     double dThisBeatLength = fabs(dThisNextBeat - dThisPrevBeat);
-=======
-    }
-
-    if (!m_pBeats) {
-        return 0;
-    }
-
-    // Get the current position of both decks
-    double dThisPosition = reference_position;
-    double dThisPrevBeat = m_pBeats->findPrevBeat(dThisPosition);
-    double dThisNextBeat = m_pBeats->findNextBeat(dThisPosition);
-
-    if (dThisPrevBeat == -1 || dThisNextBeat == -1) {
-        return 0;
-    }
-
-    // Protect against the case where we are sitting exactly on the beat.
-    if (dThisPrevBeat == dThisNextBeat) {
-        dThisNextBeat = m_pBeats->findNthBeat(dThisPosition, 2);
-    }
-
-    double dThisBeatLength = fabs(dThisNextBeat - dThisPrevBeat);
-
-    double dNewPlaypos;
->>>>>>> 1ba874f5
     bool this_near_next = dThisNextBeat - dThisPosition <= dThisPosition - dThisPrevBeat;
     bool other_near_next = dOtherBeatFraction >= 0.5;
 
@@ -763,21 +551,12 @@
 
     double dNewPlaypos = (dOtherBeatFraction + m_dUserOffset) * dThisBeatLength;
     if (this_near_next == other_near_next) {
-<<<<<<< HEAD
         dNewPlaypos += dThisPrevBeat;
     } else if (this_near_next && !other_near_next) {
         dNewPlaypos += dThisNextBeat;
     } else {  //!this_near_next && other_near_next
         dThisPrevBeat = m_pBeats->findNthBeat(dThisPosition, -2);
         dNewPlaypos += dThisPrevBeat;
-=======
-        dNewPlaypos = dThisPrevBeat + (dOtherBeatFraction + m_dUserOffset) * dThisBeatLength;
-    } else if (this_near_next && !other_near_next) {
-        dNewPlaypos = dThisNextBeat + (dOtherBeatFraction + m_dUserOffset) * dThisBeatLength;
-    } else {  //!this_near_next && other_near_next
-        dThisPrevBeat = m_pBeats->findNthBeat(dThisPosition, -2);
-        dNewPlaypos = dThisPrevBeat + (dOtherBeatFraction + m_dUserOffset) * dThisBeatLength;
->>>>>>> 1ba874f5
     }
 
     // We might be seeking outside the loop.
@@ -828,7 +607,6 @@
     return dNewPlaypos - dThisPosition;
 }
 
-<<<<<<< HEAD
 void BpmControl::onEngineRateChange(double rate) {
     if (m_pSyncState->get() == SYNC_SLAVE) {
         m_pEngineBpm->set(rate * m_pFileBpm->get());
@@ -837,14 +615,6 @@
 
 void BpmControl::slotAdjustBpm() {
     if (m_pSyncState->get() == SYNC_SLAVE) {
-=======
-void BpmControl::setEngineBpmByRate(double rate) {
-    m_pEngineBpm->set(rate * m_pFileBpm->get());
-}
-
-void BpmControl::slotAdjustBpm() {
-    if (m_iSyncState == SYNC_SLAVE) {
->>>>>>> 1ba874f5
         return;
     }
     double dFileBpm = m_pFileBpm->get();
