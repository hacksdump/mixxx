/***************************************************************************
                          enginemaster.h  -  description
                             -------------------
    begin                : Sun Apr 28 2002
    copyright            : (C) 2002 by
    email                :
 ***************************************************************************/

/***************************************************************************
 *                                                                         *
 *   This program is free software; you can redistribute it and/or modify  *
 *   it under the terms of the GNU General Public License as published by  *
 *   the Free Software Foundation; either version 2 of the License, or     *
 *   (at your option) any later version.                                   *
 *                                                                         *
 ***************************************************************************/

#ifndef ENGINEMASTER_H
#define ENGINEMASTER_H

#include <QMap>

#include "controlobject.h"
#include "engine/engineobject.h"
#include "engine/enginechannel.h"
#include "soundmanagerutil.h"
#include "recording/recordingmanager.h"

class EngineWorkerScheduler;
class EngineBuffer;
class EngineChannel;
class EngineClipping;
class EngineFlanger;
#ifdef __LADSPA__
class EngineLADSPA;
#endif
#ifdef __FXUNITS__
class EngineEffectsUnits;
#endif
class EngineVuMeter;
class ControlPotmeter;
class ControlPushButton;
class EngineVinylSoundEmu;
class EngineSideChain;
<<<<<<< HEAD
class EffectsManager;

class EngineMaster : public EngineObject {
public:
    EngineMaster(ConfigObject<ConfigValue>* pConfig, const char* pGroup,
                 EffectsManager* pEffectsManager);
=======
class SyncWorker;

class EngineMaster : public EngineObject, public AudioSource {
    Q_OBJECT
  public:
    EngineMaster(ConfigObject<ConfigValue>* pConfig,
                 const char* pGroup);
>>>>>>> f37706ac
    virtual ~EngineMaster();

    // Get access to the sample buffers. None of these are thread safe. Only to
    // be called by SoundManager.
    const CSAMPLE* buffer(AudioOutput output) const;

    const QString getMasterChannelId() const {
        return QString("[Master]");
    }

    const QString getHeadphoneChannelId() const {
        return QString("[Headphone]");
    }

    void process(const CSAMPLE *, const CSAMPLE *pOut, const int iBufferSize);

    // Add an EngineChannel to the mixing engine. This is not thread safe --
    // only call it before the engine has started mixing.
    void addChannel(EngineChannel* pChannel);
    static inline double gainForOrientation(EngineChannel::ChannelOrientation orientation,
                                            double leftGain,
                                            double centerGain,
                                            double rightGain) {
        switch (orientation) {
            case EngineChannel::LEFT:
                return leftGain;
            case EngineChannel::RIGHT:
                return rightGain;
            case EngineChannel::CENTER:
            default:
                return centerGain;
        }
    }

    // These are really only exposed for tests to use.
    const CSAMPLE* getMasterBuffer() const;
    const CSAMPLE* getHeadphoneBuffer() const;
    const CSAMPLE* getDeckBuffer(unsigned int i) const;
    const CSAMPLE* getChannelBuffer(QString name) const;

  signals:
    void bytesRecorded(int);
    void isRecording(bool);

    EngineChannel* createChannel(const char* pGroup, ConfigObject<ConfigValue> *pConfig,
                                 EngineChannel::ChannelOrientation defaultOrientation);

  private:
<<<<<<< HEAD
    EffectsManager* m_pEffectsManager;
    QList<EngineChannel*> m_channels;
=======
    struct ChannelInfo {
        EngineChannel* m_pChannel;
        CSAMPLE* m_pBuffer;
        ControlObject* m_pVolumeControl;
    };

    class GainCalculator {
      public:
        virtual double getGain(ChannelInfo* pChannelInfo) = 0;
    };
    class ConstantGainCalculator : public GainCalculator {
      public:
        inline double getGain(ChannelInfo* pChannelInfo) {
            Q_UNUSED(pChannelInfo);
            return m_dGain;
        }
        inline void setGain(double dGain) {
            m_dGain = dGain;
        }
      private:
        double m_dGain;
    };
    class OrientationVolumeGainCalculator : public GainCalculator {
      public:
        inline double getGain(ChannelInfo* pChannelInfo) {
            double channelVolume = pChannelInfo->m_pVolumeControl->get();
            double orientationGain = EngineMaster::gainForOrientation(
                pChannelInfo->m_pChannel->getOrientation(),
                m_dLeftGain, m_dCenterGain, m_dRightGain);
            return m_dVolume * channelVolume * orientationGain;
        }

        inline void setGains(double dVolume, double leftGain, double centerGain, double rightGain) {
            m_dVolume = dVolume;
            m_dLeftGain = leftGain;
            m_dCenterGain = centerGain;
            m_dRightGain = rightGain;
        }
      private:
        double m_dVolume, m_dLeftGain, m_dCenterGain, m_dRightGain;
    };

    void mixChannels(unsigned int channelBitvector, unsigned int maxChannels,
                     CSAMPLE* pOutput, unsigned int iBufferSize, GainCalculator* pGainCalculator);

    QList<ChannelInfo*> m_channels;
>>>>>>> f37706ac

    CSAMPLE *m_pMaster, *m_pHead;

    EngineWorkerScheduler *m_pWorkerScheduler;
    SyncWorker* m_pSyncWorker;

    ControlObject* m_pMasterVolume;
    ControlObject* m_pHeadVolume;
    ControlObject* m_pMasterSampleRate;
    ControlObject* m_pMasterLatency;
    ControlPotmeter* m_pMasterRate;
    EngineClipping *clipping, *head_clipping;

#ifdef __LADSPA__
    EngineLADSPA *ladspa;
#endif
#ifdef __FXUNITS__
    EngineEffectsUnits *fxunits;
#endif

    EngineVuMeter *vumeter;
    EngineSideChain *sidechain;

    ControlPotmeter *crossfader, *head_mix,
        *m_pBalance, *xFaderCurve, *xFaderCalibration;

    ConstantGainCalculator m_headphoneGain;
    OrientationVolumeGainCalculator m_masterGain;
};

#endif<|MERGE_RESOLUTION|>--- conflicted
+++ resolved
@@ -29,6 +29,7 @@
 class EngineWorkerScheduler;
 class EngineBuffer;
 class EngineChannel;
+class EngineDeck;
 class EngineClipping;
 class EngineFlanger;
 #ifdef __LADSPA__
@@ -42,22 +43,15 @@
 class ControlPushButton;
 class EngineVinylSoundEmu;
 class EngineSideChain;
-<<<<<<< HEAD
 class EffectsManager;
-
-class EngineMaster : public EngineObject {
-public:
-    EngineMaster(ConfigObject<ConfigValue>* pConfig, const char* pGroup,
-                 EffectsManager* pEffectsManager);
-=======
 class SyncWorker;
 
 class EngineMaster : public EngineObject, public AudioSource {
     Q_OBJECT
   public:
     EngineMaster(ConfigObject<ConfigValue>* pConfig,
-                 const char* pGroup);
->>>>>>> f37706ac
+                 const char* pGroup,
+                 EffectsManager* pEffectsManager);
     virtual ~EngineMaster();
 
     // Get access to the sample buffers. None of these are thread safe. Only to
@@ -70,6 +64,10 @@
 
     const QString getHeadphoneChannelId() const {
         return QString("[Headphone]");
+    }
+
+    EffectsManager* getEffectsManager() const {
+        return m_pEffectsManager;
     }
 
     void process(const CSAMPLE *, const CSAMPLE *pOut, const int iBufferSize);
@@ -102,14 +100,7 @@
     void bytesRecorded(int);
     void isRecording(bool);
 
-    EngineChannel* createChannel(const char* pGroup, ConfigObject<ConfigValue> *pConfig,
-                                 EngineChannel::ChannelOrientation defaultOrientation);
-
   private:
-<<<<<<< HEAD
-    EffectsManager* m_pEffectsManager;
-    QList<EngineChannel*> m_channels;
-=======
     struct ChannelInfo {
         EngineChannel* m_pChannel;
         CSAMPLE* m_pBuffer;
@@ -155,8 +146,8 @@
     void mixChannels(unsigned int channelBitvector, unsigned int maxChannels,
                      CSAMPLE* pOutput, unsigned int iBufferSize, GainCalculator* pGainCalculator);
 
+    EffectsManager* m_pEffectsManager;
     QList<ChannelInfo*> m_channels;
->>>>>>> f37706ac
 
     CSAMPLE *m_pMaster, *m_pHead;
 
