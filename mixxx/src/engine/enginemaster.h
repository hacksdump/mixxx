/***************************************************************************
                          enginemaster.h  -  description
                             -------------------
    begin                : Sun Apr 28 2002
    copyright            : (C) 2002 by
    email                :
 ***************************************************************************/

/***************************************************************************
 *                                                                         *
 *   This program is free software; you can redistribute it and/or modify  *
 *   it under the terms of the GNU General Public License as published by  *
 *   the Free Software Foundation; either version 2 of the License, or     *
 *   (at your option) any later version.                                   *
 *                                                                         *
 ***************************************************************************/

#ifndef ENGINEMASTER_H
#define ENGINEMASTER_H

#include <QMap>

#include "controlobject.h"
#include "engine/engineobject.h"
#include "engine/enginechannel.h"
#include "soundmanagerutil.h"
#include "recording/recordingmanager.h"

class EngineWorkerScheduler;
class EngineBuffer;
class EngineChannel;
class EngineDeck;
class EngineClipping;
class EngineFlanger;
#ifdef __LADSPA__
class EngineLADSPA;
#endif
#ifdef __FXUNITS__
class EngineEffectsUnits;
#endif
class EngineVuMeter;
class ControlPotmeter;
class ControlPushButton;
class EngineVinylSoundEmu;
class EngineSideChain;
class EffectsManager;
class SyncWorker;

class EngineMaster : public EngineObject, public AudioSource {
    Q_OBJECT
  public:
    EngineMaster(ConfigObject<ConfigValue>* pConfig,
                 const char* pGroup,
<<<<<<< HEAD
                 EffectsManager* pEffectsManager);
=======
                 bool bEnableSidechain);
>>>>>>> 8a887517
    virtual ~EngineMaster();

    // Get access to the sample buffers. None of these are thread safe. Only to
    // be called by SoundManager.
    const CSAMPLE* buffer(AudioOutput output) const;

    const QString getMasterChannelId() const {
        return QString("[Master]");
    }

    const QString getHeadphoneChannelId() const {
        return QString("[Headphone]");
    }

    EffectsManager* getEffectsManager() const {
        return m_pEffectsManager;
    }

    void process(const CSAMPLE *, const CSAMPLE *pOut, const int iBufferSize);

    // Add an EngineChannel to the mixing engine. This is not thread safe --
    // only call it before the engine has started mixing.
    void addChannel(EngineChannel* pChannel);
    EngineChannel* getChannel(QString group);
    static inline double gainForOrientation(EngineChannel::ChannelOrientation orientation,
                                            double leftGain,
                                            double centerGain,
                                            double rightGain) {
        switch (orientation) {
            case EngineChannel::LEFT:
                return leftGain;
            case EngineChannel::RIGHT:
                return rightGain;
            case EngineChannel::CENTER:
            default:
                return centerGain;
        }
    }

    // These are really only exposed for tests to use.
    const CSAMPLE* getMasterBuffer() const;
    const CSAMPLE* getHeadphoneBuffer() const;
    const CSAMPLE* getDeckBuffer(unsigned int i) const;
    const CSAMPLE* getChannelBuffer(QString name) const;

    EngineSideChain* getSideChain() const {
        return m_pSideChain;
    }

  private:
    struct ChannelInfo {
        EngineChannel* m_pChannel;
        CSAMPLE* m_pBuffer;
        ControlObject* m_pVolumeControl;
    };

    class GainCalculator {
      public:
        virtual double getGain(ChannelInfo* pChannelInfo) = 0;
    };
    class ConstantGainCalculator : public GainCalculator {
      public:
        inline double getGain(ChannelInfo* pChannelInfo) {
            Q_UNUSED(pChannelInfo);
            return m_dGain;
        }
        inline void setGain(double dGain) {
            m_dGain = dGain;
        }
      private:
        double m_dGain;
    };
    class OrientationVolumeGainCalculator : public GainCalculator {
      public:
        inline double getGain(ChannelInfo* pChannelInfo) {
            double channelVolume = pChannelInfo->m_pVolumeControl->get();
            double orientationGain = EngineMaster::gainForOrientation(
                pChannelInfo->m_pChannel->getOrientation(),
                m_dLeftGain, m_dCenterGain, m_dRightGain);
            return m_dVolume * channelVolume * orientationGain;
        }

        inline void setGains(double dVolume, double leftGain, double centerGain, double rightGain) {
            m_dVolume = dVolume;
            m_dLeftGain = leftGain;
            m_dCenterGain = centerGain;
            m_dRightGain = rightGain;
        }
      private:
        double m_dVolume, m_dLeftGain, m_dCenterGain, m_dRightGain;
    };

    void mixChannels(unsigned int channelBitvector, unsigned int maxChannels,
                     CSAMPLE* pOutput, unsigned int iBufferSize, GainCalculator* pGainCalculator);

    EffectsManager* m_pEffectsManager;
    QList<ChannelInfo*> m_channels;

    CSAMPLE *m_pMaster, *m_pHead;

    EngineWorkerScheduler *m_pWorkerScheduler;

    ControlObject* m_pMasterVolume;
    ControlObject* m_pHeadVolume;
    ControlObject* m_pMasterSampleRate;
    ControlObject* m_pMasterLatency;
    ControlObject* m_pMasterAudioBufferSize;
    ControlObject* m_pMasterUnderflowCount;
    ControlPotmeter* m_pMasterRate;
    EngineClipping *clipping, *head_clipping;

#ifdef __LADSPA__
    EngineLADSPA *ladspa;
#endif
#ifdef __FXUNITS__
    EngineEffectsUnits *fxunits;
#endif

    EngineVuMeter *vumeter;
    EngineSideChain* m_pSideChain;

    ControlPotmeter *crossfader, *head_mix, *m_pBalance,
        *xFaderMode, *xFaderCurve, *xFaderCalibration, *xFaderReverse;

    ConstantGainCalculator m_headphoneGain;
    OrientationVolumeGainCalculator m_masterGain;
};

#endif<|MERGE_RESOLUTION|>--- conflicted
+++ resolved
@@ -51,11 +51,8 @@
   public:
     EngineMaster(ConfigObject<ConfigValue>* pConfig,
                  const char* pGroup,
-<<<<<<< HEAD
-                 EffectsManager* pEffectsManager);
-=======
+                 EffectsManager* pEffectsManager,
                  bool bEnableSidechain);
->>>>>>> 8a887517
     virtual ~EngineMaster();
 
     // Get access to the sample buffers. None of these are thread safe. Only to
