/***************************************************************************
                          enginebufferscale.cpp  -  description
                             -------------------
    begin                : Sun Apr 13 2003
    copyright            : (C) 2003 by Tue & Ken Haste Andersen
    email                : haste@diku.dk
***************************************************************************/

/***************************************************************************
*                                                                         *
*   This program is free software; you can redistribute it and/or modify  *
*   it under the terms of the GNU General Public License as published by  *
*   the Free Software Foundation; either version 2 of the License, or     *
*   (at your option) any later version.                                   *
*                                                                         *
***************************************************************************/

#include "engine/enginebufferscale.h"

EngineBufferScale::EngineBufferScale()
{
    m_dTempo = 1.;
<<<<<<< HEAD
    m_dKey = 0;
    buffer = new CSAMPLE[MAX_BUFFER_LEN];
    new_playpos = 0;
=======
    m_buffer = new CSAMPLE[MAX_BUFFER_LEN];
    m_samplesRead = 0;
>>>>>>> e223d027
}

EngineBufferScale::~EngineBufferScale()
{
    delete [] m_buffer;
}

double EngineBufferScale::getSamplesRead()
{
    return m_samplesRead;
}<|MERGE_RESOLUTION|>--- conflicted
+++ resolved
@@ -20,14 +20,9 @@
 EngineBufferScale::EngineBufferScale()
 {
     m_dTempo = 1.;
-<<<<<<< HEAD
     m_dKey = 0;
-    buffer = new CSAMPLE[MAX_BUFFER_LEN];
-    new_playpos = 0;
-=======
     m_buffer = new CSAMPLE[MAX_BUFFER_LEN];
     m_samplesRead = 0;
->>>>>>> e223d027
 }
 
 EngineBufferScale::~EngineBufferScale()
