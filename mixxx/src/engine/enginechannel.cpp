--- conflicted
+++ resolved
@@ -31,15 +31,6 @@
     m_pOrientation->set(defaultOrientation);
     m_pOrientationLeft = new ControlPushButton(ConfigKey(m_group, "orientation_left"));
     connect(m_pOrientationLeft, SIGNAL(valueChanged(double)),
-<<<<<<< HEAD
-            this, SLOT(slotOrientationLeft(double)));
-    m_pOrientationRight = new ControlPushButton(ConfigKey(m_group, "orientation_right"));
-    connect(m_pOrientationRight, SIGNAL(valueChanged(double)),
-            this, SLOT(slotOrientationRight(double)));
-    m_pOrientationCenter = new ControlPushButton(ConfigKey(m_group, "orientation_center"));
-    connect(m_pOrientationCenter, SIGNAL(valueChanged(double)),
-            this, SLOT(slotOrientationCenter(double)));
-=======
             this, SLOT(slotOrientationLeft(double)), Qt::DirectConnection);
     m_pOrientationRight = new ControlPushButton(ConfigKey(m_group, "orientation_right"));
     connect(m_pOrientationRight, SIGNAL(valueChanged(double)),
@@ -47,7 +38,6 @@
     m_pOrientationCenter = new ControlPushButton(ConfigKey(m_group, "orientation_center"));
     connect(m_pOrientationCenter, SIGNAL(valueChanged(double)),
             this, SLOT(slotOrientationCenter(double)), Qt::DirectConnection);
->>>>>>> 1ba874f5
 }
 
 EngineChannel::~EngineChannel() {
