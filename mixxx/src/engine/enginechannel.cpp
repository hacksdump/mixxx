/***************************************************************************
                          enginechannel.cpp  -  description
                             -------------------
    begin                : Sun Apr 28 2002
    copyright            : (C) 2002 by
    email                :
***************************************************************************/

/***************************************************************************
*                                                                         *
*   This program is free software; you can redistribute it and/or modify  *
*   it under the terms of the GNU General Public License as published by  *
*   the Free Software Foundation; either version 2 of the License, or     *
*   (at your option) any later version.                                   *
*                                                                         *
***************************************************************************/

#include "engine/enginechannel.h"

#include "controlobject.h"
#include "controlpushbutton.h"
<<<<<<< HEAD
#include "enginebuffer.h"
#include "enginevinylsoundemu.h"
#include "enginechannel.h"
#include "engineclipping.h"
#include "enginepregain.h"
#include "enginevolume.h"
#include "enginefilterblock.h"
#include "enginevumeter.h"
#include "enginefilteriir.h"
#include "effects/effectsmanager.h"

EngineChannel::EngineChannel(const char* group,
                             ConfigObject<ConfigValue>* pConfig,
                             EffectsManager* pEffectsManager,
                             EngineChannel::ChannelOrientation defaultOrientation)
        : m_group(group),
          m_pConfig(pConfig),
          m_pEffectsManager(pEffectsManager) {
    m_pPregain = new EnginePregain(group);
    m_pFilter = new EngineFilterBlock(group);
    m_pClipping = new EngineClipping(group);
    m_pBuffer = new EngineBuffer(group, pConfig);
    m_pVinylSoundEmu = new EngineVinylSoundEmu(pConfig, group);
    m_pVolume = new EngineVolume(ConfigKey(group, "volume"));
    m_pVUMeter = new EngineVuMeter(group);
    m_pPFL = new ControlPushButton(ConfigKey(group, "pfl"));
=======

EngineChannel::EngineChannel(const char* pGroup,
                             EngineChannel::ChannelOrientation defaultOrientation)
        : m_group(pGroup) {
    m_pPFL = new ControlPushButton(ConfigKey(m_group, "pfl"));
>>>>>>> f37706ac
    m_pPFL->setToggleButton(true);
    m_pOrientation = new ControlObject(ConfigKey(m_group, "orientation"));
    m_pOrientation->set(defaultOrientation);
}

EngineChannel::~EngineChannel() {
<<<<<<< HEAD
    delete m_pBuffer;
    delete m_pClipping;
    delete m_pFilter;
    delete m_pPregain;
    delete m_pVinylSoundEmu;
    delete m_pVolume;
    delete m_pVUMeter;
=======
>>>>>>> f37706ac
    delete m_pPFL;
    delete m_pOrientation;
}

const QString& EngineChannel::getGroup() const {
    return m_group;
}

bool EngineChannel::isPFL() {
    return m_pPFL->get() == 1.0;
}

<<<<<<< HEAD
void EngineChannel::process(const CSAMPLE*, const CSAMPLE * pOut, const int iBufferSize) {
    CSAMPLE* pOutput = const_cast<CSAMPLE*>(pOut);
    // Process the raw audio
    m_pBuffer->process(0, pOut, iBufferSize);
    // Emulate vinyl sounds
    m_pVinylSoundEmu->process(pOut, pOut, iBufferSize);
    // Apply pregain
    m_pPregain->process(pOut, pOut, iBufferSize);
    // Filter the channel with EQs
    m_pFilter->process(pOut, pOut, iBufferSize);
    // Process effects enabled for this channel
    m_pEffectsManager->process(m_group, pOut, pOutput, iBufferSize);
    // Apply clipping
    m_pClipping->process(pOut, pOut, iBufferSize);
    // Update VU meter
    m_pVUMeter->process(pOut, pOut, iBufferSize);
    // Apply channel volume if we aren't PFL
    if (!isPFL()) {
        m_pVolume->process(pOut, pOut, iBufferSize);
    }
}

void EngineChannel::applyVolume(CSAMPLE *pBuff, const int iBufferSize) const {
    m_pVolume->process(pBuff, pBuff, iBufferSize);
}

EngineBuffer* EngineChannel::getEngineBuffer() {
    return m_pBuffer;
=======
bool EngineChannel::isMaster() {
    return true;
>>>>>>> f37706ac
}

EngineChannel::ChannelOrientation EngineChannel::getOrientation() {
    double dOrientation = m_pOrientation->get();
    if (dOrientation == LEFT) {
        return LEFT;
    } else if (dOrientation == CENTER) {
        return CENTER;
    } else if (dOrientation == RIGHT) {
        return RIGHT;
    }
    return CENTER;
}<|MERGE_RESOLUTION|>--- conflicted
+++ resolved
@@ -19,56 +19,17 @@
 
 #include "controlobject.h"
 #include "controlpushbutton.h"
-<<<<<<< HEAD
-#include "enginebuffer.h"
-#include "enginevinylsoundemu.h"
-#include "enginechannel.h"
-#include "engineclipping.h"
-#include "enginepregain.h"
-#include "enginevolume.h"
-#include "enginefilterblock.h"
-#include "enginevumeter.h"
-#include "enginefilteriir.h"
-#include "effects/effectsmanager.h"
-
-EngineChannel::EngineChannel(const char* group,
-                             ConfigObject<ConfigValue>* pConfig,
-                             EffectsManager* pEffectsManager,
-                             EngineChannel::ChannelOrientation defaultOrientation)
-        : m_group(group),
-          m_pConfig(pConfig),
-          m_pEffectsManager(pEffectsManager) {
-    m_pPregain = new EnginePregain(group);
-    m_pFilter = new EngineFilterBlock(group);
-    m_pClipping = new EngineClipping(group);
-    m_pBuffer = new EngineBuffer(group, pConfig);
-    m_pVinylSoundEmu = new EngineVinylSoundEmu(pConfig, group);
-    m_pVolume = new EngineVolume(ConfigKey(group, "volume"));
-    m_pVUMeter = new EngineVuMeter(group);
-    m_pPFL = new ControlPushButton(ConfigKey(group, "pfl"));
-=======
 
 EngineChannel::EngineChannel(const char* pGroup,
                              EngineChannel::ChannelOrientation defaultOrientation)
         : m_group(pGroup) {
     m_pPFL = new ControlPushButton(ConfigKey(m_group, "pfl"));
->>>>>>> f37706ac
     m_pPFL->setToggleButton(true);
     m_pOrientation = new ControlObject(ConfigKey(m_group, "orientation"));
     m_pOrientation->set(defaultOrientation);
 }
 
 EngineChannel::~EngineChannel() {
-<<<<<<< HEAD
-    delete m_pBuffer;
-    delete m_pClipping;
-    delete m_pFilter;
-    delete m_pPregain;
-    delete m_pVinylSoundEmu;
-    delete m_pVolume;
-    delete m_pVUMeter;
-=======
->>>>>>> f37706ac
     delete m_pPFL;
     delete m_pOrientation;
 }
@@ -81,39 +42,8 @@
     return m_pPFL->get() == 1.0;
 }
 
-<<<<<<< HEAD
-void EngineChannel::process(const CSAMPLE*, const CSAMPLE * pOut, const int iBufferSize) {
-    CSAMPLE* pOutput = const_cast<CSAMPLE*>(pOut);
-    // Process the raw audio
-    m_pBuffer->process(0, pOut, iBufferSize);
-    // Emulate vinyl sounds
-    m_pVinylSoundEmu->process(pOut, pOut, iBufferSize);
-    // Apply pregain
-    m_pPregain->process(pOut, pOut, iBufferSize);
-    // Filter the channel with EQs
-    m_pFilter->process(pOut, pOut, iBufferSize);
-    // Process effects enabled for this channel
-    m_pEffectsManager->process(m_group, pOut, pOutput, iBufferSize);
-    // Apply clipping
-    m_pClipping->process(pOut, pOut, iBufferSize);
-    // Update VU meter
-    m_pVUMeter->process(pOut, pOut, iBufferSize);
-    // Apply channel volume if we aren't PFL
-    if (!isPFL()) {
-        m_pVolume->process(pOut, pOut, iBufferSize);
-    }
-}
-
-void EngineChannel::applyVolume(CSAMPLE *pBuff, const int iBufferSize) const {
-    m_pVolume->process(pBuff, pBuff, iBufferSize);
-}
-
-EngineBuffer* EngineChannel::getEngineBuffer() {
-    return m_pBuffer;
-=======
 bool EngineChannel::isMaster() {
     return true;
->>>>>>> f37706ac
 }
 
 EngineChannel::ChannelOrientation EngineChannel::getOrientation() {
