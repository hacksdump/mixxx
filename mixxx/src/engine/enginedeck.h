/***************************************************************************
                          enginedeck.h  -  description
                             -------------------
    begin                : Sun Apr 28 2002
    copyright            : (C) 2002 by
    email                :
 ***************************************************************************/

/***************************************************************************
 *                                                                         *
 *   This program is free software; you can redistribute it and/or modify  *
 *   it under the terms of the GNU General Public License as published by  *
 *   the Free Software Foundation; either version 2 of the License, or     *
 *   (at your option) any later version.                                   *
 *                                                                         *
 ***************************************************************************/

#ifndef ENGINEDECK_H
#define ENGINEDECK_H

#include "circularbuffer.h"
#include "controlpushbutton.h"
#include "engine/engineobject.h"
#include "engine/enginechannel.h"
#include "configobject.h"

#include "soundmanagerutil.h"

class EngineBuffer;
class EnginePregain;
class EngineBuffer;
class EngineFilterBlock;
class EngineClipping;
class EngineFlanger;
class EngineVuMeter;
class EngineVinylSoundEmu;
class ControlPushButton;

class EngineDeck : public EngineChannel, public AudioDestination {
    Q_OBJECT
  public:
    EngineDeck(const char *group, ConfigObject<ConfigValue>* pConfig,
               EngineChannel::ChannelOrientation defaultOrientation = CENTER);
    virtual ~EngineDeck();

    virtual void process(const CSAMPLE *pInput, const CSAMPLE *pOutput, const int iBufferSize);

    // TODO(XXX) This hack needs to be removed.
    virtual EngineBuffer* getEngineBuffer();

    virtual bool isActive();

<<<<<<< HEAD
    // Begin vinyl passthrough methods

    // This is called by SoundManager whenever there are new samples from the
    // deck to be processed
=======
    // This is called by SoundManager whenever there are new samples from the
    // deck to be processed.
>>>>>>> c953e360
    virtual void receiveBuffer(AudioInput input, const short *pBuffer, unsigned int nFrames);

    // Called by SoundManager whenever the passthrough input is connected to a
    // soundcard input.
    virtual void onInputConnected(AudioInput input);

<<<<<<< HEAD
    // Called by SoundManager whenever the passthrough input is disconnected from
    // a soundcard input.
=======
    // Called by SoundManager whenever the passthrough input is disconnected
    // from a soundcard input.
>>>>>>> c953e360
    virtual void onInputDisconnected(AudioInput input);

    // Return whether or not passthrough is active
    bool isPassthroughActive();

  public slots:
    void slotPassingToggle(double v);

  private:
    ConfigObject<ConfigValue>* m_pConfig;
    EngineBuffer* m_pBuffer;
    EngineClipping* m_pClipping;
    EngineFilterBlock* m_pFilter;
    EngineFlanger* m_pFlanger;
    EnginePregain* m_pPregain;
    EngineVinylSoundEmu* m_pVinylSoundEmu;
    EngineVuMeter* m_pVUMeter;

    // Begin vinyl passthrough fields
    ControlPushButton* m_pPassing;
    CSAMPLE* m_pConversionBuffer;
    CircularBuffer<CSAMPLE> m_sampleBuffer;
    bool m_bPassthroughIsActive;
    bool m_bPassthroughWasActive;
};

#endif<|MERGE_RESOLUTION|>--- conflicted
+++ resolved
@@ -1,3 +1,4 @@
+
 /***************************************************************************
                           enginedeck.h  -  description
                              -------------------
@@ -50,28 +51,16 @@
 
     virtual bool isActive();
 
-<<<<<<< HEAD
-    // Begin vinyl passthrough methods
-
-    // This is called by SoundManager whenever there are new samples from the
-    // deck to be processed
-=======
     // This is called by SoundManager whenever there are new samples from the
     // deck to be processed.
->>>>>>> c953e360
     virtual void receiveBuffer(AudioInput input, const short *pBuffer, unsigned int nFrames);
 
     // Called by SoundManager whenever the passthrough input is connected to a
     // soundcard input.
     virtual void onInputConnected(AudioInput input);
 
-<<<<<<< HEAD
-    // Called by SoundManager whenever the passthrough input is disconnected from
-    // a soundcard input.
-=======
     // Called by SoundManager whenever the passthrough input is disconnected
     // from a soundcard input.
->>>>>>> c953e360
     virtual void onInputDisconnected(AudioInput input);
 
     // Return whether or not passthrough is active
