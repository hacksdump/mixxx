--- conflicted
+++ resolved
@@ -90,87 +90,21 @@
     float rate_add_new = 2.*m_dBaseRate;
     float rate_add_old = 2.*m_fOldBaseRate; //Smoothly interpolate to new playback rate
     float rate_add = rate_add_new; 
-<<<<<<< HEAD
-    int buffer_step = 0;
-=======
->>>>>>> c896f232
     
     m_fOldBaseRate = m_dBaseRate;           //Update the old base rate because we only need to
                                             //interpolate/ramp up the pitch changes once.
     
     // Determine position in read_buffer to start from
     new_playpos = playpos;
-<<<<<<< HEAD
-    
-    
-    // Prepare buffer
-    CSAMPLE* pbuf = buffer;
-    long get_samples = buf_size + (long)(floor((float)buf_size * ((float)m_dBaseRate - 1.0)));
-    if ( !even(get_samples))
-        get_samples++;
-    
-    int i = 0;
-    
-    
-    while ( get_samples > 0 )
-    {
-        int iAvailSamples = m_pReadAheadManager
-                    ->getNextSamples((m_bBackwards ? -1.0f : 1.0f) * m_dBaseRate * m_dTempo,
-                                     buffer_int, math_min(kiLinearScaleReadAheadLength, get_samples));
-        
-        get_samples -= iAvailSamples;
-        
-        
-        while (1)
-        {
-            i++; 
-            
-            long prev = (long)floor(new_playpos-playpos-(buffer_step*kiLinearScaleReadAheadLength)) % READBUFFERSIZE;
-            if (!even(prev)) prev--;
-            long next = (prev+2) % READBUFFERSIZE;
-            
-            // Break out of loop to get more samples
-            if ( next > iAvailSamples )
-                break;
-            
-            //Smooth any changes in the playback rate over RATE_LERP_LENGTH samples. This
-            //prevvents the change from being discontinuous and helps improve sound
-            //quality.
-            if (i < RATE_LERP_LENGTH)
-            {
-                rate_add = (rate_add_new-rate_add_old)/RATE_LERP_LENGTH*i + rate_add_old;
-            }
-            else
-                rate_add = rate_add_new;
-            
-            
-            CSAMPLE frac = (new_playpos - floor(new_playpos))/2;
-            
-            //Perform linear interpolation
-            *pbuf++ = buffer_int[prev] + frac*(buffer_int[next] - buffer_int[prev]);
-            *pbuf++ = buffer_int[prev+1] + frac*(buffer_int[next+1] - buffer_int[prev+1]);
-            
-            
-            // Calculate playpos and execute the forward code in the fast-path
-            if ( !m_bBackwards )
-                new_playpos += (rate_add);
-            else
-                new_playpos -= (rate_add);
-            
-        }
-        
-        buffer_step++;
-    }
-    
-=======
 
     long unscaled_samples_needed = buf_size + (long)(floor((float)buf_size * ((float)fabs(m_dBaseRate) - 1.0)));
 
-    unscaled_samples_needed = long(fabs(buf_size * m_dBaseRate));
+    unscaled_samples_needed = long(ceil(fabs(buf_size * m_dBaseRate)));
     //unscaled_samples_needed = buf_size + floor(buf_size * (fabs(m_dBaseRate) - 1.0f));
     
     if (!even(unscaled_samples_needed))
-        unscaled_samples_needed--;
+        unscaled_samples_needed++;
+    
     Q_ASSERT(unscaled_samples_needed >= 0);
     Q_ASSERT(unscaled_samples_needed != 0);
     
@@ -187,7 +121,10 @@
 
         Q_ASSERT(prev >= 0);
         Q_ASSERT(next >= 0);
-                                                                       
+        
+        /* Fetch enough audio into the internal buffer to access the next
+         * sample
+         */
         if (next > buffer_size) {
             Q_ASSERT(unscaled_samples_needed > 0);
             int samples_to_read = math_min(kiLinearScaleReadAheadLength,
@@ -209,6 +146,7 @@
         else {
             rate_add = rate_add_new;
         }
+        rate_add = rate_add_new;
 
         CSAMPLE frac = new_playpos - floor(new_playpos);
             
@@ -228,6 +166,5 @@
     
     Q_ASSERT(unscaled_samples_needed == 0);
     
->>>>>>> c896f232
     return buffer;
 }