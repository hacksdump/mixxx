--- conflicted
+++ resolved
@@ -707,11 +707,7 @@
     m_engineLock.unlock();
 }
 
-<<<<<<< HEAD
-void EngineBuffer::slotLoadTrack(TrackInfoObject *pTrack) {
-=======
-void EngineBuffer::loadTrack(TrackPointer pTrack) {
->>>>>>> a9f8ec71
+void EngineBuffer::slotLoadTrack(TrackPointer pTrack) {
     // Raise the track end flag so the EngineBuffer stops processing frames
     m_pTrackEndCOT->slotSet(1.0);
 
