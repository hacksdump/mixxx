--- conflicted
+++ resolved
@@ -270,11 +270,8 @@
 
     delete playButtonCOT;
     delete playButton;
-<<<<<<< HEAD
     delete playSyncButton;
     delete playStartButtonCOT;
-=======
->>>>>>> 793e03c5
     delete playStartButton;
     delete stopStartButton;
 
