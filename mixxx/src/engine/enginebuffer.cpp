--- conflicted
+++ resolved
@@ -78,10 +78,9 @@
     m_bLastBufferPaused(true),
     m_fRampValue(0.0) {
 
-<<<<<<< HEAD
     m_fLastSampleValue[0] = 0;
     m_fLastSampleValue[1] = 0;
-=======
+
     m_pReader = new CachingReader(_group, _config);
     connect(m_pReader, SIGNAL(trackLoaded(TrackPointer, int, int)),
             this, SLOT(slotTrackLoaded(TrackPointer, int, int)),
@@ -89,8 +88,6 @@
     connect(m_pReader, SIGNAL(trackLoadFailed(TrackPointer, QString)),
             this, SLOT(slotTrackLoadFailed(TrackPointer, QString)),
             Qt::DirectConnection);
-
->>>>>>> 2f257573
 
     // Play button
     playButton = new ControlPushButton(ConfigKey(group, "play"));
