/***************************************************************************
                          enginebuffer.cpp  -  description
                             -------------------
    begin                : Wed Feb 20 2002
    copyright            : (C) 2002 by Tue and Ken Haste Andersen
    email                :
***************************************************************************/

/***************************************************************************
*                                                                         *
*   This program is free software; you can redistribute it and/or modify  *
*   it under the terms of the GNU General Public License as published by  *
*   the Free Software Foundation; either version 2 of the License, or     *
*   (at your option) any later version.                                   *
*                                                                         *
***************************************************************************/

#include <QEvent>
#include <QtDebug>

#include "enginebuffer.h"
#include "cachingreader.h"

#include "controlpushbutton.h"
#include "controlobjectthreadmain.h"
#include "configobject.h"
#include "controlpotmeter.h"
#include "enginebufferscalest.h"
#include "enginebufferscalelinear.h"
#include "enginebufferscalereal.h"
#include "enginebufferscaledummy.h"
#include "mathstuff.h"
#include "engine/engineworkerscheduler.h"
#include "engine/readaheadmanager.h"
#include "engine/enginecontrol.h"
#include "loopingcontrol.h"
#include "ratecontrol.h"
#include "bpmcontrol.h"

#include "trackinfoobject.h"

#ifdef _MSC_VER
#include <float.h>  // for _isnan() on VC++
#define isnan(x) _isnan(x)  // VC++ uses _isnan() instead of isnan()
#else
#include <math.h>  // for isnan() everywhere else
#endif

EngineBuffer::EngineBuffer(const char * _group, ConfigObject<ConfigValue> * _config) :
    m_engineLock(QMutex::Recursive),
    group(_group),
    m_pConfig(_config),
    m_pLoopingControl(NULL),
    m_pRateControl(NULL),
    m_pBpmControl(NULL),
    m_pReadAheadManager(NULL),
    m_pOtherEngineBuffer(NULL),
    m_pReader(NULL),
    filepos_play(0.),
    rate_old(0.),
    file_length_old(-1),
    file_srate_old(0),
    m_iSamplesCalculated(0),
    m_dAbsPlaypos(0.),
    m_pTrackEnd(NULL),
    m_pTrackEndMode(NULL),
    startButton(NULL),
    endButton(NULL),
    m_pScale(NULL),
    m_pScaleLinear(NULL),
    m_pScaleST(NULL),
    m_bScalerChanged(false),
    m_fLastSampleValue(0.),
    m_bLastBufferPaused(true),
    m_bResetPitchIndpTimeStretch(true) {

    // Play button
    playButton = new ControlPushButton(ConfigKey(group, "play"));
    playButton->setToggleButton(true);
    connect(playButton, SIGNAL(valueChanged(double)),
            this, SLOT(slotControlPlay(double)));
    playButton->set(0);
    playButtonCOT = new ControlObjectThreadMain(playButton);

    // Start button
    startButton = new ControlPushButton(ConfigKey(group, "start"));
    connect(startButton, SIGNAL(valueChanged(double)),
            this, SLOT(slotControlStart(double)));
    startButton->set(0);

    // End button
    endButton = new ControlPushButton(ConfigKey(group, "end"));
    connect(endButton, SIGNAL(valueChanged(double)),
            this, SLOT(slotControlEnd(double)));
    endButton->set(0);

    m_pMasterRate = ControlObject::getControl(ConfigKey("[Master]", "rate"));
    
    // PITS seek window tweak value (added to window size)
    m_pSeekWindowTweak = new ControlPotmeter(ConfigKey(group, "seekwindowtweak"), -50., 50.);
    
    // Actual rate (used in visuals, not for control)
    rateEngine = new ControlObject(ConfigKey(group, "rateEngine"));

    // BJW Wheel touch sensor (makes wheel act as scratch)
    wheelTouchSensor = new ControlPushButton(ConfigKey(group, "wheel_touch_sensor"));
    // BJW Wheel touch-sens switch (toggles ignoring touch sensor)
    wheelTouchSwitch = new ControlPushButton(ConfigKey(group, "wheel_touch_switch"));
    wheelTouchSwitch->setToggleButton(true);
    // BJW Whether to revert to PitchIndpTimeStretch after scratching
    m_bResetPitchIndpTimeStretch = false;

    // Slider to show and change song position
    playposSlider = new ControlPotmeter(ConfigKey(group, "playposition"), -1., 1.);
    connect(playposSlider, SIGNAL(valueChanged(double)),
            this, SLOT(slotControlSeek(double)));

    // Control used to communicate ratio playpos to GUI thread
    visualPlaypos =
        new ControlPotmeter(ConfigKey(group, "visual_playposition"), -1., 1.);

    // m_pTrackEnd is used to signal when at end of file during
    // playback. TODO(XXX) This should not even be a control object because it
    // is an internal flag used only by the EngineBuffer.
    m_pTrackEnd = new ControlObject(ConfigKey(group, "TrackEnd"));
    //A COTM for use in slots that are called by the GUI thread.
    m_pTrackEndCOT = new ControlObjectThreadMain(m_pTrackEnd);

    // TrackEndMode determines what to do at the end of a track
    m_pTrackEndMode = new ControlObject(ConfigKey(group,"TrackEndMode"));
    
    m_pVinylStatus = new ControlObject(ConfigKey(group,"VinylStatus"));

#ifdef __VINYLCONTROL__
    // Vinyl Control status indicator
    //Disabled because it's not finished yet
    //m_pVinylControlIndicator =
    //    new ControlObject(ConfigKey(group, "VinylControlIndicator"));
#endif

    // Sample rate
    m_pSampleRate = ControlObject::getControl(ConfigKey("[Master]","samplerate"));

    m_pTrackSamples = new ControlObject(ConfigKey(group, "track_samples"));
    m_pTrackSampleRate = new ControlObject(ConfigKey(group, "track_samplerate"));

    // Create the Loop Controller
    m_pLoopingControl = new LoopingControl(_group, _config);
    addControl(m_pLoopingControl);

    // Create the Rate Controller
    m_pRateControl = new RateControl(_group, _config);
    addControl(m_pRateControl);

    fwdButton = ControlObject::getControl(ConfigKey(_group, "fwd"));
    backButton = ControlObject::getControl(ConfigKey(_group, "back"));

    // Create the BPM Controller
    m_pBpmControl = new BpmControl(_group, _config);
    addControl(m_pBpmControl);

    m_pReader = new CachingReader(_group, _config);
    connect(m_pReader, SIGNAL(trackLoaded(TrackPointer, int, int)),
            this, SLOT(slotTrackLoaded(TrackPointer, int, int)));
    connect(m_pReader, SIGNAL(trackLoadFailed(TrackPointer, QString)),
            this, SLOT(slotTrackLoadFailed(TrackPointer, QString)));

    m_pReadAheadManager = new ReadAheadManager(m_pReader);
    m_pReadAheadManager->addEngineControl(m_pLoopingControl);

    // Construct scaling objects
    m_pScaleLinear = new EngineBufferScaleLinear(m_pReadAheadManager);

    m_pScaleST = new EngineBufferScaleST(m_pReadAheadManager);
    //m_pScaleST = (EngineBufferScaleST*)new EngineBufferScaleDummy(m_pReadAheadManager);
    //Figure out which one to use (setPitchIndpTimeStretch does this)
    int iPitchIndpTimeStretch =
        _config->getValueString(ConfigKey("[Soundcard]","PitchIndpTimeStretch")).toInt();
    this->setPitchIndpTimeStretch(iPitchIndpTimeStretch);

    setNewPlaypos(0.);
}

EngineBuffer::~EngineBuffer()
{
    delete m_pLoopingControl;
    delete m_pRateControl;
    delete m_pBpmControl;
    delete m_pReadAheadManager;
    delete m_pReader;

    delete playButton;
    delete startButton;
    delete endButton;
    delete rateEngine;
    delete wheelTouchSensor;
    delete wheelTouchSwitch;
    delete playposSlider;
    delete visualPlaypos;

    delete m_pTrackEnd;
    delete m_pTrackEndMode;

    delete m_pTrackSamples;
    delete m_pTrackSampleRate;

    delete m_pScaleLinear;
    delete m_pScaleST;

}

void EngineBuffer::setPitchIndpTimeStretch(bool b)
{
    pause.lock(); //Just to be safe - Albert

    // Change sound scale mode

    //SoundTouch's linear interpolation code doesn't sound very good.
    //Our own EngineBufferScaleLinear sounds slightly better, but it's
    //not working perfectly. Eventually we should have our own working
    //better, so scratching sounds good.

    //Update Dec 30/2007
    //If we delete the m_pScale object and recreate it, it eventually
    //causes some weird bad pointer somewhere, which will either cause
    //the waveform the roll in a weird way or fire an ASSERT from
    //visualchannel.cpp or something. Need to valgrind this or something.

    if (b == true) {
        m_pScale = m_pScaleST;
        ((EngineBufferScaleST *)m_pScaleST)->setPitchIndpTimeStretch(b);
    } else {
        m_pScale = m_pScaleLinear;
    }
    m_bScalerChanged = true;
    pause.unlock();
}

double EngineBuffer::getBpm()
{
    return m_pBpmControl->getBpm();
}

void EngineBuffer::setOtherEngineBuffer(EngineBuffer * pOtherEngineBuffer)
{
    if (!m_pOtherEngineBuffer) {
        m_pOtherEngineBuffer = pOtherEngineBuffer;
        m_pBpmControl->setOtherEngineBuffer(pOtherEngineBuffer);
    } else
        qCritical("EngineBuffer: Other engine buffer already set!");
}

void EngineBuffer::setNewPlaypos(double newpos)
{
    //qDebug() << "engine new pos " << newpos;

    filepos_play = newpos;

    // Ensures that the playpos slider gets updated in next process call
    m_iSamplesCalculated = 1000000;

    // The right place to do this?
    if (m_pScale)
        m_pScale->clear();
    m_pReadAheadManager->notifySeek(filepos_play);

    // Must hold the engineLock while using m_engineControls
    m_engineLock.lock();
    for (QList<EngineControl*>::iterator it = m_engineControls.begin();
         it != m_engineControls.end(); it++) {
        EngineControl *pControl = *it;
        pControl->notifySeek(filepos_play);
    }
    m_engineLock.unlock();
}

const char * EngineBuffer::getGroup()
{
    return group;
}

double EngineBuffer::getRate()
{
    return m_pRateControl->getRawRate();
}

void EngineBuffer::slotTrackLoaded(TrackPointer pTrack,
                                   int iTrackSampleRate,
                                   int iTrackNumSamples) {
    pause.lock();
    file_srate_old = iTrackSampleRate;
    file_length_old = iTrackNumSamples;
    m_pTrackSamples->set(iTrackNumSamples);
    m_pTrackSampleRate->set(iTrackSampleRate);
    slotControlSeek(0.);

    // Let the engine know that a track is loaded now.
    m_pTrackEndCOT->slotSet(0.0f); //XXX: Not sure if to use the COT or CO here

    pause.unlock();

    emit(trackLoaded(pTrack));
}

void EngineBuffer::slotTrackLoadFailed(TrackPointer pTrack,
                                       QString reason) {
    pause.lock();
    file_srate_old = 0;
    file_length_old = 0;
    playButton->set(0.0);
    slotControlSeek(0.);
    m_pTrackSamples->set(0);
    m_pTrackSampleRate->set(0);
    pause.unlock();
    emit(trackLoadFailed(pTrack, reason));
}


void EngineBuffer::slotControlSeek(double change)
{
    if(isnan(change) || change > 1.0 || change < -1.0) {
        // This seek is ridiculous.
        return;
    }

    // Find new playpos, restrict to valid ranges.
    double new_playpos = round(change*file_length_old);
    if (new_playpos > file_length_old)
        new_playpos = file_length_old;
    //if (new_playpos < 0.)
    //   new_playpos = 0.;

    // Ensure that the file position is even (remember, stereo channel files...)
    if (!even((int)new_playpos))
        new_playpos--;

    // Give EngineControl's a chance to veto or correct the seek target.

    // Seek reader
    Hint seek_hint;
    seek_hint.sample = new_playpos;
    seek_hint.length = 0;
    seek_hint.priority = 1;
    QList<Hint> hint_list;
    hint_list.append(seek_hint);
    m_pReader->hintAndMaybeWake(hint_list);
    setNewPlaypos(new_playpos);
}

void EngineBuffer::slotControlSeekAbs(double abs)
{
    slotControlSeek(abs/file_length_old);
}

void EngineBuffer::slotControlPlay(double)
{
}

void EngineBuffer::slotControlStart(double)
{
    slotControlSeek(0.);
}

void EngineBuffer::slotControlEnd(double)
{
    slotControlSeek(1.);
}

void EngineBuffer::process(const CSAMPLE *, const CSAMPLE * pOut, const int iBufferSize)
{

    // Steps:
    // - Lookup new reader information
    // - Calculate current rate
    // - Scale the audio with m_pScale, copy the resulting samples into the
    //   output buffer
    // - Give EngineControl's a chance to do work / request seeks, etc
    // - Process EndOfTrack mode if we're at the end of a track
    // - Set last sample value (m_fLastSampleValue) so that rampOut works? Other
    //   miscellaneous upkeep issues.

    CSAMPLE * pOutput = (CSAMPLE *)pOut;

    bool bCurBufferPaused = false;

    if (!m_pTrackEnd->get() && pause.tryLock()) {
        float sr = m_pSampleRate->get();
        double baserate = 0.0f;
        if (sr > 0)
            baserate = ((double)file_srate_old/sr);

        // Is a touch sensitive wheel being touched?
        bool wheelTouchSensorEnabled = wheelTouchSwitch->get() && wheelTouchSensor->get();

        bool paused = false;

        if (!playButton->get())
            paused = true;

        if (wheelTouchSensorEnabled) {
            paused = true;
        }

        // TODO(rryan) : review this touch sensitive business with the Mixxx
        // team to see if this is what we actually want.

        // BJW: Touch sensitive wheels: If enabled via the Switch, while the top of the wheel is touched it acts
        // as a "vinyl-like" scratch controller. Playback stops, pitch-independent time stretch is disabled, and
        // the wheel's motion is amplified to produce a scrub effect. Also note that playback speed factors like
        // rateSlider and reverseButton are ignored so that the feel of the wheel is always consistent.
        // TODO: Configurable vinyl stop effect.
        if (wheelTouchSensorEnabled) {
            // Act as scratch controller
            if (m_pConfig->getValueString(ConfigKey("[Soundcard]","PitchIndpTimeStretch")).toInt()) {
                // Use vinyl-style pitch bending
                // qDebug() << "Disabling Pitch-Independent Time Stretch for scratching";
                m_bResetPitchIndpTimeStretch = true;
                setPitchIndpTimeStretch(false);
            }
        } else if (!paused) {
            // BJW: Reset timestretch mode if required. NB it's intentional that this should not
            // get reset until playing; this enables released spinbacks in stop mode.
            if (m_bResetPitchIndpTimeStretch) {
                setPitchIndpTimeStretch(true);
                m_bResetPitchIndpTimeStretch = false;
                // qDebug() << "Re-enabling Pitch-Independent Time Stretch";
            }
        }


        double rate = m_pRateControl->calculateRate(baserate, paused);
        //qDebug() << "rate" << rate << " paused" << paused;
        
        int tweak;
		tweak = m_pSeekWindowTweak->get();

        // If the rate has changed, set it in the scale object
        if (rate != rate_old || m_bScalerChanged || tweak != tweak_old) {
            // The rate returned by the scale object can be different from the wanted rate!

            //XXX: Trying to force RAMAN to read from correct
            //     playpos when rate changes direction - Albert
            if ((rate_old <= 0 && rate > 0) ||
                (rate_old >= 0 && rate < 0))
            {
                setNewPlaypos(filepos_play);
            }

            rate_old = rate;
            tweak_old = tweak;
            if (baserate > 0) //Prevent division by 0
                rate = baserate*m_pScale->setTempo(rate/baserate);
            m_pScale->setBaseRate(baserate);
            m_pScale->setSeekWindowTweak(tweak);
            rate_old = rate;
            tweak_old = tweak;
            // Scaler is up to date now.
            m_bScalerChanged = false;
        }

        bool at_start = filepos_play <= 0;
        bool at_end = filepos_play >= file_length_old;
        bool backwards = rate < 0;

        // If we're playing past the end, playing before the start, or standing
        // still then by definition the buffer is paused.
        bCurBufferPaused = rate == 0 ||
            //(at_start && backwards) ||
            (at_end && !backwards);

        // If paused, then ramp out.
        if (bCurBufferPaused) {
            // If this is the first process() since being paused, then ramp out.
            if (!m_bLastBufferPaused) {
                rampOut(pOut, iBufferSize);
            }
        // Otherwise, scale the audio.
        } else { // if (bCurBufferPaused)
            CSAMPLE *output;
            double idx;

            Q_ASSERT(even(iBufferSize));

            // The fileposition should be: (why is this thing a double anyway!?
            // Integer valued.
            Q_ASSERT(round(filepos_play) == filepos_play);
            // Even.
            Q_ASSERT(even(filepos_play));

            // Perform scaling of Reader buffer into buffer.
            output = m_pScale->scale(0,
                                     iBufferSize,
                                     0,
                                     0);
            idx = m_pScale->getNewPlaypos();

            // qDebug() << "sourceSamples used " << iSourceSamples
            //          <<" idx " << idx
            //          << ", buffer pos " << iBufferStartSample
            //          << ", play " << filepos_play
            //          << " bufferlen " << iBufferSize;

            // Copy scaled audio into pOutput
            memcpy(pOutput, output, sizeof(CSAMPLE) * iBufferSize);

            // for(int i=0; i<iBufferSize; i++) {
            //     pOutput[i] = output[i];
            // }

            // Adjust filepos_play by the amount we processed.
            filepos_play += idx;
<<<<<<< HEAD
            //filepos_play = math_max(0, filepos_play); 
            //// We need the above protection against negative playpositions
            //// in case SoundTouch/EngineBufferSoundTouch gives us too many samples. 
=======
            filepos_play = math_max(0, filepos_play);
            // We need the above protection against negative playpositions
            // in case SoundTouch/EngineBufferSoundTouch gives us too many samples.
>>>>>>> 077db4ea

            // Get rid of annoying decimals that the scaler sometimes produces
            filepos_play = round(filepos_play);

            if (!even(filepos_play))
                filepos_play--;

        } // else (bCurBufferPaused)

        m_engineLock.lock();
        QListIterator<EngineControl*> it(m_engineControls);
        while (it.hasNext()) {
            EngineControl* pControl = it.next();
            pControl->setCurrentSample(filepos_play);
            double control_seek = pControl->process(rate, filepos_play,
                                                    file_length_old, iBufferSize);

            if (control_seek != kNoTrigger) {
                filepos_play = control_seek;
                Q_ASSERT(round(filepos_play) == filepos_play);

                // Safety check that the EngineControl didn't pass us a bogus
                // value
                if (!even(filepos_play))
                    filepos_play--;

                // Fix filepos_play so that it is not out of bounds.
                if (file_length_old > 0) {
                    if(filepos_play > file_length_old) {
                        filepos_play = file_length_old;
                        at_end = true;
                    } else if(filepos_play < 0) {
                        filepos_play = 0;
                        at_start = true;
                    }
                }
                // TODO(XXX) need to re-evaluate this later. If we
                // setNewPlaypos, that clear()'s soundtouch, which might screw
                // up the audio. This sort of jump is a normal event. Also, the
                // EngineControl which caused this jump will get a notifySeek
                // for the same jump which might be confusing. For 1.8.0
                // purposes this works fine. If we do not notifySeek the RAMAN,
                // the engine and RAMAN can get out of sync.

                //setNewPlaypos(filepos_play);
                m_pReadAheadManager->notifySeek(filepos_play);
            }
        }
        m_engineLock.unlock();


        // Give the Reader hints as to which chunks of the current song we
        // really care about. It will try very hard to keep these in memory
        hintReader(rate, iBufferSize);

        // Update all the indicators that EngineBuffer publishes to allow
        // external parts of Mixxx to observe its status.
        updateIndicators(rate, iBufferSize);

        // Handle End-Of-Track mode
        at_start = filepos_play <= 0;
        at_end = filepos_play >= file_length_old;

        bool end_of_track = //(at_start && backwards) ||
            (at_end && !backwards);

        // If playbutton is pressed, check if we are at start or end of track
        if ((playButton->get() || (fwdButton->get() || backButton->get())) &&
            !m_pTrackEnd->get() &&
            (//(at_start && backwards) ||
             (at_end && !backwards))) {

            // If end of track mode is set to next, signal EndOfTrack to TrackList,
            // otherwise start looping, pingpong or stop the track
            int m = (int)m_pTrackEndMode->get();
            //qDebug() << "end mode " << m;
            switch (m)
            {
            case TRACK_END_MODE_STOP:
                //qDebug() << "stop";
                playButton->set(0.);
                break;
            case TRACK_END_MODE_NEXT:
                //m_pTrackEnd->set(1.);
                playButton->set(0.);
                emit(loadNextTrack());
                break;

            case TRACK_END_MODE_LOOP:
                //qDebug() << "loop";
               /* if(filepos_play <= 0)
                    slotControlSeek(file_length_old);
                else*/
                if (filepos_play > 0)
                    slotControlSeek(0.);
                break;
/*
            case TRACK_END_MODE_PING:
                qDebug() << "Ping not implemented yet";

                if (reverseButton->get())
                reverseButton->set(0.);
                else
                reverseButton->set(1.);

                break;
 */
            default:
                qDebug() << "Invalid track end mode: " << m;
            }
        }

        // release the pauselock
        pause.unlock();
    } else { // if (!m_pTrackEnd->get() && pause.tryLock()) {
        if (!m_bLastBufferPaused)
            rampOut(pOut, iBufferSize);
        bCurBufferPaused = true;
    }

    // Force ramp in if this is the first buffer during a play
    if (m_bLastBufferPaused && !bCurBufferPaused) {
        // Ramp from zero
        int iLen = math_min(iBufferSize, kiRampLength);
        float fStep = pOutput[iLen-1]/(float)iLen;
        for (int i=0; i<iLen; ++i)
            pOutput[i] = fStep*i;
    }

    m_bLastBufferPaused = bCurBufferPaused;
    m_fLastSampleValue = pOutput[iBufferSize-1];
}


void EngineBuffer::rampOut(const CSAMPLE* pOut, int iBufferSize)
{
    CSAMPLE * pOutput = (CSAMPLE *)pOut;

    //qDebug() << "ramp out";

    // Ramp to zero
    int i=0;
    if (m_fLastSampleValue!=0.)
    {
        int iLen = math_min(iBufferSize, kiRampLength);
        float fStep = m_fLastSampleValue/(float)iLen;
        while (i<iLen)
        {
            pOutput[i] = fStep*(iLen-(i+1));
            ++i;
        }
    }

    // Reset rest of buffer
    while (i<iBufferSize)
    {
        pOutput[i]=0.;
        ++i;
    }
}

void EngineBuffer::updateIndicators(double rate, int iBufferSize) {

    // Increase samplesCalculated by the buffer size
    m_iSamplesCalculated += iBufferSize;

    double fFractionalPlaypos = 0.0;
    if (file_length_old!=0.) {
        fFractionalPlaypos = math_min(filepos_play,file_length_old);
        fFractionalPlaypos /= file_length_old;
    } else {
        fFractionalPlaypos = 0.;
    }

    // Update indicators that are only updated after every
    // sampleRate/UPDATE_RATE samples processed.  (e.g. playposSlider,
    // rateEngine)
    if (m_iSamplesCalculated > (m_pSampleRate->get()/UPDATE_RATE)) {
        playposSlider->set(fFractionalPlaypos);

        if(rate != rateEngine->get())
            rateEngine->set(rate);

        // Reset sample counter
        m_iSamplesCalculated = 0;
    }

    // Update visual control object, this needs to be done more often than the
    // rateEngine and playpos slider
    visualPlaypos->set(fFractionalPlaypos);
}

void EngineBuffer::hintReader(const double dRate,
                              const int iSourceSamples) {
    m_engineLock.lock();

    m_hintList.clear();
    m_pReadAheadManager->hintReader(m_hintList, iSourceSamples);

    QListIterator<EngineControl*> it(m_engineControls);
    while (it.hasNext()) {
        EngineControl* pControl = it.next();
        pControl->hintReader(m_hintList);
    }
    m_pReader->hintAndMaybeWake(m_hintList);

    m_engineLock.unlock();
}

void EngineBuffer::loadTrack(TrackPointer pTrack) {
    // Raise the track end flag so the EngineBuffer stops processing frames
    m_pTrackEndCOT->slotSet(1.0);

    //Stop playback
    playButtonCOT->slotSet(0.0);

    // Signal to the reader to load the track. The reader will respond with
    // either trackLoaded or trackLoadFailed signals.
    m_pReader->newTrack(pTrack);
    m_pReader->wake();
}

void EngineBuffer::addControl(EngineControl* pControl) {
    // Connect to signals from EngineControl here...
    m_engineLock.lock();
    m_engineControls.push_back(pControl);
    m_engineLock.unlock();
    connect(pControl, SIGNAL(seek(double)),
            this, SLOT(slotControlSeek(double)));
    connect(pControl, SIGNAL(seekAbs(double)),
            this, SLOT(slotControlSeekAbs(double)));
}

void EngineBuffer::bindWorkers(EngineWorkerScheduler* pWorkerScheduler) {
    pWorkerScheduler->bindWorker(m_pReader);
}<|MERGE_RESOLUTION|>--- conflicted
+++ resolved
@@ -509,15 +509,9 @@
 
             // Adjust filepos_play by the amount we processed.
             filepos_play += idx;
-<<<<<<< HEAD
             //filepos_play = math_max(0, filepos_play); 
             //// We need the above protection against negative playpositions
             //// in case SoundTouch/EngineBufferSoundTouch gives us too many samples. 
-=======
-            filepos_play = math_max(0, filepos_play);
-            // We need the above protection against negative playpositions
-            // in case SoundTouch/EngineBufferSoundTouch gives us too many samples.
->>>>>>> 077db4ea
 
             // Get rid of annoying decimals that the scaler sometimes produces
             filepos_play = round(filepos_play);
