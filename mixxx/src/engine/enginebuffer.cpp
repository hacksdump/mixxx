--- conflicted
+++ resolved
@@ -116,21 +116,11 @@
     //A COTM for use in slots that are called by the GUI thread.
     m_pTrackEndCOT = new ControlObjectThreadMain(m_pTrackEnd);
 
-<<<<<<< HEAD
-    // TrackEndMode determines what to do at the end of a track
-    m_pTrackEndMode = new ControlObject(ConfigKey(group,"TrackEndMode"));
-    
-    m_pVinylStatus = new ControlObject(ConfigKey(group,"VinylStatus"));
-=======
     m_pRepeat = new ControlPushButton(ConfigKey(group, "repeat"));
     m_pRepeat->setToggleButton(true);
->>>>>>> e0933984
 
 #ifdef __VINYLCONTROL__
-    // Vinyl Control status indicator
-    //Disabled because it's not finished yet
-    //m_pVinylControlIndicator =
-    //    new ControlObject(ConfigKey(group, "VinylControlIndicator"));
+    m_pVinylStatus = new ControlObject(ConfigKey(group,"VinylStatus"));
 #endif
 
     // Sample rate
@@ -552,57 +542,9 @@
         at_start = filepos_play <= 0;
         at_end = filepos_play >= file_length_old;
 
-<<<<<<< HEAD
+        bool repeat_enabled = m_pRepeat->get() != 0.0f;
+
         bool end_of_track = //(at_start && backwards) ||
-            (at_end && !backwards);
-
-        // If playbutton is pressed, check if we are at start or end of track
-        if ((playButton->get() || (fwdButton->get() || backButton->get())) &&
-            !m_pTrackEnd->get() &&
-            (//(at_start && backwards) ||
-             (at_end && !backwards))) {
-
-            // If end of track mode is set to next, signal EndOfTrack to TrackList,
-            // otherwise start looping, pingpong or stop the track
-            int m = (int)m_pTrackEndMode->get();
-            //qDebug() << "end mode " << m;
-            switch (m)
-            {
-            case TRACK_END_MODE_STOP:
-                //qDebug() << "stop";
-                playButton->set(0.);
-                break;
-            case TRACK_END_MODE_NEXT:
-                //m_pTrackEnd->set(1.);
-                playButton->set(0.);
-                emit(loadNextTrack());
-                break;
-
-            case TRACK_END_MODE_LOOP:
-                //qDebug() << "loop";
-               /* if(filepos_play <= 0)
-                    slotControlSeek(file_length_old);
-                else*/
-                if (filepos_play > 0)
-                    slotControlSeek(0.);
-                break;
-/*
-            case TRACK_END_MODE_PING:
-                qDebug() << "Ping not implemented yet";
-
-                if (reverseButton->get())
-                reverseButton->set(0.);
-                else
-                reverseButton->set(1.);
-
-                break;
- */
-            default:
-                qDebug() << "Invalid track end mode: " << m;
-=======
-        bool repeat_enabled = m_pRepeat->get() != 0.0f;
-
-        bool end_of_track = (at_start && backwards) ||
             (at_end && !backwards);
 
         // If playbutton is pressed, check if we are at start or end of track
@@ -613,7 +555,6 @@
                 slotControlSeek(seekPosition);
             } else {
                 playButton->set(0.);
->>>>>>> e0933984
             }
         }
 
