--- conflicted
+++ resolved
@@ -249,11 +249,7 @@
     df.setFileName("mixxx-debug.csv");
     df.open(QIODevice::WriteOnly | QIODevice::Text);
     writer.setDevice(&df);
-<<<<<<< HEAD
-#endif    
-=======
 #endif
->>>>>>> b6a9be96
 }
 
 EngineBuffer::~EngineBuffer()
@@ -545,17 +541,7 @@
         bool is_scratching = false;
         rate = m_pRateControl->calculateRate(baserate, paused, iBufferSize,
                                              &is_scratching);
-<<<<<<< HEAD
-                                             
-#ifdef __VINYLCONTROL__
-        if (m_pVinylControlControl->isEnabled() && m_pVinylControlControl->isScratching()) {
-            is_scratching = true;
-        }
-#endif        
-                                             
-=======
-
->>>>>>> b6a9be96
+
         //qDebug() << "rate" << rate << " paused" << paused;
 
         // Scratching always disables keylock because keylock sounds terrible
