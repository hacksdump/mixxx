--- conflicted
+++ resolved
@@ -22,7 +22,6 @@
 RateControl::RateControl(const char* _group,
                          ConfigObject<ConfigValue>* _config) :
     EngineControl(_group, _config),
-<<<<<<< HEAD
     m_ePbCurrent(0),
     m_ePbPressed(0),
     m_bTempStarted(false),
@@ -32,11 +31,6 @@
     m_dOldRate(0.0f),
     m_pConfig(_config)
 {
-=======
-    m_bTempPress(false),
-    m_dOldRate(0.0f) {
-
->>>>>>> 0cd7fcbe
     m_pRateDir = new ControlObject(ConfigKey(_group, "rate_dir"));
     m_pRateRange = new ControlObject(ConfigKey(_group, "rateRange"));
     m_pRateSlider = new ControlPotmeter(ConfigKey(_group, "rate"), -1.f, 1.f);
@@ -359,13 +353,9 @@
         // There are four rate effects we apply: wheel, scratch, jog and temp.
         // Wheel: a linear additive effect
         // Scratch: a rate multiplier
-<<<<<<< HEAD
         // Jog: a linear additive effect whose value is filtered 
         // Temp: pitch bend
-=======
-        // Jog: a linear additive effect whose value is filtered
->>>>>>> 0cd7fcbe
-
+        
         rate = (1. + getRawRate()) * baserate;
         rate += wheelFactor/10.;
         rate *= scratchFactor;
