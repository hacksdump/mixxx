--- conflicted
+++ resolved
@@ -337,12 +337,7 @@
 }
 
 double RateControl::getWheelFactor() {
-<<<<<<< HEAD
-    // Calculate wheel (experimental formula)
-    return 40 * m_pWheel->get() * m_dWheelSensitivity;
-=======
     return m_pWheel->get();
->>>>>>> 077db4ea
 }
 
 double RateControl::getJogFactor() {
