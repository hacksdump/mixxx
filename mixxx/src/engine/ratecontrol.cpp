--- conflicted
+++ resolved
@@ -22,8 +22,6 @@
 
 int RateControl::m_iRateRampSensitivity = 250;
 enum RateControl::RATERAMP_MODE RateControl::m_eRateRampMode = RateControl::RATERAMP_STEP;
-
-double RateControl::m_dWheelSensitivity = 1.0;
 
 RateControl::RateControl(const char* _group,
                          ConfigObject<ConfigValue>* _config)
@@ -416,14 +414,6 @@
     }
 }
 
-<<<<<<< HEAD
-void RateControl::slotWheelSensitivity(double val)
-{
-	m_dWheelSensitivity = val;
-}
-
-double RateControl::getRawRate() {
-=======
 void RateControl::slotFileBpmChanged(double bpm) {
     m_dFileBpm = bpm;
     slotMasterBpmChanged(m_pMasterBpm->get());
@@ -555,7 +545,6 @@
 }
 
 double RateControl::getRawRate() const {
->>>>>>> 8b71c3a2
     return m_pRateSlider->get() *
         m_pRateRange->get() *
         m_pRateDir->get();
