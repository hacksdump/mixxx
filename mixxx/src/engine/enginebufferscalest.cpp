--- conflicted
+++ resolved
@@ -188,23 +188,14 @@
     //Q_ASSERT(m_iReadAheadPos >= 0);
 
     unsigned long total_received_frames = 0;
-<<<<<<< HEAD
-    long total_read_frames = 0;
-=======
     unsigned long total_read_frames = 0;
->>>>>>> 8e30b71e
 
     unsigned long remaining_frames = buf_size/2;
     //long remaining_source_frames = iBaseLength/2;
     CSAMPLE* read = buffer;
     bool last_read_failed = false;
     while (remaining_frames > 0) {
-<<<<<<< HEAD
-        long received_frames = m_pSoundTouch->receiveSamples((SAMPLETYPE*)read,
-                                                             remaining_frames);
-=======
         unsigned long received_frames = m_pSoundTouch->receiveSamples((SAMPLETYPE*)read, remaining_frames);
->>>>>>> 8e30b71e
         remaining_frames -= received_frames;
         total_received_frames += received_frames;
         read += received_frames*2;
