--- conflicted
+++ resolved
@@ -35,13 +35,8 @@
 
 private:
     ControlLogpotmeter *potmeterPregain;
-<<<<<<< HEAD
-    ControlPotmeter *m_pReplayGainBoost, *m_pEnableReplayGain;
-    ControlObject *m_pControlReplayGain, *m_pTotalGain, *m_pPassthrough;
-=======
     ControlPotmeter *m_pReplayGainBoost;
-    ControlObject *m_pControlReplayGain, *m_pEnableReplayGain, *m_pTotalGain;
->>>>>>> 1869df62
+    ControlObject *m_pControlReplayGain, *m_pEnableReplayGain, *m_pTotalGain, *m_pPassthrough;
     float m_fReplayGainCorrection;
     bool m_bSmoothFade;
     float m_fClock;
