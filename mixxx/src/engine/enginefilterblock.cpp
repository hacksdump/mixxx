/***************************************************************************
                          enginefilterblock.cpp  -  description
                             -------------------
    begin                : Thu Apr 4 2002
    copyright            : (C) 2002 by Tue and Ken Haste Andersen
    email                :
***************************************************************************/

/***************************************************************************
*                                                                         *
*   This program is free software; you can redistribute it and/or modify  *
*   it under the terms of the GNU General Public License as published by  *
*   the Free Software Foundation; either version 2 of the License, or     *
*   (at your option) any later version.                                   *
*                                                                         *
***************************************************************************/

#include <QtDebug>
#include "controlpushbutton.h"
#include "controllogpotmeter.h"
#include "engine/enginefilterblock.h"
#include "engine/enginefilteriir.h"
#include "engine/enginefilter.h"
#include "engine/enginefilterbutterworth8.h"
#include "sampleutil.h"

ControlPotmeter* EngineFilterBlock::s_loEqFreq = NULL;
ControlPotmeter* EngineFilterBlock::s_hiEqFreq = NULL;
ControlPushButton* EngineFilterBlock::s_lofiEq = NULL;

EngineFilterBlock::EngineFilterBlock(const char * group)
{
    ilowFreq = 0;
    ihighFreq = 0;
    blofi = false;

#ifdef __LOFI__
    low = new EngineFilterIIR(bessel_lowpass4_DJM800,4);
    band = new EngineFilterIIR(bessel_bandpass8_DJM800,8);
    high = new EngineFilterIIR(bessel_highpass4_DJM800,4);
    qDebug() << "Using LoFi EQs";
#else

    //Setup Filter Controls

    if (s_loEqFreq == NULL) {
        s_loEqFreq = new ControlPotmeter(ConfigKey("[Mixer Profile]", "LoEQFrequency"), 0., 22040);
        s_hiEqFreq = new ControlPotmeter(ConfigKey("[Mixer Profile]", "HiEQFrequency"), 0., 22040);
        s_lofiEq = new ControlPushButton(ConfigKey("[Mixer Profile]", "LoFiEQs"));
    }

    high = band = low = NULL;

    //Load Defaults
    setFilters(true);

#endif
    /*
       lowrbj = new EngineFilterRBJ();
       lowrbj->calc_filter_coeffs(6, 100., 44100., 0.3, 0., true);
       midrbj = new EngineFilterRBJ();
       midrbj->calc_filter_coeffs(6, 1000., 44100., 0.3, 0., true);
       highrbj = new EngineFilterRBJ();
       highrbj->calc_filter_coeffs(8, 10000., 48000., 0.3, 0., true);

       lowrbj = new EngineFilterRBJ();
       lowrbj->calc_filter_coeffs(0, 100., 48000., 0.3., 0., false);
       highrbj = new EngineFilterRBJ();
       highrbj->calc_filter_coeffs(1, 10000., 48000., 0.3., 0., false);
     */

    filterpotLow = new ControlLogpotmeter(ConfigKey(group, "filterLow"), 4.);
    filterKillLow = new ControlPushButton(ConfigKey(group, "filterLowKill"));
    filterKillLow->setButtonMode(ControlPushButton::POWERWINDOW);

    filterpotMid = new ControlLogpotmeter(ConfigKey(group, "filterMid"), 4.);
    filterKillMid = new ControlPushButton(ConfigKey(group, "filterMidKill"));
    filterKillMid->setButtonMode(ControlPushButton::POWERWINDOW);

    filterpotHigh = new ControlLogpotmeter(ConfigKey(group, "filterHigh"), 4.);
    filterKillHigh = new ControlPushButton(ConfigKey(group, "filterHighKill"));
<<<<<<< HEAD
    filterKillHigh->setToggleButton(true);
    
    bypassEq = ControlObject::getControl(ConfigKey("[Master]","bypass_eq"));
=======
    filterKillHigh->setButtonMode(ControlPushButton::POWERWINDOW);
>>>>>>> 8f500524

    m_pTemp1 = new CSAMPLE[MAX_BUFFER_LEN];
    m_pTemp2 = new CSAMPLE[MAX_BUFFER_LEN];
    m_pTemp3 = new CSAMPLE[MAX_BUFFER_LEN];

    memset(m_pTemp1, 0, sizeof(CSAMPLE) * MAX_BUFFER_LEN);
    memset(m_pTemp2, 0, sizeof(CSAMPLE) * MAX_BUFFER_LEN);
    memset(m_pTemp3, 0, sizeof(CSAMPLE) * MAX_BUFFER_LEN);
}

EngineFilterBlock::~EngineFilterBlock()
{
    delete high;
    delete band;
    delete low;
    delete [] m_pTemp3;
    delete [] m_pTemp2;
    delete [] m_pTemp1;
    delete filterpotLow;
    delete filterKillLow;
    delete filterpotMid;
    delete filterKillMid;
    delete filterpotHigh;
    delete filterKillHigh;

    // Delete and clear these static controls. We need to clear them so that
    // other instances of EngineFilterBlock won't delete them as well.
    delete s_loEqFreq;
    s_loEqFreq = NULL;
    delete s_hiEqFreq;
    s_hiEqFreq = NULL;
    delete s_lofiEq;
    s_lofiEq = NULL;
}

void EngineFilterBlock::setFilters(bool forceSetting)
{
    if((ilowFreq != (int)s_loEqFreq->get()) ||
       (ihighFreq != (int)s_hiEqFreq->get()) ||
       (blofi != (int)s_lofiEq->get()) || forceSetting)
    {
        delete low;
        delete band;
        delete high;
        ilowFreq = (int)s_loEqFreq->get();
        ihighFreq = (int)s_hiEqFreq->get();
        blofi = (int)s_lofiEq->get();
        if(blofi)
        {
            // why is this DJM800 at line ~34 (LOFI ifdef) and just
            // bessel_lowpass# here? bkgood
            low = new EngineFilterIIR(bessel_lowpass4,4);
            band = new EngineFilterIIR(bessel_bandpass,8);
            high = new EngineFilterIIR(bessel_highpass4,4);
        }
        else
        {
            low = new EngineFilterButterworth8(FILTER_LOWPASS, 44100, (int)s_loEqFreq->get());
            band = new EngineFilterButterworth8(FILTER_BANDPASS, 44100, (int)s_loEqFreq->get(), (int)s_hiEqFreq->get());
            high = new EngineFilterButterworth8(FILTER_HIGHPASS, 44100, (int)s_hiEqFreq->get());
        }

    }
}

void EngineFilterBlock::process(const CSAMPLE * pIn, const CSAMPLE * pOut, const int iBufferSize)
{
    CSAMPLE * pOutput = (CSAMPLE *)pOut;
    float fLow=0.f, fMid=0.f, fHigh=0.f;
    
    if (bypassEq->get())
    {
        SampleUtil::copyWithGain(pOutput, pIn, 1.0, iBufferSize);
        return;
    }

    if (filterKillLow->get()==0.)
        fLow = filterpotLow->get(); //*0.7;
    if (filterKillMid->get()==0.)
        fMid = filterpotMid->get(); //*1.1;
    if (filterKillHigh->get()==0.)
        fHigh = filterpotHigh->get(); //*1.2;

#ifndef __LOFI__
    setFilters();
#endif

    low->process(pIn, m_pTemp1, iBufferSize);
    band->process(pIn, m_pTemp2, iBufferSize);
    high->process(pIn, m_pTemp3, iBufferSize);

    SampleUtil::copy3WithGain(pOutput,
                              m_pTemp1, fLow,
                              m_pTemp2, fMid,
                              m_pTemp3, fHigh, iBufferSize);
}
<|MERGE_RESOLUTION|>--- conflicted
+++ resolved
@@ -79,13 +79,9 @@
 
     filterpotHigh = new ControlLogpotmeter(ConfigKey(group, "filterHigh"), 4.);
     filterKillHigh = new ControlPushButton(ConfigKey(group, "filterHighKill"));
-<<<<<<< HEAD
-    filterKillHigh->setToggleButton(true);
+    filterKillHigh->setButtonMode(ControlPushButton::POWERWINDOW);
     
     bypassEq = ControlObject::getControl(ConfigKey("[Master]","bypass_eq"));
-=======
-    filterKillHigh->setButtonMode(ControlPushButton::POWERWINDOW);
->>>>>>> 8f500524
 
     m_pTemp1 = new CSAMPLE[MAX_BUFFER_LEN];
     m_pTemp2 = new CSAMPLE[MAX_BUFFER_LEN];
