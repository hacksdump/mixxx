/***************************************************************************
                          enginebuffer.h  -  description
                             -------------------
    begin                : Wed Feb 20 2002
    copyright            : (C) 2002 by Tue and Ken Haste Andersen
    email                :
 ***************************************************************************/

/***************************************************************************
 *                                                                         *
 *   This program is free software; you can redistribute it and/or modify  *
 *   it under the terms of the GNU General Public License as published by  *
 *   the Free Software Foundation; either version 2 of the License, or     *
 *   (at your option) any later version.                                   *
 *                                                                         *
 ***************************************************************************/

#ifndef ENGINEBUFFER_H
#define ENGINEBUFFER_H

#include <qapplication.h>
#include <QMutex>
#include "defs.h"
#include "engine/engineobject.h"
#include "trackinfoobject.h"
#include "configobject.h"
#include "rotary.h"

<<<<<<< HEAD
#ifdef __VINYLCONTROL__
#include "engine/vinylcontrolcontrol.h"
#endif
=======
>>>>>>> b6a9be96
//for the writer
#ifdef __SCALER_DEBUG__
#include <QtCore>
#endif

class EngineControl;
class BpmControl;
class RateControl;
class LoopingControl;
class ReadAheadManager;
class ControlObject;
class ControlPushButton;
class ControlObjectThreadMain;
class ControlBeat;
class ControlTTRotary;
class ControlPotmeter;
class CachingReader;
class EngineBufferScale;
class EngineBufferScaleLinear;
class EngineBufferScaleST;
class EngineWorkerScheduler;

struct Hint;

/**
  *@author Tue and Ken Haste Andersen
*/

// Length of audio beat marks in samples
const int audioBeatMarkLen = 40;

// Temporary buffer length
const int kiTempLength = 200000;

// Rate at which the playpos slider is updated (using a sample rate of 44100 Hz):
const int kiUpdateRate = 10;
// Number of kiUpdateRates that go by before we update BPM.
const int kiBpmUpdateRate = 40 / kiUpdateRate; //about 2.5 updates per sec

// End of track mode constants
const int TRACK_END_MODE_STOP = 0;
const int TRACK_END_MODE_NEXT = 1;
const int TRACK_END_MODE_LOOP = 2;
const int TRACK_END_MODE_PING = 3;

//vinyl status constants
//XXX: move this to vinylcontrol.h once thread startup is moved
const int VINYL_STATUS_DISABLED = 0;
const int VINYL_STATUS_OK = 1;
const int VINYL_STATUS_WARNING = 2;
const int VINYL_STATUS_PASSTHROUGH = 3;
const int VINYL_STATUS_ERROR = 4;

const int ENGINE_RAMP_DOWN = -1;
const int ENGINE_RAMP_NONE = 0;
const int ENGINE_RAMP_UP = 1;

//const int kiRampLength = 3;

class EngineBuffer : public EngineObject
{
     Q_OBJECT
public:
    EngineBuffer(const char *_group, ConfigObject<ConfigValue> *_config);
    ~EngineBuffer();
    bool getPitchIndpTimeStretch(void);

    void bindWorkers(EngineWorkerScheduler* pWorkerScheduler);

    // Add an engine control to the EngineBuffer
    void addControl(EngineControl* pControl);

    /** Return the current rate (not thread-safe) */
    double getRate();
    /** Returns current bpm value (not thread-safe) */
    double getBpm();
    /** Sets pointer to other engine buffer/channel */
    void setOtherEngineBuffer(EngineBuffer *);

    /** Reset buffer playpos and set file playpos. This must only be called
      * while holding the pause mutex */
    void setNewPlaypos(double);

    void process(const CSAMPLE *pIn, const CSAMPLE *pOut, const int iBufferSize);

    const char* getGroup();
    bool isTrackLoaded();
    TrackPointer getLoadedTrack() const;

    // For dependency injection of readers.
    void setReader(CachingReader* pReader);

  public slots:
    void slotControlPlay(double);
    void slotControlPlaySync(double);
    void slotControlPlayFromStart(double);
    void slotControlJumpToStartAndStop(double);
    void slotControlStop(double);
    void slotControlStart(double);
    void slotControlEnd(double);
    void slotControlSeek(double);
    void slotControlSeekAbs(double);

    // Request that the EngineBuffer load a track. Since the process is
    // asynchronous, EngineBuffer will emit a trackLoaded signal when the load
    // has completed.
    void slotLoadTrack(TrackPointer pTrack);

    void slotEjectTrack(double);

  signals:
    void trackLoaded(TrackPointer pTrack);
    void trackLoadFailed(TrackPointer pTrack, QString reason);
    void trackUnloaded(TrackPointer pTrack);

  private slots:
    void slotTrackLoaded(TrackPointer pTrack,
                         int iSampleRate, int iNumSamples);
    void slotTrackLoadFailed(TrackPointer pTrack,
                             QString reason);

private:
    void setPitchIndpTimeStretch(bool b);

    void updateIndicators(double rate, int iBufferSize);

    void hintReader(const double rate,
                    const int iSourceSamples);

    void ejectTrack();

    // Lock for modifying local engine variables that are not thread safe, such
    // as m_engineControls and m_hintList
    QMutex m_engineLock;

    /** Holds the name of the control group */
    const char* group;
    ConfigObject<ConfigValue>* m_pConfig;

    /** Pointer to the loop control object */
    LoopingControl* m_pLoopingControl;

    /** Pointer to the rate control object */
    RateControl* m_pRateControl;

    /** Pointer to the BPM control object */
    BpmControl* m_pBpmControl;

    QList<EngineControl*> m_engineControls;

    /** The read ahead manager for EngineBufferScale's that need to read
        ahead */
    ReadAheadManager* m_pReadAheadManager;

    /** Pointer to other EngineBuffer */
    EngineBuffer* m_pOtherEngineBuffer;

    // The reader used to read audio files
    CachingReader* m_pReader;

    // List of hints to provide to the CachingReader
    QList<Hint> m_hintList;

    /** The current sample to play in the file. */
    double filepos_play;
    /** Copy of rate_exchange, used to check if rate needs to be updated */
    double rate_old;
    /** Copy of length of file */
    long int file_length_old;
    /** Copy of file sample rate*/
    int file_srate_old;
    /** Mutex controlling weather the process function is in pause mode. This happens
      * during seek and loading of a new track */
    QMutex pause;
    /** Used in update of playpos slider */
    int m_iSamplesCalculated;
    int m_iUiSlowTick;

    ControlObject* m_pTrackSamples;
    ControlObject* m_pTrackSampleRate;

    ControlPushButton *playButton, *buttonBeatSync, *playStartButton, *stopStartButton, *stopButton, *playSyncButton;
    ControlObjectThreadMain *playButtonCOT, *playStartButtonCOT, *stopStartButtonCOT, *m_pTrackEndCOT, *stopButtonCOT;
    ControlObject *fwdButton, *backButton;

    ControlObject *rateEngine;
    ControlObject *visualBpm;
    ControlObject *m_pMasterRate;
    ControlPotmeter *playposSlider;
    ControlPotmeter *visualPlaypos;
    ControlObject *m_pSampleRate;
    ControlPushButton *m_pKeylock;

    ControlPushButton *m_pEject;

    /** Control used to signal when at end of file */
    ControlObject *m_pTrackEnd;

    // Whether or not to repeat the track when at the end
    ControlPushButton* m_pRepeat;

    ControlObject *m_pVinylStatus;  //Status of vinyl control
    ControlObject *m_pVinylPitchTweakKnob; // vinyl rate tweaker
    ControlObject *m_pVinylSeek;
#ifdef __VINYLCONTROL__
    VinylControlControl *m_pVinylControlControl;
#endif

    /** Fwd and back controls, start and end of track control */
    ControlPushButton *startButton, *endButton;

    /** Object used to perform waveform scaling (sample rate conversion) */
    EngineBufferScale *m_pScale;
    /** Object used for linear interpolation scaling of the audio */
    EngineBufferScaleLinear *m_pScaleLinear;
    /** Object used for pitch-indep time stretch (key lock) scaling of the audio */
    EngineBufferScaleST *m_pScaleST;
    // Indicates whether the scaler has changed since the last process()
    bool m_bScalerChanged;

    /** Holds the last sample value of the previous buffer. This is used when ramping to
      * zero in case of an immediate stop of the playback */
    float m_fLastSampleValue[2];
    /** Is true if the previous buffer was silent due to pausing */
    bool m_bLastBufferPaused;
    float m_fRampValue;
    int m_iRampState;
    //int m_iRampIter;

    TrackPointer m_pCurrentTrack;
<<<<<<< HEAD
#ifdef __SCALER_DEBUG__    
=======
#ifdef __SCALER_DEBUG__
>>>>>>> b6a9be96
    QFile df;
    QTextStream writer;
#endif
    CSAMPLE* m_pDitherBuffer;
    unsigned int m_iDitherBufferReadIndex;
};

#endif<|MERGE_RESOLUTION|>--- conflicted
+++ resolved
@@ -26,12 +26,6 @@
 #include "configobject.h"
 #include "rotary.h"
 
-<<<<<<< HEAD
-#ifdef __VINYLCONTROL__
-#include "engine/vinylcontrolcontrol.h"
-#endif
-=======
->>>>>>> b6a9be96
 //for the writer
 #ifdef __SCALER_DEBUG__
 #include <QtCore>
@@ -262,11 +256,7 @@
     //int m_iRampIter;
 
     TrackPointer m_pCurrentTrack;
-<<<<<<< HEAD
-#ifdef __SCALER_DEBUG__    
-=======
 #ifdef __SCALER_DEBUG__
->>>>>>> b6a9be96
     QFile df;
     QTextStream writer;
 #endif
