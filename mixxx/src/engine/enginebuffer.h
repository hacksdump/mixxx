--- conflicted
+++ resolved
@@ -79,16 +79,8 @@
     void setPitchIndpTimeStretch(bool b);
     bool getPitchIndpTimeStretch(void);
 
-<<<<<<< HEAD
-=======
     void bindWorkers(EngineWorkerScheduler* pWorkerScheduler);
 
-    // Request that the EngineBuffer load a track. Since the process is
-    // asynchronous, EngineBuffer will emit a trackLoaded signal when the load
-    // has completed.
-    void loadTrack(TrackInfoObject* pTrack);
-
->>>>>>> c45bd054
     // Add an engine control to the EngineBuffer
     void addControl(EngineControl* pControl);
 
