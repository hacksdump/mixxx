--- conflicted
+++ resolved
@@ -207,16 +207,6 @@
     /** Used in update of playpos slider */
     int m_iSamplesCalculated;
     int m_iUiSlowTick;
-<<<<<<< HEAD
-    
-    /** The location where the track would have been had slip not been engaged */
-    double m_dSlipPosition;
-    /** Saved value of rate for slip mode */
-    double m_dSlipRate;
-    /** Slip Status */
-    bool m_bSlipEnabled;
-    
-=======
 
     // The location where the track would have been had slip not been engaged
     double m_dSlipPosition;
@@ -225,7 +215,6 @@
     // Slip Status
     bool m_bSlipEnabled;
 
->>>>>>> efc20a89
     ControlObject* m_pTrackSamples;
     ControlObject* m_pTrackSampleRate;
 
