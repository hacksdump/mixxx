--- conflicted
+++ resolved
@@ -105,12 +105,11 @@
     double getRate();
     // Returns current bpm value (not thread-safe)
     double getBpm();
-<<<<<<< HEAD
-    double getKey();
-=======
     // Returns the BPM of the loaded track (not thread-safe)
     double getFileBpm();
->>>>>>> e223d027
+    // Returns current key (not thread-safe)
+    double getKey();
+
     /** Sets pointer to other engine buffer/channel */
     void setEngineMaster(EngineMaster*);
 
@@ -229,18 +228,6 @@
     ControlPushButton* m_stopStartButton;
     ControlPushButton* m_stopButton;
 
-<<<<<<< HEAD
-    ControlObject *rateEngine;
-    ControlObject *visualBpm;
-    ControlObject *visualKey;
-    ControlObject *m_pMasterRate;
-    ControlPotmeter *playposSlider;
-    ControlPotmeter *visualPlaypos;
-    ControlObject *m_pSampleRate;
-    ControlPushButton *m_pKeylock;
-    ControlPushButton *m_pTempolock;
-    ControlPushButton *m_pEject;
-=======
     ControlObject* m_fwdButton;
     ControlObject* m_backButton;
     ControlPushButton* m_pSlipButton;
@@ -248,12 +235,12 @@
 
     ControlObject* m_rateEngine;
     ControlObject* m_visualBpm;
+    ControlObject* m_visualKey;
     ControlObject* m_pMasterRate;
     ControlPotmeter* m_playposSlider;
     ControlPotmeter* m_visualPlaypos;
     ControlObject* m_pSampleRate;
     ControlPushButton* m_pKeylock;
->>>>>>> e223d027
 
     ControlPushButton* m_pEject;
 
