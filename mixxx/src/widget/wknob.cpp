--- conflicted
+++ resolved
@@ -25,33 +25,19 @@
 #include <QPaintEvent>
 
 WKnob::WKnob(QWidget * parent, float defaultValue)
-<<<<<<< HEAD
-    : WAbstractControl(parent, defaultValue),
-	m_iPos(0),
-	m_iNoPos(0),
-    m_pPixmaps(NULL),
-    m_pPixmapBack(NULL),
-	m_bDisabledLoaded(false)
-{
-=======
         : WAbstractControl(parent, defaultValue),
           m_iPos(0),
           m_iNoPos(0),
           m_pPixmaps(NULL),
           m_pPixmapBack(NULL),
           m_bDisabledLoaded(false) {
->>>>>>> 73b5d4cf
 }
 
 WKnob::~WKnob()
 {
     resetPositions();
     if (m_pPixmapBack) {
-<<<<<<< HEAD
-    	WPixmapStore::deletePixmap(m_pPixmapBack);
-=======
        WPixmapStore::deletePixmap(m_pPixmapBack);
->>>>>>> 73b5d4cf
     }
 }
 
@@ -103,19 +89,6 @@
 {
     if (m_pPixmaps)
     {
-<<<<<<< HEAD
-		int pics = m_iNoPos;
-		if( m_bDisabledLoaded ){
-			 pics *= 2;
-		}
-        for (int i=0; i<pics; i++) {
-            if (m_pPixmaps[i]) {
-                WPixmapStore::deletePixmap(m_pPixmaps[i]);
-			}
-		}
-        delete [] m_pPixmaps;
-		m_pPixmaps = NULL; 
-=======
         int pics = m_iNoPos;
         if( m_bDisabledLoaded ){
             pics *= 2;
@@ -127,7 +100,6 @@
         }
         delete [] m_pPixmaps;
         m_pPixmaps = NULL;
->>>>>>> 73b5d4cf
     }
 }
 
@@ -142,15 +114,9 @@
 void WKnob::setPixmapBackground(const QString &filename)
 {
     // Load background pixmap
-<<<<<<< HEAD
-	if (m_pPixmapBack) {
-		WPixmapStore::deletePixmap(m_pPixmapBack);	 
-	}
-=======
    if (m_pPixmapBack) {
        WPixmapStore::deletePixmap(m_pPixmapBack);
    }
->>>>>>> 73b5d4cf
     m_pPixmapBack = WPixmapStore::getPixmap(filename);
     if (!m_pPixmapBack)
         qDebug() << "WKnob: Error loading background pixmap:" << filename;
