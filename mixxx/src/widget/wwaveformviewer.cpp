
#include <QDebug>
#include <QtXml/QDomNode>
#include <QEvent>
#include <QDragEnterEvent>
#include <QUrl>
#include <QPainter>

#include "controlobject.h"
#include "controlobjectthreadmain.h"
#include "trackinfoobject.h"
#include "waveform/widgets/waveformwidgetabstract.h"
#include "widget/wwaveformviewer.h"
#include "waveform/waveformwidgetfactory.h"
#include "controlpotmeter.h"


WWaveformViewer::WWaveformViewer(const char *group, ConfigObject<ConfigValue>* pConfig, QWidget * parent, Qt::WFlags f)
        : QWidget(parent),
          m_pGroup(group),
          m_pConfig(pConfig) {
    setAcceptDrops(true);

    m_bScratching = false;
    m_bBending = false;
    m_iMouseStart = -1;

    m_pZoom = new ControlObjectThreadMain(
                ControlObject::getControl(ConfigKey(group, "waveform_zoom")));

    connect(m_pZoom, SIGNAL(valueChanged(double)),
            this, SLOT(onZoomChange(double)));

    m_pScratchEnable = new ControlObjectThreadMain(
                ControlObject::getControl(ConfigKey(group, "scratch_position_enable")));
    m_pScratch = new ControlObjectThreadMain(
                ControlObject::getControl(ConfigKey(group, "scratch_position")));
    m_pTrackSamples = new ControlObjectThreadMain(
                ControlObject::getControl(ConfigKey(group, "track_samples")));
    m_pTrackSampleRate = new ControlObjectThreadMain(
                ControlObject::getControl(ConfigKey(group, "track_samplerate")));
    m_pRate = new ControlObjectThreadMain(
                ControlObject::getControl(ConfigKey(m_pGroup, "rate")));
    m_pRateRange = new ControlObjectThreadMain(
                ControlObject::getControl(ConfigKey(m_pGroup, "rateRange")));
    m_pRateDir = new ControlObjectThreadMain(
                ControlObject::getControl(ConfigKey(m_pGroup, "rate_dir")));

    setAttribute(Qt::WA_ForceUpdatesDisabled);
    setAttribute(Qt::WA_OpaquePaintEvent);

    m_zoomZoneWidth = 20;
    m_waveformWidget = NULL;
}

WWaveformViewer::~WWaveformViewer() {
    //qDebug() << "~WWaveformViewer";

    delete m_pZoom;
    delete m_pScratchEnable;
    delete m_pScratch;
    delete m_pTrackSamples;
    delete m_pTrackSampleRate;
    delete m_pRate;
    delete m_pRateRange;
    delete m_pRateDir;
}

void WWaveformViewer::setup(QDomNode node) {
    if (m_waveformWidget)
        m_waveformWidget->setup(node);
}

void WWaveformViewer::resizeEvent(QResizeEvent* /*event*/) {
    if (m_waveformWidget) {
        m_waveformWidget->resize(width(),height());
    }
}

void WWaveformViewer::mousePressEvent(QMouseEvent* event) {
    m_mouseAnchor = event->pos();
    m_iMouseStart = event->x();

    if(event->button() == Qt::LeftButton) {
        // If we are pitch-bending then disable and reset because the two
        // shouldn't be used at once.
        if (m_bBending) {
            emit(valueChangedRightDown(64));
            m_bBending = false;
        }
        m_bScratching = true;
        m_pScratch->slotSet(0.0f);
        m_pScratchEnable->slotSet(1.0f);
    } else if (event->button() == Qt::RightButton) {
        // If we are scratching then disable and reset because the two shouldn't
        // be used at once.
        if (m_bScratching) {
            m_pScratch->slotSet(0.0f);
            m_pScratchEnable->slotSet(0.0f);
            m_bScratching = false;
        }
        emit(valueChangedRightDown(64));
        m_bBending = true;
        
        //also reset zoom:
        if (m_waveformWidget) {
            if(WaveformWidgetFactory::instance()){
                m_waveformWidget->setZoom(WaveformWidgetFactory::instance()->getDefaultZoom());
                WaveformWidgetFactory::instance()->onZoomChange(m_waveformWidget);
            }
        }
    }

    // Set the cursor to a hand while the mouse is down.
    setCursor(Qt::ClosedHandCursor);
}

void WWaveformViewer::mouseMoveEvent(QMouseEvent* event) {
    QPoint diff = event->pos() - m_mouseAnchor;

    // Only send signals for mouse moving if the left button is pressed
    if (m_iMouseStart != -1 && m_bScratching) {
        // Adjusts for one-to-one movement. Track sample rate in hundreds of
        // samples times two is the number of samples per pixel.  rryan
        // 4/2011
        double samplesPerPixel = m_pTrackSampleRate->get() / 100.0 * 2;

        // To take care of one one movement when zoom changes with pitch
        double rateAdjust = m_pRateDir->get() *
                math_min(0.99, m_pRate->get() * m_pRateRange->get());
        double targetPosition = -1.0 * diff.x() *
                samplesPerPixel * (1 + rateAdjust);
        //qDebug() << "Target:" << targetPosition;
        m_pScratch->slotSet(targetPosition);
    } else if (m_iMouseStart != -1 && m_bBending) {
        // start at the middle of 0-127, and emit values based on
        // how far the mouse has travelled horizontally
        double v = 64.0 + diff.x()/10.0f;
        // clamp to [0, 127]
        v = math_min(127.0, math_max(0.0, v));
        emit(valueChangedRightDown(v));
    }
}

void WWaveformViewer::mouseReleaseEvent(QMouseEvent* /*event*/){
    if (m_bScratching) {
        m_pScratchEnable->slotSet(0.0f);
        m_pScratch->slotSet(0.0f);
        m_bScratching = false;
    }
    if (m_bBending) {
        emit(valueChangedRightDown(64));
        m_bBending = false;
    }
    m_iMouseStart = -1;
    m_mouseAnchor = QPoint();

    // Set the cursor back to an arrow.
    setCursor(Qt::ArrowCursor);
}

void WWaveformViewer::wheelEvent(QWheelEvent *event) {
    if (m_waveformWidget) {
<<<<<<< HEAD
        //if (event->x() > width() - m_zoomZoneWidth) {
            if (event->delta() > 0)
                m_waveformWidget->zoomIn();
            else
                m_waveformWidget->zoomOut();

            if(WaveformWidgetFactory::instance()){
                WaveformWidgetFactory::instance()->onZoomChange(m_waveformWidget);
            }
        //}
=======
        if (event->x() > width() - m_zoomZoneWidth) {
            if (event->delta() > 0) {
                //qDebug() << "WaveformWidgetRenderer::wheelEvent +1";
                onZoomChange(m_waveformWidget->getZoomFactor()+1);
            }
            else {
                //qDebug() << "WaveformWidgetRenderer::wheelEvent -1";
                onZoomChange(m_waveformWidget->getZoomFactor()-1);
            }
        }
>>>>>>> 8f500524
    }
}

/** DRAG AND DROP **/

void WWaveformViewer::dragEnterEvent(QDragEnterEvent * event) {
    // Accept the enter event if the thing is a filepath.
    if (event->mimeData()->hasUrls() &&
            event->mimeData()->urls().size() > 0) {
        ControlObject *pPlayCO = ControlObject::getControl(
                    ConfigKey(m_pGroup, "play"));
        // Accept if the Deck isn't playing or the settings allow to interupt a playing deck
        if (pPlayCO && (!pPlayCO->get() ||
            m_pConfig->getValueString(ConfigKey("[Controls]","AllowTrackLoadToPlayingDeck")).toInt())) {
            event->acceptProposedAction();
        } else {
            event->ignore();
        }
    }
}

void WWaveformViewer::dropEvent(QDropEvent * event) {
    if (event->mimeData()->hasUrls() &&
            event->mimeData()->urls().size() > 0) {
        QList<QUrl> urls(event->mimeData()->urls());
        QUrl url = urls.first();
        QString name = url.toLocalFile();
		//total OWEN hack: because we strip out the library prefix
		//in the view, we have to add it back here again to properly receive
		//drops
        if (!QFile(name).exists())
        {
        	if(QFile(m_sPrefix+"/"+name).exists())
        		name = m_sPrefix+"/"+name;
        }
        //If the file is on a network share, try just converting the URL to a string...
        if (name == "")
            name = url.toString();

        event->accept();
        emit(trackDropped(name, m_pGroup));
    } else {
        event->ignore();
    }
}

void WWaveformViewer::onTrackLoaded( TrackPointer track) {
    if (m_waveformWidget)
        m_waveformWidget->setTrack(track);
}

void WWaveformViewer::onTrackUnloaded( TrackPointer /*track*/) {
    if (m_waveformWidget)
        m_waveformWidget->setTrack(TrackPointer(0));
}

<<<<<<< HEAD
void WWaveformViewer::setLibraryPrefix(QString sPrefix)
{
	m_sPrefix = "";
	m_sPrefix = sPrefix;
	if (sPrefix[sPrefix.length()-1] == '/' || sPrefix[sPrefix.length()-1] == '\\')
		m_sPrefix.chop(1);
=======
void WWaveformViewer::onZoomChange(double zoom) {
    //qDebug() << "WaveformWidgetRenderer::onZoomChange" << this << zoom;
    setZoom(zoom);
    //notify back the factory to sync zoom if needed
    WaveformWidgetFactory::instance()->notifyZoomChange(this);
}

void WWaveformViewer::setZoom(int zoom) {
    //qDebug() << "WaveformWidgetRenderer::setZoom" << zoom;
    if (m_waveformWidget) {
        m_waveformWidget->setZoom(zoom);
        m_pZoom->slotSet(zoom);
    }
}

void WWaveformViewer::setWaveformWidget(WaveformWidgetAbstract* waveformWidget) {
    if (m_waveformWidget) {
        QWidget* pWidget = m_waveformWidget->getWidget();
        disconnect(pWidget, SIGNAL(destroyed()),
                   this, SLOT(slotWidgetDead()));
    }
    m_waveformWidget = waveformWidget;
    if (m_waveformWidget) {
        QWidget* pWidget = m_waveformWidget->getWidget();
        connect(pWidget, SIGNAL(destroyed()),
                this, SLOT(slotWidgetDead()));
    }
>>>>>>> 8f500524
}<|MERGE_RESOLUTION|>--- conflicted
+++ resolved
@@ -106,7 +106,7 @@
         if (m_waveformWidget) {
             if(WaveformWidgetFactory::instance()){
                 m_waveformWidget->setZoom(WaveformWidgetFactory::instance()->getDefaultZoom());
-                WaveformWidgetFactory::instance()->onZoomChange(m_waveformWidget);
+                WaveformWidgetFactory::instance()->notifyZoomChange(this);
             }
         }
     }
@@ -161,19 +161,7 @@
 
 void WWaveformViewer::wheelEvent(QWheelEvent *event) {
     if (m_waveformWidget) {
-<<<<<<< HEAD
-        //if (event->x() > width() - m_zoomZoneWidth) {
-            if (event->delta() > 0)
-                m_waveformWidget->zoomIn();
-            else
-                m_waveformWidget->zoomOut();
-
-            if(WaveformWidgetFactory::instance()){
-                WaveformWidgetFactory::instance()->onZoomChange(m_waveformWidget);
-            }
-        //}
-=======
-        if (event->x() > width() - m_zoomZoneWidth) {
+//        if (event->x() > width() - m_zoomZoneWidth) {
             if (event->delta() > 0) {
                 //qDebug() << "WaveformWidgetRenderer::wheelEvent +1";
                 onZoomChange(m_waveformWidget->getZoomFactor()+1);
@@ -182,8 +170,7 @@
                 //qDebug() << "WaveformWidgetRenderer::wheelEvent -1";
                 onZoomChange(m_waveformWidget->getZoomFactor()-1);
             }
-        }
->>>>>>> 8f500524
+  //      }
     }
 }
 
@@ -240,14 +227,14 @@
         m_waveformWidget->setTrack(TrackPointer(0));
 }
 
-<<<<<<< HEAD
 void WWaveformViewer::setLibraryPrefix(QString sPrefix)
 {
 	m_sPrefix = "";
 	m_sPrefix = sPrefix;
 	if (sPrefix[sPrefix.length()-1] == '/' || sPrefix[sPrefix.length()-1] == '\\')
 		m_sPrefix.chop(1);
-=======
+}
+
 void WWaveformViewer::onZoomChange(double zoom) {
     //qDebug() << "WaveformWidgetRenderer::onZoomChange" << this << zoom;
     setZoom(zoom);
@@ -275,5 +262,4 @@
         connect(pWidget, SIGNAL(destroyed()),
                 this, SLOT(slotWidgetDead()));
     }
->>>>>>> 8f500524
 }