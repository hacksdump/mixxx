#include <math.h>

#include <QtDebug>

#include "mathstuff.h"
#include "wimagestore.h"
#include "controlobject.h"
#include "controlobjectthreadmain.h"
#include "sharedglcontext.h"
#include "wspinny.h"

WSpinny::WSpinny(QWidget* parent, VinylControlManager* pVCMan)
        : QGLWidget(parent, SharedGLContext::getWidget()),
          m_pBgImage(NULL),
          m_pFgImage(NULL),
          m_pGhostImage(NULL),
          m_pPlay(NULL),
          m_pPlayPos(NULL),
          m_pVisualPlayPos(NULL),
          m_pDuration(NULL),
          m_pTrackSamples(NULL),
          m_pBPM(NULL),
          m_pScratch(NULL),
          m_pScratchToggle(NULL),
          m_pScratchPos(NULL),
          m_pVinylControlSpeedType(NULL),
          m_pVinylControlEnabled(NULL),
          m_bVinylActive(false),
          m_bSignalActive(true),
          m_iSize(0),
          m_iSignalUpdateTick(0),
          m_fAngle(0.0f),
          m_dAngleLastPlaypos(-1),
          m_fGhostAngle(0.0f),
          m_dGhostAngleLastPlaypos(-1),
          m_iStartMouseX(-1),
          m_iStartMouseY(-1),
          m_iFullRotations(0),
          m_dPrevTheta(0.),
          m_bClampFailedWarning(false) {
#ifdef __VINYLCONTROL__
    m_pVCManager = pVCMan;
    m_pVinylControl = NULL;
#endif
    //Drag and drop
    setAcceptDrops(true);
    qDebug() << "Created QGLWidget. Context"
             << "Valid:" << context()->isValid()
             << "Sharing:" << context()->isSharing();
}

WSpinny::~WSpinny()
{
    //Don't delete these because the image store takes care of them.
    //delete m_pBgImage;
    //delete m_pFgImage;
    //delete m_pGhostImage;
    WImageStore::deleteImage(m_pBgImage);
    WImageStore::deleteImage(m_pFgImage);
    WImageStore::deleteImage(m_pGhostImage);
    delete m_pPlay;
    delete m_pPlayPos;
    delete m_pVisualPlayPos;
    delete m_pDuration;
    delete m_pTrackSamples;
    delete m_pTrackSampleRate;
    delete m_pBPM;
    delete m_pScratch;
    delete m_pScratchToggle;
    delete m_pScratchPos;
#ifdef __VINYLCONTROL__
    delete m_pVinylControlSpeedType;
    delete m_pVinylControlEnabled;
    delete m_pSignalEnabled;
#endif

}

void WSpinny::setup(QDomNode node, QString group)
{
    m_group = group;

    // Set images
    m_pBgImage = WImageStore::getImage(WWidget::getPath(WWidget::selectNodeQString(node,
                                                    "PathBackground")));
    m_pFgImage = WImageStore::getImage(WWidget::getPath(WWidget::selectNodeQString(node,
                                                    "PathForeground")));
    m_pGhostImage = WImageStore::getImage(WWidget::getPath(WWidget::selectNodeQString(node,
                                                    "PathGhost")));
    if (m_pBgImage && !m_pBgImage->isNull()) {
        setFixedSize(m_pBgImage->size());
    }

#ifdef __VINYLCONTROL__
    m_iSize = MIXXX_VINYL_SCOPE_SIZE;
    m_qImage = QImage(m_iSize, m_iSize, QImage::Format_ARGB32);
    //fill with transparent black
    m_qImage.fill(qRgba(0,0,0,0));
#endif

    m_pPlay = new ControlObjectThreadMain(ControlObject::getControl(
                        ConfigKey(group, "play")));
    m_pPlayPos = new ControlObjectThreadMain(ControlObject::getControl(
                        ConfigKey(group, "playposition")));
    m_pVisualPlayPos = new ControlObjectThreadMain(ControlObject::getControl(
                        ConfigKey(group, "visual_playposition")));
    m_pDuration = new ControlObjectThreadMain(ControlObject::getControl(
                        ConfigKey(group, "duration")));
    m_pTrackSamples = new ControlObjectThreadMain(ControlObject::getControl(
                        ConfigKey(group, "track_samples")));
    m_pTrackSampleRate = new ControlObjectThreadMain(
                                    ControlObject::getControl(
                                    ConfigKey(group, "track_samplerate")));
    m_pBPM = new ControlObjectThreadMain(ControlObject::getControl(
                        ConfigKey(group, "bpm")));

    m_pScratch = new ControlObjectThreadMain(ControlObject::getControl(
                        ConfigKey(group, "scratch2")));
    m_pScratchToggle = new ControlObjectThreadMain(ControlObject::getControl(
                        ConfigKey(group, "scratch_position_enable")));
    m_pScratchPos = new ControlObjectThreadMain(ControlObject::getControl(
                        ConfigKey(group, "scratch_position")));

    m_pSlipEnabled = new ControlObjectThreadMain(ControlObject::getControl(
        ConfigKey(group, "slip_enabled")));
    m_pSlipPosition = new ControlObjectThreadMain(ControlObject::getControl(
        ConfigKey(group, "slip_playposition")));

#ifdef __VINYLCONTROL__
    m_pVinylControlSpeedType = new ControlObjectThreadMain(ControlObject::getControl(
                        ConfigKey(group, "vinylcontrol_speed_type")));
    if (m_pVinylControlSpeedType)
    {
        //Initialize the rotational speed.
        this->updateVinylControlSpeed(m_pVinylControlSpeedType->get());
    }
    m_pVinylControlEnabled = new ControlObjectThreadMain(ControlObject::getControl(
                        ConfigKey(group, "vinylcontrol_enabled")));
    m_pSignalEnabled = new ControlObjectThreadMain(ControlObject::getControl(
                        ConfigKey(group, "vinylcontrol_signal_enabled")));

    //Match the vinyl control's set RPM so that the spinny widget rotates at the same
    //speed as your physical decks, if you're using vinyl control.
    connect(m_pVinylControlSpeedType, SIGNAL(valueChanged(double)),
            this, SLOT(updateVinylControlSpeed(double)));

    //Make sure vinyl control proxies are up to date
    connect(m_pVinylControlEnabled, SIGNAL(valueChanged(double)),
            this, SLOT(updateVinylControlEnabled(double)));

#else
    //if no vinyl control, just call it 33
    this->updateVinylControlSpeed(33.0);
#endif
}

void WSpinny::paintEvent(QPaintEvent *e) {
    Q_UNUSED(e); //ditch unused param warning

    QPainter p(this);
    //p.setRenderHint(QPainter::SmoothPixmapTransform);

<<<<<<< HEAD
    if (m_pBG) {
        //p.setRenderHint(QPainter::SmoothPixmapTransform);
        p.drawPixmap(0, 0, *m_pBG);
    }

    if (m_pVisualPlayPos->get() != m_dAngleLastPlaypos) {
        m_fAngle = calculateAngle(m_pVisualPlayPos->get());
        m_dAngleLastPlaypos = m_pVisualPlayPos->get();
    }

    if (m_pSlipPosition->get() != m_dGhostAngleLastPlaypos) {
        m_fGhostAngle = calculateAngle(m_pSlipPosition->get());
        m_dGhostAngleLastPlaypos = m_pSlipPosition->get();
=======
    if (m_pBgImage) {
        p.drawImage(0, 0, *m_pBgImage);
>>>>>>> 461c5fdd
    }

#ifdef __VINYLCONTROL__
    // Overlay the signal quality drawing if vinyl is active
    if (m_bVinylActive && m_bSignalActive)
    {
        // reduce cpu load by only updating every 3 times
        m_iSignalUpdateTick = (m_iSignalUpdateTick + 1) % 3;
        if (m_iSignalUpdateTick == 0)
        {
            unsigned char * buf = m_pVinylControl->getScopeBytemap();
            if (buf) {
                int r,g,b;
                QColor qual_color = QColor();
                float signalQuality = m_pVinylControl->getTimecodeQuality();

                // color is related to signal quality
                // hsv:  s=1, v=1
                // h is the only variable.
                // h=0 is red, h=120 is green
                qual_color.setHsv((int)(120.0 * signalQuality), 255, 255);
                qual_color.getRgb(&r, &g, &b);

                for (int y=0; y<m_iSize; y++) {
                    QRgb *line = (QRgb *)m_qImage.scanLine(y);
                    for(int x=0; x<m_iSize; x++) {
                        // use xwax's bitmap to set alpha data only
                        // adjust alpha by 3/4 so it's not quite so distracting
                        // setpixel is slow, use scanlines instead
                        //m_qImage.setPixel(x, y, qRgba(r,g,b,(int)buf[x+m_iSize*y] * .75));
                        *line = qRgba(r,g,b,(int)(buf[x+m_iSize*y] * .75));
                        line++;
                    }
                }
                p.drawImage(this->rect(), m_qImage);
            }
        }
        else
        {
            // draw the last good image
            p.drawImage(this->rect(), m_qImage);
        }
    }
#endif

    // To rotate the foreground image around the center of the image,
    // we use the classic trick of translating the coordinate system such that
    // the origin is at the center of the image. We then rotate the coordinate system,
    // and draw the image at the corner.
    p.translate(width() / 2, height() / 2);

    bool bGhostPlayback = m_pSlipEnabled->get();

    if (bGhostPlayback) {
        p.save();
    }

    double playPosition = m_pVisualPlayPos->get();
    double slipPosition = m_pSlipPosition->get();

    if (playPosition != m_dAngleLastPlaypos) {
        m_fAngle = calculateAngle(playPosition);
        m_dAngleLastPlaypos = playPosition;
    }

    if (slipPosition != m_dGhostAngleLastPlaypos) {
        m_fGhostAngle = calculateAngle(slipPosition);
        m_dGhostAngleLastPlaypos = slipPosition;
    }

    if (m_pFgImage && !m_pFgImage->isNull()) {
        // Now rotate the image and draw it on the screen.
        p.rotate(m_fAngle);
        p.drawImage(-(width() / 2), -(height() / 2), *m_pFgImage);
    }

    if (bGhostPlayback && m_pGhostImage && !m_pGhostImage->isNull()) {
        p.restore();
        p.save();
        p.rotate(m_fGhostAngle);
        p.drawImage(-(width() / 2), -(height() / 2), *m_pGhostImage);

        //Rotate back to the playback position (not the ghost positon),
        //and draw the beat marks from there.
        p.restore();
    }
}

/* Convert between a normalized playback position (0.0 - 1.0) and an angle
   in our polar coordinate system.
   Returns an angle clamped between -180 and 180 degrees. */
double WSpinny::calculateAngle(double playpos) {
    double trackFrames = m_pTrackSamples->get() / 2;
    double trackSampleRate = m_pTrackSampleRate->get();
    if (isnan(playpos) || isnan(trackFrames) || isnan(trackSampleRate) ||
        trackFrames <= 0 || trackSampleRate <= 0) {
        return 0.0f;
    }

    // Convert playpos to seconds.
    double t = playpos * trackFrames / trackSampleRate;

    // Bad samplerate or number of track samples.
    if (isnan(t)) {
        return 0.0f;
    }

    //33 RPM is approx. 0.5 rotations per second.
    double angle = 360.0 * m_dRotationsPerSecond * t;
    //Clamp within -180 and 180 degrees
    //qDebug() << "pc:" << angle;
    //angle = ((angle + 180) % 360.) - 180;
    //modulo for doubles :)
    const double originalAngle = angle;
    if (angle > 0)
    {
        int x = (angle+180)/360;
        angle = angle - (360*x);
    } else
    {
        int x = (angle-180)/360;
        angle = angle - (360*x);
    }

    if (angle <= -180 || angle > 180) {
        // Only warn once per session. This can tank performance since it prints
        // like crazy.
        if (!m_bClampFailedWarning) {
            qDebug() << "Angle clamping failed!" << t << originalAngle << "->" << angle
                     << "Please file a bug or email mixxx-devel@lists.sourceforge.net";
            m_bClampFailedWarning = true;
        }
        return 0.0;
    }
    return angle;
}

/** Given a normalized playpos, calculate the integer number of rotations
    that it would take to wind the vinyl to that position. */
int WSpinny::calculateFullRotations(double playpos)
{
    if (isnan(playpos))
        return 0.0f;
    //Convert playpos to seconds.
    //double t = playpos * m_pDuration->get();
    double t = playpos * (m_pTrackSamples->get()/2 /  // Stereo audio!
                          m_pTrackSampleRate->get());

    //33 RPM is approx. 0.5 rotations per second.
    //qDebug() << t;
    double angle = 360*m_dRotationsPerSecond*t;

    return (((int)angle+180) / 360);
}

//Inverse of calculateAngle()
double WSpinny::calculatePositionFromAngle(double angle)
{
    if (isnan(angle)) {
        return 0.0f;
    }

    //33 RPM is approx. 0.5 rotations per second.
    double t = angle/(360.0 * m_dRotationsPerSecond); //time in seconds

    double trackFrames = m_pTrackSamples->get() / 2;
    double trackSampleRate = m_pTrackSampleRate->get();
    if (isnan(trackFrames) || isnan(trackSampleRate) ||
        trackFrames <= 0 || trackSampleRate <= 0) {
        return 0.0f;
    }

    //Convert t from seconds into a normalized playposition value.
    //double playpos = t / m_pDuration->get();
    double playpos = t * trackSampleRate / trackFrames;
    if (isnan(playpos)) {
        return 0.0;
    }
    return playpos;
}

void WSpinny::updateVinylControlSpeed(double rpm) {
    m_dRotationsPerSecond = rpm/60.;
}

void WSpinny::updateVinylControlEnabled(double enabled) {
#ifdef __VINYLCONTROL__
    if (enabled)
    {
        if (m_pVinylControl == NULL)
        {
            m_pVinylControl = m_pVCManager->getVinylControlProxyForChannel(m_group);
            if (m_pVinylControl != NULL)
            {
                m_bVinylActive = true;
                m_bSignalActive = m_pSignalEnabled->get();
                connect(m_pVinylControl, SIGNAL(destroyed()),
                    this, SLOT(invalidateVinylControl()));
            }
        }
        else
        {
            m_bVinylActive = true;
        }
    }
    else
    {
        m_bVinylActive = false;
    }
#endif
}

void WSpinny::invalidateVinylControl() {
#ifdef __VINYLCONTROL__
    m_bVinylActive = false;
    m_pVinylControl = NULL;
#endif
}

void WSpinny::mouseMoveEvent(QMouseEvent * e) {
    int y = e->y();
    int x = e->x();

    //Keeping these around in case we want to switch to control relative
    //to the original mouse position.
    //int dX = x-m_iStartMouseX;
    //int dY = y-m_iStartMouseY;

    //Coordinates from center of widget
    double c_x = x - width()/2;
    double c_y = y - height()/2;
    double theta = (180.0f/M_PI)*atan2(c_x, -c_y);

    //qDebug() << "c_x:" << c_x << "c_y:" << c_y <<
    //            "dX:" << dX << "dY:" << dY;

    //When we finish one full rotation (clockwise or anticlockwise),
    //we'll need to manually add/sub 360 degrees because atan2()'s range is
    //only within -180 to 180 degrees. We need a wider range so your position
    //in the song can be tracked.
    if (m_dPrevTheta > 100 && theta < 0) {
        m_iFullRotations++;
    } else if (m_dPrevTheta < -100 && theta > 0) {
        m_iFullRotations--;
    }

    m_dPrevTheta = theta;
    theta += m_iFullRotations*360;

    //qDebug() << "c t:" << theta << "pt:" << m_dPrevTheta <<
    //            "icr" << m_iFullRotations;

    if ((e->buttons() & Qt::LeftButton || e->buttons() & Qt::RightButton) && !m_bVinylActive) {
        //Convert deltaTheta into a percentage of song length.
        double absPos = calculatePositionFromAngle(theta);
        double absPosInSamples = absPos * m_pTrackSamples->get();
        m_pScratchPos->slotSet(absPosInSamples - m_dInitialPos);
    } else if (e->buttons() & Qt::MidButton) {
    } else if (e->buttons() & Qt::NoButton) {
        setCursor(QCursor(Qt::OpenHandCursor));
    }
}

void WSpinny::mousePressEvent(QMouseEvent * e)
{
    int y = e->y();
    int x = e->x();

    m_iStartMouseX = x;
    m_iStartMouseY = y;

    //don't do anything if vinyl control is active
    if (m_bVinylActive)
        return;

    if (e->button() == Qt::LeftButton || e->button() == Qt::RightButton) {
        QApplication::setOverrideCursor(QCursor(Qt::ClosedHandCursor));

        // Coordinates from center of widget
        double c_x = x - width()/2;
        double c_y = y - height()/2;
        double theta = (180.0f/M_PI)*atan2(c_x, -c_y);
        m_dPrevTheta = theta;
        m_iFullRotations = calculateFullRotations(m_pPlayPos->get());
        theta += m_iFullRotations * 360.0;
        m_dInitialPos = calculatePositionFromAngle(theta) * m_pTrackSamples->get();

        m_pScratchPos->slotSet(0);
        m_pScratchToggle->slotSet(1.0f);

        if (e->button() == Qt::RightButton) {
            m_pSlipEnabled->slotSet(1.0);
        }

        // Trigger a mouse move to immediately line up the vinyl with the cursor
        mouseMoveEvent(e);
    }
}

void WSpinny::mouseReleaseEvent(QMouseEvent * e)
{
    if (e->button() == Qt::LeftButton || e->button() == Qt::RightButton) {
        QApplication::restoreOverrideCursor();
        m_pScratchToggle->slotSet(0.0f);
        m_iFullRotations = 0;
        if (e->button() == Qt::RightButton) {
            m_pSlipEnabled->slotSet(0.0);
        }
    }
}

void WSpinny::wheelEvent(QWheelEvent *e)
{
    Q_UNUSED(e); //ditch unused param warning

    /*
    double wheelDirection = ((QWheelEvent *)e)->delta() / 120.;
    double newValue = getValue() + (wheelDirection);
    this->updateValue(newValue);

    e->accept();
    */
}

/** DRAG AND DROP **/
void WSpinny::dragEnterEvent(QDragEnterEvent * event)
{
    // Accept the enter event if the thing is a filepath and nothing's playing
    // in this deck.
    if (event->mimeData()->hasUrls()) {
        if (m_pPlay && m_pPlay->get()) {
            event->ignore();
        } else {
            event->acceptProposedAction();
        }
    }
}

void WSpinny::dropEvent(QDropEvent * event)
{
    if (event->mimeData()->hasUrls()) {
        QList<QUrl> urls(event->mimeData()->urls());
        QUrl url = urls.first();
        QString name = url.toLocalFile();
        //If the file is on a network share, try just converting the URL to a string...
        if (name == "")
            name = url.toString();

        event->accept();
        emit(trackDropped(name, m_group));
    } else {
        event->ignore();
    }
}<|MERGE_RESOLUTION|>--- conflicted
+++ resolved
@@ -158,26 +158,9 @@
     Q_UNUSED(e); //ditch unused param warning
 
     QPainter p(this);
-    //p.setRenderHint(QPainter::SmoothPixmapTransform);
-
-<<<<<<< HEAD
-    if (m_pBG) {
-        //p.setRenderHint(QPainter::SmoothPixmapTransform);
-        p.drawPixmap(0, 0, *m_pBG);
-    }
-
-    if (m_pVisualPlayPos->get() != m_dAngleLastPlaypos) {
-        m_fAngle = calculateAngle(m_pVisualPlayPos->get());
-        m_dAngleLastPlaypos = m_pVisualPlayPos->get();
-    }
-
-    if (m_pSlipPosition->get() != m_dGhostAngleLastPlaypos) {
-        m_fGhostAngle = calculateAngle(m_pSlipPosition->get());
-        m_dGhostAngleLastPlaypos = m_pSlipPosition->get();
-=======
+
     if (m_pBgImage) {
         p.drawImage(0, 0, *m_pBgImage);
->>>>>>> 461c5fdd
     }
 
 #ifdef __VINYLCONTROL__
