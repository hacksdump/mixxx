/***************************************************************************
                          wpixmapstore.h  -  description
                             -------------------
    begin                : Mon Jun 28 2003
    copyright            : (C) 2003 by Tue & Ken Haste Andersen
    email                : haste@diku.dk
 ***************************************************************************/

/***************************************************************************
 *                                                                         *
 *   This program is free software; you can redistribute it and/or modify  *
 *   it under the terms of the GNU General Public License as published by  *
 *   the Free Software Foundation; either version 2 of the License, or     *
 *   (at your option) any later version.                                   *
 *                                                                         *
 ***************************************************************************/

#ifndef WPIXMAPSTORE_H
#define WPIXMAPSTORE_H

#include <QHash>
#include <qpixmap.h>
<<<<<<< HEAD
#include <q3dict.h>

#include "skin/imgsource.h"
=======
#include "imgsource.h"
>>>>>>> a58c8c74

/**
  *
  *@author Tue & Ken Haste Andersen
  */

typedef struct
{
    QPixmap *pixmap;
    int instCount;
} PixmapInfoType;

class WPixmapStore {
public:
    WPixmapStore();
    static QPixmap *getPixmap(const QString &fileName);
	static QPixmap *getPixmapNoCache(const QString &fileName);
    static void deletePixmap(QPixmap *p);
	static void setLoader(ImgSource* ld);
	static void emptyStore();
private:
    /** Dictionary of pixmaps already instantiated */
    static QHash<QString, PixmapInfoType*> dictionary;
	static ImgSource* loader;
};

#endif<|MERGE_RESOLUTION|>--- conflicted
+++ resolved
@@ -20,13 +20,8 @@
 
 #include <QHash>
 #include <qpixmap.h>
-<<<<<<< HEAD
-#include <q3dict.h>
 
 #include "skin/imgsource.h"
-=======
-#include "imgsource.h"
->>>>>>> a58c8c74
 
 /**
   *
