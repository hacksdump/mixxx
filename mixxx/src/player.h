#ifndef PLAYER_H
#define PLAYER_H

#include <QtCore>

#include "configobject.h"
#include "trackinfoobject.h"

<<<<<<< HEAD
class EngineMaster;
class TrackInfoObject;
=======
class EngineBuffer;
>>>>>>> a9f8ec71
class ControlObjectThreadMain;
class ControlObject;

class Player : public QObject
{
	Q_OBJECT
	public:
    Player(ConfigObject<ConfigValue> *pConfig, EngineMaster* pMixingEngine,
           int playerNumber, const char* pGroup);
    ~Player();
    QString getGroup();
public slots:
    void slotLoadTrack(TrackPointer track, bool bStartFromEndPos=false);
    void slotFinishLoading(TrackPointer pTrackInfoObject);
    void slotLoadFailed(TrackPointer pTrackInfoObject, QString reason);
signals:
<<<<<<< HEAD
    void loadTrack(TrackInfoObject* pTrack);
    void newTrackLoaded(TrackInfoObject* pLoadedTrack);
    void unloadingTrack(TrackInfoObject* pAboutToBeUnloaded);
=======
    void newTrackLoaded(TrackPointer m_pLoadedTrack);
    void unloadingTrack(TrackPointer m_pAboutToBeUnloaded);
>>>>>>> a9f8ec71
private:
    ConfigObject<ConfigValue>* m_pConfig;
    int m_iPlayerNumber;
    QString m_strChannel;

    TrackPointer m_pLoadedTrack;

    ControlObjectThreadMain* m_pCuePoint;
    ControlObjectThreadMain* m_pLoopInPoint;
    ControlObjectThreadMain* m_pLoopOutPoint;
    ControlObjectThreadMain* m_pPlayPosition;
    ControlObject* m_pDuration;
    ControlObjectThreadMain* m_pBPM;
};

#endif<|MERGE_RESOLUTION|>--- conflicted
+++ resolved
@@ -6,12 +6,7 @@
 #include "configobject.h"
 #include "trackinfoobject.h"
 
-<<<<<<< HEAD
 class EngineMaster;
-class TrackInfoObject;
-=======
-class EngineBuffer;
->>>>>>> a9f8ec71
 class ControlObjectThreadMain;
 class ControlObject;
 
@@ -28,14 +23,9 @@
     void slotFinishLoading(TrackPointer pTrackInfoObject);
     void slotLoadFailed(TrackPointer pTrackInfoObject, QString reason);
 signals:
-<<<<<<< HEAD
-    void loadTrack(TrackInfoObject* pTrack);
-    void newTrackLoaded(TrackInfoObject* pLoadedTrack);
-    void unloadingTrack(TrackInfoObject* pAboutToBeUnloaded);
-=======
-    void newTrackLoaded(TrackPointer m_pLoadedTrack);
-    void unloadingTrack(TrackPointer m_pAboutToBeUnloaded);
->>>>>>> a9f8ec71
+    void loadTrack(TrackPointer pTrack);
+    void newTrackLoaded(TrackPointer pLoadedTrack);
+    void unloadingTrack(TrackPointer pAboutToBeUnloaded);
 private:
     ConfigObject<ConfigValue>* m_pConfig;
     int m_iPlayerNumber;
