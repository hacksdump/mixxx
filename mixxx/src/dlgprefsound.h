--- conflicted
+++ resolved
@@ -65,11 +65,8 @@
     SoundManager *m_pSoundManager;
     PlayerManager *m_pPlayerManager;
     ConfigObject<ConfigValue> *m_pConfig;
-<<<<<<< HEAD
     ControlObjectThreadMain* m_pflDelay;
-=======
     ControlObjectThreadMain* m_pMasterUnderflowCount;
->>>>>>> efc20a89
     QList<SoundDevice*> m_inputDevices;
     QList<SoundDevice*> m_outputDevices;
     bool m_settingsModified;
