--- conflicted
+++ resolved
@@ -328,13 +328,10 @@
     int m_iBitrate;
     /** Number of times the track has been played */
     int m_iTimesPlayed;
-<<<<<<< HEAD
     /** Replay Gain volume */
     float m_fReplayGain;
-=======
     /** Has this track been played this sessions? */
     bool m_bPlayed;
->>>>>>> 6ea60dd4
     /** Beat per minutes (BPM) */
     float m_fBpm;
     /** Minimum BPM range. If this is 0.0, then the config min BPM will be used */
