/***************************************************************************
                          trackinfoobject.h  -  description
                             -------------------
    begin                : 10 02 2003
    copyright            : (C) 2003 by Tue & Ken Haste Andersen
    email                : haste@diku.dk
 ***************************************************************************/

/***************************************************************************
 *                                                                         *
 *   This program is free software; you can redistribute it and/or modify  *
 *   it under the terms of the GNU General Public License as published by  *
 *   the Free Software Foundation; either version 2 of the License, or     *
 *   (at your option) any later version.                                   *
 *                                                                         *
 ***************************************************************************/

#ifndef TRACKINFOOBJECT_H
#define TRACKINFOOBJECT_H

#include <QList>
#include <QDateTime>
#include <QObject>
#include <QFileInfo>
#include <QMutex>
#include <QVector>
#include <QSharedPointer>
#include <QWeakPointer>

#include "defs.h"

#include "library/dao/cue.h"

class QString;
class QDomElement;
class QDomDocument;
class QDomNode;
class ControlObject;
class TrackPlaylist;
class Cue;
class TrackBeats;

class TrackInfoObject;

typedef QSharedPointer<TrackInfoObject> TrackPointer;
typedef QWeakPointer<TrackInfoObject> TrackWeakPointer;

#include "segmentation.h"

class TrackInfoObject : public QObject
{
    Q_OBJECT
public:
    /** Initialize a new track with the filename. */
    TrackInfoObject(const QString sLocation="", bool parseHeader=true);
    // Initialize track with a QFileInfo class
    TrackInfoObject(QFileInfo& fileInfo, bool parseHeader=true);
    /** Creates a new track given information from the xml file. */
    TrackInfoObject(const QDomNode &);
    virtual ~TrackInfoObject();

    /** Returns true if the object contains valid information */
    bool isValid() const;
    int parse();
    void writeToXML( QDomDocument &, QDomElement & );

    /** Returns the duration in seconds */
    int getDuration() const;
    /** Set duration in seconds */
    void setDuration(int);
    /** Returns the duration as a string: H:MM:SS */
    QString getDurationStr() const;

    // Accessors for various stats of the file on disk. These are auto-populated
    // when the TIO is constructed, or when setLocation() is called.

    Q_PROPERTY(QString artist READ getArtist WRITE setArtist)
    Q_PROPERTY(QString title READ getTitle WRITE setTitle)
    Q_PROPERTY(QString album READ getAlbum WRITE setAlbum)
    Q_PROPERTY(QString genre READ getGenre WRITE setGenre)
    Q_PROPERTY(QString year READ getYear WRITE setYear)
    Q_PROPERTY(QString track_number READ getTrackNumber WRITE setTrackNumber)
    Q_PROPERTY(int times_played READ getTimesPlayed)
    Q_PROPERTY(QString comment READ getComment WRITE setComment)
    Q_PROPERTY(float bpm READ getBpm WRITE setBpm)
    Q_PROPERTY(QString bpmFormatted READ getBpmStr STORED false)
    Q_PROPERTY(int duration READ getDuration WRITE setDuration)
    Q_PROPERTY(QString durationFormatted READ getDurationStr STORED false)


    // Returns absolute path to the file, including the filename.
    QString getLocation() const;
    // Returns the absolute path to the directory containing the file
    QString getDirectory() const;
    // Returns the filename of the file.
    QString getFilename() const;
    // Returns file creation date
    QDateTime getCreateDate() const;
    // Returns the length of the file in bytes
    int getLength() const;
    // Returns whether the file exists on disk or not. Updated as of the time
    // the TrackInfoObject is created, or when setLocation() is called.
    bool exists() const;



    /** Returns ReplayGain*/
    float getReplayGain() const;
    /** Set ReplayGain*/
    void setReplayGain(float);
    /** Returns BPM */
    float getBpm() const;
    /** Set BPM */
    void setBpm(float);
    /** Returns BPM as a string */
    QString getBpmStr() const;
    /** Retruns if BPM was confirmed (edited or verified manually) */
    bool getBpmConfirm() const;
    /** Set BPM confidence */
    void setBpmConfirm(bool confirm=true);
    bool getHeaderParsed() const;
    void setHeaderParsed(bool parsed = true);
    /** Returns the user comment */
    QString getComment() const;
    /** Sets the user commnet */
    void setComment(QString);
    /** Returns the file type */
    QString getType() const;
    /** Sets the type of the string */
    void setType(QString);
    /** Returns the bitrate */
    int getBitrate() const;
    /** Returns the bitrate as a string */
    QString getBitrateStr() const;
    /** Sets the bitrate */
    void setBitrate(int);
    /** Sets first beat pos */
    void setBeatFirst(float);
    /** Get first beat pos */
    float getBeatFirst() const;
    /** Set sample rate */
    void setSampleRate(int iSampleRate);
    /** Get sample rate */
    int getSampleRate() const;
    /** Set number of channels */
    void setChannels(int iChannels);
    /** Get number of channels */
    int getChannels() const;
    /** Output a formatted string with all the info */
    QString getInfo() const;


    /** Getter/Setter methods for metadata */
    /** Return title */
    QString getTitle() const;
    /** Set title */
    void setTitle(QString);
    /** Return artist */
    QString getArtist() const;
    /** Set artist */
    void setArtist(QString);
    /** Return album */
    QString getAlbum() const;
    /** Set album */
    void setAlbum(QString);
    /** Return Year */
    QString getYear() const;
    /** Set year */
    void setYear(QString);
    /** Return genre */
    QString getGenre() const;
    /** Set genre */
    void setGenre(QString);
    /** Return Track Number */
    QString getTrackNumber() const;
    /** Set Track Number */
    void setTrackNumber(QString);
    /** Return number of times the track has been played */
    int getTimesPlayed() const;
    /** Set number of times the track has been played */
    void setTimesPlayed(int t);
    /** Increment times played with one */
    void incTimesPlayed();
    /** Returns true if track has been played this instance*/
    bool getPlayed() const;
    /** Set Played status*/
    void setPlayed(bool);

    int getId() const;

    /** Returns rating */
    int getRating() const;
    /** Sets rating */
    void setRating(int);

    /** Returns KEY_CODE */
    QString getKey() const;
    /** Set KEY_CODE */
    void setKey(QString);

    /** Get URL for track */
    QString getURL();
    /** Set URL for track */
    void setURL(QString url);
    /** Set pointer to visual waveform data */
    void setVisualWaveform(QVector<float> *pWave);
    /** Get pointer to visual waveform data */
    QVector<float> * getVisualWaveform();

    /** Set and get this track's desired visual resample rate */
    void setVisualResampleRate(double dVisualResampleRate);
    double getVisualResampleRate();

    /** Set pointer to waveform summary -- updates UI by default */
    void setWaveSummary(const QByteArray* pWave, bool updateUI = true);

    /** Returns a pointer to waveform summary */
    const QByteArray* getWaveSummary();

    /** Set pointer to ControlObject holding BPM value in engine */
    void setBpmControlObject(ControlObject *p);

    /** Save the cue point (in samples... I think) */
    void setCuePoint(float cue);
    /** Get saved the cue point */
    float getCuePoint();

    // Calls for managing the track's cue points
    Cue* addCue();
    void removeCue(Cue* cue);
    const QList<Cue*>& getCuePoints();
    void setCuePoints(QList<Cue*> cuePoints);

    bool isDirty();

    // Signals to the creator of this TrackInfoObject to save the Track as it
    // may be deleted.
    void doSave();

    // Returns true if the track location has changed
    bool locationChanged();

    /** Set the track's full file path */
    void setLocation(QString location);

    /** Get the Track's Beats list */
    TrackBeats* getTrackBeats() const;

    /** Set the Track's Beats */
    void setTrackBeats(TrackBeats* beats, bool isDirty);

    const Segmentation<QString>* getChordData();
    void setChordData(Segmentation<QString> cd);

  public slots:
    void slotCueUpdated();

  signals:
    void wavesummaryUpdated(TrackInfoObject*);
    void bpmUpdated(double bpm);
<<<<<<< HEAD
    void trackBeatsUpdated(int);
=======
    void ReplayGainUpdated(double replaygain);
>>>>>>> 3d3d04f0
    void cuesUpdated();
    void changed();
    void dirty();
    void clean();
    void save();

  private:

    // Common initialization function between all TIO constructors.
    void initialize(bool parseHeader);

    // Initialize all the location variables.
    void populateLocation(QFileInfo& fileInfo);

    // Method for parsing information from knowing only the file name.  It
    // assumes that the filename is written like: "artist - trackname.xxx"
    void parseFilename();

    // Set whether the TIO is dirty not. This should never be called except by
    // TIO local methods or the TrackDAO.
    void setDirty(bool bDirty);

    // Set a unique identifier for the track. Only used by services like
    // TrackDAO
    void setId(int iId);

    // Flag that indicates whether or not the TIO has changed. This is used by
    // TrackDAO to determine whether or not to write the Track back.
    bool m_bDirty;

    // Special flag for telling if the track location was changed.
    bool m_bLocationChanged;

    // The filename
    QString m_sFilename;
    // The full path to the file, including the filename.
    QString m_sLocation;
    // The full path to the directory containing the file.
    QString m_sDirectory;
    // Length of track in bytes
    int m_iLength;
    // Flag which indicates whether the file exists or not.
    bool m_bExists;

    /** Metadata */
    /** Album */
    QString m_sAlbum;
    /** Artist */
    QString m_sArtist;
    /** Title */
    QString m_sTitle;
    /** Genre */
    QString m_sGenre;
    /** Year */
    QString m_sYear;
    /** Track Number */
    QString m_sTrackNumber;

    /** File type */
    QString m_sType;
    /** User comment */
    QString m_sComment;
    /** URL (used in promo track) */
    QString m_sURL;
    /** Duration of track in seconds */
    int m_iDuration;
    /** Sample rate */
    int m_iSampleRate;
    /** Number of channels */
    int m_iChannels;
    /**Track rating */
    int m_Rating;;
    /** Bitrate, number of kilobits per second of audio in the track*/
    int m_iBitrate;
    /** Number of times the track has been played */
    int m_iTimesPlayed;
    /** Replay Gain volume */
    float m_fReplayGain;
    /** Has this track been played this sessions? */
    bool m_bPlayed;
    /** Beat per minutes (BPM) */
    float m_fBpm;
    /** Minimum BPM range. If this is 0.0, then the config min BPM will be used */
    float m_fMinBpm;
    /** Maximum BPM range. If this is 0.0, then the config max BPM will be used */
    float m_fMaxBpm;
    /** True if BPM is confirmed */
    bool m_bBpmConfirm;
    /** True if header was parsed */
    bool m_bHeaderParsed;
    /** Position of first beat in song */
    float m_fBeatFirst;
    /** Id. Unique ID of track */
    int m_iId;
    /** Cue point in samples or something */
    float m_fCuePoint;
    /** Date. creation date of file */
    QDateTime m_dCreateDate;

    QString m_key;

    // The list of cue points for the track
    QList<Cue*> m_cuePoints;

    /** Pointer to visual waveform info */
    QVector<float> *m_pVisualWave;
    /** Wave summary info */
    QByteArray m_waveSummary;

    /** Mutex protecting access to object */
    mutable QMutex m_qMutex;

    /** True if object contains valid information */
    bool m_bIsValid;

    double m_dVisualResampleRate;
    Segmentation<QString> m_chordData;

    // Storage for the Track's detected beats
    TrackBeats* m_pTrackBeats;

    friend class TrackDAO;
};

#endif<|MERGE_RESOLUTION|>--- conflicted
+++ resolved
@@ -258,11 +258,8 @@
   signals:
     void wavesummaryUpdated(TrackInfoObject*);
     void bpmUpdated(double bpm);
-<<<<<<< HEAD
     void trackBeatsUpdated(int);
-=======
     void ReplayGainUpdated(double replaygain);
->>>>>>> 3d3d04f0
     void cuesUpdated();
     void changed();
     void dirty();
