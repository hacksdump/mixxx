/***************************************************************************
                          soundmanager.h
                             -------------------
    begin                : Sun Aug 15, 2007
    copyright            : (C) 2007 Albert Santoni
    email                : gamegod \a\t users.sf.net
 ***************************************************************************/

/***************************************************************************
 *                                                                         *
 *   This program is free software; you can redistribute it and/or modify  *
 *   it under the terms of the GNU General Public License as published by  *
 *   the Free Software Foundation; either version 2 of the License, or     *
 *   (at your option) any later version.                                   *
 *                                                                         *
 ***************************************************************************/

#ifndef SOUNDMANAGER_H
#define SOUNDMANAGER_H

#include "configobject.h"
#include "controlobject.h"
#include "defs.h"
#ifdef __VINYLCONTROL__
#include "vinylcontrolproxy.h"
#endif
#include "soundmanagerconfig.h"
#include <QTimer>

class SoundDevice;
class EngineMaster;
class AudioOutput;
class AudioInput;
class AudioSource;
class AudioDestination;

#define MIXXX_PORTAUDIO_JACK_STRING "JACK Audio Connection Kit"
#define MIXXX_PORTAUDIO_ALSA_STRING "ALSA"
#define MIXXX_PORTAUDIO_OSS_STRING "OSS"
#define MIXXX_PORTAUDIO_ASIO_STRING "ASIO"
#define MIXXX_PORTAUDIO_DIRECTSOUND_STRING "Windows DirectSound"
#define MIXXX_PORTAUDIO_COREAUDIO_STRING "Core Audio"

class SoundManager : public QObject
{
    Q_OBJECT

    public:
        SoundManager(ConfigObject<ConfigValue> *pConfig, EngineMaster *_master);
        ~SoundManager();
        const EngineMaster* getEngine() const;
        QList<SoundDevice*> getDeviceList(QString filterAPI, bool bOutputDevices, bool bInputDevices);
        void closeDevices();
        void clearDeviceList();
        void queryDevices();
        int setupDevices();
        SoundDevice* getErrorDevice() const;
        QList<unsigned int> getSampleRates(QString api) const;
        QList<unsigned int> getSampleRates() const;
        QList<QString> getHostAPIList() const;
        SoundManagerConfig getConfig() const;
#ifdef __VINYLCONTROL__        
        bool hasVinylInput(int deck);
        QList<VinylControlProxy*> getVinylControlProxies();
#endif
        int setConfig(SoundManagerConfig config);
        void checkConfig();
        QHash<AudioOutput, const CSAMPLE*>
            requestBuffer(QList<AudioOutput> outputs, unsigned long iFramesPerBuffer, SoundDevice*, double streamTime=0);
        void pushBuffer(QList<AudioInput> inputs, short *inputBuffer,
                        unsigned long iFramesPerBuffer, unsigned int iFrameSize);
        void registerOutput(AudioOutput output, const AudioSource *src);
        void registerInput(AudioInput input, AudioDestination *dest);
        QList<AudioOutput> registeredOutputs() const;
        QList<AudioInput> registeredInputs() const;
    signals:
        void devicesUpdated(); // emitted when all the pointers to SoundDevices go stale
<<<<<<< HEAD
        void devicesSetup(); // emitted when the sound devices have been set up
=======
        void outputRegistered(AudioOutput output, const AudioSource *src);
        void inputRegistered(AudioInput input, AudioDestination *dest);
>>>>>>> 629799f2
    public slots:
        void sync();
    private:
        void clearOperativeVariables();

        EngineMaster *m_pMaster;
        ConfigObject<ConfigValue> *m_pConfig;
        QList<SoundDevice*> m_devices;
        QList<unsigned int> m_samplerates;
        QString m_hostAPI;
        QHash<AudioOutput, const CSAMPLE*> m_outputBuffers;
        QHash<AudioInput, short*> m_inputBuffers; /** Audio received from input */
        QHash<SoundDevice*, long> m_deviceFrameCount;   /** Sound card sync */
        SoundDevice* m_pClkRefDevice;  /** Sound card sync */
#ifdef __VINYLCONTROL__
        QList<VinylControlProxy*> m_VinylControl;
<<<<<<< HEAD
        QHash<VinylControlProxy*, AudioInput> m_VinylMapping;
#endif        
=======
#endif
>>>>>>> 629799f2
        unsigned int iNumDevicesOpenedForOutput;
        unsigned int iNumDevicesOpenedForInput;
        QMutex requestBufferMutex;
        SoundManagerConfig m_config;
        SoundDevice *m_pErrorDevice;
#ifdef __PORTAUDIO__
        bool m_paInitialized;
        unsigned int m_jackSampleRate;
#endif
        QHash<AudioOutput, const AudioSource*> m_registeredSources;
        QHash<AudioInput, AudioDestination*> m_registeredDestinations;
};

#endif<|MERGE_RESOLUTION|>--- conflicted
+++ resolved
@@ -59,7 +59,7 @@
         QList<unsigned int> getSampleRates() const;
         QList<QString> getHostAPIList() const;
         SoundManagerConfig getConfig() const;
-#ifdef __VINYLCONTROL__        
+#ifdef __VINYLCONTROL__
         bool hasVinylInput(int deck);
         QList<VinylControlProxy*> getVinylControlProxies();
 #endif
@@ -75,12 +75,9 @@
         QList<AudioInput> registeredInputs() const;
     signals:
         void devicesUpdated(); // emitted when all the pointers to SoundDevices go stale
-<<<<<<< HEAD
         void devicesSetup(); // emitted when the sound devices have been set up
-=======
         void outputRegistered(AudioOutput output, const AudioSource *src);
         void inputRegistered(AudioInput input, AudioDestination *dest);
->>>>>>> 629799f2
     public slots:
         void sync();
     private:
@@ -96,13 +93,8 @@
         QHash<SoundDevice*, long> m_deviceFrameCount;   /** Sound card sync */
         SoundDevice* m_pClkRefDevice;  /** Sound card sync */
 #ifdef __VINYLCONTROL__
-        QList<VinylControlProxy*> m_VinylControl;
-<<<<<<< HEAD
-        QHash<VinylControlProxy*, AudioInput> m_VinylMapping;
-#endif        
-=======
+        QList<VinylControlProxy*> m_vinylControl;
 #endif
->>>>>>> 629799f2
         unsigned int iNumDevicesOpenedForOutput;
         unsigned int iNumDevicesOpenedForInput;
         QMutex requestBufferMutex;
