--- conflicted
+++ resolved
@@ -131,11 +131,8 @@
     m_iChannels = 0;
     m_fCuePoint = 0.0f;
     m_dVisualResampleRate = 0;
-<<<<<<< HEAD
     m_dCreateDate = QDateTime::currentDateTime();
-=======
-    m_Rating = 1;
->>>>>>> f2ce4cf2
+    m_Rating = 0;
 
     // parse() parses the metadata from file. This is not a quick operation!
     if (parseHeader)
@@ -786,13 +783,13 @@
 /** Returns the rating */
 int TrackInfoObject::getRating() const{
 	QMutexLocker lock(&m_qMutex);
-	
+
 	return m_Rating;
 }
     /** Set rating */
 void TrackInfoObject::setRating (int rating){
 	QMutexLocker lock(&m_qMutex);
-	
+
 	bool dirty = rating != m_Rating;
     m_Rating = rating;
     if (dirty)
