/***************************************************************************
                          trackinfoobject.cpp  -  description
                             -------------------
    begin                : 10 02 2003
    copyright            : (C) 2003 by Tue & Ken Haste Andersen
    email                : haste@diku.dk
***************************************************************************/

/***************************************************************************
*                                                                         *
*   This program is free software; you can redistribute it and/or modify  *
*   it under the terms of the GNU General Public License as published by  *
*   the Free Software Foundation; either version 2 of the License, or     *
*   (at your option) any later version.                                   *
*                                                                         *
***************************************************************************/

#include <QDomNode>
#include <QDomDocument>
#include <QDomElement>
#include <QFileInfo>
#include <QMutexLocker>
#include <QString>
#include <QtDebug>

#include "trackinfoobject.h"

#include "soundsourceproxy.h"
#include "xmlparse.h"
#include "controlobject.h"
#include "waveform/waveform.h"

#include "mixxxutils.cpp"

TrackInfoObject::TrackInfoObject(const QString sLocation, bool parseHeader)
        : m_qMutex(QMutex::Recursive) {
    QFileInfo fileInfo(sLocation);
    populateLocation(fileInfo);
    initialize(parseHeader);
    m_waveform = new Waveform;
    m_waveformSummary = new Waveform;
}

TrackInfoObject::TrackInfoObject(QFileInfo& fileInfo, bool parseHeader)
        : m_qMutex(QMutex::Recursive) {
    populateLocation(fileInfo);
    initialize(parseHeader);
    m_waveform = new Waveform;
    m_waveformSummary = new Waveform;
}

TrackInfoObject::TrackInfoObject(const QDomNode &nodeHeader)
        : m_qMutex(QMutex::Recursive) {
    m_sFilename = XmlParse::selectNodeQString(nodeHeader, "Filename");
    m_sLocation = XmlParse::selectNodeQString(nodeHeader, "Filepath") + "/" +  m_sFilename;
    QString create_date;

    // We don't call initialize() here because it would end up calling parse()
    // on the file. Plus those initializations weren't done before, so it might
    // cause subtle bugs. This constructor is only used for legacy importing so
    // I'm not going to do it. rryan 6/2010

    // Check the status of the file on disk.
    QFileInfo fileInfo(m_sLocation);
    populateLocation(fileInfo);

    m_sTitle = XmlParse::selectNodeQString(nodeHeader, "Title");
    m_sArtist = XmlParse::selectNodeQString(nodeHeader, "Artist");
    m_sType = XmlParse::selectNodeQString(nodeHeader, "Type");
    m_sComment = XmlParse::selectNodeQString(nodeHeader, "Comment");
    m_iDuration = XmlParse::selectNodeQString(nodeHeader, "Duration").toInt();
    m_iSampleRate = XmlParse::selectNodeQString(nodeHeader, "SampleRate").toInt();
    m_iChannels = XmlParse::selectNodeQString(nodeHeader, "Channels").toInt();
    m_iBitrate = XmlParse::selectNodeQString(nodeHeader, "Bitrate").toInt();
    m_iLength = XmlParse::selectNodeQString(nodeHeader, "Length").toInt();
    m_iTimesPlayed = XmlParse::selectNodeQString(nodeHeader, "TimesPlayed").toInt();
    m_fReplayGain = XmlParse::selectNodeQString(nodeHeader, "replaygain").toFloat();
    m_fBpm = XmlParse::selectNodeQString(nodeHeader, "Bpm").toFloat();
    m_bBpmConfirm = XmlParse::selectNodeQString(nodeHeader, "BpmConfirm").toInt();
    m_fBeatFirst = XmlParse::selectNodeQString(nodeHeader, "BeatFirst").toFloat();
    m_bHeaderParsed = false;
    create_date = XmlParse::selectNodeQString(nodeHeader, "CreateDate");
    if (create_date == "")
        m_dCreateDate = fileInfo.created();
    else
        m_dCreateDate = QDateTime::fromString(create_date);

    // Mixxx <1.8 recorded track IDs in mixxxtrack.xml, but we are going to
    // ignore those. Tracks will get a new ID from the database.
    //m_iId = XmlParse::selectNodeQString(nodeHeader, "Id").toInt();
    m_iId = -1;

    m_fCuePoint = XmlParse::selectNodeQString(nodeHeader, "CuePoint").toFloat();
    m_bPlayed = false;

    //m_pWave = XmlParse::selectNodeHexCharArray(nodeHeader, QString("WaveSummaryHex"));

    m_bIsValid = true;

    m_bDirty = false;
    m_bLocationChanged = false;

<<<<<<< HEAD
=======
    m_waveform = new Waveform;
    m_waveformSummary = new Waveform;
>>>>>>> a8b73c53
}

void TrackInfoObject::populateLocation(QFileInfo& fileInfo) {
    m_sFilename = fileInfo.fileName();
    m_sLocation = fileInfo.absoluteFilePath();
    m_sDirectory = fileInfo.absolutePath();
    m_iLength = fileInfo.size();
    m_bExists = fileInfo.exists();
}

void TrackInfoObject::initialize(bool parseHeader) {
    m_bDirty = false;
    m_bLocationChanged = false;

    m_sArtist = "";
    m_sTitle = "";
    m_sType= "";
    m_sComment = "";
    m_sYear = "";
    m_sURL = "";
    m_iDuration = 0;
    m_iBitrate = 0;
    m_iTimesPlayed = 0;
    m_bPlayed = false;
    m_fBpm = 0.;
    m_fReplayGain = 0.;
    m_bBpmConfirm = false;
    m_bIsValid = false;
    m_bHeaderParsed = false;
    m_fBeatFirst = -1.;
    m_iId = -1;
    m_iSampleRate = 0;
    m_iChannels = 0;
    m_fCuePoint = 0.0f;
    m_dCreateDate = m_dateAdded = QDateTime::currentDateTime();
    m_Rating = 0;
    m_key = "";
    m_bBpmLock = false;
    m_bpmPluginKey = "";

    // parse() parses the metadata from file. This is not a quick operation!
    if (parseHeader) {
        parse();
    }
}

TrackInfoObject::~TrackInfoObject() {
    //qDebug() << "~TrackInfoObject()" << m_iId << getInfo();
    delete m_waveform;
    delete m_waveformSummary;
}

void TrackInfoObject::doSave() {
    //qDebug() << "TIO::doSave()" << getInfo();
    emit(save(this));
}

bool TrackInfoObject::isValid() const {
    QMutexLocker lock(&m_qMutex);
    return m_bIsValid;
}

/*
    Writes information about the track to the xml file:
 */
void TrackInfoObject::writeToXML( QDomDocument &doc, QDomElement &header )
{
    QMutexLocker lock(&m_qMutex);

    QString create_date;
    XmlParse::addElement( doc, header, "Filename", m_sFilename );
    //XmlParse::addElement( doc, header, "Filepath", m_sFilepath );
    XmlParse::addElement( doc, header, "Title", m_sTitle );
    XmlParse::addElement( doc, header, "Artist", m_sArtist );
    XmlParse::addElement( doc, header, "Type", m_sType );
    XmlParse::addElement( doc, header, "Comment", m_sComment);
    XmlParse::addElement( doc, header, "Duration", QString("%1").arg(m_iDuration));
    XmlParse::addElement( doc, header, "SampleRate", QString("%1").arg(m_iSampleRate));
    XmlParse::addElement( doc, header, "Channels", QString("%1").arg(m_iChannels));
    XmlParse::addElement( doc, header, "Bitrate", QString("%1").arg(m_iBitrate));
    XmlParse::addElement( doc, header, "Length", QString("%1").arg(m_iLength) );
    XmlParse::addElement( doc, header, "TimesPlayed", QString("%1").arg(m_iTimesPlayed) );
    XmlParse::addElement( doc, header, "replaygain", QString("%1").arg(m_fReplayGain) );
    XmlParse::addElement( doc, header, "Bpm", QString("%1").arg(m_fBpm) );
    XmlParse::addElement( doc, header, "BpmConfirm", QString("%1").arg(m_bBpmConfirm) );
    XmlParse::addElement( doc, header, "BeatFirst", QString("%1").arg(m_fBeatFirst) );
    XmlParse::addElement( doc, header, "Id", QString("%1").arg(m_iId) );
    XmlParse::addElement( doc, header, "CuePoint", QString::number(m_fCuePoint) );
    XmlParse::addElement( doc, header, "CreateDate", m_dCreateDate.toString() );
    //if (m_pWave) {
        //XmlParse::addHexElement(doc, header, "WaveSummaryHex", m_pWave);
    //}

}

static void doNothing(TrackInfoObject* pTrack) {}

int TrackInfoObject::parse()
{
    // Add basic information derived from the filename:
    parseFilename();

    // Parse the using information stored in the sound file
    bool result = SoundSourceProxy::ParseHeader(this);
    m_bIsValid = result == OK;
    return result;
}


void TrackInfoObject::parseFilename()
{
    QMutexLocker lock(&m_qMutex);

    if (m_sFilename.indexOf('-') != -1)
    {
        m_sArtist = m_sFilename.section('-',0,0).trimmed(); // Get the first part
        m_sTitle = m_sFilename.section('-',1,1); // Get the second part
        m_sTitle = m_sTitle.section('.',0,-2).trimmed(); // Remove the ending
    }
    else
    {
        m_sTitle = m_sFilename.section('.',0,-2).trimmed(); // Remove the ending;
        m_sType = m_sFilename.section('.',-1).trimmed(); // Get the ending
    }

    if (m_sTitle.length() == 0) {
        m_sTitle = m_sFilename.section('.',0,-2).trimmed();
    }

    // Add no comment
    m_sComment = QString("");

    // Find the type
    m_sType = m_sFilename.section(".",-1).toLower().trimmed();
    setDirty(true);
}

QString TrackInfoObject::getDurationStr() const
{
    QMutexLocker lock(&m_qMutex);
    int iDuration = m_iDuration;
    lock.unlock();

    return MixxxUtils::secondsToMinutes(iDuration, true);
}

void TrackInfoObject::setLocation(QString location)
{
    QMutexLocker lock(&m_qMutex);
    QFileInfo fileInfo(location);
    // TODO(XXX) Can the file name change without m_sLocation changing?? The
    // extra test seems pointless.
    QString fileName = fileInfo.fileName();
    bool dirty = m_sLocation != location || fileName != m_sFilename;
    populateLocation(fileInfo);
    if (dirty) {
        m_bLocationChanged = true;
        setDirty(true);
    }
}

QString TrackInfoObject::getLocation() const
{
    QMutexLocker lock(&m_qMutex);
    return m_sLocation;
}

QString TrackInfoObject::getDirectory() const
{
    QMutexLocker lock(&m_qMutex);
    return m_sDirectory;
}

QString TrackInfoObject::getFilename()  const
{
    QMutexLocker lock(&m_qMutex);
    return m_sFilename;
}

QDateTime TrackInfoObject::getCreateDate() const
{
    QMutexLocker lock(&m_qMutex);
    QDateTime create_date = QDateTime(m_dCreateDate);
    return create_date;
}

bool TrackInfoObject::exists()  const
{
    QMutexLocker lock(&m_qMutex);
    return m_bExists;
}

float TrackInfoObject::getReplayGain() const
{
    QMutexLocker lock(&m_qMutex);
    return m_fReplayGain;
}

void TrackInfoObject::setReplayGain(float f)
{
    QMutexLocker lock(&m_qMutex);
    bool dirty = m_fReplayGain != f;
    m_fReplayGain = f;
    //qDebug() << "Reported ReplayGain value: " << m_fReplayGain;
    if (dirty)
        setDirty(true);
    lock.unlock();
    emit(ReplayGainUpdated(f));
}

float TrackInfoObject::getBpm() const
{
    QMutexLocker lock(&m_qMutex);
    return m_fBpm;
}



void TrackInfoObject::setBpm(float f)
{
    QMutexLocker lock(&m_qMutex);
    bool dirty = m_fBpm != f;
    m_fBpm = f;
    if (dirty)
        setDirty(true);

    lock.unlock();
    //Tell the GUI to update the bpm label...
    //qDebug() << "TrackInfoObject signaling BPM update to" << f;
    emit(bpmUpdated(f));
}

QString TrackInfoObject::getBpmStr() const
{
    return QString("%1").arg(getBpm(), 3,'f',1);
}

bool TrackInfoObject::getBpmConfirm()  const
{
    QMutexLocker lock(&m_qMutex);
    return m_bBpmConfirm;
}

void TrackInfoObject::setBpmConfirm(bool confirm)
{
    QMutexLocker lock(&m_qMutex);
    m_bBpmConfirm = confirm;
}

void TrackInfoObject::setBeats(BeatsPointer pBeats) {
    QMutexLocker lock(&m_qMutex);

    // This whole method is not so great. The fact that Beats is an ABC is
    // limiting with respect to QObject and signals/slots.

    QObject* pObject = NULL;
    if (m_pBeats) {
        pObject = dynamic_cast<QObject*>(m_pBeats.data());
        if (pObject)
            pObject->disconnect(this, SIGNAL(updated()));
    }
    m_pBeats = pBeats;
    pObject = dynamic_cast<QObject*>(m_pBeats.data());
    Q_ASSERT(pObject);
    if (pObject) {
        connect(pObject, SIGNAL(updated()),
                this, SLOT(slotBeatsUpdated()));
    }
    setDirty(true);
    lock.unlock();
    emit(beatsUpdated());
}

BeatsPointer TrackInfoObject::getBeats() const {
    QMutexLocker lock(&m_qMutex);
    return m_pBeats;
}

void TrackInfoObject::slotBeatsUpdated() {
    QMutexLocker lock(&m_qMutex);
    setDirty(true);
    lock.unlock();
    emit(beatsUpdated());
}

bool TrackInfoObject::getHeaderParsed()  const
{
    QMutexLocker lock(&m_qMutex);
    return m_bHeaderParsed;
}

void TrackInfoObject::setHeaderParsed(bool parsed)
{
    QMutexLocker lock(&m_qMutex);
    bool dirty = m_bHeaderParsed != parsed;
    m_bHeaderParsed = parsed;
    if (dirty)
        setDirty(true);
}

QString TrackInfoObject::getInfo()  const
{
    QMutexLocker lock(&m_qMutex);
    QString artist = m_sArtist.trimmed() == "" ? "" : m_sArtist + ", ";
    QString sInfo = artist + m_sTitle;
    return sInfo;
}

QDateTime TrackInfoObject::getDateAdded() const {
    QMutexLocker lock(&m_qMutex);
    return m_dateAdded;
}

void TrackInfoObject::setDateAdded(QDateTime dateAdded) {
    QMutexLocker lock(&m_qMutex);
    m_dateAdded = dateAdded;
}

int TrackInfoObject::getDuration()  const
{
    QMutexLocker lock(&m_qMutex);
    return m_iDuration;
}

void TrackInfoObject::setDuration(int i)
{
    QMutexLocker lock(&m_qMutex);
    bool dirty = m_iDuration != i;
    m_iDuration = i;
    if (dirty)
        setDirty(true);
}

QString TrackInfoObject::getTitle()  const
{
    QMutexLocker lock(&m_qMutex);
    return m_sTitle;
}

void TrackInfoObject::setTitle(QString s)
{
    QMutexLocker lock(&m_qMutex);
    s = s.trimmed();
    bool dirty = m_sTitle != s;
    m_sTitle = s;
    if (dirty)
        setDirty(true);
}

QString TrackInfoObject::getArtist()  const
{
    QMutexLocker lock(&m_qMutex);
    return m_sArtist;
}

void TrackInfoObject::setArtist(QString s)
{
    QMutexLocker lock(&m_qMutex);
    s = s.trimmed();
    bool dirty = m_sArtist != s;
    m_sArtist = s;
    if (dirty)
        setDirty(true);
}

QString TrackInfoObject::getAlbum()  const
{
    QMutexLocker lock(&m_qMutex);
    return m_sAlbum;
}

void TrackInfoObject::setAlbum(QString s)
{
    QMutexLocker lock(&m_qMutex);
    s = s.trimmed();
    bool dirty = m_sAlbum != s;
    m_sAlbum = s;
    if (dirty)
        setDirty(true);
}

QString TrackInfoObject::getYear()  const
{
    QMutexLocker lock(&m_qMutex);
    return m_sYear;
}

void TrackInfoObject::setYear(QString s)
{
    QMutexLocker lock(&m_qMutex);
    s = s.trimmed();
    bool dirty = m_sYear != s;
    m_sYear = s.trimmed();
    if (dirty)
        setDirty(true);
}

QString TrackInfoObject::getGenre()  const
{
    QMutexLocker lock(&m_qMutex);
    return m_sGenre;
}

void TrackInfoObject::setGenre(QString s)
{
    QMutexLocker lock(&m_qMutex);
    s = s.trimmed();
    bool dirty = m_sGenre != s;
    m_sGenre = s;
    if (dirty)
        setDirty(true);
}

QString TrackInfoObject::getComposer()  const
{
    QMutexLocker lock(&m_qMutex);
    return m_sComposer;
}

void TrackInfoObject::setComposer(QString s)
{
    QMutexLocker lock(&m_qMutex);
    s = s.trimmed();
    bool dirty = m_sComposer != s;
    m_sComposer = s;
    if (dirty)
        setDirty(true);
}

QString TrackInfoObject::getTrackNumber()  const
{
    QMutexLocker lock(&m_qMutex);
    return m_sTrackNumber;
}

void TrackInfoObject::setTrackNumber(QString s)
{
    QMutexLocker lock(&m_qMutex);
    s = s.trimmed();
    bool dirty = m_sTrackNumber != s;
    m_sTrackNumber = s;
    if (dirty)
        setDirty(true);
}

int TrackInfoObject::getTimesPlayed()  const
{
    QMutexLocker lock(&m_qMutex);
    return m_iTimesPlayed;
}

void TrackInfoObject::setTimesPlayed(int t)
{
    QMutexLocker lock(&m_qMutex);
    bool dirty = t != m_iTimesPlayed;
    m_iTimesPlayed = t;
    if (dirty)
        setDirty(true);
}

void TrackInfoObject::incTimesPlayed()
{
    setPlayedAndUpdatePlaycount(true);
}

bool TrackInfoObject::getPlayed() const
{
    QMutexLocker lock(&m_qMutex);
    bool bPlayed = m_bPlayed;
    return bPlayed;
}

void TrackInfoObject::setPlayedAndUpdatePlaycount(bool bPlayed)
{
    QMutexLocker lock(&m_qMutex);
    if (bPlayed) {
        ++m_iTimesPlayed;
        setDirty(true);
    }
    else if (m_bPlayed && !bPlayed) {
        --m_iTimesPlayed;
        setDirty(true);
    }
    m_bPlayed = bPlayed;
}

void TrackInfoObject::setPlayed(bool bPlayed)
{
    QMutexLocker lock(&m_qMutex);
    if (bPlayed != m_bPlayed) {
        m_bPlayed = bPlayed;
        setDirty(true);
    }
}

QString TrackInfoObject::getComment() const
{
    QMutexLocker lock(&m_qMutex);
    return m_sComment;
}

void TrackInfoObject::setComment(QString s)
{
    QMutexLocker lock(&m_qMutex);
    bool dirty = s != m_sComment;
    m_sComment = s;
    if (dirty)
        setDirty(true);
}

QString TrackInfoObject::getType() const
{
    QMutexLocker lock(&m_qMutex);
    return m_sType;
}

void TrackInfoObject::setType(QString s)
{
    QMutexLocker lock(&m_qMutex);
    bool dirty = s != m_sType;
    m_sType = s;
    if (dirty)
        setDirty(true);
}

void TrackInfoObject::setSampleRate(int iSampleRate)
{
    QMutexLocker lock(&m_qMutex);
    bool dirty = m_iSampleRate != iSampleRate;
    m_iSampleRate = iSampleRate;
    if (dirty)
        setDirty(true);
}

int TrackInfoObject::getSampleRate() const
{
    QMutexLocker lock(&m_qMutex);
    return m_iSampleRate;
}

void TrackInfoObject::setChannels(int iChannels)
{
    QMutexLocker lock(&m_qMutex);
    bool dirty = m_iChannels != iChannels;
    m_iChannels = iChannels;
    if (dirty)
        setDirty(true);
}

int TrackInfoObject::getChannels() const
{
    QMutexLocker lock(&m_qMutex);
    return m_iChannels;
}

int TrackInfoObject::getLength() const
{
    QMutexLocker lock(&m_qMutex);
    return m_iLength;
}

int TrackInfoObject::getBitrate() const
{
    QMutexLocker lock(&m_qMutex);
    return m_iBitrate;
}

QString TrackInfoObject::getBitrateStr() const
{
    return QString("%1").arg(getBitrate());
}

void TrackInfoObject::setBitrate(int i)
{
    QMutexLocker lock(&m_qMutex);
    bool dirty = m_iBitrate != i;
    m_iBitrate = i;
    if (dirty)
        setDirty(true);
}

void TrackInfoObject::setBeatFirst(float fBeatFirstPos)
{
    QMutexLocker lock(&m_qMutex);
    bool dirty = m_fBeatFirst != fBeatFirstPos;
    m_fBeatFirst = fBeatFirstPos;
    if (dirty)
        setDirty(true);
}

float TrackInfoObject::getBeatFirst() const
{
    QMutexLocker lock(&m_qMutex);
    return m_fBeatFirst;
}

int TrackInfoObject::getId() const {
    QMutexLocker lock(&m_qMutex);
    return m_iId;
}

void TrackInfoObject::setId(int iId) {
    QMutexLocker lock(&m_qMutex);
    bool dirty = m_iId != iId;
    m_iId = iId;
    if (dirty)
        setDirty(true);
}


//TODO (vrince) remove clen-up when new summary is ready
/*
const QByteArray *TrackInfoObject::getWaveSummary()
{
    QMutexLocker lock(&m_qMutex);
    return &m_waveSummary;
}

void TrackInfoObject::setWaveSummary(const QByteArray* pWave, bool updateUI)
{
    QMutexLocker lock(&m_qMutex);
    m_waveSummary = *pWave; //_Copy_ the bytes
    setDirty(true);
    lock.unlock();
    emit(wavesummaryUpdated(this));
}*/

void TrackInfoObject::setURL(QString url)
{
    QMutexLocker lock(&m_qMutex);
    bool dirty = m_sURL != url;
    m_sURL = url;
    if (dirty)
        setDirty(true);
}

QString TrackInfoObject::getURL()
{
    QMutexLocker lock(&m_qMutex);
    return m_sURL;
}

Waveform* TrackInfoObject::getWaveform() {
    QMutexLocker lock(&m_qMutex);
    return m_waveform;
}

const Waveform* TrackInfoObject::getWaveform() const {
    QMutexLocker lock(&m_qMutex);
    return m_waveform;
}

void TrackInfoObject::setWaveform(Waveform* pWaveform) {
    QMutexLocker lock(&m_qMutex);
    m_waveform = pWaveform;
    lock.unlock();
    emit(waveformUpdated());
}

Waveform* TrackInfoObject::getWaveformSummary() {
    QMutexLocker lock(&m_qMutex);
    return m_waveformSummary;
}

const Waveform* TrackInfoObject::getWaveformSummary() const {
    QMutexLocker lock(&m_qMutex);
    return m_waveformSummary;
}

void TrackInfoObject::setWaveformSummary(Waveform* pWaveformSummary) {
    QMutexLocker lock(&m_qMutex);
    m_waveformSummary = pWaveformSummary;
    lock.unlock();
    emit(waveformSummaryUpdated());
}

void TrackInfoObject::setCuePoint(float cue)
{
    QMutexLocker lock(&m_qMutex);
    bool dirty = m_fCuePoint != cue;
    m_fCuePoint = cue;
    if (dirty)
        setDirty(true);
}

float TrackInfoObject::getCuePoint()
{
    QMutexLocker lock(&m_qMutex);
    return m_fCuePoint;
}

void TrackInfoObject::slotCueUpdated() {
    setDirty(true);
    emit(cuesUpdated());
}

Cue* TrackInfoObject::addCue() {
    //qDebug() << "TrackInfoObject::addCue()";
    QMutexLocker lock(&m_qMutex);
    Cue* cue = new Cue(m_iId);
    connect(cue, SIGNAL(updated()),
            this, SLOT(slotCueUpdated()));
    m_cuePoints.push_back(cue);
    setDirty(true);
    lock.unlock();
    emit(cuesUpdated());
    return cue;
}

void TrackInfoObject::removeCue(Cue* cue) {
    QMutexLocker lock(&m_qMutex);
    disconnect(cue, 0, this, 0);
    m_cuePoints.removeOne(cue);
    setDirty(true);
    lock.unlock();
    emit(cuesUpdated());
}

const QList<Cue*>& TrackInfoObject::getCuePoints() {
    QMutexLocker lock(&m_qMutex);
    return m_cuePoints;
}

void TrackInfoObject::setCuePoints(QList<Cue*> cuePoints) {
    //qDebug() << "setCuePoints" << cuePoints.length();
    QMutexLocker lock(&m_qMutex);
    QListIterator<Cue*> it(m_cuePoints);
    while (it.hasNext()) {
        Cue* cue = it.next();
        disconnect(cue, 0, this, 0);
    }
    m_cuePoints = cuePoints;
    it = QListIterator<Cue*>(m_cuePoints);
    while (it.hasNext()) {
        Cue* cue = it.next();
        connect(cue, SIGNAL(updated()),
            this, SLOT(slotCueUpdated()));
    }
    setDirty(true);
    lock.unlock();
    emit(cuesUpdated());
}

const Segmentation<QString>* TrackInfoObject::getChordData() {
    QMutexLocker lock(&m_qMutex);
    return &m_chordData;
}

void TrackInfoObject::setChordData(Segmentation<QString> cd) {
    QMutexLocker lock(&m_qMutex);
    m_chordData = cd;
    setDirty(true);
}

void TrackInfoObject::setDirty(bool bDirty) {

    QMutexLocker lock(&m_qMutex);
    bool change = m_bDirty != bDirty;
    m_bDirty = bDirty;
    lock.unlock();
    // qDebug() << "Track" << m_iId << getInfo() << (change? "changed" : "unchanged")
    //          << "set" << (bDirty ? "dirty" : "clean");
    if (change) {
        if (m_bDirty)
            emit(dirty(this));
        else
            emit(clean(this));
    }
    // Emit a changed signal regardless if this attempted to set us dirty.
    if (bDirty)
        emit(changed(this));

    //qDebug() << QString("TrackInfoObject %1 %2 set to %3").arg(QString::number(m_iId), m_sLocation, m_bDirty ? "dirty" : "clean");
}

bool TrackInfoObject::isDirty() {
    QMutexLocker lock(&m_qMutex);
    return m_bDirty;
}

bool TrackInfoObject::locationChanged() {
    QMutexLocker lock(&m_qMutex);
    return m_bLocationChanged;
}

int TrackInfoObject::getRating() const{
    QMutexLocker lock(&m_qMutex);
    return m_Rating;
}

void TrackInfoObject::setRating (int rating){
    QMutexLocker lock(&m_qMutex);
    bool dirty = rating != m_Rating;
    m_Rating = rating;
    if (dirty)
        setDirty(true);
}

QString TrackInfoObject::getKey() const{
    QMutexLocker lock(&m_qMutex);
    return m_key;
}

void TrackInfoObject::setKey(QString key){
    QMutexLocker lock(&m_qMutex);
    bool dirty = key != m_key;
    m_key = key;
    if (dirty)
        setDirty(true);
}

void TrackInfoObject::setBpmLock(bool bpmLock){
    QMutexLocker lock(&m_qMutex);
    bool dirty = bpmLock != m_bBpmLock;
    m_bBpmLock = bpmLock;
    if (dirty)
        setDirty(true);
}

bool TrackInfoObject::hasBpmLock() const{
    QMutexLocker lock(&m_qMutex);
    return m_bBpmLock;
}

void TrackInfoObject::setBpmPluginKey(QString& pluginKey){
    QMutexLocker lock(&m_qMutex);
    bool dirty = pluginKey != m_bpmPluginKey;
    m_bpmPluginKey = pluginKey;
    if (dirty)
        setDirty(true);
    lock.unlock();
    emit(BpmPluginKeyUpdated(pluginKey));

}

QString TrackInfoObject::getBpmPluginKey() const{
    QMutexLocker lock(&m_qMutex);
    return m_bpmPluginKey;
}<|MERGE_RESOLUTION|>--- conflicted
+++ resolved
@@ -100,11 +100,8 @@
     m_bDirty = false;
     m_bLocationChanged = false;
 
-<<<<<<< HEAD
-=======
     m_waveform = new Waveform;
     m_waveformSummary = new Waveform;
->>>>>>> a8b73c53
 }
 
 void TrackInfoObject::populateLocation(QFileInfo& fileInfo) {
