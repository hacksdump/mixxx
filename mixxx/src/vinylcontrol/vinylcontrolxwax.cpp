/***************************************************************************
                          vinylcontrolxwax.cpp
                             -------------------
    begin                : Sometime in Summer 2007
    copyright            : (C) 2007 Albert Santoni
                           (C) 2007 Mark Hills
                           (C) 2011 Owen Williams
                           Portions of xwax used under the terms of the GPL
    email                : gamegod \a\t users.sf.net
***************************************************************************/

/***************************************************************************
*                                                                         *
*   This program is free software; you can redistribute it and/or modify  *
*   it under the terms of the GNU General Public License as published by  *
*   the Free Software Foundation; either version 2 of the License, or     *
*   (at your option) any later version.                                   *
*                                                                         *
***************************************************************************/

#include <QtDebug>
#include <limits.h>
#include "vinylcontrolxwax.h"
#include "controlobjectthreadmain.h"
#include <math.h>


/****** TODO *******
   Stuff to maybe implement here
   1) The smoothing thing that xwax does
   2) Tons of cleanup
   3) Speed up needle dropping
   4) Extrapolate small dropouts and keep track of "dynamics"

 ********************/

bool VinylControlXwax::m_bLUTInitialized = false;
QMutex VinylControlXwax::s_xwaxLUTMutex;

VinylControlXwax::VinylControlXwax(ConfigObject<ConfigValue> * pConfig, QString group) : VinylControl(pConfig, group)
{
    dOldPos                 = 0.0f;
    m_samples               = NULL;
    char * timecode  =  NULL;
    bShouldClose    = false;
    bForceResync    = false;
    iOldMode        = MIXXX_VCMODE_ABSOLUTE;
    dUiUpdateTime   = -1.0f;
    m_dKnobTweak = 0.0f;
    m_bNeedleSkipPrevention = (bool)(m_pConfig->getValueString( ConfigKey( "[VinylControl]", "needle_skip_prevention" ) ).toInt());
    signalenabled->slotSet(m_pConfig->getValueString( ConfigKey( "[VinylControl]", "show_signal_quality" ) ).toInt());

    dLastTrackSelectPos = 0.0;
    dCurTrackSelectPos = 0.0;
    trackSelector = trackLoader = NULL;
    bTrackSelectMode = false;

    tSinceSteadyPitch = QTime();
    dOldSteadyPitch = 1.0f;

    iQualPos = 0;
    iQualFilled = 0;

    m_bCDControl = false;

    //this is all needed because libxwax indexes by C-strings
    //so we go and pass libxwax a pointer into our local stack...
    if (strVinylType == MIXXX_VINYL_SERATOCV02VINYLSIDEA)
        timecode = (char*)"serato_2a";
    else if (strVinylType == MIXXX_VINYL_SERATOCV02VINYLSIDEB)
        timecode = (char*)"serato_2b";
    else if (strVinylType == MIXXX_VINYL_SERATOCD) {
        timecode = (char*)"serato_cd";
        m_bNeedleSkipPrevention = false;
        m_bCDControl = true;
    }
    else if (strVinylType == MIXXX_VINYL_TRAKTORSCRATCHSIDEA)
        timecode = (char*)"traktor_a";
    else if (strVinylType == MIXXX_VINYL_TRAKTORSCRATCHSIDEB)
        timecode = (char*)"traktor_b";
    else {
        qDebug() << "Unknown vinyl type, defaulting to serato_2a";
        timecode = (char*)"serato_2a";
    }

    double speed = 1.0f;
    if (strVinylSpeed == MIXXX_VINYL_SPEED_45)
        speed = 1.35f;

    //qDebug() << "Xwax Vinyl control starting with a sample rate of:" << iSampleRate;
    qDebug() << "Building timecode lookup tables for" << strVinylType << "with speed" << strVinylSpeed;


    //Initialize the timecoder structure.
    s_xwaxLUTMutex.lock(); //Static mutex! We don't want two threads doing this!

    timecoder_init(&timecoder, timecode, speed, iSampleRate);
    timecoder_monitor_init(&timecoder, MIXXX_VINYL_SCOPE_SIZE);
    //Note that timecoder_init will not double-malloc the LUTs, and after this we are guaranteed
    //that the LUT has been generated unless we ran out of memory.
    m_bLUTInitialized = true;
    m_uiSafeZone = timecoder_get_safe(&timecoder);
    //}
    s_xwaxLUTMutex.unlock();

    qDebug() << "Starting vinyl control xwax thread";

    //Start this thread (ends up calling-back the function "run()" below)
    start();

    //qDebug() << "Created new VinylControlXwax!";
}

VinylControlXwax::~VinylControlXwax()
{
    // Remove existing samples
    if (m_samples)
        free(m_samples);

    //Cleanup xwax nicely
    timecoder_clear(&timecoder);
    m_bLUTInitialized = false;

    // Continue the run() function and close it
    lockSamples.lock();
    bShouldClose = true;
    waitForNextInput.wakeAll();
    lockSamples.unlock();

    controlScratch->slotSet(0.0f);
    wait();
}

//static
void VinylControlXwax::freeLUTs()
{
    s_xwaxLUTMutex.lock(); //Static mutex! We don't want two threads doing this!
    if (m_bLUTInitialized) {
        timecoder_free_lookup(); //Frees all the LUTs in xwax.
        m_bLUTInitialized = false;
    }
    s_xwaxLUTMutex.unlock();
}


void VinylControlXwax::AnalyseSamples(const short *samples, size_t size)
{
    if (lockSamples.tryLock())
    {
        //Submit the samples to the xwax timecode processor
        timecoder_submit(&timecoder, samples, size);

        bHaveSignal = fabs((float)samples[0]) + fabs((float)samples[1]) > MIN_SIGNAL;
        //qDebug() << "signal?" << bHaveSignal;

        waitForNextInput.wakeAll();
        lockSamples.unlock();
    }
}

unsigned char* VinylControlXwax::getScopeBytemap()
{
    return timecoder.mon;
}


void VinylControlXwax::run()
{
    unsigned static id = 0; //the id of this thread, for debugging purposes //XXX copypasta (should factor this out somehow), -kousu 2/2009
    QThread::currentThread()->setObjectName(QString("VinylControlXwax %1").arg(++id));

    dVinylPosition  = 0.0f;
    dVinylPitch     = 0.0f;
    dOldPitch       = 0.0f;
    //bool absoluteMode = true;
    int iPosition = -1;
    float filePosition = 0.0f;
    //bool bScratchMode = true;
    double dDriftAmt = 0.0f;
    double dPitchRing[RING_SIZE];
    int ringPos = 0;
    int ringFilled = 0;
    double cur_duration = -1.0f;
    double old_duration = -1.0f;
    int reportedMode = 0;
    bool reportedPlayButton = 0;
    tSinceSteadyPitch.start();

    float when; //unused, needed for calling xwax

    bShouldClose = false;

    iVCMode = mode->get();

    while(true)
    {
        lockSamples.lock();
        waitForNextInput.wait(&lockSamples);
        lockSamples.unlock();

        if (bShouldClose)
            return;

        //TODO: Move all these config object get*() calls to an "updatePrefs()" function,
        //        and make that get called when any options get changed in the preferences dialog, rather than
        //        polling everytime we get a buffer.


        //Check if vinyl control is enabled...
        bIsEnabled = checkEnabled(bIsEnabled, enabled->get());
        
        if (inputPassthrough->get())
        	//don't process
        	continue;

        //Get the pitch range from the prefs.
        fRateRange = rateRange->get();

        if(bHaveSignal)
        {
            //Always analyse the input samples
            iPosition = timecoder_get_position(&timecoder, &when);
            //Notify the UI if the timecode quality is good
            establishQuality(iPosition != -1);
        }

        //are we even playing and enabled at all?
        if (!bIsEnabled)
            continue;

        dVinylPitch = timecoder_get_pitch(&timecoder);

        //if no track loaded, let track selection work but that's it
        if (duration == NULL)
        {
            //until I can figure out how to detect "track 2" on serato CD,
            //don't try track selection
            if (!m_bCDControl)
            {
                bTrackSelectMode = true;
                doTrackSelection(false, dVinylPitch, iPosition);
            }
            continue;
        }
        //qDebug() << m_group << id << iPosition << dVinylPitch;

        cur_duration = duration->get();
        
        
        //Has a new track been loaded?
        //FIXME? we should really sync on all track changes
        if (cur_duration != old_duration)
        {
            bForceResync=true;
            bTrackSelectMode = false; //just in case
            old_duration = cur_duration;
            //duration from the control object is an integer.  We need
            //more precision:
            fTrackDuration = trackSamples->get() / 2 / trackSampleRate->get();
            
            //we were at record end, so turn it off and restore mode
            if(atRecordEnd)
            {
                disableRecordEndMode();
                if (iOldMode == MIXXX_VCMODE_CONSTANT)
                    iVCMode = MIXXX_VCMODE_RELATIVE;
                else
                    iVCMode = iOldMode;
            }
        }

        //make sure dVinylPosition only has good values
        if (iPosition != -1)
        {
            dVinylPosition = iPosition;
            dVinylPosition = dVinylPosition / 1000.0f;
            dVinylPosition -= iLeadInTime;
        }
        
        

        //Initialize drift control to zero in case we don't get any position data to calculate it with.
        dDriftControl = 0.0f;

        filePosition = playPos->get() * fTrackDuration;             //Get the playback position in the file in seconds.

        reportedMode = mode->get();
        reportedPlayButton = playButton->get();
<<<<<<< HEAD
        m_dKnobTweak = m_pVinylPitchTweakKnob->get();
        
		if (iVCMode != reportedMode)
	    {
	    	//if we are playing, don't allow change 
	    	//to absolute mode (would cause sudden track skip)
	    	if (reportedPlayButton && reportedMode == MIXXX_VCMODE_ABSOLUTE)
	    	{
	    		iVCMode = MIXXX_VCMODE_RELATIVE;
	    		mode->slotSet((double)iVCMode);
		    }
		    else //go ahead and switch
		    {
		    	iVCMode = reportedMode;
		    	if (reportedMode == MIXXX_VCMODE_ABSOLUTE)
		    		bForceResync = true;
	   		}

			//if we are out of error mode...		   		
	   		if (vinylStatus->get() == VINYL_STATUS_ERROR && iVCMode == MIXXX_VCMODE_RELATIVE)
	    	{
        		vinylStatus->slotSet(VINYL_STATUS_OK);
        	}
	    }

		//if looping has been enabled, don't allow absolute mode		    
	    if (loopEnabled->get() && iVCMode == MIXXX_VCMODE_ABSOLUTE)
	    {
	    	iVCMode = MIXXX_VCMODE_RELATIVE;
	    	mode->slotSet((double)iVCMode);
	    }
	    
=======

        if (iVCMode != reportedMode)
        {
            //if we are playing, don't allow change
            //to absolute mode (would cause sudden track skip)
            if (reportedPlayButton && reportedMode == MIXXX_VCMODE_ABSOLUTE)
            {
                iVCMode = MIXXX_VCMODE_RELATIVE;
                mode->slotSet((double)iVCMode);
            }
            else //go ahead and switch
            {
                iVCMode = reportedMode;
                if (reportedMode == MIXXX_VCMODE_ABSOLUTE)
                    bForceResync = true;
               }

            //if we are out of error mode...
               if (vinylStatus->get() == VINYL_STATUS_ERROR && iVCMode == MIXXX_VCMODE_RELATIVE)
            {
                vinylStatus->slotSet(VINYL_STATUS_OK);
            }
        }

        //if looping has been enabled, don't allow absolute mode
        if (loopEnabled->get() && iVCMode == MIXXX_VCMODE_ABSOLUTE)
        {
            iVCMode = MIXXX_VCMODE_RELATIVE;
            mode->slotSet((double)iVCMode);
        }
>>>>>>> af509b5a
        //are we newly playing near the end of the record?  (in absolute mode, this happens
        //when the filepos is past safe (more accurate),
        //but it can also happen in relative mode if the vinylpos is nearing the end
        //If so, change to constant mode so DJ can move the needle safely

        if (!atRecordEnd && reportedPlayButton)
        {
            if (iVCMode == MIXXX_VCMODE_ABSOLUTE)
            {
                if ((filePosition + iLeadInTime) * 1000.0f  > m_uiSafeZone &&
                    !bForceResync) //corner case: we are waiting for resync so don't enable just yet
                    enableRecordEndMode();
            }
            else if (iVCMode == MIXXX_VCMODE_RELATIVE || iVCMode == MIXXX_VCMODE_CONSTANT)
            {
                if (iPosition != -1 && iPosition > m_uiSafeZone)
                    enableRecordEndMode();
            }
        }

        if (atRecordEnd)
        {
            //if atRecordEnd was true, maybe it no longer applies:

            if (!reportedPlayButton)
            {
                //if we turned off play button, also disable
                disableRecordEndMode();
            }
            else if (iPosition != -1 && 
                     iPosition <= m_uiSafeZone &&
                     dVinylPosition > 0 &&
                     checkSteadyPitch(dVinylPitch, filePosition) > 0.5)
                     
            {
                //if good position, and safe, and not in leadin, and steady,
                //disable
                disableRecordEndMode();
            }

            if (atRecordEnd)
            {
                //ok, it's still valid, blink
                if ((reportedPlayButton && (int)(filePosition * 2.0f) % 2) ||
                    (!reportedPlayButton && (int)(iPosition / 500.0f) % 2))
                    vinylStatus->slotSet(VINYL_STATUS_WARNING);
                else
                    vinylStatus->slotSet(VINYL_STATUS_DISABLED);
            }
        }

        //check here for position > safe, and if no record end mode,
        //then trigger track selection mode.  just pass position to it
        //and ignore pitch

        if (!atRecordEnd)
        {
            if (iPosition != -1 && iPosition > m_uiSafeZone)
            {
                //until I can figure out how to detect "track 2" on serato CD,
                //don't try track selection
                if (!m_bCDControl)
                {
                    if (!bTrackSelectMode)
                    {
                        qDebug() << "position greater than safe, select mode" << iPosition << m_uiSafeZone;
                        bTrackSelectMode = true;
                        togglePlayButton(FALSE);
                           resetSteadyPitch(0.0f, 0.0f);
                        controlScratch->slotSet(0.0f);
                    }
                    doTrackSelection(true, dVinylPitch, iPosition);
                }

                //hm I wonder if track will keep playing while this happens?
                //not sure what we want to do here...  probably enforce
                //stopped deck.

                //but if constant mode...  nah, force stop.
                continue;
            }
            else
            {
                //so we're not unsafe.... but
                //if no position, but we were in select mode, do select mode
                if (iPosition == -1 && bTrackSelectMode)
                {
                    //qDebug() << "no position, but were in select mode";
                    doTrackSelection(false, dVinylPitch, iPosition);

                    //again, force stop?
                    continue;
                }
                else if (bTrackSelectMode)
                {
                    qDebug() << "discontinuing select mode, selecting track";
                    if (trackLoader == NULL)
                        trackLoader = new ControlObjectThread(ControlObject::getControl(ConfigKey(m_group,"LoadSelectedTrack")));

                    if (!trackLoader)
                        qDebug() << "ERROR: couldn't get track loading object?";
                    else
                    {
                        trackLoader->slotSet(1.0);
                        trackLoader->slotSet(0.0); //I think I have to do this...
                    }
                    //if position is known and safe then no track select mode
                    bTrackSelectMode = false;
                }
            }
        }

        if (iVCMode == MIXXX_VCMODE_CONSTANT)
        {
            //when we enabled constant mode we set the rate slider
            //now we just either set scratch val to 0 (stops playback)
            //or 1 (plays back at that rate)

            if (reportedPlayButton)
                controlScratch->slotSet(rateDir->get() * (rateSlider->get() * fRateRange) + 1.0f);
            else
                controlScratch->slotSet(0.0f);

            //is there any reason we'd need to do anything else?
            continue;
        }

        //CONSTANT MODE NO LONGER APPLIES...

        // When there's a timecode signal available
        // This is set when we analyze samples (no need for lock I think)
        if(bHaveSignal)
        {
            //POSITION: MAYBE  PITCH: YES

            //We have pitch, but not position.  so okay signal but not great (scratching / cueing?)
            //qDebug() << "Pitch" << dVinylPitch;

            if (iPosition != -1)
            {
                //POSITION: YES  PITCH: YES
                //add a value to the pitch ring (for averaging / smoothing the pitch)
                //qDebug() << fabs(((dVinylPosition - dOldPos) * (dVinylPitch / fabs(dVinylPitch))));

                //save the absolute amount of drift for when we need to estimate vinyl position
                dDriftAmt = dVinylPosition - filePosition;
                
                //qDebug() << "drift" << dDriftAmt;

                if (bForceResync)
                {
                    //if forceresync was set but we're no longer absolute,
                    //it no longer applies
                    //if we're in relative mode then we'll do a sync
                    //because it might select a cue
                    if (iVCMode == MIXXX_VCMODE_ABSOLUTE || (iVCMode == MIXXX_VCMODE_RELATIVE && cueing->get()))
                    {
                        syncPosition();
                        resetSteadyPitch(dVinylPitch, dVinylPosition);
                    }
                    bForceResync = false;
                }
                else if (fabs(dVinylPosition - filePosition) > 0.1f &&
                        dVinylPosition < -2.0f)
                {
                    //At first I thought it was a bug to resync to leadin in relative mode,
                    //but after using it that way it's actually pretty convenient.
                    //qDebug() << "Vinyl leadin";
                    syncPosition();
                    resetSteadyPitch(dVinylPitch, dVinylPosition);
                    if (uiUpdateTime(filePosition))
                        rateSlider->slotSet(rateDir->get() * (fabs(dVinylPitch) - 1.0f) / fRateRange);
                }
                else if (iVCMode == MIXXX_VCMODE_ABSOLUTE && (fabs(dVinylPosition - dOldPos) >= 15.0f))
                {
                    //If the position from the timecode is more than a few seconds off, resync the position.
                    qDebug() << "resync position (>15.0 sec)";
                    qDebug() << dVinylPosition << dOldPos << dVinylPosition - dOldPos;
                    syncPosition();
                    resetSteadyPitch(dVinylPitch, dVinylPosition);
                }
                else if (iVCMode == MIXXX_VCMODE_ABSOLUTE && m_bNeedleSkipPrevention &&
                        fabs(dVinylPosition - dOldPos) > 0.4 &&
                        (tSinceSteadyPitch.elapsed() < 400 || reportedPlayButton))
                {
                    //red alert, moved wrong direction or jumped forward a lot,
                    //and we were just playing nicely...
                    //move to constant mode and keep playing
                    qDebug() << "WARNING: needle skip detected!:";
                    qDebug() << filePosition << dOldFilePos << dVinylPosition << dOldPos;
                    qDebug() << (dVinylPosition - dOldPos) * (dVinylPitch / fabs(dVinylPitch));
                    //try setting the rate to the steadypitch value
                    enableConstantMode(dOldSteadyPitch);
                    vinylStatus->slotSet(VINYL_STATUS_ERROR);
                }
                else if (iVCMode == MIXXX_VCMODE_ABSOLUTE && m_bCDControl &&
                    fabs(dVinylPosition - dOldPos) >= 0.1f)
                {
                    qDebug() << "CDJ resync position (>0.1 sec)";
                    syncPosition();
                    resetSteadyPitch(dVinylPitch, dVinylPosition);
                }
                else if (playPos->get() >= 1.0 && dVinylPitch > 0)
                {
                    //end of track, force stop
                    togglePlayButton(false);
                    resetSteadyPitch(0.0f, 0.0f);
                    controlScratch->slotSet(0.0f);
                    ringPos = 0;
                    ringFilled = 0;
                    continue;
                }
                else
                {
                    togglePlayButton(checkSteadyPitch(dVinylPitch, filePosition) > 0.5);
                }

                //Calculate how much the vinyl's position has drifted from it's timecode and compensate for it.
                //(This is caused by the manufacturing process of the vinyl.)
                if (fabs(dDriftAmt) > 0.1 && fabs(dDriftAmt) < 5.0) {
                    dDriftControl = dDriftAmt;
                } else {
                    dDriftControl = 0.0;
                }

                //if we hit the end of the ring, loop around
                dOldPos = dVinylPosition;
            }
            else
            {
                //POSITION: NO  PITCH: YES
                //if we don't have valid position, we're not playing so reset time to current
                //estimate vinyl position

                if (playPos->get() >= 1.0 && dVinylPitch > 0)
                {
                    //end of track, force stop
                    togglePlayButton(false);
                    resetSteadyPitch(0.0f, 0.0f);
                    controlScratch->slotSet(0.0f);
                    ringPos = 0;
                    ringFilled = 0;
                    continue;
                }
                
                if (iVCMode == MIXXX_VCMODE_ABSOLUTE &&
                    fabs(dVinylPitch) < 0.05 &&
                    fabs(dDriftAmt) >= 0.3f)
                {
                    qDebug() << "slow, out of sync, syncing position";
                    syncPosition();
                }

                dOldPos = filePosition + dDriftAmt;

                if (dVinylPitch > 0.2)
                {
                    togglePlayButton(checkSteadyPitch(dVinylPitch, filePosition) > 0.5);
                }
            }

            //playbutton status may have changed
            reportedPlayButton = playButton->get();
            
            if (reportedPlayButton)
            {
                //only add to the ring if pitch is stable
                dPitchRing[ringPos] = dVinylPitch;
                if(ringFilled < RING_SIZE)
                    ringFilled++;
                ringPos = (ringPos + 1) % RING_SIZE;
            }
            else
            {
                //reset ring if pitch isn't steady
                ringPos = 0;
                ringFilled = 0;
            }

            //only smooth when we have good position (no smoothing for scratching)
            double averagePitch = 0.0f;
            if (iPosition != -1 && reportedPlayButton)
            {
                for (int i=0; i<ringFilled; i++)
                {
                    averagePitch += dPitchRing[i];
                }
                averagePitch /= ringFilled;
                //round out some of the noise
                averagePitch = (double)(int)(averagePitch * 10000.0f);
                averagePitch /= 10000.0f;
            }
            else
                averagePitch = dVinylPitch;

            if (iVCMode == MIXXX_VCMODE_ABSOLUTE)
            {
                controlScratch->slotSet(dVinylPitch + dDriftControl);
                if (iPosition != -1 && reportedPlayButton && uiUpdateTime(filePosition))
                {
                    rateSlider->slotSet(rateDir->get() * (fabs(dVinylPitch + dDriftControl) - 1.0f) / fRateRange);
                    dUiUpdateTime = filePosition;
                }
            }
            else if (iVCMode == MIXXX_VCMODE_RELATIVE)
            {
                controlScratch->slotSet(averagePitch + m_dKnobTweak);
                if (iPosition != -1 && reportedPlayButton && uiUpdateTime(filePosition))
            	{
                	rateSlider->slotSet(rateDir->get() * (fabs(averagePitch + m_dKnobTweak) - 1.0f) / fRateRange);
                	dUiUpdateTime = filePosition;
                }
            }

            dOldPitch = dVinylPitch;
            dOldFilePos = filePosition;
        }
        else //No pitch data available (the needle is up/stopped.... or *really* crappy signal)
        {
            //POSITION: NO  PITCH: NO
            //if it's been a long time, we're stopped.
            //if it hasn't been long, and we're preventing needle skips,
            //let the track play a wee bit more before deciding we've stopped

            rateSlider->slotSet(0.0f);
            
            if (iVCMode == MIXXX_VCMODE_ABSOLUTE &&
                fabs(dVinylPosition - filePosition) >= 0.1f)
            {
                qDebug() << "stopped, out of sync, syncing position";
                syncPosition();
            }

            if(fabs(filePosition - dOldFilePos) >= 0.1 ||
                !m_bNeedleSkipPrevention ||
                filePosition == dOldFilePos)
            {
                //We are not playing any more
                togglePlayButton(FALSE);
                resetSteadyPitch(0.0f, 0.0f);
                controlScratch->slotSet(0.0f);
                //resetSteadyPitch(dVinylPitch, filePosition);
                //Notify the UI that the timecode quality is garbage/missing.
                m_fTimecodeQuality = 0.0f;
                ringPos = 0;
                ringFilled = 0;
                iQualPos = 0;
                iQualFilled = 0;
                bForceResync=true;
                vinylStatus->slotSet(VINYL_STATUS_OK);
            }
        }
    }
}

void VinylControlXwax::enableRecordEndMode()
{
    qDebug() << "record end, setting constant mode";
    vinylStatus->slotSet(VINYL_STATUS_WARNING);
    enableConstantMode();
    atRecordEnd = true;
}

void VinylControlXwax::enableConstantMode()
{
	iOldMode = iVCMode;
	iVCMode = MIXXX_VCMODE_CONSTANT;
	mode->slotSet((double)iVCMode);
	togglePlayButton(true);
	double rate = controlScratch->get();
	rateSlider->slotSet(rateDir->get() * (fabs(rate + m_dKnobTweak) - 1.0f) / fRateRange);
	controlScratch->slotSet(rate + m_dKnobTweak);
}

void VinylControlXwax::enableConstantMode(double rate)
{
    iOldMode = iVCMode;
    iVCMode = MIXXX_VCMODE_CONSTANT;
    mode->slotSet((double)iVCMode);
    togglePlayButton(true);
    rateSlider->slotSet(rateDir->get() * (fabs(rate) - 1.0f) / fRateRange);
    controlScratch->slotSet(rate);
}

void VinylControlXwax::disableRecordEndMode()
{
    vinylStatus->slotSet(VINYL_STATUS_OK);
    atRecordEnd = false;
    iVCMode = MIXXX_VCMODE_RELATIVE;
    mode->slotSet((double)iVCMode);
}

void VinylControlXwax::togglePlayButton(bool on)
{
    if (bIsEnabled && playButton->get() != on)
    {
        //switching from on to off -- restart counter for checking needleskip
        if (!on)
            tSinceSteadyPitch.restart();
        playButton->slotSet((float)on);  //and we all float on all right
    }
}

void VinylControlXwax::doTrackSelection(bool valid_pos, double pitch, double position)
{
    //compare positions, fabricating if we don't have position data, and
    //move the selector every so often
    //track will be selected when the needle is moved back to play area
    //track selection can be cancelled by loading a track manually

    const int SELECT_INTERVAL = 150;
    const double NOPOS_SPEED = 0.50;

    if (trackSelector == NULL)
    {
        //this isn't done in the constructor because this object
        //doesn't seem to be created yet
        trackSelector = new ControlObjectThread(ControlObject::getControl(ConfigKey("[Playlist]","SelectTrackKnob")));
        if (trackSelector == NULL)
        {
            qDebug() << "Warning: Track Selector control object NULL";
            return;
        }
    }

    if (!valid_pos)
    {
        if (fabs(pitch) > 0.1)
        {
            //how to estimate how far the record has moved when we don't have a valid
            //position and no mp3 track to compare with???  just add a bullshit amount?
            dCurTrackSelectPos += pitch * NOPOS_SPEED; //MADE UP CONSTANT, needs to be based on frames per second I think
        }
        else //too slow, do nothing
            return;
    }
    else
        dCurTrackSelectPos = position; //if we have valid pos, use it


    //we have position or at least record is moving, so check if we should
    //change location

    if (fabs(dCurTrackSelectPos - dLastTrackSelectPos) > 10.0 * 1000)
    {
        //yeah probably not a valid value
        //qDebug() << "large change in track position, resetting";
        dLastTrackSelectPos = dCurTrackSelectPos;
    }
    else if (fabs(dCurTrackSelectPos - dLastTrackSelectPos) > SELECT_INTERVAL)
    {
        //only adjust by one at a time.  It's no help jumping around
        trackSelector->slotSet((int)(dCurTrackSelectPos - dLastTrackSelectPos) / fabs(dCurTrackSelectPos - dLastTrackSelectPos));
        dLastTrackSelectPos = dCurTrackSelectPos;
    }
}

void VinylControlXwax::resetSteadyPitch(double pitch, double time)
{
    dSteadyPitch = pitch;
    dSteadyPitchTime = time;
}

double VinylControlXwax::checkSteadyPitch(double pitch, double time)
{
    //return length of time pitch has been steady, 0 if not steady
    const double PITCH_THRESHOLD = 0.08f;

    if (time < dSteadyPitchTime) //bad values, often happens during resync
    {
        if (loopEnabled->get())
        {
            //if looping, fake it since we don't know where the loop
            //actually is
            if (fabs(pitch - dSteadyPitch) < PITCH_THRESHOLD)
            {
                dSteadyPitchTime = time - 2.0;
                return 2.0;
            }
        }
        else
        {
            resetSteadyPitch(pitch, time);
            return 0.0;
        }
    }

    if (fabs(pitch - dSteadyPitch) < PITCH_THRESHOLD)
    {
        if (time - dSteadyPitchTime > 2.0)
        {
            dSteadyPitch = pitch;
            dOldSteadyPitch = dSteadyPitch; //this was a known-good value
            dSteadyPitchTime += 1.0;
        }
        return time - dSteadyPitchTime;
    }

    //else
    resetSteadyPitch(pitch, time);
    return 0.0;
}

//Synchronize Mixxx's position to the position of the timecoded vinyl.
void VinylControlXwax::syncPosition()
{
    //qDebug() << "sync position" << dVinylPosition / duration->get();
    vinylSeek->slotSet(dVinylPosition / fTrackDuration);    //VinylPos in seconds / total length of song
}

bool VinylControlXwax::checkEnabled(bool was, bool is)
{
<<<<<<< HEAD
    // if we're not enabled, but the last object was, try turning ourselves on
    // XXX: is this just a race that's working right now?
    if (!is and wantenabled->get())
=======
	// if we're not enabled, but the last object was, try turning ourselves on
    // XXX: is this just a race that's working right now?
    if (!is and wantenabled->get())
    {
        enabled->slotSet(true);
        wantenabled->slotSet(false); //don't try to do this over and over
        return true; //optimism!
    }
    if (was != is)
    {
        //we reset the scratch value, but we don't reset the rate slider.
        //This means if we are playing, and we disable vinyl control,
        //the track will keep playing at the previous rate.
        //This allows for single-deck control, dj handoffs, etc.

        togglePlayButton(playButton->get() || fabs(controlScratch->get()) > 0.05f);
        controlScratch->slotSet(rateDir->get() * (rateSlider->get() * fRateRange) + 1.0f);
        resetSteadyPitch(0.0f, 0.0f);
        bForceResync = true;
        if (!was)
            dOldFilePos = 0.0f;
        iVCMode = mode->get();
        atRecordEnd = false;
    }
    if (is && !was)
>>>>>>> af509b5a
    {
        enabled->slotSet(true);
        wantenabled->slotSet(false); //don't try to do this over and over
        return true; //optimism!
    }
	if (was != is)
	{
		//we reset the scratch value, but we don't reset the rate slider.
		//This means if we are playing, and we disable vinyl control,
		//the track will keep playing at the previous rate.
		//This allows for single-deck control, dj handoffs, etc.

		togglePlayButton(playButton->get() || fabs(controlScratch->get()) > 0.05f);
		controlScratch->slotSet(rateDir->get() * (rateSlider->get() * fRateRange) + 1.0f);
		resetSteadyPitch(0.0f, 0.0f);
		bForceResync = true; 
		if (!was)
			dOldFilePos = 0.0f;
		iVCMode = mode->get();
		atRecordEnd = false;
	}
	if (inputPassthrough->get())
	{
		vinylStatus->slotSet(VINYL_STATUS_PASSTHROUGH);
	}
	else if (is && (vinylStatus->get() == VINYL_STATUS_PASSTHROUGH || !was))
	{
		vinylStatus->slotSet(VINYL_STATUS_OK);
	}
	else if (!is)
		vinylStatus->slotSet(VINYL_STATUS_DISABLED);
		
	return is;
}

bool VinylControlXwax::isEnabled()
{
    return bIsEnabled;
}

void VinylControlXwax::ToggleVinylControl(bool enable)
{
    bIsEnabled = enable;
}

bool VinylControlXwax::uiUpdateTime(double now)
{
    if (dUiUpdateTime > now || now - dUiUpdateTime > 0.05)
    {
        dUiUpdateTime = now;
        return true;
    }
    return false;
}

void VinylControlXwax::establishQuality(bool quality_sample)
{
    bQualityRing[iQualPos] = quality_sample;
    if(iQualFilled < QUALITY_RING_SIZE)
    {
        iQualFilled++;
    }

    int quality = 0;
    for (int i=0; i<iQualFilled; i++)
    {
        if (bQualityRing[i])
            quality++;
    }

    //qDebug() << "quality" << m_fTimecodeQuality;
    m_fTimecodeQuality = (float)quality / (float)iQualFilled;

    iQualPos = (iQualPos + 1) % QUALITY_RING_SIZE;
}

float VinylControlXwax::getAngle()
{
    float when;
    float pos = timecoder_get_position(&timecoder, &when);

    if (pos == -1)
        return -1.0;

    pos /= 1000.0;

    float rps = timecoder_revs_per_sec(&timecoder);
    //invert angle to make vinyl spin direction correct
    return 360 - ((int)(pos * 360.0 * rps) % 360);
}<|MERGE_RESOLUTION|>--- conflicted
+++ resolved
@@ -286,7 +286,6 @@
 
         reportedMode = mode->get();
         reportedPlayButton = playButton->get();
-<<<<<<< HEAD
         m_dKnobTweak = m_pVinylPitchTweakKnob->get();
         
 		if (iVCMode != reportedMode)
@@ -319,38 +318,6 @@
 	    	mode->slotSet((double)iVCMode);
 	    }
 	    
-=======
-
-        if (iVCMode != reportedMode)
-        {
-            //if we are playing, don't allow change
-            //to absolute mode (would cause sudden track skip)
-            if (reportedPlayButton && reportedMode == MIXXX_VCMODE_ABSOLUTE)
-            {
-                iVCMode = MIXXX_VCMODE_RELATIVE;
-                mode->slotSet((double)iVCMode);
-            }
-            else //go ahead and switch
-            {
-                iVCMode = reportedMode;
-                if (reportedMode == MIXXX_VCMODE_ABSOLUTE)
-                    bForceResync = true;
-               }
-
-            //if we are out of error mode...
-               if (vinylStatus->get() == VINYL_STATUS_ERROR && iVCMode == MIXXX_VCMODE_RELATIVE)
-            {
-                vinylStatus->slotSet(VINYL_STATUS_OK);
-            }
-        }
-
-        //if looping has been enabled, don't allow absolute mode
-        if (loopEnabled->get() && iVCMode == MIXXX_VCMODE_ABSOLUTE)
-        {
-            iVCMode = MIXXX_VCMODE_RELATIVE;
-            mode->slotSet((double)iVCMode);
-        }
->>>>>>> af509b5a
         //are we newly playing near the end of the record?  (in absolute mode, this happens
         //when the filepos is past safe (more accurate),
         //but it can also happen in relative mode if the vinylpos is nearing the end
@@ -863,37 +830,9 @@
 
 bool VinylControlXwax::checkEnabled(bool was, bool is)
 {
-<<<<<<< HEAD
-    // if we're not enabled, but the last object was, try turning ourselves on
-    // XXX: is this just a race that's working right now?
-    if (!is and wantenabled->get())
-=======
 	// if we're not enabled, but the last object was, try turning ourselves on
     // XXX: is this just a race that's working right now?
     if (!is and wantenabled->get())
-    {
-        enabled->slotSet(true);
-        wantenabled->slotSet(false); //don't try to do this over and over
-        return true; //optimism!
-    }
-    if (was != is)
-    {
-        //we reset the scratch value, but we don't reset the rate slider.
-        //This means if we are playing, and we disable vinyl control,
-        //the track will keep playing at the previous rate.
-        //This allows for single-deck control, dj handoffs, etc.
-
-        togglePlayButton(playButton->get() || fabs(controlScratch->get()) > 0.05f);
-        controlScratch->slotSet(rateDir->get() * (rateSlider->get() * fRateRange) + 1.0f);
-        resetSteadyPitch(0.0f, 0.0f);
-        bForceResync = true;
-        if (!was)
-            dOldFilePos = 0.0f;
-        iVCMode = mode->get();
-        atRecordEnd = false;
-    }
-    if (is && !was)
->>>>>>> af509b5a
     {
         enabled->slotSet(true);
         wantenabled->slotSet(false); //don't try to do this over and over
