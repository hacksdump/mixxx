--- conflicted
+++ resolved
@@ -47,14 +47,8 @@
     bForceResync    = false;
     iOldMode        = MIXXX_VCMODE_ABSOLUTE;
     dUiUpdateTime   = -1.0f;
-<<<<<<< HEAD
-    m_dKnobTweak = 0.0f;
-    m_bNeedleSkipPrevention = (bool)(m_pConfig->getValueString( ConfigKey( "[VinylControl]", "needle_skip_prevention" ) ).toInt());
-    signalenabled->slotSet(m_pConfig->getValueString( ConfigKey( "[VinylControl]", "show_signal_quality" ) ).toInt());
-=======
     m_bNeedleSkipPrevention = (bool)(m_pConfig->getValueString( ConfigKey( VINYL_PREF_KEY, "needle_skip_prevention" ) ).toInt());
     signalenabled->slotSet(m_pConfig->getValueString( ConfigKey( VINYL_PREF_KEY, "show_signal_quality" ) ).toInt());
->>>>>>> c953e360
 
     dLastTrackSelectPos = 0.0;
     dCurTrackSelectPos = 0.0;
@@ -304,22 +298,9 @@
     //but it can also happen in relative mode if the vinylpos is nearing the end
     //If so, change to constant mode so DJ can move the needle safely
 
-<<<<<<< HEAD
-        //Initialize drift control to zero in case we don't get any position data to calculate it with.
-        dDriftControl = 0.0f;
-
-        filePosition = playPos->get() * fTrackDuration;             //Get the playback position in the file in seconds.
-
-        reportedMode = mode->get();
-        reportedPlayButton = playButton->get();
-        m_dKnobTweak = m_pVinylPitchTweakKnob->get();
-
-        if (iVCMode != reportedMode)
-=======
     if (!atRecordEnd && reportedPlayButton)
     {
         if (iVCMode == MIXXX_VCMODE_ABSOLUTE)
->>>>>>> c953e360
         {
             if ((filePosition + iLeadInTime) * 1000.0f  > m_uiSafeZone &&
                 !bForceResync) //corner case: we are waiting for resync so don't enable just yet
@@ -436,17 +417,10 @@
         //now we just either set scratch val to 0 (stops playback)
         //or 1 (plays back at that rate)
 
-<<<<<<< HEAD
-            if (reportedPlayButton)
-                controlScratch->slotSet(rateDir->get() * (rateSlider->get() * fRateRange) + 1.0f + m_dKnobTweak);
-            else
-                controlScratch->slotSet(0.0f);
-=======
         if (reportedPlayButton)
             controlScratch->slotSet(rateDir->get() * (rateSlider->get() * fRateRange) + 1.0f);
         else
             controlScratch->slotSet(0.0f);
->>>>>>> c953e360
 
         //is there any reason we'd need to do anything else?
         return;
@@ -581,16 +555,7 @@
 
             if (dVinylPitch > 0.2)
             {
-<<<<<<< HEAD
-                controlScratch->slotSet(averagePitch + m_dKnobTweak);
-                if (iPosition != -1 && reportedPlayButton && uiUpdateTime(filePosition))
-                {
-                    rateSlider->slotSet(rateDir->get() * (fabs(averagePitch + m_dKnobTweak) - 1.0f) / fRateRange);
-                    dUiUpdateTime = filePosition;
-                }
-=======
                 togglePlayButton(checkSteadyPitch(dVinylPitch, filePosition) > 0.5);
->>>>>>> c953e360
             }
         }
 
