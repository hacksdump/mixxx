/***************************************************************************
                          vinylcontrolxwax.cpp
                             -------------------
    begin                : Sometime in Summer 2007
    copyright            : (C) 2007 Albert Santoni
                           (C) 2007 Mark Hills
                           (C) 2011 Owen Williams
                           Portions of xwax used under the terms of the GPL
    current maintainer   : Owen Williams
    email                : owilliams@mixxx.org
***************************************************************************/

/***************************************************************************
*                                                                         *
*   This program is free software; you can redistribute it and/or modify  *
*   it under the terms of the GNU General Public License as published by  *
*   the Free Software Foundation; either version 2 of the License, or     *
*   (at your option) any later version.                                   *
*                                                                         *
***************************************************************************/

#include <QtDebug>
#include <limits.h>
#include "vinylcontrolxwax.h"
#include "controlobjectthreadmain.h"
#include <math.h>


/****** TODO *******
   Stuff to maybe implement here
   1) The smoothing thing that xwax does
   2) Tons of cleanup
   3) Speed up needle dropping
   4) Extrapolate small dropouts and keep track of "dynamics"

 ********************/

bool VinylControlXwax::m_bLUTInitialized = false;
QMutex VinylControlXwax::s_xwaxLUTMutex;

VinylControlXwax::VinylControlXwax(ConfigObject<ConfigValue> * pConfig, QString group) : VinylControl(pConfig, group)
{
    dOldPos                 = 0.0f;
    m_samples               = NULL;
    char * timecode  =  NULL;
    bShouldClose    = false;
    bForceResync    = false;
    iOldMode        = MIXXX_VCMODE_ABSOLUTE;
    dUiUpdateTime   = -1.0f;
    m_dKnobTweak = 0.0f;
    m_bNeedleSkipPrevention = (bool)(m_pConfig->getValueString( ConfigKey( "[VinylControl]", "needle_skip_prevention" ) ).toInt());
    signalenabled->slotSet(m_pConfig->getValueString( ConfigKey( "[VinylControl]", "show_signal_quality" ) ).toInt());

    dLastTrackSelectPos = 0.0;
    dCurTrackSelectPos = 0.0;
    trackSelector = trackLoader = NULL;
    bTrackSelectMode = false;

    tSinceSteadyPitch = QTime();
    m_pSteadySubtle = new SteadyPitch(0.08);
    m_pSteadyGross = new SteadyPitch(0.5);

    iQualPos = 0;
    iQualFilled = 0;

    m_bCDControl = false;

    //this is all needed because libxwax indexes by C-strings
    //so we go and pass libxwax a pointer into our local stack...
    if (strVinylType == MIXXX_VINYL_SERATOCV02VINYLSIDEA) {
        timecode = (char*)"serato_2a";
    }
    else if (strVinylType == MIXXX_VINYL_SERATOCV02VINYLSIDEB) {
        timecode = (char*)"serato_2b";
    }
    else if (strVinylType == MIXXX_VINYL_SERATOCD) {
        timecode = (char*)"serato_cd";
        m_bNeedleSkipPrevention = false;
        m_bCDControl = true;
    }
    else if (strVinylType == MIXXX_VINYL_TRAKTORSCRATCHSIDEA) {
        timecode = (char*)"traktor_a";
    }
    else if (strVinylType == MIXXX_VINYL_TRAKTORSCRATCHSIDEB) {
        timecode = (char*)"traktor_b";
    }
    else if (strVinylType == MIXXX_VINYL_MIXVIBESDVS) {
    	timecode = (char*)"mixvibes_v2";
   	}
    else {
        qDebug() << "Unknown vinyl type, defaulting to serato_2a";
        timecode = (char*)"serato_2a";
    }
    
    timecode_def *tc_def = timecoder_find_definition(timecode);
    if (tc_def == NULL)
    {
        qDebug() << "Error finding timecode definition for " << timecode << ", defaulting to serato_2a";
        timecode = (char*)"serato_2a";
        tc_def = timecoder_find_definition(timecode);
    }

    double speed = 1.0f;
    if (strVinylSpeed == MIXXX_VINYL_SPEED_45)
        speed = 1.35f;

    //qDebug() << "Xwax Vinyl control starting with a sample rate of:" << iSampleRate;
    qDebug() << "Building timecode lookup tables for" << strVinylType << "with speed" << strVinylSpeed;


    //Initialize the timecoder structure.
    s_xwaxLUTMutex.lock(); //Static mutex! We don't want two threads doing this!

    timecoder_init(&timecoder, tc_def, speed, iSampleRate);
    timecoder_monitor_init(&timecoder, MIXXX_VINYL_SCOPE_SIZE);
    //Note that timecoder_init will not double-malloc the LUTs, and after this we are guaranteed
    //that the LUT has been generated unless we ran out of memory.
    m_bLUTInitialized = true;
    m_uiSafeZone = timecoder_get_safe(&timecoder);
    //}
    s_xwaxLUTMutex.unlock();

    qDebug() << "Starting vinyl control xwax thread";

    //Start this thread (ends up calling-back the function "run()" below)
    start();
}

VinylControlXwax::~VinylControlXwax()
{
    // Remove existing samples
    if (m_samples)
        free(m_samples);
        
    delete m_pSteadySubtle;
    delete m_pSteadyGross;

    //Cleanup xwax nicely
    timecoder_monitor_clear(&timecoder);
    timecoder_clear(&timecoder);
    m_bLUTInitialized = false;

    // Continue the run() function and close it
    lockSamples.lock();
    bShouldClose = true;
    waitForNextInput.wakeAll();
    lockSamples.unlock();

    controlScratch->slotSet(0.0f);
    wait();
}

//static
void VinylControlXwax::freeLUTs()
{
    s_xwaxLUTMutex.lock(); //Static mutex! We don't want two threads doing this!
    if (m_bLUTInitialized) {
        timecoder_free_lookup(); //Frees all the LUTs in xwax.
        m_bLUTInitialized = false;
    }
    s_xwaxLUTMutex.unlock();
}


void VinylControlXwax::AnalyseSamples(const short *samples, size_t size)
{
    if (lockSamples.tryLock())
    {
        //Submit the samples to the xwax timecode processor
        timecoder_submit(&timecoder, samples, size);

        bHaveSignal = fabs((float)samples[0]) + fabs((float)samples[1]) > MIN_SIGNAL;
        //qDebug() << "signal?" << bHaveSignal;

        waitForNextInput.wakeAll();
        lockSamples.unlock();
    }
}

unsigned char* VinylControlXwax::getScopeBytemap()
{
    return timecoder.mon;
}


void VinylControlXwax::run()
{
    unsigned static id = 0; //the id of this thread, for debugging purposes //XXX copypasta (should factor this out somehow), -kousu 2/2009
    QThread::currentThread()->setObjectName(QString("VinylControlXwax %1").arg(++id));

    dVinylPosition  = 0.0f;
    dVinylPitch     = 0.0f;
    dOldPitch       = 0.0f;
    //bool absoluteMode = true;
    int iPosition = -1;
    float filePosition = 0.0f;
    //bool bScratchMode = true;
    double dDriftAmt = 0.0f;
    double dPitchRing[RING_SIZE];
    int ringPos = 0;
    int ringFilled = 0;
    double cur_duration = -1.0f;
    double old_duration = -1.0f;
    int reportedMode = 0;
    bool reportedPlayButton = 0;
    tSinceSteadyPitch.start();

    double when; //unused, needed for calling xwax

    bShouldClose = false;

    iVCMode = mode->get();

    while(true)
    {
        lockSamples.lock();
        waitForNextInput.wait(&lockSamples);
        lockSamples.unlock();

        if (bShouldClose)
            return;

        //TODO: Move all these config object get*() calls to an "updatePrefs()" function,
        //        and make that get called when any options get changed in the preferences dialog, rather than
        //        polling everytime we get a buffer.


        //Check if vinyl control is enabled...
        bIsEnabled = checkEnabled(bIsEnabled, enabled->get());

        //Get the pitch range from the prefs.
        fRateRange = rateRange->get();

        if(bHaveSignal)
        {
            //Always analyse the input samples
            iPosition = timecoder_get_position(&timecoder, &when);
            //Notify the UI if the timecode quality is good
            establishQuality(iPosition != -1);
        }

        //are we even playing and enabled at all?
        if (!bIsEnabled)
            continue;

        dVinylPitch = timecoder_get_pitch(&timecoder);

        //if no track loaded, let track selection work but that's it
        if (duration == NULL)
        {
            //until I can figure out how to detect "track 2" on serato CD,
            //don't try track selection
            if (!m_bCDControl)
            {
                bTrackSelectMode = true;
                doTrackSelection(false, dVinylPitch, iPosition);
            }
            continue;
        }
        //qDebug() << m_group << id << iPosition << when << dVinylPitch;

        cur_duration = duration->get();


        //Has a new track been loaded?
        //FIXME? we should really sync on all track changes
        if (cur_duration != old_duration)
        {
            bForceResync=true;
            bTrackSelectMode = false; //just in case
            old_duration = cur_duration;
            //duration from the control object is an integer.  We need
            //more precision:
            fTrackDuration = trackSamples->get() / 2 / trackSampleRate->get();

            //we were at record end, so turn it off and restore mode
            if(atRecordEnd)
            {
                disableRecordEndMode();
                if (iOldMode == MIXXX_VCMODE_CONSTANT)
                    iVCMode = MIXXX_VCMODE_RELATIVE;
                else
                    iVCMode = iOldMode;
            }
        }

        //make sure dVinylPosition only has good values
        if (iPosition != -1)
        {
            dVinylPosition = iPosition;
            dVinylPosition = dVinylPosition / 1000.0f;
            dVinylPosition -= iLeadInTime;
        }



        //Initialize drift control to zero in case we don't get any position data to calculate it with.
        dDriftControl = 0.0f;

        filePosition = playPos->get() * fTrackDuration;             //Get the playback position in the file in seconds.

        reportedMode = mode->get();
        reportedPlayButton = playButton->get();
        m_dKnobTweak = m_pVinylPitchTweakKnob->get();
        
		if (iVCMode != reportedMode)
	    {
	    	//if we are playing, don't allow change 
	    	//to absolute mode (would cause sudden track skip)
	    	if (reportedPlayButton && reportedMode == MIXXX_VCMODE_ABSOLUTE)
	    	{
	    		iVCMode = MIXXX_VCMODE_RELATIVE;
	    		mode->slotSet((double)iVCMode);
		    }
		    else //go ahead and switch
		    {
		    	iVCMode = reportedMode;
		    	if (reportedMode == MIXXX_VCMODE_ABSOLUTE)
		    		bForceResync = true;
	   		}

			//if we are out of error mode...		   		
	   		if (vinylStatus->get() == VINYL_STATUS_ERROR && iVCMode == MIXXX_VCMODE_RELATIVE)
	    	{
        		vinylStatus->slotSet(VINYL_STATUS_OK);
        	}
	    }

		//if looping has been enabled, don't allow absolute mode		    
	    if (loopEnabled->get() && iVCMode == MIXXX_VCMODE_ABSOLUTE)
	    {
	    	iVCMode = MIXXX_VCMODE_RELATIVE;
	    	mode->slotSet((double)iVCMode);
	    }
	    
        //are we newly playing near the end of the record?  (in absolute mode, this happens
        //when the filepos is past safe (more accurate),
        //but it can also happen in relative mode if the vinylpos is nearing the end
        //If so, change to constant mode so DJ can move the needle safely
        
        if (!atRecordEnd && reportedPlayButton)
        {
            if (iVCMode == MIXXX_VCMODE_ABSOLUTE)
            {
                if ((filePosition + iLeadInTime) * 1000.0f  > m_uiSafeZone &&
                    !bForceResync) //corner case: we are waiting for resync so don't enable just yet
                    enableRecordEndMode();
            }
            else if (iVCMode == MIXXX_VCMODE_RELATIVE || iVCMode == MIXXX_VCMODE_CONSTANT)
            {
                if (iPosition != -1 && iPosition > m_uiSafeZone)
                    enableRecordEndMode();
            }
        }

        if (atRecordEnd)
        {
            //if atRecordEnd was true, maybe it no longer applies:

            if (!reportedPlayButton)
            {
                //if we turned off play button, also disable
                disableRecordEndMode();
            }
            else if (iPosition != -1 &&
                     iPosition <= m_uiSafeZone &&
                     dVinylPosition > 0 &&
                     checkSteadyPitch(dVinylPitch, filePosition) > 0.5)

            {
                //if good position, and safe, and not in leadin, and steady,
                //disable
                disableRecordEndMode();
            }

            if (atRecordEnd)
            {
                //ok, it's still valid, blink
                if ((reportedPlayButton && (int)(filePosition * 2.0f) % 2) ||
                    (!reportedPlayButton && (int)(iPosition / 500.0f) % 2))
                    vinylStatus->slotSet(VINYL_STATUS_WARNING);
                else
                    vinylStatus->slotSet(VINYL_STATUS_DISABLED);
            }
        }

        //check here for position > safe, and if no record end mode,
        //then trigger track selection mode.  just pass position to it
        //and ignore pitch
        
        if (!atRecordEnd)
        {
            if (iPosition != -1 && iPosition > m_uiSafeZone)
            {
                //only enable if pitch is steady, though.  Heavy scratching can
                //produce crazy results and trigger this mode
                if (bTrackSelectMode || checkSteadyPitch(dVinylPitch, filePosition) > 0.1)
                {
                    //until I can figure out how to detect "track 2" on serato CD,
                    //don't try track selection
                    if (!m_bCDControl)
                    {
                        if (!bTrackSelectMode)
                        {
                            qDebug() << "position greater than safe, select mode" << iPosition << m_uiSafeZone;
                            bTrackSelectMode = true;
                            togglePlayButton(FALSE);
                               resetSteadyPitch(0.0f, 0.0f);
                            controlScratch->slotSet(0.0f);
                        }
                        doTrackSelection(true, dVinylPitch, iPosition);
                    }

                    //hm I wonder if track will keep playing while this happens?
                    //not sure what we want to do here...  probably enforce
                    //stopped deck.

                    //but if constant mode...  nah, force stop.
                    continue;
                }
                //if it's not steady yet we process as normal
            }
            else
            {
                //so we're not unsafe.... but
                //if no position, but we were in select mode, do select mode
                if (iPosition == -1 && bTrackSelectMode)
                {
                    //qDebug() << "no position, but were in select mode";
                    doTrackSelection(false, dVinylPitch, iPosition);

                    //again, force stop?
                    continue;
                }
                else if (bTrackSelectMode)
                {
                    //qDebug() << "discontinuing select mode, selecting track";
                    if (trackLoader == NULL)
                        trackLoader = new ControlObjectThread(ControlObject::getControl(ConfigKey(m_group,"LoadSelectedTrack")));

                    if (!trackLoader)
                        qDebug() << "ERROR: couldn't get track loading object?";
                    else
                    {
                        trackLoader->slotSet(1.0);
                        trackLoader->slotSet(0.0); //I think I have to do this...
                    }
                    //if position is known and safe then no track select mode
                    bTrackSelectMode = false;
                }
            }
        }

        if (iVCMode == MIXXX_VCMODE_CONSTANT)
        {
            //when we enabled constant mode we set the rate slider
            //now we just either set scratch val to 0 (stops playback)
            //or 1 (plays back at that rate)

            if (reportedPlayButton)
                controlScratch->slotSet(rateDir->get() * (rateSlider->get() * fRateRange) + 1.0f + m_dKnobTweak);
            else
                controlScratch->slotSet(0.0f);

            //is there any reason we'd need to do anything else?
            continue;
        }

        //CONSTANT MODE NO LONGER APPLIES...

        // When there's a timecode signal available
        // This is set when we analyze samples (no need for lock I think)
        if(bHaveSignal)
        {
            //POSITION: MAYBE  PITCH: YES

            //We have pitch, but not position.  so okay signal but not great (scratching / cueing?)
            //qDebug() << "Pitch" << dVinylPitch;

            if (iPosition != -1)
            {
                //POSITION: YES  PITCH: YES
                //add a value to the pitch ring (for averaging / smoothing the pitch)
                //qDebug() << fabs(((dVinylPosition - dOldPos) * (dVinylPitch / fabs(dVinylPitch))));

                //save the absolute amount of drift for when we need to estimate vinyl position
                dDriftAmt = dVinylPosition - filePosition;

                //qDebug() << "drift" << dDriftAmt;

                if (bForceResync)
                {
                    //if forceresync was set but we're no longer absolute,
                    //it no longer applies
                    //if we're in relative mode then we'll do a sync
                    //because it might select a cue
                    if (iVCMode == MIXXX_VCMODE_ABSOLUTE || (iVCMode == MIXXX_VCMODE_RELATIVE && cueing->get()))
                    {
                        syncPosition();
                        resetSteadyPitch(dVinylPitch, dVinylPosition);
                    }
                    bForceResync = false;
                }
                else if (fabs(dVinylPosition - filePosition) > 0.1f &&
                        dVinylPosition < -2.0f)
                {
                    //At first I thought it was a bug to resync to leadin in relative mode,
                    //but after using it that way it's actually pretty convenient.
                    //qDebug() << "Vinyl leadin";
                    syncPosition();
                    resetSteadyPitch(dVinylPitch, dVinylPosition);
                    if (uiUpdateTime(filePosition))
                        rateSlider->slotSet(rateDir->get() * (fabs(dVinylPitch) - 1.0f) / fRateRange);
                }
                else if (iVCMode == MIXXX_VCMODE_ABSOLUTE && (fabs(dVinylPosition - dOldPos) >= 15.0f))
                {
                    //If the position from the timecode is more than a few seconds off, resync the position.
                    //qDebug() << "resync position (>15.0 sec)";
                    //qDebug() << dVinylPosition << dOldPos << dVinylPosition - dOldPos;
                    syncPosition();
                    resetSteadyPitch(dVinylPitch, dVinylPosition);
                }
                else if (iVCMode == MIXXX_VCMODE_ABSOLUTE && m_bNeedleSkipPrevention &&
                        fabs(dVinylPosition - dOldPos) > 0.4 &&
                        (tSinceSteadyPitch.elapsed() < 400 || reportedPlayButton))
                {
                    //red alert, moved wrong direction or jumped forward a lot,
                    //and we were just playing nicely...
                    //move to constant mode and keep playing
                    qDebug() << "WARNING: needle skip detected!:";
                    qDebug() << filePosition << dOldFilePos << dVinylPosition << dOldPos;
                    qDebug() << (dVinylPosition - dOldPos) * (dVinylPitch / fabs(dVinylPitch));
                    //try setting the rate to the steadypitch value
                    enableConstantMode(m_pSteadySubtle->steadyValue());
                    vinylStatus->slotSet(VINYL_STATUS_ERROR);
                }
                else if (iVCMode == MIXXX_VCMODE_ABSOLUTE && m_bCDControl &&
                    fabs(dVinylPosition - dOldPos) >= 0.1f)
                {
                    //qDebug() << "CDJ resync position (>0.1 sec)";
                    syncPosition();
                    resetSteadyPitch(dVinylPitch, dVinylPosition);
                }
                else if (playPos->get() >= 1.0 && dVinylPitch > 0)
                {
                    //end of track, force stop
                    togglePlayButton(false);
                    resetSteadyPitch(0.0f, 0.0f);
                    controlScratch->slotSet(0.0f);
                    ringPos = 0;
                    ringFilled = 0;
                    continue;
                }
                else
                {
                    togglePlayButton(checkSteadyPitch(dVinylPitch, filePosition) > 0.5);
                }

                //Calculate how much the vinyl's position has drifted from it's timecode and compensate for it.
                //(This is caused by the manufacturing process of the vinyl.)
                if (fabs(dDriftAmt) > 0.1 && fabs(dDriftAmt) < 5.0) {
                    dDriftControl = dDriftAmt;
                } else {
                    dDriftControl = 0.0;
                }

                dOldPos = dVinylPosition;
            }
            else
            {
                //POSITION: NO  PITCH: YES
                //if we don't have valid position, we're not playing so reset time to current
                //estimate vinyl position

                if (playPos->get() >= 1.0 && dVinylPitch > 0)
                {
                    //end of track, force stop
                    togglePlayButton(false);
                    resetSteadyPitch(0.0f, 0.0f);
                    controlScratch->slotSet(0.0f);
                    ringPos = 0;
                    ringFilled = 0;
                    continue;
                }

                if (iVCMode == MIXXX_VCMODE_ABSOLUTE &&
                    fabs(dVinylPitch) < 0.05 &&
                    fabs(dDriftAmt) >= 0.3f)
                {
                    //qDebug() << "slow, out of sync, syncing position";
                    syncPosition();
                }

                dOldPos = filePosition + dDriftAmt;

                if (dVinylPitch > 0.2)
                {
                    togglePlayButton(checkSteadyPitch(dVinylPitch, filePosition) > 0.5);
                }
            }

            //playbutton status may have changed
            reportedPlayButton = playButton->get();

            if (reportedPlayButton)
            {
                //only add to the ring if pitch is stable
                dPitchRing[ringPos] = dVinylPitch;
                if(ringFilled < RING_SIZE)
                    ringFilled++;
                ringPos = (ringPos + 1) % RING_SIZE;
            }
            else
            {
                //reset ring if pitch isn't steady
                ringPos = 0;
                ringFilled = 0;
            }

            //only smooth when we have good position (no smoothing for scratching)
            double averagePitch = 0.0f;
            if (iPosition != -1 && reportedPlayButton)
            {
                for (int i=0; i<ringFilled; i++)
                {
                    averagePitch += dPitchRing[i];
                }
                averagePitch /= ringFilled;
                //round out some of the noise
                averagePitch = (double)(int)(averagePitch * 10000.0f);
                averagePitch /= 10000.0f;
            }
            else
                averagePitch = dVinylPitch;

            if (iVCMode == MIXXX_VCMODE_ABSOLUTE)
            {
                controlScratch->slotSet(dVinylPitch + dDriftControl);
                if (iPosition != -1 && reportedPlayButton && uiUpdateTime(filePosition))
                {
                    rateSlider->slotSet(rateDir->get() * (fabs(dVinylPitch + dDriftControl) - 1.0f) / fRateRange);
                    dUiUpdateTime = filePosition;
                }
            }
            else if (iVCMode == MIXXX_VCMODE_RELATIVE)
            {
                controlScratch->slotSet(averagePitch + m_dKnobTweak);
                if (iPosition != -1 && reportedPlayButton && uiUpdateTime(filePosition))
            	{
                	rateSlider->slotSet(rateDir->get() * (fabs(averagePitch + m_dKnobTweak) - 1.0f) / fRateRange);
                	dUiUpdateTime = filePosition;
                }
            }

            dOldPitch = dVinylPitch;
            dOldFilePos = filePosition;
        }
        else //No pitch data available (the needle is up/stopped.... or *really* crappy signal)
        {
            //POSITION: NO  PITCH: NO
            //if it's been a long time, we're stopped.
            //if it hasn't been long, and we're preventing needle skips,
            //let the track play a wee bit more before deciding we've stopped

            rateSlider->slotSet(0.0f);

            if (iVCMode == MIXXX_VCMODE_ABSOLUTE &&
                fabs(dVinylPosition - filePosition) >= 0.1f)
            {
                //qDebug() << "stopped, out of sync, syncing position";
                syncPosition();
            }

            if(fabs(filePosition - dOldFilePos) >= 0.1 ||
                !m_bNeedleSkipPrevention ||
                filePosition == dOldFilePos)
            {
                //We are not playing any more
                togglePlayButton(FALSE);
                resetSteadyPitch(0.0f, 0.0f);
                controlScratch->slotSet(0.0f);
                //resetSteadyPitch(dVinylPitch, filePosition);
                //Notify the UI that the timecode quality is garbage/missing.
                m_fTimecodeQuality = 0.0f;
                ringPos = 0;
                ringFilled = 0;
                iQualPos = 0;
                iQualFilled = 0;
                bForceResync=true;
                vinylStatus->slotSet(VINYL_STATUS_OK);
            }
        }
    }
}

void VinylControlXwax::enableRecordEndMode()
{
    qDebug() << "record end, setting constant mode";
    vinylStatus->slotSet(VINYL_STATUS_WARNING);
    enableConstantMode();
    atRecordEnd = true;
}

void VinylControlXwax::enableConstantMode()
{
	iOldMode = iVCMode;
	iVCMode = MIXXX_VCMODE_CONSTANT;
	mode->slotSet((double)iVCMode);
	togglePlayButton(true);
	double rate = controlScratch->get();
	rateSlider->slotSet(rateDir->get() * (fabs(rate + m_dKnobTweak) - 1.0f) / fRateRange);
	controlScratch->slotSet(rate + m_dKnobTweak);
}

void VinylControlXwax::enableConstantMode(double rate)
{
    iOldMode = iVCMode;
    iVCMode = MIXXX_VCMODE_CONSTANT;
    mode->slotSet((double)iVCMode);
    togglePlayButton(true);
    rateSlider->slotSet(rateDir->get() * (fabs(rate) - 1.0f) / fRateRange);
    controlScratch->slotSet(rate);
}

void VinylControlXwax::disableRecordEndMode()
{
    vinylStatus->slotSet(VINYL_STATUS_OK);
    atRecordEnd = false;
    iVCMode = MIXXX_VCMODE_RELATIVE;
    mode->slotSet((double)iVCMode);
}

void VinylControlXwax::togglePlayButton(bool on)
{
    if (bIsEnabled && (playButton->get() > 0) != on) {
        //switching from on to off -- restart counter for checking needleskip
        if (!on)
            tSinceSteadyPitch.restart();
        playButton->slotSet((float)on);  //and we all float on all right
    }
}

void VinylControlXwax::doTrackSelection(bool valid_pos, double pitch, double position)
{
    //compare positions, fabricating if we don't have position data, and
    //move the selector every so often
    //track will be selected when the needle is moved back to play area
    //track selection can be cancelled by loading a track manually

    const int SELECT_INTERVAL = 150;
    const double NOPOS_SPEED = 0.50;

    if (trackSelector == NULL)
    {
        //this isn't done in the constructor because this object
        //doesn't seem to be created yet
        trackSelector = new ControlObjectThread(ControlObject::getControl(ConfigKey("[Playlist]","SelectTrackKnob")));
        if (trackSelector == NULL)
        {
            qDebug() << "Warning: Track Selector control object NULL";
            return;
        }
    }

    if (!valid_pos)
    {
        if (fabs(pitch) > 0.1)
        {
            //how to estimate how far the record has moved when we don't have a valid
            //position and no mp3 track to compare with???  just add a bullshit amount?
            dCurTrackSelectPos += pitch * NOPOS_SPEED; //MADE UP CONSTANT, needs to be based on frames per second I think
        }
        else //too slow, do nothing
            return;
    }
    else
        dCurTrackSelectPos = position; //if we have valid pos, use it


    //we have position or at least record is moving, so check if we should
    //change location

    if (fabs(dCurTrackSelectPos - dLastTrackSelectPos) > 10.0 * 1000)
    {
        //yeah probably not a valid value
        //qDebug() << "large change in track position, resetting";
        dLastTrackSelectPos = dCurTrackSelectPos;
    }
    else if (fabs(dCurTrackSelectPos - dLastTrackSelectPos) > SELECT_INTERVAL)
    {
        //only adjust by one at a time.  It's no help jumping around
        trackSelector->slotSet((int)(dCurTrackSelectPos - dLastTrackSelectPos) / fabs(dCurTrackSelectPos - dLastTrackSelectPos));
        dLastTrackSelectPos = dCurTrackSelectPos;
    }
}


void VinylControlXwax::resetSteadyPitch(double pitch, double time)
{
    m_pSteadySubtle->reset(pitch, time);
    m_pSteadyGross->reset(pitch, time);
}

double VinylControlXwax::checkSteadyPitch(double pitch, double time)
{
    if (m_pSteadyGross->check(pitch, time, loopEnabled->get()) < 0.5) {
        scratching->slotSet(1.0);
    } else {
        scratching->slotSet(0.0);
    }
    return m_pSteadySubtle->check(pitch, time, loopEnabled->get());
}

//Synchronize Mixxx's position to the position of the timecoded vinyl.
void VinylControlXwax::syncPosition()
{
    //qDebug() << "sync position" << dVinylPosition / duration->get();
    vinylSeek->slotSet(dVinylPosition / fTrackDuration);    //VinylPos in seconds / total length of song
}

bool VinylControlXwax::checkEnabled(bool was, bool is)
{
    // if we're not enabled, but the last object was, try turning ourselves on
    // XXX: is this just a race that's working right now?
    if (!is && wantenabled->get() > 0)
    {
        enabled->slotSet(true);
        wantenabled->slotSet(false); //don't try to do this over and over
        return true; //optimism!
    }
	if (was != is)
	{
		//we reset the scratch value, but we don't reset the rate slider.
		//This means if we are playing, and we disable vinyl control,
		//the track will keep playing at the previous rate.
		//This allows for single-deck control, dj handoffs, etc.

		togglePlayButton(playButton->get() || fabs(controlScratch->get()) > 0.05f);
		controlScratch->slotSet(rateDir->get() * (rateSlider->get() * fRateRange) + 1.0f + m_dKnobTweak);
		resetSteadyPitch(0.0f, 0.0f);
		bForceResync = true;
		if (!was)
			dOldFilePos = 0.0f;
		iVCMode = mode->get();
		atRecordEnd = false;
	}
    if (is && !was)
<<<<<<< HEAD
	{
		vinylStatus->slotSet(VINYL_STATUS_OK);
	} else if (!is) {
		vinylStatus->slotSet(VINYL_STATUS_DISABLED);
=======
    {
        vinylStatus->slotSet(VINYL_STATUS_OK);
    } else if (!is) {
        vinylStatus->slotSet(VINYL_STATUS_DISABLED);
>>>>>>> 3b7cf0ff
    }

    return is;
}

bool VinylControlXwax::isEnabled()
{
    return bIsEnabled;
}

void VinylControlXwax::ToggleVinylControl(bool enable)
{
    bIsEnabled = enable;
}

bool VinylControlXwax::uiUpdateTime(double now)
{
    if (dUiUpdateTime > now || now - dUiUpdateTime > 0.05)
    {
        dUiUpdateTime = now;
        return true;
    }
    return false;
}

void VinylControlXwax::establishQuality(bool quality_sample)
{
    bQualityRing[iQualPos] = quality_sample;
    if(iQualFilled < QUALITY_RING_SIZE)
    {
        iQualFilled++;
    }

    int quality = 0;
    for (int i=0; i<iQualFilled; i++)
    {
        if (bQualityRing[i])
            quality++;
    }

    //qDebug() << "quality" << m_fTimecodeQuality;
    m_fTimecodeQuality = (float)quality / (float)iQualFilled;

    iQualPos = (iQualPos + 1) % QUALITY_RING_SIZE;
}

float VinylControlXwax::getAngle()
{
    double when;
    float pos = timecoder_get_position(&timecoder, &when);

    if (pos == -1)
        return -1.0;

    pos /= 1000.0;

    float rps = timecoder_revs_per_sec(&timecoder);
    //invert angle to make vinyl spin direction correct
    return 360 - ((int)(pos * 360.0 * rps) % 360);
}<|MERGE_RESOLUTION|>--- conflicted
+++ resolved
@@ -845,17 +845,10 @@
 		atRecordEnd = false;
 	}
     if (is && !was)
-<<<<<<< HEAD
-	{
-		vinylStatus->slotSet(VINYL_STATUS_OK);
-	} else if (!is) {
-		vinylStatus->slotSet(VINYL_STATUS_DISABLED);
-=======
     {
         vinylStatus->slotSet(VINYL_STATUS_OK);
     } else if (!is) {
         vinylStatus->slotSet(VINYL_STATUS_DISABLED);
->>>>>>> 3b7cf0ff
     }
 
     return is;
