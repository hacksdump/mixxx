	<!--
	LateNight , Skin for Mixxx 1.11.x
	www.mixxx.org
	Copyright (C) 2010-2012 jus ; jus@justmail.de
	This file is part of the "LateNight" Skin for Mixxx
	"LateNight" is licensed under the Creative Commons Attribution-ShareAlike 3.0 Unported license.
	http://creativecommons.org/licenses/by-sa/3.0/

	You are free:
	to Share - to copy, distribute and transmit the work
	to Remix - to adapt the work

	Under the following conditions:
	Attribution - You must attribute the work in the manner specified by the author or licensor
	(but not in any way that suggests that they endorse you or your use of the work).

	Share Alike - If you alter, transform, or build upon this work, you may distribute
	the resulting work only under the same or similar license to this one.

	See CHANGELOG.txt for latest changes
	-->

<!DOCTYPE skin>
<skin>
	<!--
	############################################################################################
	############################################################################################
	Mixxx skin documentation:
	http://mixxx.org/wiki/doku.php/creating_skins

	List of controls:
	http://www.mixxx.org/wiki/doku.php/midi_controller_mapping_file_format#ui_midi_controls_and_names

	Qt Style Sheets documentation:
	http://doc.qt.nokia.com/latest/stylesheet.html

	Debugging:
	To outline WidgetGroups change all occurrences (exept this one ;-) of
	"QGroupBox { border: 0px solid" to "QGroupBox { border: 1px solid"

	Parent WidgedGroups are outlined one pixel solid red;
		Child WidgedGroups are outlined one pixel solid yellow;
			Grandchild WidgedGroups are outlined one pixel solid green;
	############################################################################################
	############################################################################################
	-->

	<!--
	############################################################################################
	############################################################################################
	Global stylesheet declarations
	############################################################################################
	############################################################################################
	-->
	<Style>
	QToolTip { background-color: #191919; color: #CCCCCC; border: 1px solid #CCCCCC; }
	</Style>

	<!--
	############################################################################################
	############################################################################################
	General- Main background picture
	############################################################################################
	############################################################################################
	-->
	<Background>
		<Path>background1280x800.png</Path>
		<BgColor>#000000</BgColor>
	</Background>

	<!--
	############################################################################################
	############################################################################################
	WidgetGroup : Show/hide Samplers and shrink Library
	############################################################################################
	############################################################################################
	-->
	<WidgetGroup>
		<Pos>0,375</Pos>
		<!--
		<size> is optional, this will limit the size so that any part of a child widget outside of the size rectangle is not shown
		<Size>w,h</Size>
		-->
		<Size>1280,326</Size>
		<Layout>vertical</Layout>
		<!--deactivate the standard
		<Style>QGroupBox { border: 0px solid red; } QWidget { margin: 0; padding: 0; }</Style>
		cause push buttons in library will show up with wrong margin/padding -->
		<Style>QGroupBox { border: 0px solid red; }</Style>
		<Children>
			<!-- Sampler Bank sub-widget -->
			<WidgetGroup>
				<Size>i,110</Size>
				<Layout>horizontal</Layout>
				<Style>QGroupBox { border: 0px solid yellow; margin: 0px 0px 8px 0px;} </Style>
				<Children>
					<!-- all sub-widgets for the 4 samplers -->
					<WidgetGroup>
						<Pos>0,0</Pos>
						<Size>312,110</Size>
						<Style>QGroupBox { border: 0px solid green;  margin: -0px 0px 0px 0px; background: url(skin:/style/style_bg_sampler.png); } </Style>
						<Children>
							<!--
							**********************************************
							Text- Track Title
							**********************************************
							-->
							<Text>
								<TooltipId>track_title</TooltipId>
								<Style>QLabel { font: bold 13px/15px Lucida Grande, Lucida Sans Unicode, Arial, Verdana, sans-serif;
								background-color: transparent; color: #EECE33; text-align: left; padding-left: 1px; }
								</Style>
								<Group>[Sampler1]</Group>
								<Pos>5,3</Pos>
								<Size>205,21</Size>
							</Text>
							<!-- Alternative "TITLE ONLY" display
							<TrackProperty>
								<TooltipId>track_title</TooltipId>
								<Style>QLabel { font: bold 14px/16px Lucida Grande, Lucida Sans Unicode, Arial, Verdana, sans-serif;
								background-color: transparent; color: #EECE33; text-align: left; padding-left: 1px; }
								</Style>
								<Property>title</Property>
								<Group>[Sampler1]</Group>
								<Pos>4,4</Pos>
								<Size>258,20</Size>
							</TrackProperty>
							-->

							<!--
							**********************************************
							Text- BPM number display
							**********************************************
							-->
							<NumberBpm>
								<TooltipId>visual_bpm</TooltipId>
								<Style>QLabel { font: bold 13px/15px Lucida Grande, Lucida Sans Unicode, Arial, Verdana, sans-serif;
								background-color: transparent; color: #EECE33; text-align: left;padding-left: 1px; }
								</Style>
								<Group>[Sampler1]</Group>
								<Pos>211,3</Pos>
								<Size>55,21</Size>
								<!--CSS alignments not respected see bug lp:605530 , lets call <Alignment>-->
								<Alignment>right</Alignment>
								<Connection>
									<ConfigKey>[Sampler1],visual_bpm</ConfigKey>
								</Connection>
							</NumberBpm>

							<!--
							**********************************************
							Button- BPM Tap
							**********************************************
							-->
							<!-- Little trickery here:
								 BPM tap is transparent png directly over BPM display, so it became BPM and TAP at once,
								 changed tooltip accordingly
							-->
							<PushButton>
							<!-- Original:
								<TooltipId>bpm_tap</TooltipId>
							-->
								<TooltipId>bpm_tap_visual_bpm</TooltipId>
								<Style></Style>
								<NumberStates>1</NumberStates>
								<State>
									<Number>0</Number>
									<Pressed>btn_tap_sampler_over.png</Pressed>
									<Unpressed>btn_tap_sampler.png</Unpressed>
								</State>
								<Pos>216,3</Pos>
								<Connection>
									<ConfigKey>[Sampler1],bpm_tap</ConfigKey>
									<EmitOnPressAndRelease>true</EmitOnPressAndRelease>
								</Connection>
							</PushButton>

							<!--
							**********************************************
							Visual- Waveform overview
							**********************************************
							-->
							<Overview>
								<TooltipId>waveform_overview</TooltipId>
								<Style></Style>
								<Group>[Sampler1]</Group>
								<Pos>5,25</Pos>
								<Size>210,35</Size>
								<SignalColor>#EECE33</SignalColor>
								<MarkerColor>#00FF00</MarkerColor>
<<<<<<< HEAD
								<ProgressColor>#EECE33</ProgressColor>
								<ProgressAlpha>80</ProgressAlpha>
=======
								<Mark>
									<Control>hotcue_1_position</Control>
									<Text>1</Text>
									<Align>bottom</Align>
									<Color>#00FF00</Color>
									<TextColor>#FFFFFF</TextColor>
								</Mark>
								<Mark>
									<Control>hotcue_2_position</Control>
									<Text>2</Text>
									<Align>bottom</Align>
									<Color>#00FF00</Color>
									<TextColor>#FFFFFF</TextColor>
								</Mark>
								<Mark>
									<Control>hotcue_3_position</Control>
									<Text>3</Text>
									<Align>bottom</Align>
									<Color>#00FF00</Color>
									<TextColor>#FFFFFF</TextColor>
								</Mark>
								<Mark>
									<Control>hotcue_4_position</Control>
									<Text>4</Text>
									<Align>bottom</Align>
									<Color>#00FF00</Color>
									<TextColor>#FFFFFF</TextColor>
								</Mark>
>>>>>>> bb61d18a
								<Connection>
									<ConfigKey>[Sampler1],playposition</ConfigKey>
									<EmitOnDownPress>false</EmitOnDownPress>
								</Connection>
							</Overview>

							<!--
							**********************************************
							RotaryFader- Gain
							**********************************************
							-->
							<Knob>
								<TooltipId>pregain</TooltipId>
								<Style></Style>
								<NumberStates>64</NumberStates>
								<Path>knobs/knob_rotary_s%1.png</Path>
								<Pos>222,64</Pos>
								<Connection>
									<ConfigKey>[Sampler1],pregain</ConfigKey>
								</Connection>
							</Knob>

							<!--
							**********************************************
							Visual- Volume peak indicator
							**********************************************
							-->
							<StatusLight>
								<TooltipId>PeakIndicator</TooltipId>
								<Style></Style>
								<PathStatusLight>btn_clipping_sampler_over.png</PathStatusLight>
								<PathBack>btn_clipping_sampler.png</PathBack>
								<Pos>267,3</Pos>
								<Connection>
									<ConfigKey>[Sampler1],PeakIndicator</ConfigKey>
								</Connection>
							</StatusLight>

							<!--
							**********************************************
							Visual - Volume level display
							**********************************************
							-->
							<VuMeter>
								<TooltipId>channel_VuMeter</TooltipId>
								<Style></Style>
								<PathVu>btn_volume_display_sampler_over.png</PathVu>
								<PathBack>btn_volume_display_sampler.png</PathBack>
								<Pos>267,24</Pos>
								<Horizontal>false</Horizontal>
								<PeakHoldSize>5</PeakHoldSize>
								<PeakHoldTime>500</PeakHoldTime>
								<PeakFallTime>50</PeakFallTime>
								<PeakFallStep>2</PeakFallStep>
								<Connection>
									<ConfigKey>[Sampler1],VuMeter</ConfigKey>
								</Connection>
							</VuMeter>

							<!--
							**********************************************
							Slider- Pitch control
							**********************************************
							-->
							<SliderComposed>
								<TooltipId>rate</TooltipId>
								<Style></Style>
								<Handle>knob_pitch_sampler.png</Handle>
								<Slider>slider_pitch_sampler.png</Slider>
								<Pos>279,6</Pos>
								<Horizontal>false</Horizontal>
								<Connection>
									<ConfigKey>[Sampler1],rate</ConfigKey>
									<EmitOnDownPress>false</EmitOnDownPress>
								</Connection>
							</SliderComposed>

							<!--
							****************************************
							 Button- Play
							****************************************
							-->
							<PushButton>
								<TooltipId>play_start</TooltipId>
								<Style></Style>
								<NumberStates>2</NumberStates>
								<State>
									<Number>0</Number>
									<Pressed>btn_play_sampler.png</Pressed>
									<Unpressed>btn_play_sampler.png</Unpressed>
								</State>
								<State>
									<Number>1</Number>
									<Pressed>btn_play_sampler_over.png</Pressed>
									<Unpressed>btn_play_sampler_over.png</Unpressed>
								</State>
								<Pos>10,71</Pos>
								<Connection>
									<ConfigKey>[Sampler1],play</ConfigKey>
									<EmitOnDownPress>true</EmitOnDownPress>
									<ButtonState>LeftButton</ButtonState>
								</Connection>
								<Connection>
									<ConfigKey>[Sampler1],start</ConfigKey>
									<EmitOnDownPress>true</EmitOnDownPress>
									<ButtonState>RightButton</ButtonState>
								</Connection>
							</PushButton>

							<!--
							**********************************************
							Button- Hotcue
							**********************************************
							-->
							<PushButton>
								<TooltipId>hotcue</TooltipId>
								<Style></Style>
								<NumberStates>2</NumberStates>
								<LeftClickIsPushButton>true</LeftClickIsPushButton>
								<RightClickIsPushButton>true</RightClickIsPushButton>
								<State>
									<Number>0</Number>
									<Pressed>btn_hotcue1_1_over.png</Pressed>
									<Unpressed>btn_hotcue1_1.png</Unpressed>
								</State>
								<State>
									<Number>1</Number>
									<Pressed>btn_hotcue1_1.png</Pressed>
									<Unpressed>btn_hotcue1_1_over.png</Unpressed>
								</State>
								<Pos>80,71</Pos>
								<Connection>
									<ConfigKey>[Sampler1],hotcue_1_activate</ConfigKey>
									<EmitOnPressAndRelease>true</EmitOnPressAndRelease>
									<ButtonState>LeftButton</ButtonState>
									<ConnectValueToWidget>false</ConnectValueToWidget>
								</Connection>
								<Connection>
									<ConfigKey>[Sampler1],hotcue_1_clear</ConfigKey>
									<EmitOnPressAndRelease>true</EmitOnPressAndRelease>
									<ButtonState>RightButton</ButtonState>
									<ConnectValueToWidget>false</ConnectValueToWidget>
								</Connection>
								<Connection>
									<ConfigKey>[Sampler1],hotcue_1_enabled</ConfigKey>
									<ConnectValueFromWidget>false</ConnectValueFromWidget>
								</Connection>
							</PushButton>
							<PushButton>
								<TooltipId>hotcue</TooltipId>
								<Style></Style>
								<NumberStates>2</NumberStates>
								<LeftClickIsPushButton>true</LeftClickIsPushButton>
								<RightClickIsPushButton>true</RightClickIsPushButton>
								<State>
									<Number>0</Number>
									<Pressed>btn_hotcue1_2_over.png</Pressed>
									<Unpressed>btn_hotcue1_2.png</Unpressed>
								</State>
								<State>
									<Number>1</Number>
									<Pressed>btn_hotcue1_2.png</Pressed>
									<Unpressed>btn_hotcue1_2_over.png</Unpressed>
								</State>
								<Pos>106,71</Pos>
								<Connection>
									<ConfigKey>[Sampler1],hotcue_2_activate</ConfigKey>
									<EmitOnPressAndRelease>true</EmitOnPressAndRelease>
									<ButtonState>LeftButton</ButtonState>
									<ConnectValueToWidget>false</ConnectValueToWidget>
								</Connection>
								<Connection>
									<ConfigKey>[Sampler1],hotcue_2_clear</ConfigKey>
									<EmitOnPressAndRelease>true</EmitOnPressAndRelease>
									<ButtonState>RightButton</ButtonState>
									<ConnectValueToWidget>false</ConnectValueToWidget>
								</Connection>
								<Connection>
									<ConfigKey>[Sampler1],hotcue_2_enabled</ConfigKey>
									<ConnectValueFromWidget>false</ConnectValueFromWidget>
								</Connection>
							</PushButton>
							<PushButton>
								<TooltipId>hotcue</TooltipId>
								<Style></Style>
								<NumberStates>2</NumberStates>
								<LeftClickIsPushButton>true</LeftClickIsPushButton>
								<RightClickIsPushButton>true</RightClickIsPushButton>
								<State>
									<Number>0</Number>
									<Pressed>btn_hotcue1_3_over.png</Pressed>
									<Unpressed>btn_hotcue1_3.png</Unpressed>
								</State>
								<State>
									<Number>1</Number>
									<Pressed>btn_hotcue1_3.png</Pressed>
									<Unpressed>btn_hotcue1_3_over.png</Unpressed>
								</State>
								<Pos>132,71</Pos>
								<Connection>
									<ConfigKey>[Sampler1],hotcue_3_activate</ConfigKey>
									<EmitOnPressAndRelease>true</EmitOnPressAndRelease>
									<ButtonState>LeftButton</ButtonState>
									<ConnectValueToWidget>false</ConnectValueToWidget>
								</Connection>
								<Connection>
									<ConfigKey>[Sampler1],hotcue_3_clear</ConfigKey>
									<EmitOnPressAndRelease>true</EmitOnPressAndRelease>
									<ButtonState>RightButton</ButtonState>
									<ConnectValueToWidget>false</ConnectValueToWidget>
								</Connection>
								<Connection>
									<ConfigKey>[Sampler1],hotcue_3_enabled</ConfigKey>
									<ConnectValueFromWidget>false</ConnectValueFromWidget>
								</Connection>
							</PushButton>
							<PushButton>
								<TooltipId>hotcue</TooltipId>
								<Style></Style>
								<NumberStates>2</NumberStates>
								<LeftClickIsPushButton>true</LeftClickIsPushButton>
								<RightClickIsPushButton>true</RightClickIsPushButton>
								<State>
									<Number>0</Number>
									<Pressed>btn_hotcue1_4_over.png</Pressed>
									<Unpressed>btn_hotcue1_4.png</Unpressed>
								</State>
								<State>
									<Number>1</Number>
									<Pressed>btn_hotcue1_4.png</Pressed>
									<Unpressed>btn_hotcue1_4_over.png</Unpressed>
								</State>
								<Pos>158,71</Pos>
								<Connection>
									<ConfigKey>[Sampler1],hotcue_4_activate</ConfigKey>
									<EmitOnPressAndRelease>true</EmitOnPressAndRelease>
									<ButtonState>LeftButton</ButtonState>
									<ConnectValueToWidget>false</ConnectValueToWidget>
								</Connection>
								<Connection>
									<ConfigKey>[Sampler1],hotcue_4_clear</ConfigKey>
									<EmitOnPressAndRelease>true</EmitOnPressAndRelease>
									<ButtonState>RightButton</ButtonState>
									<ConnectValueToWidget>false</ConnectValueToWidget>
								</Connection>
								<Connection>
									<ConfigKey>[Sampler1],hotcue_4_enabled</ConfigKey>
									<ConnectValueFromWidget>false</ConnectValueFromWidget>
								</Connection>
							</PushButton>

							<!--
							**********************************************
							Button- Prelisten / Monitoring
							**********************************************
							-->
							<PushButton>
								<TooltipId>pfl</TooltipId>
								<Style></Style>
								<NumberStates>2</NumberStates>
								<State>
									<Number>0</Number>
									<Pressed>btn_pfl_sampler.png</Pressed>
									<Unpressed>btn_pfl_sampler.png</Unpressed>
								</State>
								<State>
									<Number>1</Number>
									<Pressed>btn_pfl_sampler_over.png</Pressed>
									<Unpressed>btn_pfl_sampler_over.png</Unpressed>
								</State>
								<Pos>193,71</Pos>
								<Connection>
									<ConfigKey>[Sampler1],pfl</ConfigKey>
								</Connection>
							</PushButton>

							<!--
							**********************************************
							Button- Eject
							**********************************************
							-->
							<PushButton>
								<TooltipId>eject</TooltipId>
								<Style></Style>
								<NumberStates>1</NumberStates>
								<State>
									<Number>0</Number>
									<Pressed>btn_eject_sampler_over.png</Pressed>
									<Unpressed>btn_eject_sampler.png</Unpressed>
								</State>
								<Pos>242,24</Pos>
								<Connection>
									<ConfigKey>[Sampler1],eject</ConfigKey>
									<EmitOnPressAndRelease>true</EmitOnPressAndRelease>
									<ButtonState>LeftButton</ButtonState>
									<ConnectValueToWidget>false</ConnectValueToWidget>
								</Connection>
							</PushButton>

							<!--
							**********************************************
							Button- Repeat (End of track mode)
							**********************************************
							-->
							<PushButton>
								<TooltipId>repeat</TooltipId>
								<Style></Style>
								<NumberStates>2</NumberStates>
								<State>
									<Number>0</Number>
									<Pressed>btn_repeat_sampler.png</Pressed>
									<Unpressed>btn_repeat_sampler.png</Unpressed>
								</State>
								<State>
									<Number>1</Number>
									<Pressed>btn_repeat_sampler_over.png</Pressed>
									<Unpressed>btn_repeat_sampler_over.png</Unpressed>
								</State>
								<Pos>216,24</Pos>
								<Connection>
									<ConfigKey>[Sampler1],repeat</ConfigKey>
								</Connection>
							</PushButton>

							<!--
							**********************************************
							Button- Mix Orientation (Routing)
							**********************************************
							-->
							<PushButton>
								<TooltipId>orientation</TooltipId>
								<Style></Style>
								<NumberStates>3</NumberStates>
								<State>
									<Number>0</Number>
									<Pressed>btn_orientation_sampler_left_over.png</Pressed>
									<Unpressed>btn_orientation_sampler_left_over.png</Unpressed>
								</State>
								<State>
									<Number>1</Number>
									<Pressed>btn_orientation_sampler_master.png</Pressed>
									<Unpressed>btn_orientation_sampler_master.png</Unpressed>
								</State>
								<State>
									<Number>2</Number>
									<Pressed>btn_orientation_sampler_right_over.png</Pressed>
									<Unpressed>btn_orientation_sampler_right_over.png</Unpressed>
								</State>
								<Pos>217,42</Pos>
								<Connection>
									<ConfigKey>[Sampler1],orientation</ConfigKey>
									<EmitOnDownPress>true</EmitOnDownPress>
									<ButtonState>LeftButton</ButtonState>
								</Connection>
							</PushButton>

							<!--
							**********************************************
							Button- Key lock
							**********************************************
							-->
							<PushButton>
								<TooltipId>keylock</TooltipId>
								<Style></Style>
								<NumberStates>2</NumberStates>
								<State>
									<Number>0</Number>
									<Pressed>btn_keylock_sampler.png</Pressed>
									<Unpressed>btn_keylock_sampler.png</Unpressed>
								</State>
								<State>
									<Number>1</Number>
									<Pressed>btn_keylock_sampler_over.png</Pressed>
									<Unpressed>btn_keylock_sampler_over.png</Unpressed>
								</State>
								<Pos>241,42</Pos>
								<Connection>
									<ConfigKey>[Sampler1],keylock</ConfigKey>
								</Connection>
							</PushButton>
						</Children>
					</WidgetGroup>

					<WidgetGroup>
						<Pos>0,0</Pos>
						<Size>312,110</Size>
						<Style>QGroupBox { border: 0px solid green;  margin: -0px 0px 0px 0px; background: url(skin:/style/style_bg_sampler.png); } </Style>
						<Children>
							<!--
							**********************************************
							Text- Track Title
							**********************************************
							-->
							<Text>
								<TooltipId>track_title</TooltipId>
								<Style>QLabel { font: bold 13px/15px Lucida Grande, Lucida Sans Unicode, Arial, Verdana, sans-serif;
								background-color: transparent; color: #EECE33; text-align: left; padding-left: 1px; }
								</Style>
								<Group>[Sampler2]</Group>
								<Pos>5,3</Pos>
								<Size>205,21</Size>
							</Text>
							<!-- Alternative "TITLE ONLY" display
							<TrackProperty>
								<TooltipId>track_title</TooltipId>
								<Style>QLabel { font: bold 14px/16px Lucida Grande, Lucida Sans Unicode, Arial, Verdana, sans-serif;
								background-color: transparent; color: #EECE33; text-align: left; padding-left: 1px; }
								</Style>
								<Property>title</Property>
								<Group>[Sampler2]</Group>
								<Pos>4,4</Pos>
								<Size>258,20</Size>
							</TrackProperty>
							-->

							<!--
							**********************************************
							Text- BPM number display
							**********************************************
							-->
							<NumberBpm>
								<TooltipId>visual_bpm</TooltipId>
								<Style>QLabel { font: bold 13px/15px Lucida Grande, Lucida Sans Unicode, Arial, Verdana, sans-serif;
								background-color: transparent; color: #EECE33; text-align: left;padding-left: 1px; }
								</Style>
								<Group>[Sampler2]</Group>
								<Pos>211,3</Pos>
								<Size>55,21</Size>
								<!--CSS alignments not respected see bug lp:605530 , lets call <Alignment>-->
								<Alignment>right</Alignment>
								<Connection>
									<ConfigKey>[Sampler2],visual_bpm</ConfigKey>
								</Connection>
							</NumberBpm>

							<!--
							**********************************************
							Button- BPM Tap
							**********************************************
							-->
							<!-- Little trickery here:
								 BPM tap is transparent png directly over BPM display, so it became BPM and TAP at once,
								 changed tooltip accordingly
							-->
							<PushButton>
							<!-- Original:
								<TooltipId>bpm_tap</TooltipId>
							-->
								<TooltipId>bpm_tap_visual_bpm</TooltipId>
								<Style></Style>
								<NumberStates>1</NumberStates>
								<State>
									<Number>0</Number>
									<Pressed>btn_tap_sampler_over.png</Pressed>
									<Unpressed>btn_tap_sampler.png</Unpressed>
								</State>
								<Pos>216,3</Pos>
								<Connection>
									<ConfigKey>[Sampler2],bpm_tap</ConfigKey>
									<EmitOnPressAndRelease>true</EmitOnPressAndRelease>
								</Connection>
							</PushButton>

							<!--
							**********************************************
							Visual- Waveform overview
							**********************************************
							-->
							<Overview>
								<TooltipId>waveform_overview</TooltipId>
								<Style></Style>
								<Group>[Sampler2]</Group>
								<Pos>5,25</Pos>
								<Size>210,35</Size>
								<SignalColor>#EECE33</SignalColor>
								<MarkerColor>#00FF00</MarkerColor>
<<<<<<< HEAD
								<ProgressColor>#EECE33</ProgressColor>
								<ProgressAlpha>80</ProgressAlpha>
=======
								<Mark>
									<Control>hotcue_1_position</Control>
									<Text>1</Text>
									<Align>bottom</Align>
									<Color>#00FF00</Color>
									<TextColor>#FFFFFF</TextColor>
								</Mark>
								<Mark>
									<Control>hotcue_2_position</Control>
									<Text>2</Text>
									<Align>bottom</Align>
									<Color>#00FF00</Color>
									<TextColor>#FFFFFF</TextColor>
								</Mark>
								<Mark>
									<Control>hotcue_3_position</Control>
									<Text>3</Text>
									<Align>bottom</Align>
									<Color>#00FF00</Color>
									<TextColor>#FFFFFF</TextColor>
								</Mark>
								<Mark>
									<Control>hotcue_4_position</Control>
									<Text>4</Text>
									<Align>bottom</Align>
									<Color>#00FF00</Color>
									<TextColor>#FFFFFF</TextColor>
								</Mark>
>>>>>>> bb61d18a
								<Connection>
									<ConfigKey>[Sampler2],playposition</ConfigKey>
									<EmitOnDownPress>false</EmitOnDownPress>
								</Connection>
							</Overview>

							<!--
							**********************************************
							RotaryFader- Gain
							**********************************************
							-->
							<Knob>
								<TooltipId>pregain</TooltipId>
								<Style></Style>
								<NumberStates>64</NumberStates>
								<Path>knobs/knob_rotary_s%1.png</Path>
								<Pos>222,64</Pos>
								<Connection>
									<ConfigKey>[Sampler2],pregain</ConfigKey>
								</Connection>
							</Knob>

							<!--
							**********************************************
							Visual- Volume peak indicator
							**********************************************
							-->
							<StatusLight>
								<TooltipId>PeakIndicator</TooltipId>
								<Style></Style>
								<PathStatusLight>btn_clipping_sampler_over.png</PathStatusLight>
								<PathBack>btn_clipping_sampler.png</PathBack>
								<Pos>267,3</Pos>
								<Connection>
									<ConfigKey>[Sampler2],PeakIndicator</ConfigKey>
								</Connection>
							</StatusLight>

							<!--
							**********************************************
							Visual - Volume level display
							**********************************************
							-->
							<VuMeter>
								<TooltipId>channel_VuMeter</TooltipId>
								<Style></Style>
								<PathVu>btn_volume_display_sampler_over.png</PathVu>
								<PathBack>btn_volume_display_sampler.png</PathBack>
								<Pos>267,24</Pos>
								<Horizontal>false</Horizontal>
								<PeakHoldSize>5</PeakHoldSize>
								<PeakHoldTime>500</PeakHoldTime>
								<PeakFallTime>50</PeakFallTime>
								<PeakFallStep>2</PeakFallStep>
								<Connection>
									<ConfigKey>[Sampler2],VuMeter</ConfigKey>
								</Connection>
							</VuMeter>

							<!--
							**********************************************
							Slider- Pitch control
							**********************************************
							-->
							<SliderComposed>
								<TooltipId>rate</TooltipId>
								<Style></Style>
								<Handle>knob_pitch_sampler.png</Handle>
								<Slider>slider_pitch_sampler.png</Slider>
								<Pos>279,6</Pos>
								<Horizontal>false</Horizontal>
								<Connection>
									<ConfigKey>[Sampler2],rate</ConfigKey>
									<EmitOnDownPress>false</EmitOnDownPress>
								</Connection>
							</SliderComposed>

							<!--
							****************************************
							 Button- Play
							****************************************
							-->
							<PushButton>
								<TooltipId>play_start</TooltipId>
								<Style></Style>
								<NumberStates>2</NumberStates>
								<State>
									<Number>0</Number>
									<Pressed>btn_play_sampler.png</Pressed>
									<Unpressed>btn_play_sampler.png</Unpressed>
								</State>
								<State>
									<Number>1</Number>
									<Pressed>btn_play_sampler_over.png</Pressed>
									<Unpressed>btn_play_sampler_over.png</Unpressed>
								</State>
								<Pos>10,71</Pos>
								<Connection>
									<ConfigKey>[Sampler2],play</ConfigKey>
									<EmitOnDownPress>true</EmitOnDownPress>
									<ButtonState>LeftButton</ButtonState>
								</Connection>
								<Connection>
									<ConfigKey>[Sampler2],start</ConfigKey>
									<EmitOnDownPress>true</EmitOnDownPress>
									<ButtonState>RightButton</ButtonState>
								</Connection>
							</PushButton>

							<!--
							**********************************************
							Button- Hotcue
							**********************************************
							-->
							<PushButton>
								<TooltipId>hotcue</TooltipId>
								<Style></Style>
								<NumberStates>2</NumberStates>
								<LeftClickIsPushButton>true</LeftClickIsPushButton>
								<RightClickIsPushButton>true</RightClickIsPushButton>
								<State>
									<Number>0</Number>
									<Pressed>btn_hotcue1_1_over.png</Pressed>
									<Unpressed>btn_hotcue1_1.png</Unpressed>
								</State>
								<State>
									<Number>1</Number>
									<Pressed>btn_hotcue1_1.png</Pressed>
									<Unpressed>btn_hotcue1_1_over.png</Unpressed>
								</State>
								<Pos>80,71</Pos>
								<Connection>
									<ConfigKey>[Sampler2],hotcue_1_activate</ConfigKey>
									<EmitOnPressAndRelease>true</EmitOnPressAndRelease>
									<ButtonState>LeftButton</ButtonState>
									<ConnectValueToWidget>false</ConnectValueToWidget>
								</Connection>
								<Connection>
									<ConfigKey>[Sampler2],hotcue_1_clear</ConfigKey>
									<EmitOnPressAndRelease>true</EmitOnPressAndRelease>
									<ButtonState>RightButton</ButtonState>
									<ConnectValueToWidget>false</ConnectValueToWidget>
								</Connection>
								<Connection>
									<ConfigKey>[Sampler2],hotcue_1_enabled</ConfigKey>
									<ConnectValueFromWidget>false</ConnectValueFromWidget>
								</Connection>
							</PushButton>
							<PushButton>
								<TooltipId>hotcue</TooltipId>
								<Style></Style>
								<NumberStates>2</NumberStates>
								<LeftClickIsPushButton>true</LeftClickIsPushButton>
								<RightClickIsPushButton>true</RightClickIsPushButton>
								<State>
									<Number>0</Number>
									<Pressed>btn_hotcue1_2_over.png</Pressed>
									<Unpressed>btn_hotcue1_2.png</Unpressed>
								</State>
								<State>
									<Number>1</Number>
									<Pressed>btn_hotcue1_2.png</Pressed>
									<Unpressed>btn_hotcue1_2_over.png</Unpressed>
								</State>
								<Pos>106,71</Pos>
								<Connection>
									<ConfigKey>[Sampler2],hotcue_2_activate</ConfigKey>
									<EmitOnPressAndRelease>true</EmitOnPressAndRelease>
									<ButtonState>LeftButton</ButtonState>
									<ConnectValueToWidget>false</ConnectValueToWidget>
								</Connection>
								<Connection>
									<ConfigKey>[Sampler2],hotcue_2_clear</ConfigKey>
									<EmitOnPressAndRelease>true</EmitOnPressAndRelease>
									<ButtonState>RightButton</ButtonState>
									<ConnectValueToWidget>false</ConnectValueToWidget>
								</Connection>
								<Connection>
									<ConfigKey>[Sampler2],hotcue_2_enabled</ConfigKey>
									<ConnectValueFromWidget>false</ConnectValueFromWidget>
								</Connection>
							</PushButton>
							<PushButton>
								<TooltipId>hotcue</TooltipId>
								<Style></Style>
								<NumberStates>2</NumberStates>
								<LeftClickIsPushButton>true</LeftClickIsPushButton>
								<RightClickIsPushButton>true</RightClickIsPushButton>
								<State>
									<Number>0</Number>
									<Pressed>btn_hotcue1_3_over.png</Pressed>
									<Unpressed>btn_hotcue1_3.png</Unpressed>
								</State>
								<State>
									<Number>1</Number>
									<Pressed>btn_hotcue1_3.png</Pressed>
									<Unpressed>btn_hotcue1_3_over.png</Unpressed>
								</State>
								<Pos>132,71</Pos>
								<Connection>
									<ConfigKey>[Sampler2],hotcue_3_activate</ConfigKey>
									<EmitOnPressAndRelease>true</EmitOnPressAndRelease>
									<ButtonState>LeftButton</ButtonState>
									<ConnectValueToWidget>false</ConnectValueToWidget>
								</Connection>
								<Connection>
									<ConfigKey>[Sampler2],hotcue_3_clear</ConfigKey>
									<EmitOnPressAndRelease>true</EmitOnPressAndRelease>
									<ButtonState>RightButton</ButtonState>
									<ConnectValueToWidget>false</ConnectValueToWidget>
								</Connection>
								<Connection>
									<ConfigKey>[Sampler2],hotcue_3_enabled</ConfigKey>
									<ConnectValueFromWidget>false</ConnectValueFromWidget>
								</Connection>
							</PushButton>
							<PushButton>
								<TooltipId>hotcue</TooltipId>
								<Style></Style>
								<NumberStates>2</NumberStates>
								<LeftClickIsPushButton>true</LeftClickIsPushButton>
								<RightClickIsPushButton>true</RightClickIsPushButton>
								<State>
									<Number>0</Number>
									<Pressed>btn_hotcue1_4_over.png</Pressed>
									<Unpressed>btn_hotcue1_4.png</Unpressed>
								</State>
								<State>
									<Number>1</Number>
									<Pressed>btn_hotcue1_4.png</Pressed>
									<Unpressed>btn_hotcue1_4_over.png</Unpressed>
								</State>
								<Pos>158,71</Pos>
								<Connection>
									<ConfigKey>[Sampler2],hotcue_4_activate</ConfigKey>
									<EmitOnPressAndRelease>true</EmitOnPressAndRelease>
									<ButtonState>LeftButton</ButtonState>
									<ConnectValueToWidget>false</ConnectValueToWidget>
								</Connection>
								<Connection>
									<ConfigKey>[Sampler2],hotcue_4_clear</ConfigKey>
									<EmitOnPressAndRelease>true</EmitOnPressAndRelease>
									<ButtonState>RightButton</ButtonState>
									<ConnectValueToWidget>false</ConnectValueToWidget>
								</Connection>
								<Connection>
									<ConfigKey>[Sampler2],hotcue_4_enabled</ConfigKey>
									<ConnectValueFromWidget>false</ConnectValueFromWidget>
								</Connection>
							</PushButton>

							<!--
							**********************************************
							Button- Prelisten / Monitoring
							**********************************************
							-->
							<PushButton>
								<TooltipId>pfl</TooltipId>
								<Style></Style>
								<NumberStates>2</NumberStates>
								<State>
									<Number>0</Number>
									<Pressed>btn_pfl_sampler.png</Pressed>
									<Unpressed>btn_pfl_sampler.png</Unpressed>
								</State>
								<State>
									<Number>1</Number>
									<Pressed>btn_pfl_sampler_over.png</Pressed>
									<Unpressed>btn_pfl_sampler_over.png</Unpressed>
								</State>
								<Pos>193,71</Pos>
								<Connection>
									<ConfigKey>[Sampler2],pfl</ConfigKey>
								</Connection>
							</PushButton>

							<!--
							**********************************************
							Button- Eject
							**********************************************
							-->
							<PushButton>
								<TooltipId>eject</TooltipId>
								<Style></Style>
								<NumberStates>1</NumberStates>
								<State>
									<Number>0</Number>
									<Pressed>btn_eject_sampler_over.png</Pressed>
									<Unpressed>btn_eject_sampler.png</Unpressed>
								</State>
								<Pos>242,24</Pos>
								<Connection>
									<ConfigKey>[Sampler2],eject</ConfigKey>
									<EmitOnPressAndRelease>true</EmitOnPressAndRelease>
									<ButtonState>LeftButton</ButtonState>
									<ConnectValueToWidget>false</ConnectValueToWidget>
								</Connection>
							</PushButton>

							<!--
							**********************************************
							Button- Repeat (End of track mode)
							**********************************************
							-->
							<PushButton>
								<TooltipId>repeat</TooltipId>
								<Style></Style>
								<NumberStates>2</NumberStates>
								<State>
									<Number>0</Number>
									<Pressed>btn_repeat_sampler.png</Pressed>
									<Unpressed>btn_repeat_sampler.png</Unpressed>
								</State>
								<State>
									<Number>1</Number>
									<Pressed>btn_repeat_sampler_over.png</Pressed>
									<Unpressed>btn_repeat_sampler_over.png</Unpressed>
								</State>
								<Pos>216,24</Pos>
								<Connection>
									<ConfigKey>[Sampler2],repeat</ConfigKey>
								</Connection>
							</PushButton>

							<!--
							**********************************************
							Button- Mix Orientation (Routing)
							**********************************************
							-->
							<PushButton>
								<TooltipId>orientation</TooltipId>
								<Style></Style>
								<NumberStates>3</NumberStates>
								<State>
									<Number>0</Number>
									<Pressed>btn_orientation_sampler_left_over.png</Pressed>
									<Unpressed>btn_orientation_sampler_left_over.png</Unpressed>
								</State>
								<State>
									<Number>1</Number>
									<Pressed>btn_orientation_sampler_master.png</Pressed>
									<Unpressed>btn_orientation_sampler_master.png</Unpressed>
								</State>
								<State>
									<Number>2</Number>
									<Pressed>btn_orientation_sampler_right_over.png</Pressed>
									<Unpressed>btn_orientation_sampler_right_over.png</Unpressed>
								</State>
								<Pos>217,42</Pos>
								<Connection>
									<ConfigKey>[Sampler2],orientation</ConfigKey>
									<EmitOnDownPress>true</EmitOnDownPress>
									<ButtonState>LeftButton</ButtonState>
								</Connection>
							</PushButton>

							<!--
							**********************************************
							Button- Key lock
							**********************************************
							-->
							<PushButton>
								<TooltipId>keylock</TooltipId>
								<Style></Style>
								<NumberStates>2</NumberStates>
								<State>
									<Number>0</Number>
									<Pressed>btn_keylock_sampler.png</Pressed>
									<Unpressed>btn_keylock_sampler.png</Unpressed>
								</State>
								<State>
									<Number>1</Number>
									<Pressed>btn_keylock_sampler_over.png</Pressed>
									<Unpressed>btn_keylock_sampler_over.png</Unpressed>
								</State>
								<Pos>241,42</Pos>
								<Connection>
									<ConfigKey>[Sampler2],keylock</ConfigKey>
								</Connection>
							</PushButton>
						</Children>
					</WidgetGroup>

					<WidgetGroup>
						<Pos>0,0</Pos>
						<Size>312,110</Size>
						<Style>QGroupBox { border: 0px solid green;  margin: -0px 0px 0px 0px; background: url(skin:/style/style_bg_sampler.png); } </Style>
						<Children>
							<!--
							**********************************************
							Text- Track Title
							**********************************************
							-->
							<Text>
								<TooltipId>track_title</TooltipId>
								<Style>QLabel { font: bold 13px/15px Lucida Grande, Lucida Sans Unicode, Arial, Verdana, sans-serif;
								background-color: transparent; color: #EECE33; text-align: left; padding-left: 1px; }
								</Style>
								<Group>[Sampler3]</Group>
								<Pos>5,3</Pos>
								<Size>205,21</Size>
							</Text>
							<!-- Alternative "TITLE ONLY" display
							<TrackProperty>
								<TooltipId>track_title</TooltipId>
								<Style>QLabel { font: bold 14px/16px Lucida Grande, Lucida Sans Unicode, Arial, Verdana, sans-serif;
								background-color: transparent; color: #EECE33; text-align: left; padding-left: 1px; }
								</Style>
								<Property>title</Property>
								<Group>[Sampler3]</Group>
								<Pos>4,4</Pos>
								<Size>258,20</Size>
							</TrackProperty>
							-->

							<!--
							**********************************************
							Text- BPM number display
							**********************************************
							-->
							<NumberBpm>
								<TooltipId>visual_bpm</TooltipId>
								<Style>QLabel { font: bold 13px/15px Lucida Grande, Lucida Sans Unicode, Arial, Verdana, sans-serif;
								background-color: transparent; color: #EECE33; text-align: left;padding-left: 1px; }
								</Style>
								<Group>[Sampler3]</Group>
								<Pos>211,3</Pos>
								<Size>55,21</Size>
								<!--CSS alignments not respected see bug lp:605530 , lets call <Alignment>-->
								<Alignment>right</Alignment>
								<Connection>
									<ConfigKey>[Sampler3],visual_bpm</ConfigKey>
								</Connection>
							</NumberBpm>

							<!--
							**********************************************
							Button- BPM Tap
							**********************************************
							-->
							<!-- Little trickery here:
								 BPM tap is transparent png directly over BPM display, so it became BPM and TAP at once,
								 changed tooltip accordingly
							-->
							<PushButton>
							<!-- Original:
								<TooltipId>bpm_tap</TooltipId>
							-->
								<TooltipId>bpm_tap_visual_bpm</TooltipId>
								<Style></Style>
								<NumberStates>1</NumberStates>
								<State>
									<Number>0</Number>
									<Pressed>btn_tap_sampler_over.png</Pressed>
									<Unpressed>btn_tap_sampler.png</Unpressed>
								</State>
								<Pos>216,3</Pos>
								<Connection>
									<ConfigKey>[Sampler3],bpm_tap</ConfigKey>
									<EmitOnPressAndRelease>true</EmitOnPressAndRelease>
								</Connection>
							</PushButton>

							<!--
							**********************************************
							Visual- Waveform overview
							**********************************************
							-->
							<Overview>
								<TooltipId>waveform_overview</TooltipId>
								<Style></Style>
								<Group>[Sampler3]</Group>
								<Pos>5,25</Pos>
								<Size>210,35</Size>
								<SignalColor>#EECE33</SignalColor>
								<MarkerColor>#00FF00</MarkerColor>
<<<<<<< HEAD
								<ProgressColor>#EECE33</ProgressColor>
								<ProgressAlpha>80</ProgressAlpha>
=======
								<Mark>
									<Control>hotcue_1_position</Control>
									<Text>1</Text>
									<Align>bottom</Align>
									<Color>#00FF00</Color>
									<TextColor>#FFFFFF</TextColor>
								</Mark>
								<Mark>
									<Control>hotcue_2_position</Control>
									<Text>2</Text>
									<Align>bottom</Align>
									<Color>#00FF00</Color>
									<TextColor>#FFFFFF</TextColor>
								</Mark>
								<Mark>
									<Control>hotcue_3_position</Control>
									<Text>3</Text>
									<Align>bottom</Align>
									<Color>#00FF00</Color>
									<TextColor>#FFFFFF</TextColor>
								</Mark>
								<Mark>
									<Control>hotcue_4_position</Control>
									<Text>4</Text>
									<Align>bottom</Align>
									<Color>#00FF00</Color>
									<TextColor>#FFFFFF</TextColor>
								</Mark>
>>>>>>> bb61d18a
								<Connection>
									<ConfigKey>[Sampler3],playposition</ConfigKey>
									<EmitOnDownPress>false</EmitOnDownPress>
								</Connection>
							</Overview>

							<!--
							**********************************************
							RotaryFader- Gain
							**********************************************
							-->
							<Knob>
								<TooltipId>pregain</TooltipId>
								<Style></Style>
								<NumberStates>64</NumberStates>
								<Path>knobs/knob_rotary_s%1.png</Path>
								<Pos>222,64</Pos>
								<Connection>
									<ConfigKey>[Sampler3],pregain</ConfigKey>
								</Connection>
							</Knob>

							<!--
							**********************************************
							Visual- Volume peak indicator
							**********************************************
							-->
							<StatusLight>
								<TooltipId>PeakIndicator</TooltipId>
								<Style></Style>
								<PathStatusLight>btn_clipping_sampler_over.png</PathStatusLight>
								<PathBack>btn_clipping_sampler.png</PathBack>
								<Pos>267,3</Pos>
								<Connection>
									<ConfigKey>[Sampler3],PeakIndicator</ConfigKey>
								</Connection>
							</StatusLight>

							<!--
							**********************************************
							Visual - Volume level display
							**********************************************
							-->
							<VuMeter>
								<TooltipId>channel_VuMeter</TooltipId>
								<Style></Style>
								<PathVu>btn_volume_display_sampler_over.png</PathVu>
								<PathBack>btn_volume_display_sampler.png</PathBack>
								<Pos>267,24</Pos>
								<Horizontal>false</Horizontal>
								<PeakHoldSize>5</PeakHoldSize>
								<PeakHoldTime>500</PeakHoldTime>
								<PeakFallTime>50</PeakFallTime>
								<PeakFallStep>2</PeakFallStep>
								<Connection>
									<ConfigKey>[Sampler3],VuMeter</ConfigKey>
								</Connection>
							</VuMeter>

							<!--
							**********************************************
							Slider- Pitch control
							**********************************************
							-->
							<SliderComposed>
								<TooltipId>rate</TooltipId>
								<Style></Style>
								<Handle>knob_pitch_sampler.png</Handle>
								<Slider>slider_pitch_sampler.png</Slider>
								<Pos>279,6</Pos>
								<Horizontal>false</Horizontal>
								<Connection>
									<ConfigKey>[Sampler3],rate</ConfigKey>
									<EmitOnDownPress>false</EmitOnDownPress>
								</Connection>
							</SliderComposed>

							<!--
							****************************************
							 Button- Play
							****************************************
							-->
							<PushButton>
								<TooltipId>play_start</TooltipId>
								<Style></Style>
								<NumberStates>2</NumberStates>
								<State>
									<Number>0</Number>
									<Pressed>btn_play_sampler.png</Pressed>
									<Unpressed>btn_play_sampler.png</Unpressed>
								</State>
								<State>
									<Number>1</Number>
									<Pressed>btn_play_sampler_over.png</Pressed>
									<Unpressed>btn_play_sampler_over.png</Unpressed>
								</State>
								<Pos>10,71</Pos>
								<Connection>
									<ConfigKey>[Sampler3],play</ConfigKey>
									<EmitOnDownPress>true</EmitOnDownPress>
									<ButtonState>LeftButton</ButtonState>
								</Connection>
								<Connection>
									<ConfigKey>[Sampler3],start</ConfigKey>
									<EmitOnDownPress>true</EmitOnDownPress>
									<ButtonState>RightButton</ButtonState>
								</Connection>
							</PushButton>

							<!--
							**********************************************
							Button- Hotcue
							**********************************************
							-->
							<PushButton>
								<TooltipId>hotcue</TooltipId>
								<Style></Style>
								<NumberStates>2</NumberStates>
								<LeftClickIsPushButton>true</LeftClickIsPushButton>
								<RightClickIsPushButton>true</RightClickIsPushButton>
								<State>
									<Number>0</Number>
									<Pressed>btn_hotcue1_1_over.png</Pressed>
									<Unpressed>btn_hotcue1_1.png</Unpressed>
								</State>
								<State>
									<Number>1</Number>
									<Pressed>btn_hotcue1_1.png</Pressed>
									<Unpressed>btn_hotcue1_1_over.png</Unpressed>
								</State>
								<Pos>80,71</Pos>
								<Connection>
									<ConfigKey>[Sampler3],hotcue_1_activate</ConfigKey>
									<EmitOnPressAndRelease>true</EmitOnPressAndRelease>
									<ButtonState>LeftButton</ButtonState>
									<ConnectValueToWidget>false</ConnectValueToWidget>
								</Connection>
								<Connection>
									<ConfigKey>[Sampler3],hotcue_1_clear</ConfigKey>
									<EmitOnPressAndRelease>true</EmitOnPressAndRelease>
									<ButtonState>RightButton</ButtonState>
									<ConnectValueToWidget>false</ConnectValueToWidget>
								</Connection>
								<Connection>
									<ConfigKey>[Sampler3],hotcue_1_enabled</ConfigKey>
									<ConnectValueFromWidget>false</ConnectValueFromWidget>
								</Connection>
							</PushButton>
							<PushButton>
								<TooltipId>hotcue</TooltipId>
								<Style></Style>
								<NumberStates>2</NumberStates>
								<LeftClickIsPushButton>true</LeftClickIsPushButton>
								<RightClickIsPushButton>true</RightClickIsPushButton>
								<State>
									<Number>0</Number>
									<Pressed>btn_hotcue1_2_over.png</Pressed>
									<Unpressed>btn_hotcue1_2.png</Unpressed>
								</State>
								<State>
									<Number>1</Number>
									<Pressed>btn_hotcue1_2.png</Pressed>
									<Unpressed>btn_hotcue1_2_over.png</Unpressed>
								</State>
								<Pos>106,71</Pos>
								<Connection>
									<ConfigKey>[Sampler3],hotcue_2_activate</ConfigKey>
									<EmitOnPressAndRelease>true</EmitOnPressAndRelease>
									<ButtonState>LeftButton</ButtonState>
									<ConnectValueToWidget>false</ConnectValueToWidget>
								</Connection>
								<Connection>
									<ConfigKey>[Sampler3],hotcue_2_clear</ConfigKey>
									<EmitOnPressAndRelease>true</EmitOnPressAndRelease>
									<ButtonState>RightButton</ButtonState>
									<ConnectValueToWidget>false</ConnectValueToWidget>
								</Connection>
								<Connection>
									<ConfigKey>[Sampler3],hotcue_2_enabled</ConfigKey>
									<ConnectValueFromWidget>false</ConnectValueFromWidget>
								</Connection>
							</PushButton>
							<PushButton>
								<TooltipId>hotcue</TooltipId>
								<Style></Style>
								<NumberStates>2</NumberStates>
								<LeftClickIsPushButton>true</LeftClickIsPushButton>
								<RightClickIsPushButton>true</RightClickIsPushButton>
								<State>
									<Number>0</Number>
									<Pressed>btn_hotcue1_3_over.png</Pressed>
									<Unpressed>btn_hotcue1_3.png</Unpressed>
								</State>
								<State>
									<Number>1</Number>
									<Pressed>btn_hotcue1_3.png</Pressed>
									<Unpressed>btn_hotcue1_3_over.png</Unpressed>
								</State>
								<Pos>132,71</Pos>
								<Connection>
									<ConfigKey>[Sampler3],hotcue_3_activate</ConfigKey>
									<EmitOnPressAndRelease>true</EmitOnPressAndRelease>
									<ButtonState>LeftButton</ButtonState>
									<ConnectValueToWidget>false</ConnectValueToWidget>
								</Connection>
								<Connection>
									<ConfigKey>[Sampler3],hotcue_3_clear</ConfigKey>
									<EmitOnPressAndRelease>true</EmitOnPressAndRelease>
									<ButtonState>RightButton</ButtonState>
									<ConnectValueToWidget>false</ConnectValueToWidget>
								</Connection>
								<Connection>
									<ConfigKey>[Sampler3],hotcue_3_enabled</ConfigKey>
									<ConnectValueFromWidget>false</ConnectValueFromWidget>
								</Connection>
							</PushButton>
							<PushButton>
								<TooltipId>hotcue</TooltipId>
								<Style></Style>
								<NumberStates>2</NumberStates>
								<LeftClickIsPushButton>true</LeftClickIsPushButton>
								<RightClickIsPushButton>true</RightClickIsPushButton>
								<State>
									<Number>0</Number>
									<Pressed>btn_hotcue1_4_over.png</Pressed>
									<Unpressed>btn_hotcue1_4.png</Unpressed>
								</State>
								<State>
									<Number>1</Number>
									<Pressed>btn_hotcue1_4.png</Pressed>
									<Unpressed>btn_hotcue1_4_over.png</Unpressed>
								</State>
								<Pos>158,71</Pos>
								<Connection>
									<ConfigKey>[Sampler3],hotcue_4_activate</ConfigKey>
									<EmitOnPressAndRelease>true</EmitOnPressAndRelease>
									<ButtonState>LeftButton</ButtonState>
									<ConnectValueToWidget>false</ConnectValueToWidget>
								</Connection>
								<Connection>
									<ConfigKey>[Sampler3],hotcue_4_clear</ConfigKey>
									<EmitOnPressAndRelease>true</EmitOnPressAndRelease>
									<ButtonState>RightButton</ButtonState>
									<ConnectValueToWidget>false</ConnectValueToWidget>
								</Connection>
								<Connection>
									<ConfigKey>[Sampler3],hotcue_4_enabled</ConfigKey>
									<ConnectValueFromWidget>false</ConnectValueFromWidget>
								</Connection>
							</PushButton>

							<!--
							**********************************************
							Button- Prelisten / Monitoring
							**********************************************
							-->
							<PushButton>
								<TooltipId>pfl</TooltipId>
								<Style></Style>
								<NumberStates>2</NumberStates>
								<State>
									<Number>0</Number>
									<Pressed>btn_pfl_sampler.png</Pressed>
									<Unpressed>btn_pfl_sampler.png</Unpressed>
								</State>
								<State>
									<Number>1</Number>
									<Pressed>btn_pfl_sampler_over.png</Pressed>
									<Unpressed>btn_pfl_sampler_over.png</Unpressed>
								</State>
								<Pos>193,71</Pos>
								<Connection>
									<ConfigKey>[Sampler3],pfl</ConfigKey>
								</Connection>
							</PushButton>

							<!--
							**********************************************
							Button- Eject
							**********************************************
							-->
							<PushButton>
								<TooltipId>eject</TooltipId>
								<Style></Style>
								<NumberStates>1</NumberStates>
								<State>
									<Number>0</Number>
									<Pressed>btn_eject_sampler_over.png</Pressed>
									<Unpressed>btn_eject_sampler.png</Unpressed>
								</State>
								<Pos>242,24</Pos>
								<Connection>
									<ConfigKey>[Sampler3],eject</ConfigKey>
									<EmitOnPressAndRelease>true</EmitOnPressAndRelease>
									<ButtonState>LeftButton</ButtonState>
									<ConnectValueToWidget>false</ConnectValueToWidget>
								</Connection>
							</PushButton>

							<!--
							**********************************************
							Button- Repeat (End of track mode)
							**********************************************
							-->
							<PushButton>
								<TooltipId>repeat</TooltipId>
								<Style></Style>
								<NumberStates>2</NumberStates>
								<State>
									<Number>0</Number>
									<Pressed>btn_repeat_sampler.png</Pressed>
									<Unpressed>btn_repeat_sampler.png</Unpressed>
								</State>
								<State>
									<Number>1</Number>
									<Pressed>btn_repeat_sampler_over.png</Pressed>
									<Unpressed>btn_repeat_sampler_over.png</Unpressed>
								</State>
								<Pos>216,24</Pos>
								<Connection>
									<ConfigKey>[Sampler3],repeat</ConfigKey>
								</Connection>
							</PushButton>

							<!--
							**********************************************
							Button- Mix Orientation (Routing)
							**********************************************
							-->
							<PushButton>
								<TooltipId>orientation</TooltipId>
								<Style></Style>
								<NumberStates>3</NumberStates>
								<State>
									<Number>0</Number>
									<Pressed>btn_orientation_sampler_left_over.png</Pressed>
									<Unpressed>btn_orientation_sampler_left_over.png</Unpressed>
								</State>
								<State>
									<Number>1</Number>
									<Pressed>btn_orientation_sampler_master.png</Pressed>
									<Unpressed>btn_orientation_sampler_master.png</Unpressed>
								</State>
								<State>
									<Number>2</Number>
									<Pressed>btn_orientation_sampler_right_over.png</Pressed>
									<Unpressed>btn_orientation_sampler_right_over.png</Unpressed>
								</State>
								<Pos>217,42</Pos>
								<Connection>
									<ConfigKey>[Sampler3],orientation</ConfigKey>
									<EmitOnDownPress>true</EmitOnDownPress>
									<ButtonState>LeftButton</ButtonState>
								</Connection>
							</PushButton>

							<!--
							**********************************************
							Button- Key lock
							**********************************************
							-->
							<PushButton>
								<TooltipId>keylock</TooltipId>
								<Style></Style>
								<NumberStates>2</NumberStates>
								<State>
									<Number>0</Number>
									<Pressed>btn_keylock_sampler.png</Pressed>
									<Unpressed>btn_keylock_sampler.png</Unpressed>
								</State>
								<State>
									<Number>1</Number>
									<Pressed>btn_keylock_sampler_over.png</Pressed>
									<Unpressed>btn_keylock_sampler_over.png</Unpressed>
								</State>
								<Pos>241,42</Pos>
								<Connection>
									<ConfigKey>[Sampler3],keylock</ConfigKey>
								</Connection>
							</PushButton>
						</Children>
					</WidgetGroup>

					<WidgetGroup>
						<Pos>0,0</Pos>
						<Size>312,110</Size>
						<Style>QGroupBox { border: 0px solid green;  margin: -0px 0px 0px 0px; background: url(skin:/style/style_bg_sampler.png); } </Style>
						<Children>
							<!--
							**********************************************
							Text- Track Title
							**********************************************
							-->
							<Text>
								<TooltipId>track_title</TooltipId>
								<Style>QLabel { font: bold 13px/15px Lucida Grande, Lucida Sans Unicode, Arial, Verdana, sans-serif;
								background-color: transparent; color: #EECE33; text-align: left; padding-left: 1px; }
								</Style>
								<Group>[Sampler4]</Group>
								<Pos>5,3</Pos>
								<Size>205,21</Size>
							</Text>
							<!-- Alternative "TITLE ONLY" display
							<TrackProperty>
								<TooltipId>track_title</TooltipId>
								<Style>QLabel { font: bold 14px/16px Lucida Grande, Lucida Sans Unicode, Arial, Verdana, sans-serif;
								background-color: transparent; color: #EECE33; text-align: left; padding-left: 1px; }
								</Style>
								<Property>title</Property>
								<Group>[Sampler4]</Group>
								<Pos>4,4</Pos>
								<Size>258,20</Size>
							</TrackProperty>
							-->

							<!--
							**********************************************
							Text- BPM number display
							**********************************************
							-->
							<NumberBpm>
								<TooltipId>visual_bpm</TooltipId>
								<Style>QLabel { font: bold 13px/15px Lucida Grande, Lucida Sans Unicode, Arial, Verdana, sans-serif;
								background-color: transparent; color: #EECE33; text-align: left;padding-left: 1px; }
								</Style>
								<Group>[Sampler4]</Group>
								<Pos>211,3</Pos>
								<Size>55,21</Size>
								<!--CSS alignments not respected see bug lp:605530 , lets call <Alignment>-->
								<Alignment>right</Alignment>
								<Connection>
									<ConfigKey>[Sampler4],visual_bpm</ConfigKey>
								</Connection>
							</NumberBpm>

							<!--
							**********************************************
							Button- BPM Tap
							**********************************************
							-->
							<!-- Little trickery here:
								 BPM tap is transparent png directly over BPM display, so it became BPM and TAP at once,
								 changed tooltip accordingly
							-->
							<PushButton>
							<!-- Original:
								<TooltipId>bpm_tap</TooltipId>
							-->
								<TooltipId>bpm_tap_visual_bpm</TooltipId>
								<Style></Style>
								<NumberStates>1</NumberStates>
								<State>
									<Number>0</Number>
									<Pressed>btn_tap_sampler_over.png</Pressed>
									<Unpressed>btn_tap_sampler.png</Unpressed>
								</State>
								<Pos>216,3</Pos>
								<Connection>
									<ConfigKey>[Sampler4],bpm_tap</ConfigKey>
									<EmitOnPressAndRelease>true</EmitOnPressAndRelease>
								</Connection>
							</PushButton>

							<!--
							**********************************************
							Visual- Waveform overview
							**********************************************
							-->
							<Overview>
								<TooltipId>waveform_overview</TooltipId>
								<Style></Style>
								<Group>[Sampler4]</Group>
								<Pos>5,25</Pos>
								<Size>210,35</Size>
								<SignalColor>#EECE33</SignalColor>
								<MarkerColor>#00FF00</MarkerColor>
<<<<<<< HEAD
								<ProgressColor>#EECE33</ProgressColor>
								<ProgressAlpha>80</ProgressAlpha>
=======
								<Mark>
									<Control>hotcue_1_position</Control>
									<Text>1</Text>
									<Align>bottom</Align>
									<Color>#00FF00</Color>
									<TextColor>#FFFFFF</TextColor>
								</Mark>
								<Mark>
									<Control>hotcue_2_position</Control>
									<Text>2</Text>
									<Align>bottom</Align>
									<Color>#00FF00</Color>
									<TextColor>#FFFFFF</TextColor>
								</Mark>
								<Mark>
									<Control>hotcue_3_position</Control>
									<Text>3</Text>
									<Align>bottom</Align>
									<Color>#00FF00</Color>
									<TextColor>#FFFFFF</TextColor>
								</Mark>
								<Mark>
									<Control>hotcue_4_position</Control>
									<Text>4</Text>
									<Align>bottom</Align>
									<Color>#00FF00</Color>
									<TextColor>#FFFFFF</TextColor>
								</Mark>
>>>>>>> bb61d18a
								<Connection>
									<ConfigKey>[Sampler4],playposition</ConfigKey>
									<EmitOnDownPress>false</EmitOnDownPress>
								</Connection>
							</Overview>

							<!--
							**********************************************
							RotaryFader- Gain
							**********************************************
							-->
							<Knob>
								<TooltipId>pregain</TooltipId>
								<Style></Style>
								<NumberStates>64</NumberStates>
								<Path>knobs/knob_rotary_s%1.png</Path>
								<Pos>222,64</Pos>
								<Connection>
									<ConfigKey>[Sampler4],pregain</ConfigKey>
								</Connection>
							</Knob>

							<!--
							**********************************************
							Visual- Volume peak indicator
							**********************************************
							-->
							<StatusLight>
								<TooltipId>PeakIndicator</TooltipId>
								<Style></Style>
								<PathStatusLight>btn_clipping_sampler_over.png</PathStatusLight>
								<PathBack>btn_clipping_sampler.png</PathBack>
								<Pos>267,3</Pos>
								<Connection>
									<ConfigKey>[Sampler4],PeakIndicator</ConfigKey>
								</Connection>
							</StatusLight>

							<!--
							**********************************************
							Visual - Volume level display
							**********************************************
							-->
							<VuMeter>
								<TooltipId>channel_VuMeter</TooltipId>
								<Style></Style>
								<PathVu>btn_volume_display_sampler_over.png</PathVu>
								<PathBack>btn_volume_display_sampler.png</PathBack>
								<Pos>267,24</Pos>
								<Horizontal>false</Horizontal>
								<PeakHoldSize>5</PeakHoldSize>
								<PeakHoldTime>500</PeakHoldTime>
								<PeakFallTime>50</PeakFallTime>
								<PeakFallStep>2</PeakFallStep>
								<Connection>
									<ConfigKey>[Sampler4],VuMeter</ConfigKey>
								</Connection>
							</VuMeter>

							<!--
							**********************************************
							Slider- Pitch control
							**********************************************
							-->
							<SliderComposed>
								<TooltipId>rate</TooltipId>
								<Style></Style>
								<Handle>knob_pitch_sampler.png</Handle>
								<Slider>slider_pitch_sampler.png</Slider>
								<Pos>279,6</Pos>
								<Horizontal>false</Horizontal>
								<Connection>
									<ConfigKey>[Sampler4],rate</ConfigKey>
									<EmitOnDownPress>false</EmitOnDownPress>
								</Connection>
							</SliderComposed>

							<!--
							****************************************
							 Button- Play
							****************************************
							-->
							<PushButton>
								<TooltipId>play_start</TooltipId>
								<Style></Style>
								<NumberStates>2</NumberStates>
								<State>
									<Number>0</Number>
									<Pressed>btn_play_sampler.png</Pressed>
									<Unpressed>btn_play_sampler.png</Unpressed>
								</State>
								<State>
									<Number>1</Number>
									<Pressed>btn_play_sampler_over.png</Pressed>
									<Unpressed>btn_play_sampler_over.png</Unpressed>
								</State>
								<Pos>10,71</Pos>
								<Connection>
									<ConfigKey>[Sampler4],play</ConfigKey>
									<EmitOnDownPress>true</EmitOnDownPress>
									<ButtonState>LeftButton</ButtonState>
								</Connection>
								<Connection>
									<ConfigKey>[Sampler4],start</ConfigKey>
									<EmitOnDownPress>true</EmitOnDownPress>
									<ButtonState>RightButton</ButtonState>
								</Connection>
							</PushButton>

							<!--
							**********************************************
							Button- Hotcue
							**********************************************
							-->
							<PushButton>
								<TooltipId>hotcue</TooltipId>
								<Style></Style>
								<NumberStates>2</NumberStates>
								<LeftClickIsPushButton>true</LeftClickIsPushButton>
								<RightClickIsPushButton>true</RightClickIsPushButton>
								<State>
									<Number>0</Number>
									<Pressed>btn_hotcue1_1_over.png</Pressed>
									<Unpressed>btn_hotcue1_1.png</Unpressed>
								</State>
								<State>
									<Number>1</Number>
									<Pressed>btn_hotcue1_1.png</Pressed>
									<Unpressed>btn_hotcue1_1_over.png</Unpressed>
								</State>
								<Pos>80,71</Pos>
								<Connection>
									<ConfigKey>[Sampler4],hotcue_1_activate</ConfigKey>
									<EmitOnPressAndRelease>true</EmitOnPressAndRelease>
									<ButtonState>LeftButton</ButtonState>
									<ConnectValueToWidget>false</ConnectValueToWidget>
								</Connection>
								<Connection>
									<ConfigKey>[Sampler4],hotcue_1_clear</ConfigKey>
									<EmitOnPressAndRelease>true</EmitOnPressAndRelease>
									<ButtonState>RightButton</ButtonState>
									<ConnectValueToWidget>false</ConnectValueToWidget>
								</Connection>
								<Connection>
									<ConfigKey>[Sampler4],hotcue_1_enabled</ConfigKey>
									<ConnectValueFromWidget>false</ConnectValueFromWidget>
								</Connection>
							</PushButton>
							<PushButton>
								<TooltipId>hotcue</TooltipId>
								<Style></Style>
								<NumberStates>2</NumberStates>
								<LeftClickIsPushButton>true</LeftClickIsPushButton>
								<RightClickIsPushButton>true</RightClickIsPushButton>
								<State>
									<Number>0</Number>
									<Pressed>btn_hotcue1_2_over.png</Pressed>
									<Unpressed>btn_hotcue1_2.png</Unpressed>
								</State>
								<State>
									<Number>1</Number>
									<Pressed>btn_hotcue1_2.png</Pressed>
									<Unpressed>btn_hotcue1_2_over.png</Unpressed>
								</State>
								<Pos>106,71</Pos>
								<Connection>
									<ConfigKey>[Sampler4],hotcue_2_activate</ConfigKey>
									<EmitOnPressAndRelease>true</EmitOnPressAndRelease>
									<ButtonState>LeftButton</ButtonState>
									<ConnectValueToWidget>false</ConnectValueToWidget>
								</Connection>
								<Connection>
									<ConfigKey>[Sampler4],hotcue_2_clear</ConfigKey>
									<EmitOnPressAndRelease>true</EmitOnPressAndRelease>
									<ButtonState>RightButton</ButtonState>
									<ConnectValueToWidget>false</ConnectValueToWidget>
								</Connection>
								<Connection>
									<ConfigKey>[Sampler4],hotcue_2_enabled</ConfigKey>
									<ConnectValueFromWidget>false</ConnectValueFromWidget>
								</Connection>
							</PushButton>
							<PushButton>
								<TooltipId>hotcue</TooltipId>
								<Style></Style>
								<NumberStates>2</NumberStates>
								<LeftClickIsPushButton>true</LeftClickIsPushButton>
								<RightClickIsPushButton>true</RightClickIsPushButton>
								<State>
									<Number>0</Number>
									<Pressed>btn_hotcue1_3_over.png</Pressed>
									<Unpressed>btn_hotcue1_3.png</Unpressed>
								</State>
								<State>
									<Number>1</Number>
									<Pressed>btn_hotcue1_3.png</Pressed>
									<Unpressed>btn_hotcue1_3_over.png</Unpressed>
								</State>
								<Pos>132,71</Pos>
								<Connection>
									<ConfigKey>[Sampler4],hotcue_3_activate</ConfigKey>
									<EmitOnPressAndRelease>true</EmitOnPressAndRelease>
									<ButtonState>LeftButton</ButtonState>
									<ConnectValueToWidget>false</ConnectValueToWidget>
								</Connection>
								<Connection>
									<ConfigKey>[Sampler4],hotcue_3_clear</ConfigKey>
									<EmitOnPressAndRelease>true</EmitOnPressAndRelease>
									<ButtonState>RightButton</ButtonState>
									<ConnectValueToWidget>false</ConnectValueToWidget>
								</Connection>
								<Connection>
									<ConfigKey>[Sampler4],hotcue_3_enabled</ConfigKey>
									<ConnectValueFromWidget>false</ConnectValueFromWidget>
								</Connection>
							</PushButton>
							<PushButton>
								<TooltipId>hotcue</TooltipId>
								<Style></Style>
								<NumberStates>2</NumberStates>
								<LeftClickIsPushButton>true</LeftClickIsPushButton>
								<RightClickIsPushButton>true</RightClickIsPushButton>
								<State>
									<Number>0</Number>
									<Pressed>btn_hotcue1_4_over.png</Pressed>
									<Unpressed>btn_hotcue1_4.png</Unpressed>
								</State>
								<State>
									<Number>1</Number>
									<Pressed>btn_hotcue1_4.png</Pressed>
									<Unpressed>btn_hotcue1_4_over.png</Unpressed>
								</State>
								<Pos>158,71</Pos>
								<Connection>
									<ConfigKey>[Sampler4],hotcue_4_activate</ConfigKey>
									<EmitOnPressAndRelease>true</EmitOnPressAndRelease>
									<ButtonState>LeftButton</ButtonState>
									<ConnectValueToWidget>false</ConnectValueToWidget>
								</Connection>
								<Connection>
									<ConfigKey>[Sampler4],hotcue_4_clear</ConfigKey>
									<EmitOnPressAndRelease>true</EmitOnPressAndRelease>
									<ButtonState>RightButton</ButtonState>
									<ConnectValueToWidget>false</ConnectValueToWidget>
								</Connection>
								<Connection>
									<ConfigKey>[Sampler4],hotcue_4_enabled</ConfigKey>
									<ConnectValueFromWidget>false</ConnectValueFromWidget>
								</Connection>
							</PushButton>

							<!--
							**********************************************
							Button- Prelisten / Monitoring
							**********************************************
							-->
							<PushButton>
								<TooltipId>pfl</TooltipId>
								<Style></Style>
								<NumberStates>2</NumberStates>
								<State>
									<Number>0</Number>
									<Pressed>btn_pfl_sampler.png</Pressed>
									<Unpressed>btn_pfl_sampler.png</Unpressed>
								</State>
								<State>
									<Number>1</Number>
									<Pressed>btn_pfl_sampler_over.png</Pressed>
									<Unpressed>btn_pfl_sampler_over.png</Unpressed>
								</State>
								<Pos>193,71</Pos>
								<Connection>
									<ConfigKey>[Sampler4],pfl</ConfigKey>
								</Connection>
							</PushButton>

							<!--
							**********************************************
							Button- Eject
							**********************************************
							-->
							<PushButton>
								<TooltipId>eject</TooltipId>
								<Style></Style>
								<NumberStates>1</NumberStates>
								<State>
									<Number>0</Number>
									<Pressed>btn_eject_sampler_over.png</Pressed>
									<Unpressed>btn_eject_sampler.png</Unpressed>
								</State>
								<Pos>242,24</Pos>
								<Connection>
									<ConfigKey>[Sampler4],eject</ConfigKey>
									<EmitOnPressAndRelease>true</EmitOnPressAndRelease>
									<ButtonState>LeftButton</ButtonState>
									<ConnectValueToWidget>false</ConnectValueToWidget>
								</Connection>
							</PushButton>

							<!--
							**********************************************
							Button- Repeat (End of track mode)
							**********************************************
							-->
							<PushButton>
								<TooltipId>repeat</TooltipId>
								<Style></Style>
								<NumberStates>2</NumberStates>
								<State>
									<Number>0</Number>
									<Pressed>btn_repeat_sampler.png</Pressed>
									<Unpressed>btn_repeat_sampler.png</Unpressed>
								</State>
								<State>
									<Number>1</Number>
									<Pressed>btn_repeat_sampler_over.png</Pressed>
									<Unpressed>btn_repeat_sampler_over.png</Unpressed>
								</State>
								<Pos>216,24</Pos>
								<Connection>
									<ConfigKey>[Sampler4],repeat</ConfigKey>
								</Connection>
							</PushButton>

							<!--
							**********************************************
							Button- Mix Orientation (Routing)
							**********************************************
							-->
							<PushButton>
								<TooltipId>orientation</TooltipId>
								<Style></Style>
								<NumberStates>3</NumberStates>
								<State>
									<Number>0</Number>
									<Pressed>btn_orientation_sampler_left_over.png</Pressed>
									<Unpressed>btn_orientation_sampler_left_over.png</Unpressed>
								</State>
								<State>
									<Number>1</Number>
									<Pressed>btn_orientation_sampler_master.png</Pressed>
									<Unpressed>btn_orientation_sampler_master.png</Unpressed>
								</State>
								<State>
									<Number>2</Number>
									<Pressed>btn_orientation_sampler_right_over.png</Pressed>
									<Unpressed>btn_orientation_sampler_right_over.png</Unpressed>
								</State>
								<Pos>217,42</Pos>
								<Connection>
									<ConfigKey>[Sampler4],orientation</ConfigKey>
									<EmitOnDownPress>true</EmitOnDownPress>
									<ButtonState>LeftButton</ButtonState>
								</Connection>
							</PushButton>

							<!--
							**********************************************
							Button- Key lock
							**********************************************
							-->
							<PushButton>
								<TooltipId>keylock</TooltipId>
								<Style></Style>
								<NumberStates>2</NumberStates>
								<State>
									<Number>0</Number>
									<Pressed>btn_keylock_sampler.png</Pressed>
									<Unpressed>btn_keylock_sampler.png</Unpressed>
								</State>
								<State>
									<Number>1</Number>
									<Pressed>btn_keylock_sampler_over.png</Pressed>
									<Unpressed>btn_keylock_sampler_over.png</Unpressed>
								</State>
								<Pos>241,42</Pos>
								<Connection>
									<ConfigKey>[Sampler4],keylock</ConfigKey>
								</Connection>
							</PushButton>
						</Children>
					</WidgetGroup>
				</Children>
				<Connection>
					<ConfigKey>[Samplers],show_samplers</ConfigKey>
					<BindProperty>visible</BindProperty>
				</Connection>
			</WidgetGroup>

			<!-- Library sub-widget -->
			<WidgetGroup>
				<Pos>0,0</Pos>
				<Size>1280,i</Size>
				<Layout>horizontal</Layout>
				<Style>QGroupBox { border: 0px solid yellow; margin: 0px 0px 0px 0px;}</Style>
				<Children>
					<!--
					**********************************************
					General- Search and Library display
					**********************************************
					-->
					<TableView>
						<Style>
						QTableView, QTextBrowser, QTreeView { border: 1px solid #656565; font: 10px/11px Lucida Grande, Lucida Sans Unicode, Arial, Verdana, sans-serif;
						background: transparent; color: #ACACAC;
						<!--we use  "background: transparent" as workaround, else "alternate-background-color" wont work, QT 4.7.x bug?-->
						alternate-background-color: qlineargradient(spread:pad, x1:0, y1:0, x2:0, y2:1, stop:0 rgba(43, 43, 43, 255), stop:0.049 rgba(43, 43, 43, 255), stop:0.050 rgba(43, 43, 43, 100), stop:0.949 rgba(43, 43, 43, 100), stop:0.95 rgba(43, 43, 43, 255), stop:1 rgba(43, 43, 43, 255));}
						<!--checkbox in library "Played" column -->
						QTableView::indicator { width: 12px; height: 12px;}
						QTableView::indicator:checked { background: url(skin:/style/style_checkbox_checked.png);}
						QTableView::indicator:unchecked { background: url(skin:/style/style_checkbox_unchecked.png);}

						QHeaderView { font: 11px/13px Lucida Grande, Lucida Sans Unicode, Arial, Verdana, sans-serif; }

						<!--Styling a QSpinbox is complex and it took ages to figure out how to remove the surrounding frame and make the background transparent without affecting the subcontrols (up/down-buttons).
						You could easily style a subcontrol like in the QT-Docs, but if you want to have the OS-native subcontrols, this is the only way i found ( there are probably others ).
						In our case make sure that the "frame"-property in the corresponding dlgautodj.ui file is set to "false"
						The general rule when it comes to stylesheets is always to remember that if you style part of a widget, then you usually have to style all of it.
						-->
						<!--transition time in Auto DJ tab-->
						QSpinBox:editable { font: 13px/15px Lucida Grande, Lucida Sans Unicode, Arial, Verdana, sans-serif; background: transparent; color: #ACACAC }
						QSpinBox { min-height: 20px; max-height: 20px;min-width: 40px; max-width: 40px;}

						<!--library search bar-->
						WSearchLineEdit { padding: 2px; border: 1px solid #656565; font: 13px/15px Lucida Grande, Lucida Sans Unicode, Arial, Verdana, sans-serif; background: transparent; color: #ACACAC; }
						WSearchLineEdit:focus {padding: 2px; border: 2px solid #FF6600; font: 13px/15px Lucida Grande, Lucida Sans Unicode, Arial, Verdana, sans-serif; background: rgba(255, 102, 0,20); color: #D6D6D6;}

						<!--splitter between treeview and library-->
						QSplitter::handle { image: url(skin:/style/style_handle_unchecked.png); background: none; }
						QSplitter::handle:pressed { image: url(skin:/style/style_handle_checked.png); background: none; }
						QSplitter::handle:horizontal { width: 6px; }
						QSplitter::handle:vertical { height: 6px;}

						QPushButton { font: 13px/15px Lucida Grande, Lucida Sans Unicode, Arial, Verdana, sans-serif; }
						<!--Extra declaration for QRadionButton otherwise it shows up with wrong colors in Linux with Gnome -->
						QLabel, QRadioButton { font: 13px/15px Lucida Grande, Lucida Sans Unicode, Arial, Verdana, sans-serif; background: transparent; color: #C1C1C1;}

						<!--triangle for closed/opened branches in treeview-->
						QTreeView {show-decoration-selected: 0;} <!-- Suppresses that selected sidebar item's branch indicator shows wrong color when out of focus ; lp:880588-->
						QTreeView::branch:has-children:!has-siblings:closed,
						QTreeView::branch:closed:has-children:has-siblings { border-image: none; image: url(skin:/style/style_branch_closed.png);}
						QTreeView::branch:open:has-children:!has-siblings,
						QTreeView::branch:open:has-children:has-siblings { border-image: none; image: url(skin:/style/style_branch_open.png);}
						</Style>
						<!--
						<BgColor>#101010</BgColor>
						<FgColor>#C1C1C1</FgColor>
						<BgColorRowEven>#101010</BgColorRowEven>
						<BgColorRowUneven>#151515</BgColorRowUneven>
						-->
					</TableView>
				</Children>
			</WidgetGroup>
		</Children>
	</WidgetGroup>

	<!--
	############################################################################################
	############################################################################################
	WidgetGroup : Pitch control, Waveform, Vinylcontrol & Spinning Vinyl
	############################################################################################
	############################################################################################
	-->
	<WidgetGroup>
		<Pos>1,1</Pos>
		<Size>1279,i</Size>
		<Style>QGroupBox { border: 0px solid red; } QWidget { margin: 0; padding: 0; }</Style>
		<Layout>horizontal</Layout>
		<Children>
			<!-- Pitch 1 control sub-widget -->
			<WidgetGroup>
				<!--<Pos>0,0</Pos>-->
				<Size>110,148</Size>
				<Style>QGroupBox { border: 0px solid yellow; } QWidget { margin: 0; padding: 0; } </Style>
				<Children>
					<!--
					**********************************************
					Text- Pitch rate display
					**********************************************
					-->
					<NumberRate>
						<TooltipId>rate_display</TooltipId>
						<Style>QLabel { font: bold 14px/16px Lucida Grande, Lucida Sans Unicode, Arial, Verdana, sans-serif;
						background-color: transparent; color: #EECE33; text-align: center; padding-right: 1px; }
						</Style>
						<Channel>1</Channel>
						<Pos>53,65</Pos>
						<Size>52,20</Size>
						<!--CSS alignments not respected see bug lp:605530 , lets call <Alignment>-->
						<Alignment>center</Alignment>
					</NumberRate>

					<!--
					**********************************************
					Slider- Pitch control
					**********************************************
					-->
					<SliderComposed>
						<TooltipId>rate</TooltipId>
						<Style></Style>
						<Handle>knob_pitch1.png</Handle>
						<Slider>slider_pitch1.png</Slider>
						<Pos>3,7</Pos>
						<Horizontal>false</Horizontal>
						<Connection>
							<ConfigKey>[Channel1],rate</ConfigKey>
							<EmitOnDownPress>false</EmitOnDownPress>
						</Connection>
					</SliderComposed>

					<!--
					**********************************************
					Button- Beat sync
					**********************************************
					-->
					<PushButton>
						<TooltipId>beatsync_beatsync_tempo</TooltipId>
						<Style></Style>
						<NumberStates>1</NumberStates>
						<State>
							<Number>0</Number>
							<Pressed>btn_sync1_over.png</Pressed>
							<Unpressed>btn_sync1.png</Unpressed>
						</State>
						<Pos>54,8</Pos>
						<Connection>
							<ConfigKey>[Channel1],beatsync</ConfigKey>
							<EmitOnPressAndRelease>true</EmitOnPressAndRelease>
							<ButtonState>LeftButton</ButtonState>
						</Connection>
						<Connection>
							<ConfigKey>[Channel1],beatsync_tempo</ConfigKey>
							<EmitOnPressAndRelease>true</EmitOnPressAndRelease>
							<ButtonState>RightButton</ButtonState>
						</Connection>
					</PushButton>

					<!--
					**********************************************
					Button- Pitch control
					**********************************************
					-->
					<PushButton>
						<TooltipId>rate_perm_up_rate_perm_up_small</TooltipId>
						<Style></Style>
						<NumberStates>1</NumberStates>
						<State>
							<Number>0</Number>
							<Pressed>btn_pitch_up1_over.png</Pressed>
							<Unpressed>btn_pitch_up1.png</Unpressed>
						</State>
						<Pos>80,93</Pos>
						<Connection>
							<ConfigKey>[Channel1],rate_perm_up</ConfigKey>
							<EmitOnPressAndRelease>true</EmitOnPressAndRelease>
							<ButtonState>LeftButton</ButtonState>
						</Connection>
						<Connection>
							<ConfigKey>[Channel1],rate_perm_up_small</ConfigKey>
							<EmitOnPressAndRelease>true</EmitOnPressAndRelease>
							<ButtonState>RightButton</ButtonState>
						</Connection>
					</PushButton>
					<PushButton>
						<TooltipId>rate_perm_down_rate_perm_down_small</TooltipId>
						<Style></Style>
						<NumberStates>1</NumberStates>
						<State>
							<Number>0</Number>
							<Pressed>btn_pitch_down1_over.png</Pressed>
							<Unpressed>btn_pitch_down1.png</Unpressed>
						</State>
						<Pos>54,93</Pos>
						<Connection>
							<ConfigKey>[Channel1],rate_perm_down</ConfigKey>
							<EmitOnPressAndRelease>true</EmitOnPressAndRelease>
							<ButtonState>LeftButton</ButtonState>
						</Connection>
						<Connection>
							<ConfigKey>[Channel1],rate_perm_down_small</ConfigKey>
							<EmitOnPressAndRelease>true</EmitOnPressAndRelease>
							<ButtonState>RightButton</ButtonState>
						</Connection>
					</PushButton>

					<!--
					**********************************************
					Button- Pitch bend (Nudge)
					**********************************************
					-->
					<PushButton>
						<TooltipId>rate_temp_up_rate_temp_up_small</TooltipId>
						<Style></Style>
						<NumberStates>1</NumberStates>
						<State>
							<Number>0</Number>
							<Pressed>btn_nudge_up1_over.png</Pressed>
							<Unpressed>btn_nudge_up1.png</Unpressed>
						</State>
						<Pos>80,119</Pos>
						<Connection>
							<ConfigKey>[Channel1],rate_temp_up</ConfigKey>
							<EmitOnPressAndRelease>true</EmitOnPressAndRelease>
							<ButtonState>LeftButton</ButtonState>
						</Connection>
						<Connection>
							<ConfigKey>[Channel1],rate_temp_up_small</ConfigKey>
							<EmitOnPressAndRelease>true</EmitOnPressAndRelease>
							<ButtonState>RightButton</ButtonState>
						</Connection>
					</PushButton>
					<PushButton>
						<TooltipId>rate_temp_down_rate_temp_down_small</TooltipId>
						<Style></Style>
						<NumberStates>1</NumberStates>
						<State>
							<Number>0</Number>
							<Pressed>btn_nudge_down1_over.png</Pressed>
							<Unpressed>btn_nudge_down1.png</Unpressed>
						</State>
						<Pos>54,119</Pos>
						<Connection>
							<ConfigKey>[Channel1],rate_temp_down</ConfigKey>
							<EmitOnPressAndRelease>true</EmitOnPressAndRelease>
							<ButtonState>LeftButton</ButtonState>
						</Connection>
						<Connection>
							<ConfigKey>[Channel1],rate_temp_down_small</ConfigKey>
							<EmitOnPressAndRelease>true</EmitOnPressAndRelease>
							<ButtonState>RightButton</ButtonState>
						</Connection>
					</PushButton>
				</Children>
			</WidgetGroup>
			<!-- Vinylcontrol 1 sub-widget -->
			<WidgetGroup>
				<!--<<Pos>0,0</Pos>-->
				<Size>59,i</Size>
				<Style>QGroupBox { border: 0px solid yellow;} QWidget { margin: 0; padding: 0; }</Style>
				<Children>
					<!--
					**********************************************
					Vinyl- Status
					// Vinyl status indicators are inside the decks WidgetGroups
					**********************************************
					-->

					<!--
					**********************************************
					Vinyl- Control Mode
					**********************************************
					-->
					<PushButton>
						<TooltipId>vinylcontrol_mode</TooltipId>
						<Style></Style>
						<NumberStates>3</NumberStates>
						<State>
							<Number>0</Number>
							<Pressed>btn_vinylcontrol_mode_abs2.png</Pressed>
							<Unpressed>btn_vinylcontrol_mode_abs2.png</Unpressed>
						</State>
						<State>
							<Number>1</Number>
							<Pressed>btn_vinylcontrol_mode_rel2.png</Pressed>
							<Unpressed>btn_vinylcontrol_mode_rel2.png</Unpressed>
						</State>
						<State>
							<Number>2</Number>
							<Pressed>btn_vinylcontrol_mode_const2.png</Pressed>
							<Unpressed>btn_vinylcontrol_mode_const2.png</Unpressed>
						</State>
						<Pos>5,8</Pos>
						<Connection>
							<ConfigKey>[Channel1],vinylcontrol_mode</ConfigKey>
						</Connection>
					</PushButton>

					<!--
					**********************************************
					Vinyl- Cueing Mode
					**********************************************
					-->
					<PushButton>
						<TooltipId>vinylcontrol_cueing</TooltipId>
						<Style></Style>
						<NumberStates>3</NumberStates>
						<State>
							<Number>0</Number>
							<Pressed>btn_vinylcontrol_cueing_off2.png</Pressed>
							<Unpressed>btn_vinylcontrol_cueing_off2.png</Unpressed>
						</State>
						<State>
							<Number>1</Number>
							<Pressed>btn_vinylcontrol_cueing_one2.png</Pressed>
							<Unpressed>btn_vinylcontrol_cueing_one2.png</Unpressed>
						</State>
						<State>
							<Number>2</Number>
							<Pressed>btn_vinylcontrol_cueing_hot2.png</Pressed>
							<Unpressed>btn_vinylcontrol_cueing_hot2.png</Unpressed>
						</State>
						<Pos>5,97</Pos>
						<Connection>
							<ConfigKey>[Channel1],vinylcontrol_cueing</ConfigKey>
						</Connection>
					</PushButton>
				</Children>
				<Connection>
					<ConfigKey>[Vinylcontrol],show_vinylcontrol</ConfigKey>
					<BindProperty>visible</BindProperty>
				</Connection>
			</WidgetGroup>
			<!-- Spinning Vinyl 1 sub-widget -->
			<WidgetGroup>
				<!--<Pos>0,0</Pos>-->
				<Size>142,i</Size>
				<Style>QGroupBox { border: 0px solid green; } QWidget { margin: 0; padding: 0;} </Style>
				<Children>
					<!--
					**********************************************
					Visual- Spinning Vinyl
					**********************************************
					-->
					<Spinny>
						<TooltipId>spinny</TooltipId>
						<Style></Style>
						<Channel>1</Channel>
						<Pos>0,3</Pos>
						<Size>i,i</Size>
						<PathBackground>vinyl_spinny1_background.png</PathBackground>
						<PathForeground>vinyl_spinny1_foreground.png</PathForeground>
						<PathGhost>vinyl_spinny1_foreground_ghost.png</PathGhost>
					</Spinny>
				</Children>
				<Connection>
					<ConfigKey>[Spinny1],show_spinny</ConfigKey>
					<BindProperty>visible</BindProperty>
				</Connection>
			</WidgetGroup>
			<!-- Expanding waveform sub-widget -->
			<WidgetGroup>
				<Style>QGroupBox { border: 0px solid yellow; } QWidget { margin: 0; padding: 0; }</Style>
				<Layout>vertical</Layout>
				<Children>
					<!--If you want the waveforms center to adjust when resizing in a collapsing widget
					(e.g. to display spinning vinyl widget like in this skin) don't put the Waveform in a widget group,
					and don't specify the Waveform's <Size>. So you would have:
					Parent WidgetGroup
						Waveform Widget (no Widgetgroup)
						Child WidgetGroup for Spinny
							Spinny Widget
					-->
					<!--
					**********************************************
					Visual- Waveform
					**********************************************
					-->
					<Visual>
						<TooltipId>waveform_display</TooltipId>
						<Style></Style>
						<Channel>1</Channel>
						<Pos>0,0</Pos>
						<!--See comment about <Size> above-->
						<!--<Size>i,73</Size>-->
						<BgColor>#1C1C1C</BgColor>
						<BgPixmap>style/style_bg_waveform1.png</BgPixmap>
						<HfcColor>#1b1b1b</HfcColor>
						<SignalColor>#EECE33</SignalColor>
						<BeatColor>#ffffff</BeatColor>
						<BeatHighlightColor>#00FF00</BeatHighlightColor>
						<MarkerColor>#00FF00</MarkerColor>
						<CueColor>#000000</CueColor>
						<EndOfTrackColor>#EA0000</EndOfTrackColor>
						<MarkRange>
							<StartControl>loop_start_position</StartControl>
							<EndControl>loop_end_position</EndControl>
							<EnabledControl>loop_enabled</EnabledControl>
							<Color>#00FF00</Color>
							<DisabledColor>#FFFFFF</DisabledColor>
						</MarkRange>
						<Mark>
							<Control>loop_start_position</Control>
							<Pixmap>marker_loop_in1.png</Pixmap>
							<Text>LOOP IN</Text>
							<Align>top</Align>
							<Color>#00FF00</Color>
							<TextColor>#FFFFFF</TextColor>
						</Mark>
						<Mark>
							<Control>loop_end_position</Control>
							<Pixmap>marker_loop_out1.png</Pixmap>
							<Text>LOOP OUT</Text>
							<Align>top</Align>
							<Color>#00FF00</Color>
							<TextColor>#FFFFFF</TextColor>
						</Mark>
						<!--
						The hotcues not represented by a button in the current skin show only in the waveform under two circumstances:
							- if a MIDI device which supports more hotcues than buttons are in the current skin has them activated
							- if you change from a skin which supports more hotcues than buttons are in the current skin (and has them activated)
						These "special" hotcues share the color #AE5CFF to make them distinguishable (and maintainable) from the hotcues
						represented by a button in the current skin. Mixxx 1.8.x-1.9.0 support up to 32 hotcues. v1.9.1+ supports up to 36.
						Current skins uses up to 6 buttons per channel.
						-->
						<Mark>
							<Control>hotcue_1_position</Control>
							<Pixmap>marker_hotcue1_1.png</Pixmap>
							<Text> HOTCUE 1 </Text>
							<Align>bottom</Align>
							<Color>#00FF00</Color>
							<TextColor>#FFFFFF</TextColor>
						</Mark>
						<Mark>
							<Control>hotcue_2_position</Control>
							<Pixmap>marker_hotcue1_2.png</Pixmap>
							<Text> HOTCUE 2 </Text>
							<Align>bottom</Align>
							<Color>#00FF00</Color>
							<TextColor>#FFFFFF</TextColor>
						</Mark>
						<Mark>
							<Control>hotcue_3_position</Control>
							<Pixmap>marker_hotcue1_3.png</Pixmap>
							<Text> HOTCUE 3 </Text>
							<Align>bottom</Align>
							<Color>#00FF00</Color>
							<TextColor>#FFFFFF</TextColor>
						</Mark>
						<Mark>
							<Control>hotcue_4_position</Control>
							<Pixmap>marker_hotcue1_4.png</Pixmap>
							<Text> HOTCUE 4 </Text>
							<Align>bottom</Align>
							<Color>#00FF00</Color>
							<TextColor>#FFFFFF</TextColor>
						</Mark>
						<Mark>
							<Control>hotcue_5_position</Control>
							<Text> HOTCUE 5 </Text>
							<Align>center</Align>
							<Color>#AE5CFF</Color>
							<TextColor>#FFFFFF</TextColor>
						</Mark>
						<Mark>
							<Control>hotcue_6_position</Control>
							<Text> HOTCUE 6 </Text>
							<Align>center</Align>
							<Color>#AE5CFF</Color>
							<TextColor>#FFFFFF</TextColor>
						</Mark>
						<Mark>
							<Control>hotcue_7_position</Control>
							<Text> HOTCUE 7 </Text>
							<Align>center</Align>
							<Color>#AE5CFF</Color>
							<TextColor>#FFFFFF</TextColor>
						</Mark>
						<Mark>
							<Control>hotcue_8_position</Control>
							<Text> HOTCUE 8 </Text>
							<Align>center</Align>
							<Color>#AE5CFF</Color>
							<TextColor>#FFFFFF</TextColor>
						</Mark>
						<Mark>
							<Control>hotcue_9_position</Control>
							<Text> HOTCUE 9 </Text>
							<Align>center</Align>
							<Color>#AE5CFF</Color>
							<TextColor>#FFFFFF</TextColor>
						</Mark>
						<Mark>
							<Control>hotcue_10_position</Control>
							<Text> HOTCUE 10 </Text>
							<Align>center</Align>
							<Color>#AE5CFF</Color>
							<TextColor>#FFFFFF</TextColor>
						</Mark>
						<Mark>
							<Control>hotcue_11_position</Control>
							<Text> HOTCUE 11 </Text>
							<Align>center</Align>
							<Color>#AE5CFF</Color>
							<TextColor>#FFFFFF</TextColor>
						</Mark>
						<Mark>
							<Control>hotcue_12_position</Control>
							<Text> HOTCUE 12 </Text>
							<Align>center</Align>
							<Color>#AE5CFF</Color>
							<TextColor>#FFFFFF</TextColor>
						</Mark>
						<Mark>
							<Control>hotcue_13_position</Control>
							<Text> HOTCUE 13 </Text>
							<Align>center</Align>
							<Color>#AE5CFF</Color>
							<TextColor>#FFFFFF</TextColor>
						</Mark>
						<Mark>
							<Control>hotcue_14_position</Control>
							<Text> HOTCUE 14 </Text>
							<Align>center</Align>
							<Color>#AE5CFF</Color>
							<TextColor>#FFFFFF</TextColor>
						</Mark>
						<Mark>
							<Control>hotcue_15_position</Control>
							<Text> HOTCUE 15 </Text>
							<Align>center</Align>
							<Color>#AE5CFF</Color>
							<TextColor>#FFFFFF</TextColor>
						</Mark>
						<Mark>
							<Control>hotcue_16_position</Control>
							<Text> HOTCUE 16 </Text>
							<Align>center</Align>
							<Color>#AE5CFF</Color>
							<TextColor>#FFFFFF</TextColor>
						</Mark>
						<Mark>
							<Control>hotcue_17_position</Control>
							<Text> HOTCUE 17 </Text>
							<Align>center</Align>
							<Color>#AE5CFF</Color>
							<TextColor>#FFFFFF</TextColor>
						</Mark>
						<Mark>
							<Control>hotcue_18_position</Control>
							<Text> HOTCUE 18 </Text>
							<Align>center</Align>
							<Color>#AE5CFF</Color>
							<TextColor>#FFFFFF</TextColor>
						</Mark>
						<Mark>
							<Control>hotcue_19_position</Control>
							<Text> HOTCUE 19 </Text>
							<Align>center</Align>
							<Color>#AE5CFF</Color>
							<TextColor>#FFFFFF</TextColor>
						</Mark>
						<Mark>
							<Control>hotcue_20_position</Control>
							<Text> HOTCUE 20 </Text>
							<Align>center</Align>
							<Color>#AE5CFF</Color>
							<TextColor>#FFFFFF</TextColor>
						</Mark>
						<Mark>
							<Control>hotcue_21_position</Control>
							<Text> HOTCUE 21 </Text>
							<Align>center</Align>
							<Color>#AE5CFF</Color>
							<TextColor>#FFFFFF</TextColor>
						</Mark>
						<Mark>
							<Control>hotcue_22_position</Control>
							<Text> HOTCUE 22 </Text>
							<Align>center</Align>
							<Color>#AE5CFF</Color>
							<TextColor>#FFFFFF</TextColor>
						</Mark>
						<Mark>
							<Control>hotcue_23_position</Control>
							<Text> HOTCUE 23 </Text>
							<Align>center</Align>
							<Color>#AE5CFF</Color>
							<TextColor>#FFFFFF</TextColor>
						</Mark>
						<Mark>
							<Control>hotcue_24_position</Control>
							<Text> HOTCUE 24 </Text>
							<Align>center</Align>
							<Color>#AE5CFF</Color>
							<TextColor>#FFFFFF</TextColor>
						</Mark>
						<Mark>
							<Control>hotcue_25_position</Control>
							<Text> HOTCUE 25 </Text>
							<Align>center</Align>
							<Color>#AE5CFF</Color>
							<TextColor>#FFFFFF</TextColor>
						</Mark>
						<Mark>
							<Control>hotcue_26_position</Control>
							<Text> HOTCUE 26 </Text>
							<Align>center</Align>
							<Color>#AE5CFF</Color>
							<TextColor>#FFFFFF</TextColor>
						</Mark>
						<Mark>
							<Control>hotcue_27_position</Control>
							<Text> HOTCUE 27 </Text>
							<Align>center</Align>
							<Color>#AE5CFF</Color>
							<TextColor>#FFFFFF</TextColor>
						</Mark>
						<Mark>
							<Control>hotcue_28_position</Control>
							<Text> HOTCUE 28 </Text>
							<Align>center</Align>
							<Color>#AE5CFF</Color>
							<TextColor>#FFFFFF</TextColor>
						</Mark>
						<Mark>
							<Control>hotcue_29_position</Control>
							<Text> HOTCUE 29 </Text>
							<Align>center</Align>
							<Color>#AE5CFF</Color>
							<TextColor>#FFFFFF</TextColor>
						</Mark>
						<Mark>
							<Control>hotcue_30_position</Control>
							<Text> HOTCUE 30 </Text>
							<Align>center</Align>
							<Color>#AE5CFF</Color>
							<TextColor>#FFFFFF</TextColor>
						</Mark>
						<Mark>
							<Control>hotcue_31_position</Control>
							<Text> HOTCUE 31 </Text>
							<Align>center</Align>
							<Color>#AE5CFF</Color>
							<TextColor>#FFFFFF</TextColor>
						</Mark>
						<Mark>
							<Control>hotcue_32_position</Control>
							<Text> HOTCUE 32 </Text>
							<Align>center</Align>
							<Color>#AE5CFF</Color>
							<TextColor>#FFFFFF</TextColor>
						</Mark>
						<Mark>
							<Control>hotcue_33_position</Control>
							<Text> HOTCUE 33 </Text>
							<Align>center</Align>
							<Color>#AE5CFF</Color>
							<TextColor>#FFFFFF</TextColor>
						</Mark>
						<Mark>
							<Control>hotcue_34_position</Control>
							<Text> HOTCUE 34 </Text>
							<Align>center</Align>
							<Color>#AE5CFF</Color>
							<TextColor>#FFFFFF</TextColor>
						</Mark>
						<Mark>
							<Control>hotcue_35_position</Control>
							<Text> HOTCUE 35 </Text>
							<Align>center</Align>
							<Color>#AE5CFF</Color>
							<TextColor>#FFFFFF</TextColor>
						</Mark>
						<Mark>
							<Control>hotcue_36_position</Control>
							<Text> HOTCUE 36 </Text>
							<Align>center</Align>
							<Color>#AE5CFF</Color>
							<TextColor>#FFFFFF</TextColor>
						</Mark>

						<Mark>
							<Control>cue_point</Control>
							<Pixmap>marker_cue1.png</Pixmap>
							<Text> CUE </Text>
							<Align>center</Align>
							<Color>#FF001C</Color>
							<TextColor>#FFFFFF</TextColor>
						</Mark>
					</Visual>
					<Visual>
						<TooltipId>waveform_display</TooltipId>
						<Style></Style>
						<Channel>2</Channel>
						<Pos>0,73</Pos>
						<!--See comment about <Size> above-->
						<!--<Size>i,73</Size>-->
						<BgColor>#1C1C1C</BgColor>
						<BgPixmap>style/style_bg_waveform2.png</BgPixmap>
						<HfcColor>#1b1b1b</HfcColor>
						<SignalColor>#EECE33</SignalColor>
						<BeatColor>#ffffff</BeatColor>
						<BeatHighlightColor>#00FF00</BeatHighlightColor>
						<MarkerColor>#00FF00</MarkerColor>
						<CueColor>#000000</CueColor>
						<EndOfTrackColor>#EA0000</EndOfTrackColor>
						<MarkRange>
							<StartControl>loop_start_position</StartControl>
							<EndControl>loop_end_position</EndControl>
							<EnabledControl>loop_enabled</EnabledControl>
							<Color>#00FF00</Color>
							<DisabledColor>#FFFFFF</DisabledColor>
						</MarkRange>
						<Mark>
							<Control>loop_start_position</Control>
							<Pixmap>marker_loop_in1.png</Pixmap>
							<Text>LOOP IN</Text>
							<Align>top</Align>
							<Color>#00FF00</Color>
							<TextColor>#FFFFFF</TextColor>
						</Mark>
						<Mark>
							<Control>loop_end_position</Control>
							<Pixmap>marker_loop_out1.png</Pixmap>
							<Text>LOOP OUT</Text>
							<Align>top</Align>
							<Color>#00FF00</Color>
							<TextColor>#FFFFFF</TextColor>
						</Mark>
						<!--
						The hotcues not represented by a button in the current skin show only in the waveform under two circumstances:
							- if a MIDI device which supports more hotcues than buttons are in the current skin has them activated
							- if you change from a skin which supports more hotcues than buttons are in the current skin (and has them activated)
						These "special" hotcues share the color #AE5CFF to make them distinguishable (and maintainable) from the hotcues
						represented by a button in the current skin. Mixxx 1.8.x-1.9.0 support up to 32 hotcues. v1.9.1+ supports up to 36.
						Current skins uses up to 6 buttons per channel.
						-->
						<Mark>
							<Control>hotcue_1_position</Control>
							<Pixmap>marker_hotcue1_1.png</Pixmap>
							<Text> HOTCUE 1 </Text>
							<Align>bottom</Align>
							<Color>#00FF00</Color>
							<TextColor>#FFFFFF</TextColor>
						</Mark>
						<Mark>
							<Control>hotcue_2_position</Control>
							<Pixmap>marker_hotcue1_2.png</Pixmap>
							<Text> HOTCUE 2 </Text>
							<Align>bottom</Align>
							<Color>#00FF00</Color>
							<TextColor>#FFFFFF</TextColor>
						</Mark>
						<Mark>
							<Control>hotcue_3_position</Control>
							<Pixmap>marker_hotcue1_3.png</Pixmap>
							<Text> HOTCUE 3 </Text>
							<Align>bottom</Align>
							<Color>#00FF00</Color>
							<TextColor>#FFFFFF</TextColor>
						</Mark>
						<Mark>
							<Control>hotcue_4_position</Control>
							<Pixmap>marker_hotcue1_4.png</Pixmap>
							<Text> HOTCUE 4 </Text>
							<Align>bottom</Align>
							<Color>#00FF00</Color>
							<TextColor>#FFFFFF</TextColor>
						</Mark>
						<Mark>
							<Control>hotcue_5_position</Control>
							<Text> HOTCUE 5 </Text>
							<Align>center</Align>
							<Color>#AE5CFF</Color>
							<TextColor>#FFFFFF</TextColor>
						</Mark>
						<Mark>
							<Control>hotcue_6_position</Control>
							<Text> HOTCUE 6 </Text>
							<Align>center</Align>
							<Color>#AE5CFF</Color>
							<TextColor>#FFFFFF</TextColor>
						</Mark>
						<Mark>
							<Control>hotcue_7_position</Control>
							<Text> HOTCUE 7 </Text>
							<Align>center</Align>
							<Color>#AE5CFF</Color>
							<TextColor>#FFFFFF</TextColor>
						</Mark>
						<Mark>
							<Control>hotcue_8_position</Control>
							<Text> HOTCUE 8 </Text>
							<Align>center</Align>
							<Color>#AE5CFF</Color>
							<TextColor>#FFFFFF</TextColor>
						</Mark>
						<Mark>
							<Control>hotcue_9_position</Control>
							<Text> HOTCUE 9 </Text>
							<Align>center</Align>
							<Color>#AE5CFF</Color>
							<TextColor>#FFFFFF</TextColor>
						</Mark>
						<Mark>
							<Control>hotcue_10_position</Control>
							<Text> HOTCUE 10 </Text>
							<Align>center</Align>
							<Color>#AE5CFF</Color>
							<TextColor>#FFFFFF</TextColor>
						</Mark>
						<Mark>
							<Control>hotcue_11_position</Control>
							<Text> HOTCUE 11 </Text>
							<Align>center</Align>
							<Color>#AE5CFF</Color>
							<TextColor>#FFFFFF</TextColor>
						</Mark>
						<Mark>
							<Control>hotcue_12_position</Control>
							<Text> HOTCUE 12 </Text>
							<Align>center</Align>
							<Color>#AE5CFF</Color>
							<TextColor>#FFFFFF</TextColor>
						</Mark>
						<Mark>
							<Control>hotcue_13_position</Control>
							<Text> HOTCUE 13 </Text>
							<Align>center</Align>
							<Color>#AE5CFF</Color>
							<TextColor>#FFFFFF</TextColor>
						</Mark>
						<Mark>
							<Control>hotcue_14_position</Control>
							<Text> HOTCUE 14 </Text>
							<Align>center</Align>
							<Color>#AE5CFF</Color>
							<TextColor>#FFFFFF</TextColor>
						</Mark>
						<Mark>
							<Control>hotcue_15_position</Control>
							<Text> HOTCUE 15 </Text>
							<Align>center</Align>
							<Color>#AE5CFF</Color>
							<TextColor>#FFFFFF</TextColor>
						</Mark>
						<Mark>
							<Control>hotcue_16_position</Control>
							<Text> HOTCUE 16 </Text>
							<Align>center</Align>
							<Color>#AE5CFF</Color>
							<TextColor>#FFFFFF</TextColor>
						</Mark>
						<Mark>
							<Control>hotcue_17_position</Control>
							<Text> HOTCUE 17 </Text>
							<Align>center</Align>
							<Color>#AE5CFF</Color>
							<TextColor>#FFFFFF</TextColor>
						</Mark>
						<Mark>
							<Control>hotcue_18_position</Control>
							<Text> HOTCUE 18 </Text>
							<Align>center</Align>
							<Color>#AE5CFF</Color>
							<TextColor>#FFFFFF</TextColor>
						</Mark>
						<Mark>
							<Control>hotcue_19_position</Control>
							<Text> HOTCUE 19 </Text>
							<Align>center</Align>
							<Color>#AE5CFF</Color>
							<TextColor>#FFFFFF</TextColor>
						</Mark>
						<Mark>
							<Control>hotcue_20_position</Control>
							<Text> HOTCUE 20 </Text>
							<Align>center</Align>
							<Color>#AE5CFF</Color>
							<TextColor>#FFFFFF</TextColor>
						</Mark>
						<Mark>
							<Control>hotcue_21_position</Control>
							<Text> HOTCUE 21 </Text>
							<Align>center</Align>
							<Color>#AE5CFF</Color>
							<TextColor>#FFFFFF</TextColor>
						</Mark>
						<Mark>
							<Control>hotcue_22_position</Control>
							<Text> HOTCUE 22 </Text>
							<Align>center</Align>
							<Color>#AE5CFF</Color>
							<TextColor>#FFFFFF</TextColor>
						</Mark>
						<Mark>
							<Control>hotcue_23_position</Control>
							<Text> HOTCUE 23 </Text>
							<Align>center</Align>
							<Color>#AE5CFF</Color>
							<TextColor>#FFFFFF</TextColor>
						</Mark>
						<Mark>
							<Control>hotcue_24_position</Control>
							<Text> HOTCUE 24 </Text>
							<Align>center</Align>
							<Color>#AE5CFF</Color>
							<TextColor>#FFFFFF</TextColor>
						</Mark>
						<Mark>
							<Control>hotcue_25_position</Control>
							<Text> HOTCUE 25 </Text>
							<Align>center</Align>
							<Color>#AE5CFF</Color>
							<TextColor>#FFFFFF</TextColor>
						</Mark>
						<Mark>
							<Control>hotcue_26_position</Control>
							<Text> HOTCUE 26 </Text>
							<Align>center</Align>
							<Color>#AE5CFF</Color>
							<TextColor>#FFFFFF</TextColor>
						</Mark>
						<Mark>
							<Control>hotcue_27_position</Control>
							<Text> HOTCUE 27 </Text>
							<Align>center</Align>
							<Color>#AE5CFF</Color>
							<TextColor>#FFFFFF</TextColor>
						</Mark>
						<Mark>
							<Control>hotcue_28_position</Control>
							<Text> HOTCUE 28 </Text>
							<Align>center</Align>
							<Color>#AE5CFF</Color>
							<TextColor>#FFFFFF</TextColor>
						</Mark>
						<Mark>
							<Control>hotcue_29_position</Control>
							<Text> HOTCUE 29 </Text>
							<Align>center</Align>
							<Color>#AE5CFF</Color>
							<TextColor>#FFFFFF</TextColor>
						</Mark>
						<Mark>
							<Control>hotcue_30_position</Control>
							<Text> HOTCUE 30 </Text>
							<Align>center</Align>
							<Color>#AE5CFF</Color>
							<TextColor>#FFFFFF</TextColor>
						</Mark>
						<Mark>
							<Control>hotcue_31_position</Control>
							<Text> HOTCUE 31 </Text>
							<Align>center</Align>
							<Color>#AE5CFF</Color>
							<TextColor>#FFFFFF</TextColor>
						</Mark>
						<Mark>
							<Control>hotcue_32_position</Control>
							<Text> HOTCUE 32 </Text>
							<Align>center</Align>
							<Color>#AE5CFF</Color>
							<TextColor>#FFFFFF</TextColor>
						</Mark>
						<Mark>
							<Control>hotcue_33_position</Control>
							<Text> HOTCUE 33 </Text>
							<Align>center</Align>
							<Color>#AE5CFF</Color>
							<TextColor>#FFFFFF</TextColor>
						</Mark>
						<Mark>
							<Control>hotcue_34_position</Control>
							<Text> HOTCUE 34 </Text>
							<Align>center</Align>
							<Color>#AE5CFF</Color>
							<TextColor>#FFFFFF</TextColor>
						</Mark>
						<Mark>
							<Control>hotcue_35_position</Control>
							<Text> HOTCUE 35 </Text>
							<Align>center</Align>
							<Color>#AE5CFF</Color>
							<TextColor>#FFFFFF</TextColor>
						</Mark>
						<Mark>
							<Control>hotcue_36_position</Control>
							<Text> HOTCUE 36 </Text>
							<Align>center</Align>
							<Color>#AE5CFF</Color>
							<TextColor>#FFFFFF</TextColor>
						</Mark>

						<Mark>
							<Control>cue_point</Control>
							<Pixmap>marker_cue1.png</Pixmap>
							<Text> CUE </Text>
							<Align>center</Align>
							<Color>#FF001C</Color>
							<TextColor>#FFFFFF</TextColor>
						</Mark>
					</Visual>
				</Children>
			</WidgetGroup>
				<!-- Spinning Vinyl 2 sub-widget -->
			<WidgetGroup>
				<!--<Pos>0,0</Pos>-->
				<Size>142,i</Size>
				<Style>QGroupBox { border: 0px solid green; } QWidget { margin: 0; padding: 0; } </Style>
				<Children>
					<!--
					**********************************************
					Visual- Spinning Vinyl
					**********************************************
					-->
					<Spinny>
						<TooltipId>spinny</TooltipId>
						<Style></Style>
						<Channel>2</Channel>
						<Pos>0,3</Pos>
						<Size>i,i</Size>
						<PathBackground>vinyl_spinny2_background.png</PathBackground>
						<PathForeground>vinyl_spinny2_foreground.png</PathForeground>
						<PathGhost>vinyl_spinny2_foreground_ghost.png</PathGhost>
					</Spinny>
				</Children>
				<Connection>
					<ConfigKey>[Spinny2],show_spinny</ConfigKey>
					<BindProperty>visible</BindProperty>
				</Connection>
			</WidgetGroup>
			<!-- Vinylcontrol 2 sub-widget -->
			<WidgetGroup>
				<!--<Pos>0,0</Pos>-->
				<Size>58,i</Size>
				<Style>QGroupBox { border: 0px solid green;} QWidget { margin: 0; padding: 0; }</Style>
				<Children>
					<!--
					**********************************************
					Vinyl- Status
					// Vinyl status indicators are inside the decks WidgetGroups
					**********************************************
					-->

					<!--
					**********************************************
					Vinyl- Control Mode
					**********************************************
					-->
					<PushButton>
						<TooltipId>vinylcontrol_mode</TooltipId>
						<Style></Style>
						<NumberStates>3</NumberStates>
						<State>
							<Number>0</Number>
							<Pressed>btn_vinylcontrol_mode_abs2.png</Pressed>
							<Unpressed>btn_vinylcontrol_mode_abs2.png</Unpressed>
						</State>
						<State>
							<Number>1</Number>
							<Pressed>btn_vinylcontrol_mode_rel2.png</Pressed>
							<Unpressed>btn_vinylcontrol_mode_rel2.png</Unpressed>
						</State>
						<State>
							<Number>2</Number>
							<Pressed>btn_vinylcontrol_mode_const2.png</Pressed>
							<Unpressed>btn_vinylcontrol_mode_const2.png</Unpressed>
						</State>
						<Pos>4,8</Pos>
						<Connection>
							<ConfigKey>[Channel2],vinylcontrol_mode</ConfigKey>
						</Connection>
					</PushButton>

					<!--
					**********************************************
					Vinyl- Cueing Mode
					**********************************************
					-->
					<PushButton>
						<TooltipId>vinylcontrol_cueing</TooltipId>
						<Style></Style>
						<NumberStates>3</NumberStates>
						<State>
							<Number>0</Number>
							<Pressed>btn_vinylcontrol_cueing_off2.png</Pressed>
							<Unpressed>btn_vinylcontrol_cueing_off2.png</Unpressed>
						</State>
						<State>
							<Number>1</Number>
							<Pressed>btn_vinylcontrol_cueing_one2.png</Pressed>
							<Unpressed>btn_vinylcontrol_cueing_one2.png</Unpressed>
						</State>
						<State>
							<Number>2</Number>
							<Pressed>btn_vinylcontrol_cueing_hot2.png</Pressed>
							<Unpressed>btn_vinylcontrol_cueing_hot2.png</Unpressed>
						</State>
						<Pos>4,97</Pos>
						<Connection>
							<ConfigKey>[Channel2],vinylcontrol_cueing</ConfigKey>
						</Connection>
					</PushButton>
				</Children>
				<Connection>
					<ConfigKey>[Vinylcontrol],show_vinylcontrol</ConfigKey>
					<BindProperty>visible</BindProperty>
				</Connection>
			</WidgetGroup>
			<!-- Pitch 2 control sub-widget -->
			<WidgetGroup>
				<!--<Pos>1168,0</Pos>-->
				<Size>112,148</Size>
				<Style>QGroupBox { border: 0px solid yellow; } QWidget { margin: 0; padding: 0; } </Style>
				<Children>
					<!--
					**********************************************
					Text- Pitch rate display
					**********************************************
					-->
					<NumberRate>
						<TooltipId>rate_display</TooltipId>
						<Style>QLabel { font: bold 14px/16px Lucida Grande, Lucida Sans Unicode, Arial, Verdana, sans-serif;
						background-color: transparent; color: #EECE33; text-align: center; padding-right: 1px; }
						</Style>
						<Channel>2</Channel>
						<Pos>5,65</Pos>
						<Size>52,20</Size>
						<!--CSS alignments not respected see bug lp:605530 , lets call <Alignment>-->
						<Alignment>center</Alignment>
					</NumberRate>

					<!--
					**********************************************
					Slider- Pitch control
					**********************************************
					-->
					<SliderComposed>
						<TooltipId>rate</TooltipId>
						<Style></Style>
						<Handle>knob_pitch2.png</Handle>
						<Slider>slider_pitch2.png</Slider>
						<Pos>59,7</Pos>
						<Horizontal>false</Horizontal>
						<Connection>
							<ConfigKey>[Channel2],rate</ConfigKey>
							<EmitOnDownPress>false</EmitOnDownPress>
						</Connection>
					</SliderComposed>

					<!--
					**********************************************
					Button- Beat sync
					**********************************************
					-->
					<PushButton>
						<TooltipId>beatsync_beatsync_tempo</TooltipId>
						<Style></Style>
						<NumberStates>1</NumberStates>
						<State>
							<Number>0</Number>
							<Pressed>btn_sync2_over.png</Pressed>
							<Unpressed>btn_sync2.png</Unpressed>
						</State>
						<Pos>6,8</Pos>
						<Connection>
							<ConfigKey>[Channel2],beatsync</ConfigKey>
							<EmitOnPressAndRelease>true</EmitOnPressAndRelease>
							<ButtonState>LeftButton</ButtonState>
						</Connection>
						<Connection>
							<ConfigKey>[Channel2],beatsync_tempo</ConfigKey>
							<EmitOnPressAndRelease>true</EmitOnPressAndRelease>
							<ButtonState>RightButton</ButtonState>
						</Connection>
					</PushButton>

					<!--
					**********************************************
					Button- Pitch control
					**********************************************
					-->
					<PushButton>
						<TooltipId>rate_perm_up_rate_perm_up_small</TooltipId>
						<Style></Style>
						<NumberStates>1</NumberStates>
						<State>
							<Number>0</Number>
							<Pressed>btn_pitch_up2_over.png</Pressed>
							<Unpressed>btn_pitch_up2.png</Unpressed>
						</State>
						<Pos>32,93</Pos>
						<Connection>
							<ConfigKey>[Channel2],rate_perm_up</ConfigKey>
							<EmitOnPressAndRelease>true</EmitOnPressAndRelease>
							<ButtonState>LeftButton</ButtonState>
						</Connection>
						<Connection>
							<ConfigKey>[Channel2],rate_perm_up_small</ConfigKey>
							<EmitOnPressAndRelease>true</EmitOnPressAndRelease>
							<ButtonState>RightButton</ButtonState>
						</Connection>
					</PushButton>
					<PushButton>
						<TooltipId>rate_perm_down_rate_perm_down_small</TooltipId>
						<Style></Style>
						<NumberStates>1</NumberStates>
						<State>
							<Number>0</Number>
							<Pressed>btn_pitch_down2_over.png</Pressed>
							<Unpressed>btn_pitch_down2.png</Unpressed>
						</State>
						<Pos>6,93</Pos>
						<Connection>
							<ConfigKey>[Channel2],rate_perm_down</ConfigKey>
							<EmitOnPressAndRelease>true</EmitOnPressAndRelease>
							<ButtonState>LeftButton</ButtonState>
						</Connection>
						<Connection>
							<ConfigKey>[Channel2],rate_perm_down_small</ConfigKey>
							<EmitOnPressAndRelease>true</EmitOnPressAndRelease>
							<ButtonState>RightButton</ButtonState>
						</Connection>
					</PushButton>

					<!--
					**********************************************
					Button- Pitch bend (Nudge)
					**********************************************
					-->
					<PushButton>
						<TooltipId>rate_temp_up_rate_temp_up_small</TooltipId>
						<Style></Style>
						<NumberStates>1</NumberStates>
						<State>
							<Number>0</Number>
							<Pressed>btn_nudge_up2_over.png</Pressed>
							<Unpressed>btn_nudge_up2.png</Unpressed>
						</State>
						<Pos>32,119</Pos>
						<Connection>
							<ConfigKey>[Channel2],rate_temp_up</ConfigKey>
							<EmitOnPressAndRelease>true</EmitOnPressAndRelease>
							<ButtonState>LeftButton</ButtonState>
						</Connection>
						<Connection>
							<ConfigKey>[Channel2],rate_temp_up_small</ConfigKey>
							<EmitOnPressAndRelease>true</EmitOnPressAndRelease>
							<ButtonState>RightButton</ButtonState>
						</Connection>
					</PushButton>
					<PushButton>
						<TooltipId>rate_temp_down_rate_temp_down_small</TooltipId>
						<Style></Style>
						<NumberStates>1</NumberStates>
						<State>
							<Number>0</Number>
							<Pressed>btn_nudge_down2_over.png</Pressed>
							<Unpressed>btn_nudge_down2.png</Unpressed>
						</State>
						<Pos>6,119</Pos>
						<Connection>
							<ConfigKey>[Channel2],rate_temp_down</ConfigKey>
							<EmitOnPressAndRelease>true</EmitOnPressAndRelease>
							<ButtonState>LeftButton</ButtonState>
						</Connection>
						<Connection>
							<ConfigKey>[Channel2],rate_temp_down_small</ConfigKey>
							<EmitOnPressAndRelease>true</EmitOnPressAndRelease>
							<ButtonState>RightButton</ButtonState>
						</Connection>
					</PushButton>
				</Children>
			</WidgetGroup>

		</Children>
	</WidgetGroup>

	<!--
	############################################################################################
	############################################################################################
	WidgetGroup : Microphone / Effects control
	############################################################################################
	############################################################################################
	-->
	<WidgetGroup>
		<Pos>0,149</Pos>
		<Size>478,45</Size>
		<Style>QGroupBox { border: 0px solid red; } QWidget { margin: 0; padding: 0; }</Style>
		<Children>
			<!-- Microphone sub-widget -->
			<WidgetGroup>
				<Pos>0,0</Pos>
				<Size>250,43</Size>
				<Style>QGroupBox { border: 0px solid yellow; border-right: 1px solid #484848;} QWidget { margin: 0; padding: 0; }</Style>
				<Children>
					<!--
					**********************************************
					Visual- Volume peak indicator
					**********************************************
					-->
					<StatusLight>
						<TooltipId>PeakIndicator</TooltipId>
						<Style></Style>
						<PathStatusLight>btn_clipping_microphone_over.png</PathStatusLight>
						<PathBack>btn_clipping_microphone.png</PathBack>
						<Pos>168,19</Pos>
						<Horizontal>true</Horizontal>
						<Connection>
							<ConfigKey>[Microphone],PeakIndicator</ConfigKey>
						</Connection>
					</StatusLight>

					<!--
					**********************************************
					Visual - Volume level display
					**********************************************
					-->
					<VuMeter>
						<TooltipId>microphone_VuMeter</TooltipId>
						<Style></Style>
						<PathVu>btn_volume_display_microphone_over.png</PathVu>
						<PathBack>btn_volume_display_microphone.png</PathBack>
						<Pos>96,19</Pos>
						<Horizontal>true</Horizontal>
						<PeakHoldSize>5</PeakHoldSize>
						<PeakHoldTime>500</PeakHoldTime>
						<PeakFallTime>50</PeakFallTime>
						<PeakFallStep>2</PeakFallStep>
						<Connection>
							<ConfigKey>[Microphone],VuMeter</ConfigKey>
						</Connection>
					</VuMeter>

					<!--
					**********************************************
					Button- Mix Orientation (Routing)
					**********************************************
					-->
					<PushButton>
						<TooltipId>orientation</TooltipId>
						<Style></Style>
						<NumberStates>3</NumberStates>
						<State>
							<Number>0</Number>
							<Pressed>btn_orientation_microphone_left_over.png</Pressed>
							<Unpressed>btn_orientation_microphone_left_over.png</Unpressed>
						</State>
						<State>
							<Number>1</Number>
							<Pressed>btn_orientation_microphone_master.png</Pressed>
							<Unpressed>btn_orientation_microphone_master.png</Unpressed>
						</State>
						<State>
							<Number>2</Number>
							<Pressed>btn_orientation_microphone_right_over.png</Pressed>
							<Unpressed>btn_orientation_microphone_right_over.png</Unpressed>
						</State>
						<Pos>71,15</Pos>
						<Connection>
							<ConfigKey>[Microphone],orientation</ConfigKey>
							<EmitOnDownPress>true</EmitOnDownPress>
							<ButtonState>LeftButton</ButtonState>
						</Connection>
					</PushButton>

					<!--
					**********************************************
					Knob- Channel Volume
					**********************************************
					-->
					<Knob>
						<TooltipId>microphone_volume</TooltipId>
						<Style></Style>
						<NumberStates>64</NumberStates>
						<Path>knobs/knob_rotary_s%1.png</Path>
						<Pos>197,9</Pos>
						<Connection>
							<ConfigKey>[Microphone],volume</ConfigKey>
						</Connection>
					</Knob>

					<!--
					****************************************
					Button- Talkover
					****************************************
					-->
					<PushButton>
						<TooltipId>microphone_talkover</TooltipId>
						<Style></Style>
						<NumberStates>2</NumberStates>
						<State>
							<Number>0</Number>
							<Pressed>btn_microphone_talkover_over.png</Pressed>
							<Unpressed>btn_microphone_talkover.png</Unpressed>
						</State>
						<State>
							<Number>1</Number>
							<Pressed>btn_microphone_talkover_over.png</Pressed>
							<Unpressed>btn_microphone_talkover_over.png</Unpressed>
						</State>
						<Pos>10,12</Pos>
						<Connection>
							<ConfigKey>[Microphone],talkover</ConfigKey>
							<EmitOnPressAndRelease>true</EmitOnPressAndRelease>
							<ButtonState>LeftButton</ButtonState>
						</Connection>
					</PushButton>
				</Children>
			</WidgetGroup>
			<!-- Effects control sub-widget -->
			<WidgetGroup>
				<Pos>258,0</Pos>
				<Size>i,42</Size>
				<Style>QGroupBox { border: 0px solid yellow; } QWidget { margin: 0; padding: 0; }</Style>
				<Children>
					<!--
					**********************************************
					RotaryFader- Flanger (FX) setting
					**********************************************
					-->
					<Knob>
						<TooltipId>lfoDelay</TooltipId>
						<Style></Style>
						<NumberStates>63</NumberStates>
						<Path>knobs/knob_rotary_s%1.png</Path>
						<Pos>15,9</Pos>
						<Connection>
							<ConfigKey>[Flanger],lfoDelay</ConfigKey>
						</Connection>
					</Knob>
					<Knob>
						<TooltipId>lfoDepth</TooltipId>
						<Style></Style>
						<NumberStates>63</NumberStates>
						<Path>knobs/knob_rotary_s%1.png</Path>
						<Pos>92,9</Pos>
						<Connection>
							<ConfigKey>[Flanger],lfoDepth</ConfigKey>
						</Connection>
					</Knob>
					<Knob>
						<TooltipId>lfoPeriod</TooltipId>
						<Style></Style>
						<NumberStates>63</NumberStates>
						<Path>knobs/knob_rotary_s%1.png</Path>
						<Pos>170,9</Pos>
						<Connection>
							<ConfigKey>[Flanger],lfoPeriod</ConfigKey>
						</Connection>
					</Knob>
				</Children>
			</WidgetGroup>
		</Children>
	</WidgetGroup>

	<!--
	############################################################################################
	############################################################################################
	WidgetGroup : Volume, Balance & Headphones control
	############################################################################################
	############################################################################################
	-->
	<WidgetGroup>
		<Pos>801,149</Pos>
		<Size>470,42</Size>
		<Style>QGroupBox { border: 0px solid red; } QWidget { margin: 0; padding: 0; }</Style>
		<Children>
			<!--
			**********************************************
			RotaryFader- Master volume & balance
			**********************************************
			-->
			<Time>
		        <Style>QLabel { font: bold 13px/15px Lucida Grande, Lucida Sans Unicode, Arial, Verdana, sans-serif;
			            background-color: transparent; color: #EECE33; text-align: left; padding-left: 1px; }
			            QToolTip { font: 11px Lucida Grande, Lucida Sans Unicode, Arial, Verdana, sans-serif;
				        background-color: #191919; color: #CCCCCC; border: 1px solid #CCCCCC; padding: 4px; }
		        </Style>
		        <ClockFormat>12</ClockFormat>
		        <Pos>395,25</Pos>
		        <Size>205,21</Size>
	        </Time>
			<Knob>
				<TooltipId>master_volume</TooltipId>
				<Style></Style>
				<NumberStates>64</NumberStates>
				<Path>knobs/knob_rotary_s%1.png</Path>
				<Pos>313,9</Pos>
				<Connection>
					<ConfigKey>[Master],volume</ConfigKey>
				</Connection>
			</Knob>
			<Knob>
				<TooltipId>balance</TooltipId>
				<Style></Style>
				<NumberStates>63</NumberStates>
				<Path>knobs/knob_rotary_s%1.png</Path>
				<Pos>235,9</Pos>
				<Connection>
					<ConfigKey>[Master],balance</ConfigKey>
				</Connection>
			</Knob>

			<!--
			**********************************************
			RotaryFader- Headphone volume and mix
			**********************************************
			-->
			<Knob>
				<TooltipId>headphone_volume</TooltipId>
				<Style></Style>
				<NumberStates>64</NumberStates>
				<Path>knobs/knob_rotary_s%1.png</Path>
				<Pos>107,9</Pos>
				<Connection>
					<ConfigKey>[Master],headVolume</ConfigKey>
				</Connection>
			</Knob>
			<Knob>
				<TooltipId>headMix</TooltipId>
				<Style></Style>
				<NumberStates>64</NumberStates>
				<Path>knobs/knob_rotary_s%1.png</Path>
				<Pos>30,9</Pos>
				<Connection>
					<ConfigKey>[Master],headMix</ConfigKey>
				</Connection>
			</Knob>
		</Children>
	</WidgetGroup>

	<!--
	############################################################################################
	############################################################################################
	WidgetGroup : Mixer panel
	############################################################################################
	############################################################################################
	-->
	<WidgetGroup>
		<Pos>478,150</Pos>
		<Size>324,214</Size>
		<Style>QGroupBox { border: 0px solid red; } QWidget { margin: 0; padding: 0; }</Style>
		<Children>

			<!-- if we dont put all this in an extra child widget, the <NumberRate> will somehow
			break the parent widgetgroup dimensions
			-->
			<WidgetGroup>
				<Pos>0,0</Pos>
				<Size>i,i</Size>
				<Style>QGroupBox { border: 0px solid yellow; } QWidget { margin: 0; padding: 0; } </Style>
				<Children>
					<!--
					**********************************************
					Tab- Show/hide Sampler widget group
					**********************************************
					-->
					<PushButton>
						<TooltipId>show_samplers</TooltipId>
						<Style></Style>
						<NumberStates>2</NumberStates>
						<State>
							<Number>0</Number>
							<Pressed>tab_sampler.png</Pressed>
							<Unpressed>tab_sampler.png</Unpressed>
						</State>
						<State>
							<Number>1</Number>
							<Pressed>tab_sampler_over.png</Pressed>
							<Unpressed>tab_sampler_over.png</Unpressed>
						</State>
						<Pos>92,0</Pos>
						<Connection>
							<ConfigKey>[Samplers],show_samplers</ConfigKey>
						</Connection>
					</PushButton>

					<!--
					**********************************************
					Tab- Show/hide Vinyl Control widget group
					**********************************************
					-->
					<!-- The Mac App Store Version of Mixxx does not support vinyl control.
					Comment out this tabs that no broken widget are displayed to the user
					-->
					<PushButton>
						<TooltipId>show_vinylcontrol</TooltipId>
						<Style></Style>
						<NumberStates>2</NumberStates>
						<State>
							<Number>0</Number>
							<Pressed>tab_vinylcontrol.png</Pressed>
							<Unpressed>tab_vinylcontrol.png</Unpressed>
						</State>
						<State>
							<Number>1</Number>
							<Pressed>tab_vinylcontrol_over.png</Pressed>
							<Unpressed>tab_vinylcontrol_over.png</Unpressed>
						</State>
						<Pos>163,0</Pos>
						<Connection>
							<ConfigKey>[Vinylcontrol],show_vinylcontrol</ConfigKey>
						</Connection>
					</PushButton>

					<!--
					**********************************************
					Slider- Channel Volume
					**********************************************
					-->
					<SliderComposed>
						<TooltipId>channel_volume</TooltipId>
						<Style></Style>
						<Handle>knob_volume1.png</Handle>
						<Slider>slider_volume1.png</Slider>
						<Pos>83,17</Pos>
						<Horizontal>false</Horizontal>
						<Connection>
							<ConfigKey>[Channel1],volume</ConfigKey>
							<EmitOnDownPress>false</EmitOnDownPress>
						</Connection>
					</SliderComposed>
					<SliderComposed>
						<TooltipId>channel_volume</TooltipId>
						<Style></Style>
						<Handle>knob_volume2.png</Handle>
						<Slider>slider_volume2.png</Slider>
						<Pos>195,17</Pos>
						<Horizontal>false</Horizontal>
						<Connection>
							<ConfigKey>[Channel2],volume</ConfigKey>
							<EmitOnDownPress>false</EmitOnDownPress>
						</Connection>
					</SliderComposed>

					<!--
					**********************************************
					Slider- Crossfader
					**********************************************
					-->
					<SliderComposed>
						<TooltipId>crossfader</TooltipId>
						<Style></Style>
						<Handle>knob_crossfader.png</Handle>
						<Slider>slider_crossfader.png</Slider>
						<Pos>86,163</Pos>
						<Horizontal>true</Horizontal>
						<Connection>
							<ConfigKey>[Master],crossfader</ConfigKey>
							<EmitOnDownPress>false</EmitOnDownPress>
						</Connection>
					</SliderComposed>

					<!--
					****************************************
					 Button- Play
					****************************************
					-->
					<PushButton>
<<<<<<< HEAD
						<Tooltip>Play/Pause&#10;Left-click: Toggles playing or pausing the track.&#10;Right-click: Play and sync to the other track.&#10;</Tooltip>
=======
						<TooltipId>play_cue_set</TooltipId>
						<Style></Style>
>>>>>>> bb61d18a
						<NumberStates>2</NumberStates>
						<RightClickIsPushButton>true</RightClickIsPushButton>
						<State>
							<Number>0</Number>
							<Pressed>btn_play1.png</Pressed>
							<Unpressed>btn_play1.png</Unpressed>
						</State>
						<State>
							<Number>1</Number>
							<Pressed>btn_play1_over.png</Pressed>
							<Unpressed>btn_play1_over.png</Unpressed>
						</State>
						<Pos>16,185</Pos>
						<Connection>
							<ConfigKey>[Channel1],play</ConfigKey>
							<EmitOnDownPress>true</EmitOnDownPress>
							<ButtonState>LeftButton</ButtonState>
						</Connection>
						<Connection>
							<ConfigKey>[Channel1],play_sync</ConfigKey>
							<EmitOnDownPress>true</EmitOnDownPress>
							<ButtonState>RightButton</ButtonState>
							<ConnectValueToWidget>false</ConnectValueToWidget>
						</Connection>
					</PushButton>
					<PushButton>
<<<<<<< HEAD
						<Tooltip>Play/Pause&#10;Left-click: Toggles playing or pausing the track.&#10;Right-click: Play and sync to the other track.&#10;</Tooltip>
=======
						<TooltipId>play_cue_set</TooltipId>
						<Style></Style>
>>>>>>> bb61d18a
						<NumberStates>2</NumberStates>
						<RightClickIsPushButton>true</RightClickIsPushButton>
						<State>
							<Number>0</Number>
							<Pressed>btn_play2.png</Pressed>
							<Unpressed>btn_play2.png</Unpressed>
						</State>
						<State>
							<Number>1</Number>
							<Pressed>btn_play2_over.png</Pressed>
							<Unpressed>btn_play2_over.png</Unpressed>
						</State>
						<Pos>258,185</Pos>
						<Connection>
							<ConfigKey>[Channel2],play</ConfigKey>
							<EmitOnDownPress>true</EmitOnDownPress>
							<ButtonState>LeftButton</ButtonState>
						</Connection>
						<Connection>
							<ConfigKey>[Channel2],play_sync</ConfigKey>
							<EmitOnDownPress>true</EmitOnDownPress>
							<ButtonState>RightButton</ButtonState>
							<ConnectValueToWidget>false</ConnectValueToWidget>
						</Connection>
					</PushButton>

					<!--
					**********************************************
					Button- Cue
					**********************************************
					-->
					<PushButton>
						<TooltipId>cue_default_cue_gotoandstop</TooltipId>
						<Style></Style>
						<NumberStates>1</NumberStates>
						<State>
							<Number>0</Number>
							<Pressed>btn_cue1_over.png</Pressed>
							<Unpressed>btn_cue1.png</Unpressed>
						</State>
						<Pos>16,159</Pos>
						<Connection>
							<ConfigKey>[Channel1],cue_default</ConfigKey>
							<EmitOnPressAndRelease>true</EmitOnPressAndRelease>
							<ButtonState>LeftButton</ButtonState>
						</Connection>
						<Connection>
							<ConfigKey>[Channel1],cue_gotoandstop</ConfigKey>
							<EmitOnPressAndRelease>true</EmitOnPressAndRelease>
							<ButtonState>RightButton</ButtonState>
						</Connection>
					</PushButton>
					<PushButton>
						<TooltipId>cue_default_cue_gotoandstop</TooltipId>
						<Style></Style>
						<NumberStates>1</NumberStates>
						<State>
							<Number>0</Number>
							<Pressed>btn_cue2_over.png</Pressed>
							<Unpressed>btn_cue2.png</Unpressed>
						</State>
						<Pos>258,159</Pos>
						<Connection>
							<ConfigKey>[Channel2],cue_default</ConfigKey>
							<EmitOnPressAndRelease>true</EmitOnPressAndRelease>
							<ButtonState>LeftButton</ButtonState>
						</Connection>
						<Connection>
							<ConfigKey>[Channel2],cue_gotoandstop</ConfigKey>
							<EmitOnPressAndRelease>true</EmitOnPressAndRelease>
							<ButtonState>RightButton</ButtonState>
						</Connection>
					</PushButton>

					<!--
					**********************************************
					Button- Prelisten / Monitoring
					**********************************************
					-->
					<PushButton>
						<TooltipId>pfl</TooltipId>
						<Style></Style>
						<NumberStates>2</NumberStates>
						<State>
							<Number>0</Number>
							<Pressed>btn_pfl1.png</Pressed>
							<Unpressed>btn_pfl1.png</Unpressed>
						</State>
						<State>
							<Number>1</Number>
							<Pressed>btn_pfl1_over.png</Pressed>
							<Unpressed>btn_pfl1_over.png</Unpressed>
						</State>
						<Pos>94,124</Pos>
						<Connection>
							<ConfigKey>[Channel1],pfl</ConfigKey>
						</Connection>
					</PushButton>
					<PushButton>
						<TooltipId>pfl</TooltipId>
						<Style></Style>
						<NumberStates>2</NumberStates>
						<State>
							<Number>0</Number>
							<Pressed>btn_pfl2.png</Pressed>
							<Unpressed>btn_pfl2.png</Unpressed>
						</State>
						<State>
							<Number>1</Number>
							<Pressed>btn_pfl2_over.png</Pressed>
							<Unpressed>btn_pfl2_over.png</Unpressed>
						</State>
						<Pos>206,124</Pos>
						<Connection>
							<ConfigKey>[Channel2],pfl</ConfigKey>
						</Connection>
					</PushButton>

					<!--
					**********************************************
					Button- FX (Flanger)
					**********************************************
					-->
					<PushButton>
						<TooltipId>flanger</TooltipId>
						<Style></Style>
						<NumberStates>2</NumberStates>
						<State>
							<Number>0</Number>
							<Pressed>btn_fx1.png</Pressed>
							<Unpressed>btn_fx1.png</Unpressed>
						</State>
						<State>
							<Number>1</Number>
							<Pressed>btn_fx1_over.png</Pressed>
							<Unpressed>btn_fx1_over.png</Unpressed>
						</State>
						<Pos>137,124</Pos>
						<Connection>
							<ConfigKey>[Channel1],flanger</ConfigKey>
						</Connection>
					</PushButton>
					<PushButton>
						<TooltipId>flanger</TooltipId>
						<Style></Style>
						<NumberStates>2</NumberStates>
						<State>
							<Number>0</Number>
							<Pressed>btn_fx2.png</Pressed>
							<Unpressed>btn_fx1.png</Unpressed>
						</State>
						<State>
							<Number>1</Number>
							<Pressed>btn_fx2_over.png</Pressed>
							<Unpressed>btn_fx2_over.png</Unpressed>
						</State>
						<Pos>163,124</Pos>
						<Connection>
							<ConfigKey>[Channel2],flanger</ConfigKey>
						</Connection>
					</PushButton>

					<!--
					**********************************************
					Button- Frequency Kill
					**********************************************
					-->
					<PushButton>
						<TooltipId>filterHighKill</TooltipId>
						<Style></Style>
						<NumberStates>2</NumberStates>
						<State>
							<Number>0</Number>
							<Pressed>btn_kill_over.png</Pressed>
							<Unpressed>btn_kill.png</Unpressed>
						</State>
						<State>
							<Number>1</Number>
							<Pressed>btn_kill_over.png</Pressed>
							<Unpressed>btn_kill_over.png</Unpressed>
						</State>
						<Pos>14,57</Pos>
						<Connection>
							<ConfigKey>[Channel1],filterHighKill</ConfigKey>
							<EmitOnPressAndRelease>true</EmitOnPressAndRelease>
							<ButtonState>LeftButton</ButtonState>
						</Connection>
					</PushButton>
					<PushButton>
						<TooltipId>filterMidKill</TooltipId>
						<Style></Style>
						<NumberStates>2</NumberStates>
						<State>
							<Number>0</Number>
							<Pressed>btn_kill_over.png</Pressed>
							<Unpressed>btn_kill.png</Unpressed>
						</State>
						<State>
							<Number>1</Number>
							<Pressed>btn_kill_over.png</Pressed>
							<Unpressed>btn_kill_over.png</Unpressed>
						</State>
						<Pos>14,96</Pos>
						<Connection>
							<ConfigKey>[Channel1],filterMidKill</ConfigKey>
							<EmitOnPressAndRelease>true</EmitOnPressAndRelease>
							<ButtonState>LeftButton</ButtonState>
						</Connection>
					</PushButton>
					<PushButton>
						<TooltipId>filterLowKill</TooltipId>
						<Style></Style>
						<NumberStates>2</NumberStates>
						<State>
							<Number>0</Number>
							<Pressed>btn_kill_over.png</Pressed>
							<Unpressed>btn_kill.png</Unpressed>
						</State>
						<State>
							<Number>1</Number>
							<Pressed>btn_kill_over.png</Pressed>
							<Unpressed>btn_kill_over.png</Unpressed>
						</State>
						<Pos>14,133</Pos>
						<Connection>
							<ConfigKey>[Channel1],filterLowKill</ConfigKey>
							<EmitOnPressAndRelease>true</EmitOnPressAndRelease>
							<ButtonState>LeftButton</ButtonState>
						</Connection>
					</PushButton>

					<PushButton>
						<TooltipId>filterHighKill</TooltipId>
						<Style></Style>
						<NumberStates>2</NumberStates>
						<State>
							<Number>0</Number>
							<Pressed>btn_kill_over.png</Pressed>
							<Unpressed>btn_kill.png</Unpressed>
						</State>
						<State>
							<Number>1</Number>
							<Pressed>btn_kill_over.png</Pressed>
							<Unpressed>btn_kill_over.png</Unpressed>
						</State>
						<Pos>292,57</Pos>
						<Connection>
							<ConfigKey>[Channel2],filterHighKill</ConfigKey>
							<EmitOnPressAndRelease>true</EmitOnPressAndRelease>
							<ButtonState>LeftButton</ButtonState>
						</Connection>
					</PushButton>
					<PushButton>
						<TooltipId>filterMidKill</TooltipId>
						<Style></Style>
						<NumberStates>2</NumberStates>
						<State>
							<Number>0</Number>
							<Pressed>btn_kill_over.png</Pressed>
							<Unpressed>btn_kill.png</Unpressed>
						</State>
						<State>
							<Number>1</Number>
							<Pressed>btn_kill_over.png</Pressed>
							<Unpressed>btn_kill_over.png</Unpressed>
						</State>
						<Pos>292,96</Pos>
						<Connection>
							<ConfigKey>[Channel2],filterMidKill</ConfigKey>
							<EmitOnPressAndRelease>true</EmitOnPressAndRelease>
							<ButtonState>LeftButton</ButtonState>
						</Connection>
					</PushButton>
					<PushButton>
						<TooltipId>filterLowKill</TooltipId>
						<Style></Style>
						<NumberStates>2</NumberStates>
						<State>
							<Number>0</Number>
							<Pressed>btn_kill_over.png</Pressed>
							<Unpressed>btn_kill.png</Unpressed>
						</State>
						<State>
							<Number>1</Number>
							<Pressed>btn_kill_over.png</Pressed>
							<Unpressed>btn_kill_over.png</Unpressed>
						</State>
						<Pos>292,133</Pos>
						<Connection>
							<ConfigKey>[Channel2],filterLowKill</ConfigKey>
							<EmitOnPressAndRelease>true</EmitOnPressAndRelease>
							<ButtonState>LeftButton</ButtonState>
						</Connection>
					</PushButton>

					<!--
					**********************************************
					RotaryFader- Channel filter and gain
					**********************************************
					-->
					<Knob>
						<TooltipId>pregain</TooltipId>
						<Style></Style>
						<NumberStates>64</NumberStates>
						<Path>knobs/knob_rotary_s%1.png</Path>
						<Pos>36,1</Pos>
						<Connection>
							<ConfigKey>[Channel1],pregain</ConfigKey>
						</Connection>
					</Knob>
					<Knob>
						<TooltipId>filterHigh</TooltipId>
						<Style></Style>
						<NumberStates>64</NumberStates>
						<Path>knobs/knob_rotary_s%1.png</Path>
						<Pos>36,39</Pos>
						<Connection>
							<ConfigKey>[Channel1],filterHigh</ConfigKey>
						</Connection>
					</Knob>
					<Knob>
						<TooltipId>filterMid</TooltipId>
						<Style></Style>
						<NumberStates>64</NumberStates>
						<Path>knobs/knob_rotary_s%1.png</Path>
						<Pos>36,78</Pos>
						<Connection>
							<ConfigKey>[Channel1],filterMid</ConfigKey>
						</Connection>
					</Knob>
					<Knob>
						<TooltipId>filterLow</TooltipId>
						<Style></Style>
						<NumberStates>64</NumberStates>
						<Path>knobs/knob_rotary_s%1.png</Path>
						<Pos>36,115</Pos>
						<Connection>
							<ConfigKey>[Channel1],filterLow</ConfigKey>
						</Connection>
					</Knob>

					<Knob>
						<TooltipId>pregain</TooltipId>
						<Style></Style>
						<NumberStates>64</NumberStates>
						<Path>knobs/knob_rotary_s%1.png</Path>
						<Pos>248,1</Pos>
						<Connection>
							<ConfigKey>[Channel2],pregain</ConfigKey>
						</Connection>
					</Knob>
					<Knob>
						<TooltipId>filterHigh</TooltipId>
						<Style></Style>
						<NumberStates>64</NumberStates>
						<Path>knobs/knob_rotary_s%1.png</Path>
						<Pos>248,39</Pos>
						<Connection>
							<ConfigKey>[Channel2],filterHigh</ConfigKey>
						</Connection>
					</Knob>
					<Knob>
						<TooltipId>filterMid</TooltipId>
						<Style></Style>
						<NumberStates>64</NumberStates>
						<Path>knobs/knob_rotary_s%1.png</Path>
						<Pos>248,78</Pos>
						<Connection>
							<ConfigKey>[Channel2],filterMid</ConfigKey>
						</Connection>
					</Knob>
					<Knob>
						<TooltipId>filterLow</TooltipId>
						<Style></Style>
						<NumberStates>64</NumberStates>
						<Path>knobs/knob_rotary_s%1.png</Path>
						<Pos>248,115</Pos>
						<Connection>
							<ConfigKey>[Channel2],filterLow</ConfigKey>
						</Connection>
					</Knob>

					<!--
					**********************************************
					Visual - Volume level display
					**********************************************
					-->
					<VuMeter>
						<TooltipId>channel_VuMeter</TooltipId>
						<Style></Style>
						<PathVu>btn_volume_display1_over.png</PathVu>
						<PathBack>btn_volume_display1.png</PathBack>
						<Pos>138,33</Pos>
						<Horizontal>false</Horizontal>
						<PeakHoldSize>5</PeakHoldSize>
						<PeakHoldTime>500</PeakHoldTime>
						<PeakFallTime>50</PeakFallTime>
						<PeakFallStep>2</PeakFallStep>
						<Connection>
							<ConfigKey>[Channel1],VuMeter</ConfigKey>
						</Connection>
					</VuMeter>
					<VuMeter>
						<TooltipId>channel_VuMeter</TooltipId>
						<Style></Style>
						<PathVu>btn_volume_display2_over.png</PathVu>
						<PathBack>btn_volume_display2.png</PathBack>
						<Pos>177,33</Pos>
						<Horizontal>false</Horizontal>
						<PeakHoldSize>5</PeakHoldSize>
						<PeakHoldTime>500</PeakHoldTime>
						<PeakFallTime>50</PeakFallTime>
						<PeakFallStep>2</PeakFallStep>
						<Connection>
							<ConfigKey>[Channel2],VuMeter</ConfigKey>
						</Connection>
					</VuMeter>

					<VuMeter>
						<TooltipId>master_VuMeterL</TooltipId>
						<Style></Style>
						<PathVu>btn_volume_display_master1_over.png</PathVu>
						<PathBack>btn_volume_display_master1.png</PathBack>
						<Pos>152,33</Pos>
						<PeakHoldSize>5</PeakHoldSize>
						<PeakHoldTime>500</PeakHoldTime>
						<PeakFallTime>50</PeakFallTime>
						<PeakFallStep>2</PeakFallStep>
						<Connection>
							<ConfigKey>[Master],VuMeterL</ConfigKey>
						</Connection>
					</VuMeter>
					<VuMeter>
						<TooltipId>master_VuMeterR</TooltipId>
						<Style></Style>
						<PathVu>btn_volume_display_master2_over.png</PathVu>
						<PathBack>btn_volume_display_master2.png</PathBack>
						<Pos>163,33</Pos>
						<PeakHoldSize>5</PeakHoldSize>
						<PeakHoldTime>500</PeakHoldTime>
						<PeakFallTime>50</PeakFallTime>
						<PeakFallStep>2</PeakFallStep>
						<Connection>
							<ConfigKey>[Master],VuMeterR</ConfigKey>
						</Connection>
					</VuMeter>

					<!--
					**********************************************
					Visual- Volume peak indicator
					**********************************************
					-->
					<StatusLight>
						<TooltipId>PeakIndicator</TooltipId>
						<Style></Style>
						<PathStatusLight>btn_clipping1_over.png</PathStatusLight>
						<PathBack>btn_clipping1.png</PathBack>
						<Pos>138,19</Pos>
						<Connection>
							<ConfigKey>[Channel1],PeakIndicator</ConfigKey>
						</Connection>
					</StatusLight>
					<StatusLight>
						<TooltipId>PeakIndicator</TooltipId>
						<Style></Style>
						<PathStatusLight>btn_clipping2_over.png</PathStatusLight>
						<PathBack>btn_clipping2.png</PathBack>
						<Pos>177,19</Pos>
						<Connection>
							<ConfigKey>[Channel2],PeakIndicator</ConfigKey>
						</Connection>
					</StatusLight>
					<StatusLight>
						<TooltipId>master_PeakIndicator</TooltipId>
						<Style></Style>
						<PathStatusLight>btn_clipping_master_over.png</PathStatusLight>
						<PathBack>btn_clipping_master.png</PathBack>
						<Pos>152,19</Pos>
						<Connection>
							<ConfigKey>[Master],PeakIndicator</ConfigKey>
						</Connection>
					</StatusLight>
					<StatusLight>
						<PathStatusLight>eq_bypass_left.png</PathStatusLight>
						<PathBack>eq_bypass_none.png</PathBack>
						<Pos>15,41</Pos>
						<Connection>
							<ConfigKey>[Master],bypass_eq</ConfigKey>
						</Connection>
					</StatusLight>
					
					<StatusLight>
						<PathStatusLight>eq_bypass_right.png</PathStatusLight>
						<PathBack>eq_bypass_none.png</PathBack>
						<Pos>248,41</Pos>
						<Connection>
							<ConfigKey>[Master],bypass_eq</ConfigKey>
						</Connection>
					</StatusLight>
				</Children>
			</WidgetGroup>

		</Children>
	</WidgetGroup>

	<!--
	############################################################################################
	############################################################################################
	WidgetGroup : Deck 1
	############################################################################################
	############################################################################################
	-->
	<WidgetGroup>
		<Pos>0,194</Pos>
		<Size>478,170</Size>
		<Style>QGroupBox { border: 0px solid red; } QWidget { margin: 0; padding: 0; }</Style>
		<Children>
			<!--
			**********************************************
			Visual- Vinyl control status indicator // we need 4 of them for top-bottom-left-right
			**********************************************
			-->
			<StatusLight>
<<<<<<< HEAD
				<Tooltip>Vinyl Status&#10;Provides visual feedback with regards to vinyl control status&#10;Green for control enabled&#10;Blinking yellow for when the needle reaches the end of the record&#10;Red for needle skip detected&#10;</Tooltip>
				<NumberPos>4</NumberPos>
=======
				<TooltipId>vinylcontrol_status</TooltipId>
				<Style></Style>
				<NumberPos>3</NumberPos>
>>>>>>> bb61d18a
				<PathStatusLight>btn_vinylcontrol_indicator_horizontal1.png</PathStatusLight>
				<PathStatusLight2>btn_vinylcontrol_indicator_horizontal2.png</PathStatusLight2>
				<PathStatusLight3>btn_vinylcontrol_indicator_horizontal3.png</PathStatusLight3>
				<PathStatusLight4>btn_vinylcontrol_indicator_horizontal4.png</PathStatusLight4>
				<Pos>0,-0</Pos>
				<Connection>
					<ConfigKey>[Channel1],vinylcontrol_status</ConfigKey>
				</Connection>
			</StatusLight>
			<StatusLight>
<<<<<<< HEAD
				<Tooltip>Vinyl Status&#10;Provides visual feedback with regards to vinyl control status&#10;Green for control enabled&#10;Blinking yellow for when the needle reaches the end of the record&#10;Red for needle skip detected&#10;</Tooltip>
				<NumberPos>4</NumberPos>
=======
				<TooltipId>vinylcontrol_status</TooltipId>
				<Style></Style>
				<NumberPos>3</NumberPos>
>>>>>>> bb61d18a
				<PathStatusLight>btn_vinylcontrol_indicator_horizontal1.png</PathStatusLight>
				<PathStatusLight2>btn_vinylcontrol_indicator_horizontal2.png</PathStatusLight2>
				<PathStatusLight3>btn_vinylcontrol_indicator_horizontal3.png</PathStatusLight3>
				<PathStatusLight4>btn_vinylcontrol_indicator_horizontal4.png</PathStatusLight4>
				<Pos>0,108</Pos>
				<Connection>
					<ConfigKey>[Channel1],vinylcontrol_status</ConfigKey>
				</Connection>
			</StatusLight>
			<StatusLight>
<<<<<<< HEAD
				<Tooltip>Vinyl Status&#10;Provides visual feedback with regards to vinyl control status&#10;Green for control enabled&#10;Blinking yellow for when the needle reaches the end of the record&#10;Red for needle skip detected&#10;</Tooltip>
				<NumberPos>4</NumberPos>
=======
				<TooltipId>vinylcontrol_status</TooltipId>
>>>>>>> bb61d18a
				<Style></Style>
				<PathStatusLight>btn_vinylcontrol_indicator_vertical1.png</PathStatusLight>
				<PathStatusLight2>btn_vinylcontrol_indicator_vertical2.png</PathStatusLight2>
				<PathStatusLight3>btn_vinylcontrol_indicator_vertical3.png</PathStatusLight3>
				<PathStatusLight4>btn_vinylcontrol_indicator_vertical4.png</PathStatusLight4>
				<Pos>0,-2</Pos>
				<Connection>
					<ConfigKey>[Channel1],vinylcontrol_status</ConfigKey>
				</Connection>
			</StatusLight>
			<StatusLight>
<<<<<<< HEAD
				<Tooltip>Vinyl Status&#10;Provides visual feedback with regards to vinyl control status&#10;Green for control enabled&#10;Blinking yellow for when the needle reaches the end of the record&#10;Red for needle skip detected&#10;</Tooltip>
				<NumberPos>4</NumberPos>
=======
				<TooltipId>vinylcontrol_status</TooltipId>
>>>>>>> bb61d18a
				<Style></Style>
				<PathStatusLight>btn_vinylcontrol_indicator_vertical1.png</PathStatusLight>
				<PathStatusLight2>btn_vinylcontrol_indicator_vertical2.png</PathStatusLight2>
				<PathStatusLight3>btn_vinylcontrol_indicator_vertical3.png</PathStatusLight3>
				<PathStatusLight4>btn_vinylcontrol_indicator_vertical4.png</PathStatusLight4>
				<Pos>477,0</Pos>
				<Connection>
					<ConfigKey>[Channel1],vinylcontrol_status</ConfigKey>
				</Connection>
			</StatusLight>

			<!--
			**********************************************
			Visual- Waveform overview
			**********************************************
			-->
			<Overview>
				<TooltipId>waveform_overview</TooltipId>
				<Style></Style>
				<Channel>1</Channel>
				<Pos>1,66</Pos>
				<Size>398,43</Size>
				<!-- transparent background if no <BgColor> & <BgPixmap> is present
				<BgColor>#1C1C1C</BgColor>
				<BgPixmap></BgPixmap>
				-->
				<SignalColor>#EECE33</SignalColor>
				<MarkerColor>#00FF00</MarkerColor>
				<ProgressColor>#EECE33</ProgressColor>
				<ProgressAlpha>80</ProgressAlpha>
				<EndOfTrackColor>#EA0000</EndOfTrackColor>
				<MarkRange>
					<StartControl>loop_start_position</StartControl>
					<EndControl>loop_end_position</EndControl>
					<EnabledControl>loop_enabled</EnabledControl>
					<Color>#00FF00</Color>
					<DisabledColor>#FFFFFF</DisabledColor>
				</MarkRange>
				<Mark>
					<Control>cue_point</Control>
					<Text>C</Text>
					<Align>top</Align>
					<Color>#FF001C</Color>
					<TextColor>#FFFFFF</TextColor>
				</Mark>
				<Mark>
					<Control>hotcue_1_position</Control>
					<Text>1</Text>
					<Align>bottom</Align>
					<Color>#00FF00</Color>
					<TextColor>#FFFFFF</TextColor>
				</Mark>
				<Mark>
					<Control>hotcue_2_position</Control>
					<Text>2</Text>
					<Align>bottom</Align>
					<Color>#00FF00</Color>
					<TextColor>#FFFFFF</TextColor>
				</Mark>
				<Mark>
					<Control>hotcue_3_position</Control>
					<Text>3</Text>
					<Align>bottom</Align>
					<Color>#00FF00</Color>
					<TextColor>#FFFFFF</TextColor>
				</Mark>
				<Mark>
					<Control>hotcue_4_position</Control>
					<Text>4</Text>
					<Align>bottom</Align>
					<Color>#00FF00</Color>
					<TextColor>#FFFFFF</TextColor>
				</Mark>
				<Connection>
					<ConfigKey>[Channel1],playposition</ConfigKey>
					<EmitOnDownPress>false</EmitOnDownPress>
				</Connection>
			</Overview>

			<!--
			**********************************************
			Text- Track Title
			**********************************************
			-->
			<TrackProperty>
<<<<<<< HEAD
				<Tooltip>Track title&#10;Displays the title of the loaded track.&#10;Informations are extracted from the tracks tags.&#10;</Tooltip>
				<Style>QLabel { font: bold 14px/16px Lucida Grande, Lucida Sans Unicode, Arial, Verdana, sans-serif;
				background-color: transparent; color: #EECE33; text-align: left; padding-left: 1px; }
=======
				<TooltipId>track_title</TooltipId>
				<Style>QLabel { font: bold 18px/20px Lucida Grande, Lucida Sans Unicode, Arial, Verdana, sans-serif;
				background-color: transparent; color: #0099FF; text-align: left; padding-left: 1px; }
>>>>>>> bb61d18a
				</Style>
				<Property>title</Property>
				<Channel>1</Channel>
				<Pos>0,1</Pos>
				<Size>370,23</Size>
			</TrackProperty>

			<!--
			**********************************************
			Text- Track Artist
			**********************************************
			-->
			<TrackProperty>
<<<<<<< HEAD
				<Tooltip>Track Artist&#10;Displays the artist of the loaded track.&#10;Informations are extracted from the tracks tags.&#10;</Tooltip>
				<Style>QLabel { font: bold 14px/16px Lucida Grande, Lucida Sans Unicode, Arial, Verdana, sans-serif;
				background-color: transparent; color: #EECE33; text-align: left; padding-left: 1px; }
=======
				<TooltipId>track_artist</TooltipId>
				<Style>QLabel { font: bold 18px/20px Lucida Grande, Lucida Sans Unicode, Arial, Verdana, sans-serif;
				background-color: transparent; color: #0099FF; text-align: left; padding-left: 1px; }
>>>>>>> bb61d18a
				</Style>
				<Property>artist</Property>
				<Channel>1</Channel>
				<Pos>0,25</Pos>
				<Size>350,23</Size>
			</TrackProperty>

			<!--
			**********************************************
			Text- Track Album
			**********************************************
			-->
			<TrackProperty>
				<TooltipId>track_album</TooltipId>
				<Style>QLabel { font: 12px/14px Lucida Grande, Lucida Sans Unicode, Arial, Verdana, sans-serif;
				background-color: transparent; color: #EECE33; text-align: left; padding-left: 1px; }
				</Style>
				<Property>album</Property>
				<Channel>1</Channel>
				<Pos>0,50</Pos>
				<Size>350,15</Size>
			</TrackProperty>

			<!--
			**********************************************
			Text- BPM number display
			**********************************************
			-->
			<NumberBpm>
				<TooltipId>visual_bpm</TooltipId>
				<Style>QLabel { font: bold 18px/20px Lucida Grande, Lucida Sans Unicode, Arial, Verdana, sans-serif;
				background-color: transparent; color: #EECE33; text-align: left;padding-left: 1px; }
				</Style>
				<Channel>1</Channel>
				<Pos>378,1</Pos>
				<Size>100,23</Size>
				<!--CSS alignments not respected see bug lp:605530 , lets call <Alignment>-->
				<Alignment>right</Alignment>
				<Connection>
					<ConfigKey>[Channel1],visual_bpm</ConfigKey>
				</Connection>
			</NumberBpm>

			<!--
			**********************************************
			Text- Playing position / Time remaining
			**********************************************
			-->
			<NumberPos>
<<<<<<< HEAD
				<Tooltip>Time&#10;Displays the elapsed or remaining time of the track loaded.&#10;Click to toggle between time elapsed/remaining time.&#10;</Tooltip>
				<Style>QLabel { font: bold 14px/18px Lucida Grande, Lucida Sans Unicode, Arial, Verdana, sans-serif;
				background-color: transparent; color: #EECE33; text-align: left;padding-left: 1px; }
=======
				<TooltipId>track_time</TooltipId>
				<Style>QLabel { font: bold 18px/20px Lucida Grande, Lucida Sans Unicode, Arial, Verdana, sans-serif;
				background-color: transparent; color: #0099FF; text-align: left;padding-left: 1px; }
>>>>>>> bb61d18a
				</Style>
				<Channel>1</Channel>
				<Pos>280,25</Pos>
				<Size>200,23</Size>
				<!--CSS alignments not respected see bug lp:605530 , lets call <Alignment>-->
				<Alignment>right</Alignment>
				<Connection>
					<ConfigKey>[Channel1],playposition</ConfigKey>
				</Connection>
			</NumberPos>

			<!--
			**********************************************
			Text- Track duration
			**********************************************
			-->
			<TrackProperty>
				<TooltipId>track_duration</TooltipId>
				<Style>QLabel { font: 12px/14px Lucida Grande, Lucida Sans Unicode, Arial, Verdana, sans-serif;
				background-color: transparent; color: #EECE33; text-align: left; padding-left: 1px; }
				</Style>
				<Property>durationFormatted</Property>
				<Channel>1</Channel>
				<Pos>356,50</Pos>
				<Size>120,15</Size>
				<!--CSS alignments not respected see bug lp:605530 , lets call <Alignment>-->
				<Alignment>right</Alignment>
			</TrackProperty>

			<!--
			**********************************************
			Button- BPM Tap
			**********************************************
			-->
			<!-- Little trickery here:
				 BPM tap is transparent png directly over BPM display, so it became BPM and TAP at once,
				 changed tooltip accordingly
			-->
			<PushButton>
			<!-- Original:
				<TooltipId>bpm_tap</TooltipId>
			-->
				<TooltipId>bpm_tap_visual_bpm</TooltipId>
				<Style></Style>
				<NumberStates>1</NumberStates>
				<State>
					<Number>0</Number>
					<Pressed>btn_tap1_over.png</Pressed>
					<Unpressed>btn_tap1.png</Unpressed>
				</State>
				<Pos>375,0</Pos>
				<Connection>
					<ConfigKey>[Channel1],bpm_tap</ConfigKey>
					<EmitOnPressAndRelease>true</EmitOnPressAndRelease>
				</Connection>
			</PushButton>

			<!--
			**********************************************
			Button - Show spinning Vinyl widget
			**********************************************
			-->
			<PushButton>
				<TooltipId>show_spinny</TooltipId>
				<Style></Style>
				<NumberStates>2</NumberStates>
				<State>
					<Number>0</Number>
					<Pressed>btn_spinny1.png</Pressed>
					<Unpressed>btn_spinny1.png</Unpressed>
				</State>
				<State>
					<Number>1</Number>
					<Pressed>btn_spinny1_over.png</Pressed>
					<Unpressed>btn_spinny1_over.png</Unpressed>
				</State>
				<Pos>400,67</Pos>
				<Connection>
					<ConfigKey>[Spinny1],show_spinny</ConfigKey>
					<EmitOnPressAndRelease>true</EmitOnPressAndRelease>
					<ButtonState>LeftButton</ButtonState>
				</Connection>
			</PushButton>

			<!--
			**********************************************
			Button- Repeat (End of track mode)
			**********************************************
			-->
			<PushButton>
				<TooltipId>repeat</TooltipId>
				<Style></Style>
				<NumberStates>2</NumberStates>
				<State>
					<Number>0</Number>
					<Pressed>btn_repeat1.png</Pressed>
					<Unpressed>btn_repeat1.png</Unpressed>
				</State>
				<State>
					<Number>1</Number>
					<Pressed>btn_repeat1_over.png</Pressed>
					<Unpressed>btn_repeat1_over.png</Unpressed>
				</State>
				<Pos>426,67</Pos>
				<Connection>
					<ConfigKey>[Channel1],repeat</ConfigKey>
				</Connection>
			</PushButton>

			<!--
			**********************************************
			Button- Eject
			**********************************************
			-->
			<PushButton>
				<TooltipId>eject</TooltipId>
				<Style></Style>
				<NumberStates>1</NumberStates>
				<State>
					<Number>0</Number>
					<Pressed>btn_eject1_over.png</Pressed>
					<Unpressed>btn_eject1.png</Unpressed>
				</State>
				<Pos>452,67</Pos>
				<Connection>
					<ConfigKey>[Channel1],eject</ConfigKey>
					<EmitOnPressAndRelease>true</EmitOnPressAndRelease>
					<ButtonState>LeftButton</ButtonState>
					<ConnectValueToWidget>false</ConnectValueToWidget>
				</Connection>
			</PushButton>

			<!--
			**********************************************
			Button - Beatgrid
			**********************************************
			-->
			<PushButton>
				<TooltipId>beats_translate_curpos</TooltipId>
				<Style></Style>
				<NumberStates>1</NumberStates>
				<State>
					<Number>0</Number>
					<Pressed>btn_beatgrid1_over.png</Pressed>
					<Unpressed>btn_beatgrid1.png</Unpressed>
				</State>
				<Pos>400,89</Pos>
				<Connection>
					<ConfigKey>[Channel1],beats_translate_curpos</ConfigKey>
					<EmitOnPressAndRelease>true</EmitOnPressAndRelease>
					<ButtonState>LeftButton</ButtonState>
				</Connection>
			</PushButton>

			<!--
			**********************************************
			Button - Quantize
			**********************************************
			-->
			<PushButton>
				<TooltipId>quantize</TooltipId>
				<Style></Style>
				<NumberStates>2</NumberStates>
				<State>
					<Number>0</Number>
					<Pressed>btn_quantize1.png</Pressed>
					<Unpressed>btn_quantize1.png</Unpressed>
				</State>
				<State>
					<Number>1</Number>
					<Pressed>btn_quantize1_over.png</Pressed>
					<Unpressed>btn_quantize1_over.png</Unpressed>
				</State>
				<Pos>426,89</Pos>
				<Connection>
					<ConfigKey>[Channel1],quantize</ConfigKey>
					<EmitOnPressAndRelease>true</EmitOnPressAndRelease>
					<ButtonState>LeftButton</ButtonState>
				</Connection>
			</PushButton>

			<!--
			**********************************************
			Button- Key lock
			**********************************************
			-->
			<PushButton>
				<TooltipId>keylock</TooltipId>
				<Style></Style>
				<NumberStates>2</NumberStates>
				<State>
					<Number>0</Number>
					<Pressed>btn_keylock1.png</Pressed>
					<Unpressed>btn_keylock1.png</Unpressed>
				</State>
				<State>
					<Number>1</Number>
					<Pressed>btn_keylock1_over.png</Pressed>
					<Unpressed>btn_keylock1_over.png</Unpressed>
				</State>
				<Pos>452,89</Pos>
				<Connection>
					<ConfigKey>[Channel1],keylock</ConfigKey>
				</Connection>
			</PushButton>

			<!-- Playback control sub-widget -->
			<WidgetGroup>
				<Pos>120,115</Pos>
				<Size>357,54</Size>
				<Style>QGroupBox { border: 0px solid yellow; } QWidget { margin: 0; padding: 0; }</Style>
				<Children>

					<!--
					**********************************************
					Button- Fast forward and rewind
					**********************************************
					-->
					<PushButton>
						<TooltipId>fwd_end</TooltipId>
						<Style></Style>
						<NumberStates>1</NumberStates>
						<State>
							<Number>0</Number>
							<Pressed>btn_forward1_over.png</Pressed>
							<Unpressed>btn_forward1.png</Unpressed>
						</State>
						<Pos>26,0</Pos>
						<Connection>
							<ConfigKey>[Channel1],fwd</ConfigKey>
							<EmitOnPressAndRelease>true</EmitOnPressAndRelease>
							<ButtonState>LeftButton</ButtonState>
						</Connection>
						<Connection>
							<ConfigKey>[Channel1],end</ConfigKey>
							<EmitOnPressAndRelease>true</EmitOnPressAndRelease>
							<ButtonState>RightButton</ButtonState>
						</Connection>
					</PushButton>
					<PushButton>
						<TooltipId>back_start</TooltipId>
						<Style></Style>
						<NumberStates>1</NumberStates>
						<State>
							<Number>0</Number>
							<Pressed>btn_rewind1_over.png</Pressed>
							<Unpressed>btn_rewind1.png</Unpressed>
						</State>
						<Pos>0,0</Pos>
						<Connection>
							<ConfigKey>[Channel1],back</ConfigKey>
							<EmitOnPressAndRelease>true</EmitOnPressAndRelease>
							<ButtonState>LeftButton</ButtonState>
						</Connection>
						<Connection>
							<ConfigKey>[Channel1],start</ConfigKey>
							<EmitOnPressAndRelease>true</EmitOnPressAndRelease>
							<ButtonState>RightButton</ButtonState>
						</Connection>
					</PushButton>

					<!--
					****************************************
					Button- Reverse playback
					****************************************
					-->
					<PushButton>
						<TooltipId>reverse</TooltipId>
						<Style></Style>
						<NumberStates>1</NumberStates>
						<State>
							<Number>0</Number>
							<Pressed>btn_reverse1_over.png</Pressed>
							<Unpressed>btn_reverse1.png</Unpressed>
						</State>
						<Pos>0,26</Pos>
						<Connection>
							<ConfigKey>[Channel1],reverse</ConfigKey>
							<EmitOnPressAndRelease>true</EmitOnPressAndRelease>
							<ButtonState>LeftButton</ButtonState>
						</Connection>
					</PushButton>

					<!--
					**********************************************
					Button - Beatloop
					**********************************************
					-->
					<PushButton>
						<TooltipId>beatloop</TooltipId>
						<Style></Style>
						<NumberStates>2</NumberStates>
						<State>
							<Number>0</Number>
							<Pressed>btn_beatloop1_0125.png</Pressed>
							<Unpressed>btn_beatloop1_0125.png</Unpressed>
						</State>
						<State>
							<Number>1</Number>
							<Pressed>btn_beatloop1_0125_over.png</Pressed>
							<Unpressed>btn_beatloop1_0125_over.png</Unpressed>
						</State>
						<Pos>92,0</Pos>
						<Connection>
							<ConfigKey>[Channel1],beatloop_0.125</ConfigKey>
							<EmitOnPress>true</EmitOnPress>
							<ButtonState>LeftButton</ButtonState>
						</Connection>
					</PushButton>
					<PushButton>
						<TooltipId>beatloop</TooltipId>
						<Style></Style>
						<NumberStates>2</NumberStates>
						<State>
							<Number>0</Number>
							<Pressed>btn_beatloop1_0250.png</Pressed>
							<Unpressed>btn_beatloop1_0250.png</Unpressed>
						</State>
						<State>
							<Number>1</Number>
							<Pressed>btn_beatloop1_0250_over.png</Pressed>
							<Unpressed>btn_beatloop1_0250_over.png</Unpressed>
						</State>
						<Pos>118,0</Pos>
						<Connection>
							<ConfigKey>[Channel1],beatloop_0.25</ConfigKey>
							<EmitOnPress>true</EmitOnPress>
							<ButtonState>LeftButton</ButtonState>
						</Connection>
					</PushButton>
					<PushButton>
						<TooltipId>beatloop</TooltipId>
						<Style></Style>
						<NumberStates>2</NumberStates>
						<State>
							<Number>0</Number>
							<Pressed>btn_beatloop1_0500.png</Pressed>
							<Unpressed>btn_beatloop1_0500.png</Unpressed>
						</State>
						<State>
							<Number>1</Number>
							<Pressed>btn_beatloop1_0500_over.png</Pressed>
							<Unpressed>btn_beatloop1_0500_over.png</Unpressed>
						</State>
						<Pos>144,0</Pos>
						<Connection>
							<ConfigKey>[Channel1],beatloop_0.5</ConfigKey>
							<EmitOnPress>true</EmitOnPress>
							<ButtonState>LeftButton</ButtonState>
						</Connection>
					</PushButton>
					<PushButton>
						<TooltipId>beatloop</TooltipId>
						<Style></Style>
						<NumberStates>2</NumberStates>
						<State>
							<Number>0</Number>
							<Pressed>btn_beatloop1_1.png</Pressed>
							<Unpressed>btn_beatloop1_1.png</Unpressed>
						</State>
						<State>
							<Number>1</Number>
							<Pressed>btn_beatloop1_1_over.png</Pressed>
							<Unpressed>btn_beatloop1_1_over.png</Unpressed>
						</State>
						<Pos>170,0</Pos>
						<Connection>
							<ConfigKey>[Channel1],beatloop_1</ConfigKey>
							<EmitOnPress>true</EmitOnPress>
							<ButtonState>LeftButton</ButtonState>
						</Connection>
					</PushButton>
					<PushButton>
						<TooltipId>beatloop</TooltipId>
						<Style></Style>
						<NumberStates>2</NumberStates>
						<State>
							<Number>0</Number>
							<Pressed>btn_beatloop1_2.png</Pressed>
							<Unpressed>btn_beatloop1_2.png</Unpressed>
						</State>
						<State>
							<Number>1</Number>
							<Pressed>btn_beatloop1_2_over.png</Pressed>
							<Unpressed>btn_beatloop1_2_over.png</Unpressed>
						</State>
						<Pos>92,26</Pos>
						<Connection>
							<ConfigKey>[Channel1],beatloop_2</ConfigKey>
							<EmitOnPress>true</EmitOnPress>
							<ButtonState>LeftButton</ButtonState>
						</Connection>
					</PushButton>
					<PushButton>
						<TooltipId>beatloop</TooltipId>
						<Style></Style>
						<NumberStates>2</NumberStates>
						<State>
							<Number>0</Number>
							<Pressed>btn_beatloop1_4.png</Pressed>
							<Unpressed>btn_beatloop1_4.png</Unpressed>
						</State>
						<State>
							<Number>1</Number>
							<Pressed>btn_beatloop1_4_over.png</Pressed>
							<Unpressed>btn_beatloop1_4_over.png</Unpressed>
						</State>
						<Pos>118,26</Pos>
						<Connection>
							<ConfigKey>[Channel1],beatloop_4</ConfigKey>
							<EmitOnPress>true</EmitOnPress>
							<ButtonState>LeftButton</ButtonState>
						</Connection>
					</PushButton>
					<PushButton>
						<TooltipId>beatloop</TooltipId>
						<Style></Style>
						<NumberStates>2</NumberStates>
						<State>
							<Number>0</Number>
							<Pressed>btn_beatloop1_8_over.png</Pressed>
							<Unpressed>btn_beatloop1_8.png</Unpressed>
						</State>
						<State>
							<Number>1</Number>
							<Pressed>btn_beatloop1_8.png</Pressed>
							<Unpressed>btn_beatloop1_8_over.png</Unpressed>
						</State>
						<Pos>144,26</Pos>
						<Connection>
							<ConfigKey>[Channel1],beatloop_8</ConfigKey>
							<EmitOnPress>true</EmitOnPress>
							<ButtonState>LeftButton</ButtonState>
						</Connection>
					</PushButton>
					<PushButton>
						<TooltipId>beatloop</TooltipId>
						<Style></Style>
						<NumberStates>2</NumberStates>
						<State>
							<Number>0</Number>
							<Pressed>btn_beatloop1_16.png</Pressed>
							<Unpressed>btn_beatloop1_16.png</Unpressed>
						</State>
						<State>
							<Number>1</Number>
							<Pressed>btn_beatloop1_16_over.png</Pressed>
							<Unpressed>btn_beatloop1_16_over.png</Unpressed>
						</State>
						<Pos>170,26</Pos>
						<Connection>
							<ConfigKey>[Channel1],beatloop_16</ConfigKey>
							<EmitOnPress>true</EmitOnPress>
							<ButtonState>LeftButton</ButtonState>
						</Connection>
					</PushButton>

					<!--
					**********************************************
					Button - Beatloop halve/double
					**********************************************
					-->
					<PushButton>
						<TooltipId>loop_halve</TooltipId>
						<Style></Style>
						<NumberStates>1</NumberStates>
						<State>
							<Number>0</Number>
							<Pressed>btn_beatloop1_halve_over.png</Pressed>
							<Unpressed>btn_beatloop1_halve.png</Unpressed>
						</State>
						<Pos>69,0</Pos>
						<Connection>
							<ConfigKey>[Channel1],loop_halve</ConfigKey>
							<EmitOnPressAndRelease>true</EmitOnPressAndRelease>
							<ButtonState>LeftButton</ButtonState>
						</Connection>
					</PushButton>
					<PushButton>
						<TooltipId>loop_double</TooltipId>
						<Style></Style>
						<NumberStates>1</NumberStates>
						<State>
							<Number>0</Number>
							<Pressed>btn_beatloop1_double_over.png</Pressed>
							<Unpressed>btn_beatloop1_double.png</Unpressed>
						</State>
						<Pos>197,0</Pos>
						<Connection>
							<ConfigKey>[Channel1],loop_double</ConfigKey>
							<EmitOnPressAndRelease>true</EmitOnPressAndRelease>
							<ButtonState>LeftButton</ButtonState>
						</Connection>
					</PushButton>

					<!--
					**********************************************
					Button- Looping
					**********************************************
					-->
					<PushButton>
						<TooltipId>loop_in</TooltipId>
						<Style></Style>
						<NumberStates>1</NumberStates>
						<State>
							<Number>0</Number>
							<Pressed>btn_loop_in1_over.png</Pressed>
							<Unpressed>btn_loop_in1.png</Unpressed>
						</State>
						<Pos>236,0</Pos>
						<Connection>
							<ConfigKey>[Channel1],loop_in</ConfigKey>
							<EmitOnPressAndRelease>true</EmitOnPressAndRelease>
							<ButtonState>LeftButton</ButtonState>
						</Connection>
					</PushButton>
					<PushButton>
						<TooltipId>loop_out</TooltipId>
						<Style></Style>
						<NumberStates>1</NumberStates>
						<State>
							<Number>0</Number>
							<Pressed>btn_loop_out1_over.png</Pressed>
							<Unpressed>btn_loop_out1.png</Unpressed>
						</State>
						<Pos>262,0</Pos>
						<Connection>
							<ConfigKey>[Channel1],loop_out</ConfigKey>
							<EmitOnPressAndRelease>true</EmitOnPressAndRelease>
							<ButtonState>LeftButton</ButtonState>
						</Connection>
					</PushButton>
					<PushButton>
						<TooltipId>reloop_exit</TooltipId>
						<Style></Style>
						<NumberStates>2</NumberStates>
						<LeftClickIsPushButton>true</LeftClickIsPushButton>
						<State>
							<Number>0</Number>
							<Pressed>btn_reloop1.png</Pressed>
							<Unpressed>btn_reloop1.png</Unpressed>
						</State>
						<State>
							<Number>1</Number>
							<Pressed>btn_reloop1_over.png</Pressed>
							<Unpressed>btn_reloop1_over.png</Unpressed>
						</State>
						<Pos>236,26</Pos>
						<Connection>
							<ConfigKey>[Channel1],reloop_exit</ConfigKey>
							<EmitOnPressAndRelease>true</EmitOnPressAndRelease>
							<ButtonState>LeftButton</ButtonState>
							<ConnectValueToWidget>false</ConnectValueToWidget>
						</Connection>
						<Connection>
							<ConfigKey>[Channel1],loop_enabled</ConfigKey>
							<ConnectValueFromWidget>false</ConnectValueFromWidget>
						</Connection>
					</PushButton>

					<!--
					**********************************************
					Button- Hotcue
					**********************************************
					-->
					<PushButton>
						<TooltipId>hotcue</TooltipId>
						<Style></Style>
						<NumberStates>2</NumberStates>
						<LeftClickIsPushButton>true</LeftClickIsPushButton>
						<RightClickIsPushButton>true</RightClickIsPushButton>
						<State>
							<Number>0</Number>
							<Pressed>btn_hotcue1_1_over.png</Pressed>
							<Unpressed>btn_hotcue1_1.png</Unpressed>
						</State>
						<State>
							<Number>1</Number>
							<Pressed>btn_hotcue1_1.png</Pressed>
							<Unpressed>btn_hotcue1_1_over.png</Unpressed>
						</State>
						<Pos>304,0</Pos>
						<Connection>
							<ConfigKey>[Channel1],hotcue_1_activate</ConfigKey>
							<EmitOnPressAndRelease>true</EmitOnPressAndRelease>
							<ButtonState>LeftButton</ButtonState>
							<ConnectValueToWidget>false</ConnectValueToWidget>
						</Connection>
						<Connection>
							<ConfigKey>[Channel1],hotcue_1_clear</ConfigKey>
							<EmitOnPressAndRelease>true</EmitOnPressAndRelease>
							<ButtonState>RightButton</ButtonState>
							<ConnectValueToWidget>false</ConnectValueToWidget>
						</Connection>
						<Connection>
							<ConfigKey>[Channel1],hotcue_1_enabled</ConfigKey>
							<ConnectValueFromWidget>false</ConnectValueFromWidget>
						</Connection>
					</PushButton>
					<PushButton>
						<TooltipId>hotcue</TooltipId>
						<Style></Style>
						<NumberStates>2</NumberStates>
						<LeftClickIsPushButton>true</LeftClickIsPushButton>
						<RightClickIsPushButton>true</RightClickIsPushButton>
						<State>
							<Number>0</Number>
							<Pressed>btn_hotcue1_2_over.png</Pressed>
							<Unpressed>btn_hotcue1_2.png</Unpressed>
						</State>
						<State>
							<Number>1</Number>
							<Pressed>btn_hotcue1_2.png</Pressed>
							<Unpressed>btn_hotcue1_2_over.png</Unpressed>
						</State>
						<Pos>330,0</Pos>
						<Connection>
							<ConfigKey>[Channel1],hotcue_2_activate</ConfigKey>
							<EmitOnPressAndRelease>true</EmitOnPressAndRelease>
							<ButtonState>LeftButton</ButtonState>
							<ConnectValueToWidget>false</ConnectValueToWidget>
						</Connection>
						<Connection>
							<ConfigKey>[Channel1],hotcue_2_clear</ConfigKey>
							<EmitOnPressAndRelease>true</EmitOnPressAndRelease>
							<ButtonState>RightButton</ButtonState>
							<ConnectValueToWidget>false</ConnectValueToWidget>
						</Connection>
						<Connection>
							<ConfigKey>[Channel1],hotcue_2_enabled</ConfigKey>
							<ConnectValueFromWidget>false</ConnectValueFromWidget>
						</Connection>
					</PushButton>
					<PushButton>
						<TooltipId>hotcue</TooltipId>
						<Style></Style>
						<NumberStates>2</NumberStates>
						<LeftClickIsPushButton>true</LeftClickIsPushButton>
						<RightClickIsPushButton>true</RightClickIsPushButton>
						<State>
							<Number>0</Number>
							<Pressed>btn_hotcue1_3_over.png</Pressed>
							<Unpressed>btn_hotcue1_3.png</Unpressed>
						</State>
						<State>
							<Number>1</Number>
							<Pressed>btn_hotcue1_3.png</Pressed>
							<Unpressed>btn_hotcue1_3_over.png</Unpressed>
						</State>
						<Pos>304,26</Pos>
						<Connection>
							<ConfigKey>[Channel1],hotcue_3_activate</ConfigKey>
							<EmitOnPressAndRelease>true</EmitOnPressAndRelease>
							<ButtonState>LeftButton</ButtonState>
							<ConnectValueToWidget>false</ConnectValueToWidget>
						</Connection>
						<Connection>
							<ConfigKey>[Channel1],hotcue_3_clear</ConfigKey>
							<EmitOnPressAndRelease>true</EmitOnPressAndRelease>
							<ButtonState>RightButton</ButtonState>
							<ConnectValueToWidget>false</ConnectValueToWidget>
						</Connection>
						<Connection>
							<ConfigKey>[Channel1],hotcue_3_enabled</ConfigKey>
							<ConnectValueFromWidget>false</ConnectValueFromWidget>
						</Connection>
					</PushButton>
					<PushButton>
						<TooltipId>hotcue</TooltipId>
						<Style></Style>
						<NumberStates>2</NumberStates>
						<LeftClickIsPushButton>true</LeftClickIsPushButton>
						<RightClickIsPushButton>true</RightClickIsPushButton>
						<State>
							<Number>0</Number>
							<Pressed>btn_hotcue1_4_over.png</Pressed>
							<Unpressed>btn_hotcue1_4.png</Unpressed>
						</State>
						<State>
							<Number>1</Number>
							<Pressed>btn_hotcue1_4.png</Pressed>
							<Unpressed>btn_hotcue1_4_over.png</Unpressed>
						</State>
						<Pos>330,26</Pos>
						<Connection>
							<ConfigKey>[Channel1],hotcue_4_activate</ConfigKey>
							<EmitOnPressAndRelease>true</EmitOnPressAndRelease>
							<ButtonState>LeftButton</ButtonState>
							<ConnectValueToWidget>false</ConnectValueToWidget>
						</Connection>
						<Connection>
							<ConfigKey>[Channel1],hotcue_4_clear</ConfigKey>
							<EmitOnPressAndRelease>true</EmitOnPressAndRelease>
							<ButtonState>RightButton</ButtonState>
							<ConnectValueToWidget>false</ConnectValueToWidget>
						</Connection>
						<Connection>
							<ConfigKey>[Channel1],hotcue_4_enabled</ConfigKey>
							<ConnectValueFromWidget>false</ConnectValueFromWidget>
						</Connection>
					</PushButton>

				</Children>
			</WidgetGroup>

		</Children>
	</WidgetGroup>

	<!--
	############################################################################################
	############################################################################################
	WidgetGroup : Deck 2
	############################################################################################
	############################################################################################
	-->
	<WidgetGroup>
		<Pos>801,194</Pos>
		<Size>478,170</Size>
		<Style>QGroupBox { border: 0px solid red; } QWidget { margin: 0; padding: 0; }</Style>
		<Children>
			<!--
			**********************************************
			Visual- Vinyl control status indicator // we need 4 of them for top-bottom-left-right
			**********************************************
			-->
			<StatusLight>
<<<<<<< HEAD
				<Tooltip>Vinyl Status&#10;Provides visual feedback with regards to vinyl control status&#10;Green for control enabled&#10;Blinking yellow for when the needle reaches the end of the record&#10;Red for needle skip detected&#10;</Tooltip>
				<NumberPos>4</NumberPos>
=======
				<TooltipId>vinylcontrol_status</TooltipId>
>>>>>>> bb61d18a
				<Style></Style>
				<PathStatusLight>btn_vinylcontrol_indicator_horizontal1.png</PathStatusLight>
				<PathStatusLight2>btn_vinylcontrol_indicator_horizontal2.png</PathStatusLight2>
				<PathStatusLight3>btn_vinylcontrol_indicator_horizontal3.png</PathStatusLight3>
				<PathStatusLight4>btn_vinylcontrol_indicator_horizontal4.png</PathStatusLight4>
				<Pos>0,-0</Pos>
				<Connection>
					<ConfigKey>[Channel2],vinylcontrol_status</ConfigKey>
				</Connection>
			</StatusLight>
			<StatusLight>
<<<<<<< HEAD
				<Tooltip>Vinyl Status&#10;Provides visual feedback with regards to vinyl control status&#10;Green for control enabled&#10;Blinking yellow for when the needle reaches the end of the record&#10;Red for needle skip detected&#10;</Tooltip>
				<NumberPos>4</NumberPos>
=======
				<TooltipId>vinylcontrol_status</TooltipId>
>>>>>>> bb61d18a
				<Style></Style>
				<PathStatusLight>btn_vinylcontrol_indicator_horizontal1.png</PathStatusLight>
				<PathStatusLight2>btn_vinylcontrol_indicator_horizontal2.png</PathStatusLight2>
				<PathStatusLight3>btn_vinylcontrol_indicator_horizontal3.png</PathStatusLight3>
				<PathStatusLight4>btn_vinylcontrol_indicator_horizontal4.png</PathStatusLight4>
				<Pos>0,108</Pos>
				<Connection>
					<ConfigKey>[Channel2],vinylcontrol_status</ConfigKey>
				</Connection>
			</StatusLight>
			<StatusLight>
<<<<<<< HEAD
				<Tooltip>Vinyl Status&#10;Provides visual feedback with regards to vinyl control status&#10;Green for control enabled&#10;Blinking yellow for when the needle reaches the end of the record&#10;Red for needle skip detected&#10;</Tooltip>
				<NumberPos>4</NumberPos>
=======
				<TooltipId>vinylcontrol_status</TooltipId>
>>>>>>> bb61d18a
				<Style></Style>
				<PathStatusLight>btn_vinylcontrol_indicator_vertical1.png</PathStatusLight>
				<PathStatusLight2>btn_vinylcontrol_indicator_vertical2.png</PathStatusLight2>
				<PathStatusLight3>btn_vinylcontrol_indicator_vertical3.png</PathStatusLight3>
				<PathStatusLight4>btn_vinylcontrol_indicator_vertical4.png</PathStatusLight4>
				<Pos>0,-2</Pos>
				<Connection>
					<ConfigKey>[Channel2],vinylcontrol_status</ConfigKey>
				</Connection>
			</StatusLight>
			<StatusLight>
<<<<<<< HEAD
				<Tooltip>Vinyl Status&#10;Provides visual feedback with regards to vinyl control status&#10;Green for control enabled&#10;Blinking yellow for when the needle reaches the end of the record&#10;Red for needle skip detected&#10;</Tooltip>
				<NumberPos>4</NumberPos>
=======
				<TooltipId>vinylcontrol_status</TooltipId>
>>>>>>> bb61d18a
				<Style></Style>
				<PathStatusLight>btn_vinylcontrol_indicator_vertical1.png</PathStatusLight>
				<PathStatusLight2>btn_vinylcontrol_indicator_vertical2.png</PathStatusLight2>
				<PathStatusLight3>btn_vinylcontrol_indicator_vertical3.png</PathStatusLight3>
				<PathStatusLight4>btn_vinylcontrol_indicator_vertical4.png</PathStatusLight4>
				<Pos>477,0</Pos>
				<Connection>
					<ConfigKey>[Channel2],vinylcontrol_status</ConfigKey>
				</Connection>
			</StatusLight>

			<!--
			**********************************************
			Visual- Waveform overview
			**********************************************
			-->
			<Overview>
				<TooltipId>waveform_overview</TooltipId>
				<Style></Style>
				<Channel>2</Channel>
				<Pos>1,66</Pos>
				<Size>398,43</Size>
				<!-- transparent background if no <BgColor> & <BgPixmap> is present
				<BgColor>#1C1C1C</BgColor>
				<BgPixmap></BgPixmap>
				-->
				<SignalColor>#EECE33</SignalColor>
				<MarkerColor>#00FF00</MarkerColor>
				<ProgressColor>#EECE33</ProgressColor>
				<ProgressAlpha>80</ProgressAlpha>
				<EndOfTrackColor>#EA0000</EndOfTrackColor>
				<MarkRange>
					<StartControl>loop_start_position</StartControl>
					<EndControl>loop_end_position</EndControl>
					<EnabledControl>loop_enabled</EnabledControl>
					<Color>#00FF00</Color>
					<DisabledColor>#FFFFFF</DisabledColor>
				</MarkRange>
				<Mark>
					<Control>cue_point</Control>
					<Text>C</Text>
					<Align>top</Align>
					<Color>#FF001C</Color>
					<TextColor>#FFFFFF</TextColor>
				</Mark>
				<Mark>
					<Control>hotcue_1_position</Control>
					<Text>1</Text>
					<Align>bottom</Align>
					<Color>#00FF00</Color>
					<TextColor>#FFFFFF</TextColor>
				</Mark>
				<Mark>
					<Control>hotcue_2_position</Control>
					<Text>2</Text>
					<Align>bottom</Align>
					<Color>#00FF00</Color>
					<TextColor>#FFFFFF</TextColor>
				</Mark>
				<Mark>
					<Control>hotcue_3_position</Control>
					<Text>3</Text>
					<Align>bottom</Align>
					<Color>#00FF00</Color>
					<TextColor>#FFFFFF</TextColor>
				</Mark>
				<Mark>
					<Control>hotcue_4_position</Control>
					<Text>4</Text>
					<Align>bottom</Align>
					<Color>#00FF00</Color>
					<TextColor>#FFFFFF</TextColor>
				</Mark>
				<Connection>
					<ConfigKey>[Channel2],playposition</ConfigKey>
					<EmitOnDownPress>false</EmitOnDownPress>
				</Connection>
			</Overview>

			<!--
			**********************************************
			Text- Track Title
			**********************************************
			-->
			<TrackProperty>
<<<<<<< HEAD
				<Tooltip>Track title&#10;Displays the title of the loaded track.&#10;Informations are extracted from the tracks tags.&#10;</Tooltip>
				<Style>QLabel { font: bold 14px/16px Lucida Grande, Lucida Sans Unicode, Arial, Verdana, sans-serif;
				background-color: transparent; color: #EECE33; text-align: left; padding-left: 1px; }
=======
				<TooltipId>track_title</TooltipId>
				<Style>QLabel { font: bold 18px/20px Lucida Grande, Lucida Sans Unicode, Arial, Verdana, sans-serif;
				background-color: transparent; color: #E17800; text-align: left; padding-left: 1px; }
>>>>>>> bb61d18a
				</Style>
				<Property>title</Property>
				<Channel>2</Channel>
				<Pos>0,1</Pos>
				<Size>370,23</Size>
			</TrackProperty>

			<!--
			**********************************************
			Text- Track Artist
			**********************************************
			-->
			<TrackProperty>
<<<<<<< HEAD
				<Tooltip>Track Artist&#10;Displays the artist of the loaded track.&#10;Informations are extracted from the tracks tags.&#10;</Tooltip>
				<Style>QLabel { font: bold 14px/16px Lucida Grande, Lucida Sans Unicode, Arial, Verdana, sans-serif;
				background-color: transparent; color: #EECE33; text-align: left; padding-left: 1px; }
=======
				<TooltipId>track_artist</TooltipId>
				<Style>QLabel { font: bold 18px/20px Lucida Grande, Lucida Sans Unicode, Arial, Verdana, sans-serif;
				background-color: transparent; color: #E17800; text-align: left; padding-left: 1px; }
>>>>>>> bb61d18a
				</Style>
				<Property>artist</Property>
				<Channel>2</Channel>
				<Pos>0,25</Pos>
				<Size>350,23</Size>
			</TrackProperty>

			<!--
			**********************************************
			Text- Track Album
			**********************************************
			-->
			<TrackProperty>
				<TooltipId>track_album</TooltipId>
				<Style>QLabel { font: 12px/14px Lucida Grande, Lucida Sans Unicode, Arial, Verdana, sans-serif;
				background-color: transparent; color: #EECE33; text-align: left; padding-left: 1px; }
				</Style>
				<Property>album</Property>
				<Channel>2</Channel>
				<Pos>0,50</Pos>
				<Size>350,15</Size>
			</TrackProperty>

			<!--
			**********************************************
			Text- BPM number display
			**********************************************
			-->
			<NumberBpm>
				<TooltipId>visual_bpm</TooltipId>
				<Style>QLabel { font: bold 18px/20px Lucida Grande, Lucida Sans Unicode, Arial, Verdana, sans-serif;
				background-color: transparent; color: #EECE33; text-align: left;padding-left: 1px; }
				</Style>
				<Channel>2</Channel>
				<Pos>378,1</Pos>
				<Size>100,23</Size>
				<!--CSS alignments not respected see bug lp:605530 , lets call <Alignment>-->
				<Alignment>right</Alignment>
				<Connection>
					<ConfigKey>[Channel2],visual_bpm</ConfigKey>
				</Connection>
			</NumberBpm>

			<!--
			**********************************************
			Text- Playing position / Time remaining
			**********************************************
			-->
			<NumberPos>
<<<<<<< HEAD
				<Tooltip>Time&#10;Displays the elapsed or remaining time of the track loaded.&#10;Click to toggle between time elapsed/remaining time.&#10;</Tooltip>
				<Style>QLabel { font: bold 14px/18px Lucida Grande, Lucida Sans Unicode, Arial, Verdana, sans-serif;
				background-color: transparent; color: #EECE33; text-align: left;padding-left: 1px; }
=======
				<TooltipId>track_time</TooltipId>
				<Style>QLabel { font: bold 18px/20px Lucida Grande, Lucida Sans Unicode, Arial, Verdana, sans-serif;
				background-color: transparent; color: #E17800; text-align: left;padding-left: 1px; }
>>>>>>> bb61d18a
				</Style>
				<Channel>2</Channel>
				<Pos>280,25</Pos>
				<Size>200,23</Size>
				<!--CSS alignments not respected see bug lp:605530 , lets call <Alignment>-->
				<Alignment>right</Alignment>
				<Connection>
					<ConfigKey>[Channel2],playposition</ConfigKey>
				</Connection>
			</NumberPos>

			<!--
			**********************************************
			Text- Track duration
			**********************************************
			-->
			<TrackProperty>
				<TooltipId>track_duration</TooltipId>
				<Style>QLabel { font: 12px/14px Lucida Grande, Lucida Sans Unicode, Arial, Verdana, sans-serif;
				background-color: transparent; color: #EECE33; text-align: left; padding-left: 1px; }
				</Style>
				<Property>durationFormatted</Property>
				<Channel>2</Channel>
				<Pos>356,50</Pos>
				<Size>120,15</Size>
				<!--CSS alignments not respected see bug lp:605530 , lets call <Alignment>-->
				<Alignment>right</Alignment>
			</TrackProperty>

			<!--
			**********************************************
			Button- BPM Tap
			**********************************************
			-->
			<!-- Little trickery here:
				 BPM tap is transparent png directly over BPM display, so it became BPM and TAP at once,
				 changed tooltip accordingly
			-->
			<PushButton>
			<!-- Original:
				<TooltipId>bpm_tap</TooltipId>
			-->
				<TooltipId>bpm_tap_visual_bpm</TooltipId>
				<Style></Style>
				<NumberStates>1</NumberStates>
				<State>
					<Number>0</Number>
					<Pressed>btn_tap2_over.png</Pressed>
					<Unpressed>btn_tap2.png</Unpressed>
				</State>
				<Pos>375,0</Pos>
				<Connection>
					<ConfigKey>[Channel2],bpm_tap</ConfigKey>
					<EmitOnPressAndRelease>true</EmitOnPressAndRelease>
				</Connection>
			</PushButton>

			<!--
			**********************************************
			Button - Show spinning Vinyl widget
			**********************************************
			-->
			<PushButton>
				<TooltipId>show_spinny</TooltipId>
				<Style></Style>
				<NumberStates>2</NumberStates>
				<State>
					<Number>0</Number>
					<Pressed>btn_spinny2.png</Pressed>
					<Unpressed>btn_spinny2.png</Unpressed>
				</State>
				<State>
					<Number>1</Number>
					<Pressed>btn_spinny2_over.png</Pressed>
					<Unpressed>btn_spinny2_over.png</Unpressed>
				</State>
				<Pos>400,67</Pos>
				<Connection>
					<ConfigKey>[Spinny2],show_spinny</ConfigKey>
					<EmitOnPressAndRelease>true</EmitOnPressAndRelease>
					<ButtonState>LeftButton</ButtonState>
				</Connection>
			</PushButton>

			<!--
			**********************************************
			Button- Repeat (End of track mode)
			**********************************************
			-->
			<PushButton>
				<TooltipId>repeat</TooltipId>
				<Style></Style>
				<NumberStates>2</NumberStates>
				<State>
					<Number>0</Number>
					<Pressed>btn_repeat2.png</Pressed>
					<Unpressed>btn_repeat2.png</Unpressed>
				</State>
				<State>
					<Number>1</Number>
					<Pressed>btn_repeat2_over.png</Pressed>
					<Unpressed>btn_repeat2_over.png</Unpressed>
				</State>
				<Pos>426,67</Pos>
				<Connection>
					<ConfigKey>[Channel2],repeat</ConfigKey>
				</Connection>
			</PushButton>

			<!--
			**********************************************
			Button- Eject
			**********************************************
			-->
			<PushButton>
				<TooltipId>eject</TooltipId>
				<Style></Style>
				<NumberStates>1</NumberStates>
				<State>
					<Number>0</Number>
					<Pressed>btn_eject2_over.png</Pressed>
					<Unpressed>btn_eject2.png</Unpressed>
				</State>
				<Pos>452,67</Pos>
				<Connection>
					<ConfigKey>[Channel2],eject</ConfigKey>
					<EmitOnPressAndRelease>true</EmitOnPressAndRelease>
					<ButtonState>LeftButton</ButtonState>
					<ConnectValueToWidget>false</ConnectValueToWidget>
				</Connection>
			</PushButton>

			<!--
			**********************************************
			Button - Beatgrid
			**********************************************
			-->
			<PushButton>
				<TooltipId>beats_translate_curpos</TooltipId>
				<Style></Style>
				<NumberStates>1</NumberStates>
				<State>
					<Number>0</Number>
					<Pressed>btn_beatgrid2_over.png</Pressed>
					<Unpressed>btn_beatgrid2.png</Unpressed>
				</State>
				<Pos>400,89</Pos>
				<Connection>
					<ConfigKey>[Channel2],beats_translate_curpos</ConfigKey>
					<EmitOnPressAndRelease>true</EmitOnPressAndRelease>
					<ButtonState>LeftButton</ButtonState>
				</Connection>
			</PushButton>

			<!--
			**********************************************
			Button - Quantize
			**********************************************
			-->
			<PushButton>
				<TooltipId>quantize</TooltipId>
				<Style></Style>
				<NumberStates>2</NumberStates>
				<State>
					<Number>0</Number>
					<Pressed>btn_quantize2.png</Pressed>
					<Unpressed>btn_quantize2.png</Unpressed>
				</State>
				<State>
					<Number>1</Number>
					<Pressed>btn_quantize2_over.png</Pressed>
					<Unpressed>btn_quantize2_over.png</Unpressed>
				</State>
				<Pos>426,89</Pos>
				<Connection>
					<ConfigKey>[Channel2],quantize</ConfigKey>
					<EmitOnPressAndRelease>true</EmitOnPressAndRelease>
					<ButtonState>LeftButton</ButtonState>
				</Connection>
			</PushButton>

			<!--
			**********************************************
			Button- Key lock
			**********************************************
			-->
			<PushButton>
				<TooltipId>keylock</TooltipId>
				<Style></Style>
				<NumberStates>2</NumberStates>
				<State>
					<Number>0</Number>
					<Pressed>btn_keylock2.png</Pressed>
					<Unpressed>btn_keylock2.png</Unpressed>
				</State>
				<State>
					<Number>1</Number>
					<Pressed>btn_keylock2_over.png</Pressed>
					<Unpressed>btn_keylock2_over.png</Unpressed>
				</State>
				<Pos>452,89</Pos>
				<Connection>
					<ConfigKey>[Channel2],keylock</ConfigKey>
				</Connection>
			</PushButton>

			<!-- Playback control sub-widget -->
			<WidgetGroup>
				<Pos>119,115</Pos>
				<Size>357,54</Size>
				<Style>QGroupBox { border: 0px solid yellow; } QWidget { margin: 0; padding: 0; }</Style>
				<Children>

					<!--
					**********************************************
					Button- Fast forward and rewind
					**********************************************
					-->
					<PushButton>
						<TooltipId>fwd_end</TooltipId>
						<Style></Style>
						<NumberStates>1</NumberStates>
						<State>
							<Number>0</Number>
							<Pressed>btn_forward2_over.png</Pressed>
							<Unpressed>btn_forward2.png</Unpressed>
						</State>
						<Pos>26,0</Pos>
						<Connection>
							<ConfigKey>[Channel2],fwd</ConfigKey>
							<EmitOnPressAndRelease>true</EmitOnPressAndRelease>
							<ButtonState>LeftButton</ButtonState>
						</Connection>
						<Connection>
							<ConfigKey>[Channel2],end</ConfigKey>
							<EmitOnPressAndRelease>true</EmitOnPressAndRelease>
							<ButtonState>RightButton</ButtonState>
						</Connection>
					</PushButton>
					<PushButton>
						<TooltipId>back_start</TooltipId>
						<Style></Style>
						<NumberStates>1</NumberStates>
						<State>
							<Number>0</Number>
							<Pressed>btn_rewind2_over.png</Pressed>
							<Unpressed>btn_rewind2.png</Unpressed>
						</State>
						<Pos>0,0</Pos>
						<Connection>
							<ConfigKey>[Channel2],back</ConfigKey>
							<EmitOnPressAndRelease>true</EmitOnPressAndRelease>
							<ButtonState>LeftButton</ButtonState>
						</Connection>
						<Connection>
							<ConfigKey>[Channel2],start</ConfigKey>
							<EmitOnPressAndRelease>true</EmitOnPressAndRelease>
							<ButtonState>RightButton</ButtonState>
						</Connection>
					</PushButton>

					<!--
					****************************************
					Button- Reverse playback
					****************************************
					-->
					<PushButton>
						<TooltipId>reverse</TooltipId>
						<Style></Style>
						<NumberStates>1</NumberStates>
						<State>
							<Number>0</Number>
							<Pressed>btn_reverse2_over.png</Pressed>
							<Unpressed>btn_reverse2.png</Unpressed>
						</State>
						<Pos>0,26</Pos>
						<Connection>
							<ConfigKey>[Channel2],reverse</ConfigKey>
							<EmitOnPressAndRelease>true</EmitOnPressAndRelease>
							<ButtonState>LeftButton</ButtonState>
						</Connection>
					</PushButton>

					<!--
					**********************************************
					Button - Beatloop
					**********************************************
					-->
					<PushButton>
						<TooltipId>beatloop</TooltipId>
						<Style></Style>
						<NumberStates>2</NumberStates>
						<State>
							<Number>0</Number>
							<Pressed>btn_beatloop2_0125.png</Pressed>
							<Unpressed>btn_beatloop2_0125.png</Unpressed>
						</State>
						<State>
							<Number>1</Number>
							<Pressed>btn_beatloop2_0125_over.png</Pressed>
							<Unpressed>btn_beatloop2_0125_over.png</Unpressed>
						</State>
						<Pos>92,0</Pos>
						<Connection>
							<ConfigKey>[Channel2],beatloop_0.125</ConfigKey>
							<EmitOnPress>true</EmitOnPress>
							<ButtonState>LeftButton</ButtonState>
						</Connection>
					</PushButton>
					<PushButton>
						<TooltipId>beatloop</TooltipId>
						<Style></Style>
						<NumberStates>2</NumberStates>
						<State>
							<Number>0</Number>
							<Pressed>btn_beatloop2_0250.png</Pressed>
							<Unpressed>btn_beatloop2_0250.png</Unpressed>
						</State>
						<State>
							<Number>1</Number>
							<Pressed>btn_beatloop2_0250_over.png</Pressed>
							<Unpressed>btn_beatloop2_0250_over.png</Unpressed>
						</State>
						<Pos>118,0</Pos>
						<Connection>
							<ConfigKey>[Channel2],beatloop_0.25</ConfigKey>
							<EmitOnPress>true</EmitOnPress>
							<ButtonState>LeftButton</ButtonState>
						</Connection>
					</PushButton>
					<PushButton>
						<TooltipId>beatloop</TooltipId>
						<Style></Style>
						<NumberStates>2</NumberStates>
						<State>
							<Number>0</Number>
							<Pressed>btn_beatloop2_0500.png</Pressed>
							<Unpressed>btn_beatloop2_0500.png</Unpressed>
						</State>
						<State>
							<Number>1</Number>
							<Pressed>btn_beatloop2_0500_over.png</Pressed>
							<Unpressed>btn_beatloop2_0500_over.png</Unpressed>
						</State>
						<Pos>144,0</Pos>
						<Connection>
							<ConfigKey>[Channel2],beatloop_0.5</ConfigKey>
							<EmitOnPress>true</EmitOnPress>
							<ButtonState>LeftButton</ButtonState>
						</Connection>
					</PushButton>
					<PushButton>
						<TooltipId>beatloop</TooltipId>
						<Style></Style>
						<NumberStates>2</NumberStates>
						<State>
							<Number>0</Number>
							<Pressed>btn_beatloop2_1.png</Pressed>
							<Unpressed>btn_beatloop2_1.png</Unpressed>
						</State>
						<State>
							<Number>1</Number>
							<Pressed>btn_beatloop2_1_over.png</Pressed>
							<Unpressed>btn_beatloop2_1_over.png</Unpressed>
						</State>
						<Pos>170,0</Pos>
						<Connection>
							<ConfigKey>[Channel2],beatloop_1</ConfigKey>
							<EmitOnPress>true</EmitOnPress>
							<ButtonState>LeftButton</ButtonState>
						</Connection>
					</PushButton>
					<PushButton>
						<TooltipId>beatloop</TooltipId>
						<Style></Style>
						<NumberStates>2</NumberStates>
						<State>
							<Number>0</Number>
							<Pressed>btn_beatloop2_2.png</Pressed>
							<Unpressed>btn_beatloop2_2.png</Unpressed>
						</State>
						<State>
							<Number>1</Number>
							<Pressed>btn_beatloop2_2_over.png</Pressed>
							<Unpressed>btn_beatloop2_2_over.png</Unpressed>
						</State>
						<Pos>92,26</Pos>
						<Connection>
							<ConfigKey>[Channel2],beatloop_2</ConfigKey>
							<EmitOnPress>true</EmitOnPress>
							<ButtonState>LeftButton</ButtonState>
						</Connection>
					</PushButton>
					<PushButton>
						<TooltipId>beatloop</TooltipId>
						<Style></Style>
						<NumberStates>2</NumberStates>
						<State>
							<Number>0</Number>
							<Pressed>btn_beatloop2_4.png</Pressed>
							<Unpressed>btn_beatloop2_4.png</Unpressed>
						</State>
						<State>
							<Number>1</Number>
							<Pressed>btn_beatloop2_4_over.png</Pressed>
							<Unpressed>btn_beatloop2_4_over.png</Unpressed>
						</State>
						<Pos>118,26</Pos>
						<Connection>
							<ConfigKey>[Channel2],beatloop_4</ConfigKey>
							<EmitOnPress>true</EmitOnPress>
							<ButtonState>LeftButton</ButtonState>
						</Connection>
					</PushButton>
					<PushButton>
						<TooltipId>beatloop</TooltipId>
						<Style></Style>
						<NumberStates>2</NumberStates>
						<State>
							<Number>0</Number>
							<Pressed>btn_beatloop2_8_over.png</Pressed>
							<Unpressed>btn_beatloop2_8.png</Unpressed>
						</State>
						<State>
							<Number>1</Number>
							<Pressed>btn_beatloop2_8.png</Pressed>
							<Unpressed>btn_beatloop2_8_over.png</Unpressed>
						</State>
						<Pos>144,26</Pos>
						<Connection>
							<ConfigKey>[Channel2],beatloop_8</ConfigKey>
							<EmitOnPress>true</EmitOnPress>
							<ButtonState>LeftButton</ButtonState>
						</Connection>
					</PushButton>
					<PushButton>
						<TooltipId>beatloop</TooltipId>
						<Style></Style>
						<NumberStates>2</NumberStates>
						<State>
							<Number>0</Number>
							<Pressed>btn_beatloop2_16.png</Pressed>
							<Unpressed>btn_beatloop2_16.png</Unpressed>
						</State>
						<State>
							<Number>1</Number>
							<Pressed>btn_beatloop2_16_over.png</Pressed>
							<Unpressed>btn_beatloop2_16_over.png</Unpressed>
						</State>
						<Pos>170,26</Pos>
						<Connection>
							<ConfigKey>[Channel2],beatloop_16</ConfigKey>
							<EmitOnPress>true</EmitOnPress>
							<ButtonState>LeftButton</ButtonState>
						</Connection>
					</PushButton>

					<!--
					**********************************************
					Button - Beatloop halve/double
					**********************************************
					-->
					<PushButton>
						<TooltipId>loop_halve</TooltipId>
						<Style></Style>
						<NumberStates>1</NumberStates>
						<State>
							<Number>0</Number>
							<Pressed>btn_beatloop2_halve_over.png</Pressed>
							<Unpressed>btn_beatloop2_halve.png</Unpressed>
						</State>
						<Pos>69,0</Pos>
						<Connection>
							<ConfigKey>[Channel2],loop_halve</ConfigKey>
							<EmitOnPressAndRelease>true</EmitOnPressAndRelease>
							<ButtonState>LeftButton</ButtonState>
						</Connection>
					</PushButton>
					<PushButton>
						<TooltipId>loop_double</TooltipId>
						<Style></Style>
						<NumberStates>1</NumberStates>
						<State>
							<Number>0</Number>
							<Pressed>btn_beatloop2_double_over.png</Pressed>
							<Unpressed>btn_beatloop2_double.png</Unpressed>
						</State>
						<Pos>197,0</Pos>
						<Connection>
							<ConfigKey>[Channel2],loop_double</ConfigKey>
							<EmitOnPressAndRelease>true</EmitOnPressAndRelease>
							<ButtonState>LeftButton</ButtonState>
						</Connection>
					</PushButton>

					<!--
					**********************************************
					Button- Looping
					**********************************************
					-->
					<PushButton>
						<TooltipId>loop_in</TooltipId>
						<Style></Style>
						<NumberStates>1</NumberStates>
						<State>
							<Number>0</Number>
							<Pressed>btn_loop_in2_over.png</Pressed>
							<Unpressed>btn_loop_in2.png</Unpressed>
						</State>
						<Pos>236,0</Pos>
						<Connection>
							<ConfigKey>[Channel2],loop_in</ConfigKey>
							<EmitOnPressAndRelease>true</EmitOnPressAndRelease>
							<ButtonState>LeftButton</ButtonState>
						</Connection>
					</PushButton>
					<PushButton>
						<TooltipId>loop_out</TooltipId>
						<Style></Style>
						<NumberStates>1</NumberStates>
						<State>
							<Number>0</Number>
							<Pressed>btn_loop_out2_over.png</Pressed>
							<Unpressed>btn_loop_out2.png</Unpressed>
						</State>
						<Pos>262,0</Pos>
						<Connection>
							<ConfigKey>[Channel2],loop_out</ConfigKey>
							<EmitOnPressAndRelease>true</EmitOnPressAndRelease>
							<ButtonState>LeftButton</ButtonState>
						</Connection>
					</PushButton>
					<PushButton>
						<TooltipId>reloop_exit</TooltipId>
						<Style></Style>
						<NumberStates>2</NumberStates>
						<LeftClickIsPushButton>true</LeftClickIsPushButton>
						<State>
							<Number>0</Number>
							<Pressed>btn_reloop2.png</Pressed>
							<Unpressed>btn_reloop2.png</Unpressed>
						</State>
						<State>
							<Number>1</Number>
							<Pressed>btn_reloop2_over.png</Pressed>
							<Unpressed>btn_reloop2_over.png</Unpressed>
						</State>
						<Pos>236,26</Pos>
						<Connection>
							<ConfigKey>[Channel2],reloop_exit</ConfigKey>
							<EmitOnPressAndRelease>true</EmitOnPressAndRelease>
							<ButtonState>LeftButton</ButtonState>
							<ConnectValueToWidget>false</ConnectValueToWidget>
						</Connection>
						<Connection>
							<ConfigKey>[Channel2],loop_enabled</ConfigKey>
							<ConnectValueFromWidget>false</ConnectValueFromWidget>
						</Connection>
					</PushButton>

					<!--
					**********************************************
					Button- Hotcue
					**********************************************
					-->
					<PushButton>
						<TooltipId>hotcue</TooltipId>
						<Style></Style>
						<NumberStates>2</NumberStates>
						<LeftClickIsPushButton>true</LeftClickIsPushButton>
						<RightClickIsPushButton>true</RightClickIsPushButton>
						<State>
							<Number>0</Number>
							<Pressed>btn_hotcue2_1_over.png</Pressed>
							<Unpressed>btn_hotcue2_1.png</Unpressed>
						</State>
						<State>
							<Number>1</Number>
							<Pressed>btn_hotcue2_1.png</Pressed>
							<Unpressed>btn_hotcue2_1_over.png</Unpressed>
						</State>
						<Pos>304,0</Pos>
						<Connection>
							<ConfigKey>[Channel2],hotcue_1_activate</ConfigKey>
							<EmitOnPressAndRelease>true</EmitOnPressAndRelease>
							<ButtonState>LeftButton</ButtonState>
							<ConnectValueToWidget>false</ConnectValueToWidget>
						</Connection>
						<Connection>
							<ConfigKey>[Channel2],hotcue_1_clear</ConfigKey>
							<EmitOnPressAndRelease>true</EmitOnPressAndRelease>
							<ButtonState>RightButton</ButtonState>
							<ConnectValueToWidget>false</ConnectValueToWidget>
						</Connection>
						<Connection>
							<ConfigKey>[Channel2],hotcue_1_enabled</ConfigKey>
							<ConnectValueFromWidget>false</ConnectValueFromWidget>
						</Connection>
					</PushButton>
					<PushButton>
						<TooltipId>hotcue</TooltipId>
						<Style></Style>
						<NumberStates>2</NumberStates>
						<LeftClickIsPushButton>true</LeftClickIsPushButton>
						<RightClickIsPushButton>true</RightClickIsPushButton>
						<State>
							<Number>0</Number>
							<Pressed>btn_hotcue2_2_over.png</Pressed>
							<Unpressed>btn_hotcue2_2.png</Unpressed>
						</State>
						<State>
							<Number>1</Number>
							<Pressed>btn_hotcue2_2.png</Pressed>
							<Unpressed>btn_hotcue2_2_over.png</Unpressed>
						</State>
						<Pos>330,0</Pos>
						<Connection>
							<ConfigKey>[Channel2],hotcue_2_activate</ConfigKey>
							<EmitOnPressAndRelease>true</EmitOnPressAndRelease>
							<ButtonState>LeftButton</ButtonState>
							<ConnectValueToWidget>false</ConnectValueToWidget>
						</Connection>
						<Connection>
							<ConfigKey>[Channel2],hotcue_2_clear</ConfigKey>
							<EmitOnPressAndRelease>true</EmitOnPressAndRelease>
							<ButtonState>RightButton</ButtonState>
							<ConnectValueToWidget>false</ConnectValueToWidget>
						</Connection>
						<Connection>
							<ConfigKey>[Channel2],hotcue_2_enabled</ConfigKey>
							<ConnectValueFromWidget>false</ConnectValueFromWidget>
						</Connection>
					</PushButton>
					<PushButton>
						<TooltipId>hotcue</TooltipId>
						<Style></Style>
						<NumberStates>2</NumberStates>
						<LeftClickIsPushButton>true</LeftClickIsPushButton>
						<RightClickIsPushButton>true</RightClickIsPushButton>
						<State>
							<Number>0</Number>
							<Pressed>btn_hotcue2_3_over.png</Pressed>
							<Unpressed>btn_hotcue2_3.png</Unpressed>
						</State>
						<State>
							<Number>1</Number>
							<Pressed>btn_hotcue2_3.png</Pressed>
							<Unpressed>btn_hotcue2_3_over.png</Unpressed>
						</State>
						<Pos>304,26</Pos>
						<Connection>
							<ConfigKey>[Channel2],hotcue_3_activate</ConfigKey>
							<EmitOnPressAndRelease>true</EmitOnPressAndRelease>
							<ButtonState>LeftButton</ButtonState>
							<ConnectValueToWidget>false</ConnectValueToWidget>
						</Connection>
						<Connection>
							<ConfigKey>[Channel2],hotcue_3_clear</ConfigKey>
							<EmitOnPressAndRelease>true</EmitOnPressAndRelease>
							<ButtonState>RightButton</ButtonState>
							<ConnectValueToWidget>false</ConnectValueToWidget>
						</Connection>
						<Connection>
							<ConfigKey>[Channel2],hotcue_3_enabled</ConfigKey>
							<ConnectValueFromWidget>false</ConnectValueFromWidget>
						</Connection>
					</PushButton>
					<PushButton>
						<TooltipId>hotcue</TooltipId>
						<Style></Style>
						<NumberStates>2</NumberStates>
						<LeftClickIsPushButton>true</LeftClickIsPushButton>
						<RightClickIsPushButton>true</RightClickIsPushButton>
						<State>
							<Number>0</Number>
							<Pressed>btn_hotcue2_4_over.png</Pressed>
							<Unpressed>btn_hotcue2_4.png</Unpressed>
						</State>
						<State>
							<Number>1</Number>
							<Pressed>btn_hotcue2_4.png</Pressed>
							<Unpressed>btn_hotcue2_4_over.png</Unpressed>
						</State>
						<Pos>330,26</Pos>
						<Connection>
							<ConfigKey>[Channel2],hotcue_4_activate</ConfigKey>
							<EmitOnPressAndRelease>true</EmitOnPressAndRelease>
							<ButtonState>LeftButton</ButtonState>
							<ConnectValueToWidget>false</ConnectValueToWidget>
						</Connection>
						<Connection>
							<ConfigKey>[Channel2],hotcue_4_clear</ConfigKey>
							<EmitOnPressAndRelease>true</EmitOnPressAndRelease>
							<ButtonState>RightButton</ButtonState>
							<ConnectValueToWidget>false</ConnectValueToWidget>
						</Connection>
						<Connection>
							<ConfigKey>[Channel2],hotcue_4_enabled</ConfigKey>
							<ConnectValueFromWidget>false</ConnectValueFromWidget>
						</Connection>
					</PushButton>

				</Children>
			</WidgetGroup>

		</Children>
	</WidgetGroup>

</skin><|MERGE_RESOLUTION|>--- conflicted
+++ resolved
@@ -188,10 +188,8 @@
 								<Size>210,35</Size>
 								<SignalColor>#EECE33</SignalColor>
 								<MarkerColor>#00FF00</MarkerColor>
-<<<<<<< HEAD
 								<ProgressColor>#EECE33</ProgressColor>
 								<ProgressAlpha>80</ProgressAlpha>
-=======
 								<Mark>
 									<Control>hotcue_1_position</Control>
 									<Text>1</Text>
@@ -220,7 +218,6 @@
 									<Color>#00FF00</Color>
 									<TextColor>#FFFFFF</TextColor>
 								</Mark>
->>>>>>> bb61d18a
 								<Connection>
 									<ConfigKey>[Sampler1],playposition</ConfigKey>
 									<EmitOnDownPress>false</EmitOnDownPress>
@@ -697,10 +694,8 @@
 								<Size>210,35</Size>
 								<SignalColor>#EECE33</SignalColor>
 								<MarkerColor>#00FF00</MarkerColor>
-<<<<<<< HEAD
 								<ProgressColor>#EECE33</ProgressColor>
 								<ProgressAlpha>80</ProgressAlpha>
-=======
 								<Mark>
 									<Control>hotcue_1_position</Control>
 									<Text>1</Text>
@@ -729,7 +724,6 @@
 									<Color>#00FF00</Color>
 									<TextColor>#FFFFFF</TextColor>
 								</Mark>
->>>>>>> bb61d18a
 								<Connection>
 									<ConfigKey>[Sampler2],playposition</ConfigKey>
 									<EmitOnDownPress>false</EmitOnDownPress>
@@ -1206,10 +1200,8 @@
 								<Size>210,35</Size>
 								<SignalColor>#EECE33</SignalColor>
 								<MarkerColor>#00FF00</MarkerColor>
-<<<<<<< HEAD
 								<ProgressColor>#EECE33</ProgressColor>
 								<ProgressAlpha>80</ProgressAlpha>
-=======
 								<Mark>
 									<Control>hotcue_1_position</Control>
 									<Text>1</Text>
@@ -1238,7 +1230,6 @@
 									<Color>#00FF00</Color>
 									<TextColor>#FFFFFF</TextColor>
 								</Mark>
->>>>>>> bb61d18a
 								<Connection>
 									<ConfigKey>[Sampler3],playposition</ConfigKey>
 									<EmitOnDownPress>false</EmitOnDownPress>
@@ -1715,10 +1706,8 @@
 								<Size>210,35</Size>
 								<SignalColor>#EECE33</SignalColor>
 								<MarkerColor>#00FF00</MarkerColor>
-<<<<<<< HEAD
 								<ProgressColor>#EECE33</ProgressColor>
 								<ProgressAlpha>80</ProgressAlpha>
-=======
 								<Mark>
 									<Control>hotcue_1_position</Control>
 									<Text>1</Text>
@@ -1747,7 +1736,6 @@
 									<Color>#00FF00</Color>
 									<TextColor>#FFFFFF</TextColor>
 								</Mark>
->>>>>>> bb61d18a
 								<Connection>
 									<ConfigKey>[Sampler4],playposition</ConfigKey>
 									<EmitOnDownPress>false</EmitOnDownPress>
@@ -3789,12 +3777,8 @@
 					****************************************
 					-->
 					<PushButton>
-<<<<<<< HEAD
-						<Tooltip>Play/Pause&#10;Left-click: Toggles playing or pausing the track.&#10;Right-click: Play and sync to the other track.&#10;</Tooltip>
-=======
 						<TooltipId>play_cue_set</TooltipId>
 						<Style></Style>
->>>>>>> bb61d18a
 						<NumberStates>2</NumberStates>
 						<RightClickIsPushButton>true</RightClickIsPushButton>
 						<State>
@@ -3821,12 +3805,8 @@
 						</Connection>
 					</PushButton>
 					<PushButton>
-<<<<<<< HEAD
-						<Tooltip>Play/Pause&#10;Left-click: Toggles playing or pausing the track.&#10;Right-click: Play and sync to the other track.&#10;</Tooltip>
-=======
 						<TooltipId>play_cue_set</TooltipId>
 						<Style></Style>
->>>>>>> bb61d18a
 						<NumberStates>2</NumberStates>
 						<RightClickIsPushButton>true</RightClickIsPushButton>
 						<State>
@@ -4350,14 +4330,9 @@
 			**********************************************
 			-->
 			<StatusLight>
-<<<<<<< HEAD
-				<Tooltip>Vinyl Status&#10;Provides visual feedback with regards to vinyl control status&#10;Green for control enabled&#10;Blinking yellow for when the needle reaches the end of the record&#10;Red for needle skip detected&#10;</Tooltip>
 				<NumberPos>4</NumberPos>
-=======
 				<TooltipId>vinylcontrol_status</TooltipId>
 				<Style></Style>
-				<NumberPos>3</NumberPos>
->>>>>>> bb61d18a
 				<PathStatusLight>btn_vinylcontrol_indicator_horizontal1.png</PathStatusLight>
 				<PathStatusLight2>btn_vinylcontrol_indicator_horizontal2.png</PathStatusLight2>
 				<PathStatusLight3>btn_vinylcontrol_indicator_horizontal3.png</PathStatusLight3>
@@ -4368,14 +4343,9 @@
 				</Connection>
 			</StatusLight>
 			<StatusLight>
-<<<<<<< HEAD
-				<Tooltip>Vinyl Status&#10;Provides visual feedback with regards to vinyl control status&#10;Green for control enabled&#10;Blinking yellow for when the needle reaches the end of the record&#10;Red for needle skip detected&#10;</Tooltip>
 				<NumberPos>4</NumberPos>
-=======
 				<TooltipId>vinylcontrol_status</TooltipId>
 				<Style></Style>
-				<NumberPos>3</NumberPos>
->>>>>>> bb61d18a
 				<PathStatusLight>btn_vinylcontrol_indicator_horizontal1.png</PathStatusLight>
 				<PathStatusLight2>btn_vinylcontrol_indicator_horizontal2.png</PathStatusLight2>
 				<PathStatusLight3>btn_vinylcontrol_indicator_horizontal3.png</PathStatusLight3>
@@ -4386,12 +4356,8 @@
 				</Connection>
 			</StatusLight>
 			<StatusLight>
-<<<<<<< HEAD
-				<Tooltip>Vinyl Status&#10;Provides visual feedback with regards to vinyl control status&#10;Green for control enabled&#10;Blinking yellow for when the needle reaches the end of the record&#10;Red for needle skip detected&#10;</Tooltip>
 				<NumberPos>4</NumberPos>
-=======
 				<TooltipId>vinylcontrol_status</TooltipId>
->>>>>>> bb61d18a
 				<Style></Style>
 				<PathStatusLight>btn_vinylcontrol_indicator_vertical1.png</PathStatusLight>
 				<PathStatusLight2>btn_vinylcontrol_indicator_vertical2.png</PathStatusLight2>
@@ -4403,13 +4369,8 @@
 				</Connection>
 			</StatusLight>
 			<StatusLight>
-<<<<<<< HEAD
-				<Tooltip>Vinyl Status&#10;Provides visual feedback with regards to vinyl control status&#10;Green for control enabled&#10;Blinking yellow for when the needle reaches the end of the record&#10;Red for needle skip detected&#10;</Tooltip>
 				<NumberPos>4</NumberPos>
-=======
 				<TooltipId>vinylcontrol_status</TooltipId>
->>>>>>> bb61d18a
-				<Style></Style>
 				<PathStatusLight>btn_vinylcontrol_indicator_vertical1.png</PathStatusLight>
 				<PathStatusLight2>btn_vinylcontrol_indicator_vertical2.png</PathStatusLight2>
 				<PathStatusLight3>btn_vinylcontrol_indicator_vertical3.png</PathStatusLight3>
@@ -4494,16 +4455,9 @@
 			**********************************************
 			-->
 			<TrackProperty>
-<<<<<<< HEAD
-				<Tooltip>Track title&#10;Displays the title of the loaded track.&#10;Informations are extracted from the tracks tags.&#10;</Tooltip>
 				<Style>QLabel { font: bold 14px/16px Lucida Grande, Lucida Sans Unicode, Arial, Verdana, sans-serif;
-				background-color: transparent; color: #EECE33; text-align: left; padding-left: 1px; }
-=======
+				background-color: transparent; color: #EECE33; text-align: left; padding-left: 1px; }</Style>
 				<TooltipId>track_title</TooltipId>
-				<Style>QLabel { font: bold 18px/20px Lucida Grande, Lucida Sans Unicode, Arial, Verdana, sans-serif;
-				background-color: transparent; color: #0099FF; text-align: left; padding-left: 1px; }
->>>>>>> bb61d18a
-				</Style>
 				<Property>title</Property>
 				<Channel>1</Channel>
 				<Pos>0,1</Pos>
@@ -4516,16 +4470,10 @@
 			**********************************************
 			-->
 			<TrackProperty>
-<<<<<<< HEAD
 				<Tooltip>Track Artist&#10;Displays the artist of the loaded track.&#10;Informations are extracted from the tracks tags.&#10;</Tooltip>
 				<Style>QLabel { font: bold 14px/16px Lucida Grande, Lucida Sans Unicode, Arial, Verdana, sans-serif;
-				background-color: transparent; color: #EECE33; text-align: left; padding-left: 1px; }
-=======
+				background-color: transparent; color: #EECE33; text-align: left; padding-left: 1px; }</Style>
 				<TooltipId>track_artist</TooltipId>
-				<Style>QLabel { font: bold 18px/20px Lucida Grande, Lucida Sans Unicode, Arial, Verdana, sans-serif;
-				background-color: transparent; color: #0099FF; text-align: left; padding-left: 1px; }
->>>>>>> bb61d18a
-				</Style>
 				<Property>artist</Property>
 				<Channel>1</Channel>
 				<Pos>0,25</Pos>
@@ -4574,16 +4522,10 @@
 			**********************************************
 			-->
 			<NumberPos>
-<<<<<<< HEAD
 				<Tooltip>Time&#10;Displays the elapsed or remaining time of the track loaded.&#10;Click to toggle between time elapsed/remaining time.&#10;</Tooltip>
 				<Style>QLabel { font: bold 14px/18px Lucida Grande, Lucida Sans Unicode, Arial, Verdana, sans-serif;
-				background-color: transparent; color: #EECE33; text-align: left;padding-left: 1px; }
-=======
+				background-color: transparent; color: #EECE33; text-align: left;padding-left: 1px; }</Style>
 				<TooltipId>track_time</TooltipId>
-				<Style>QLabel { font: bold 18px/20px Lucida Grande, Lucida Sans Unicode, Arial, Verdana, sans-serif;
-				background-color: transparent; color: #0099FF; text-align: left;padding-left: 1px; }
->>>>>>> bb61d18a
-				</Style>
 				<Channel>1</Channel>
 				<Pos>280,25</Pos>
 				<Size>200,23</Size>
@@ -5309,12 +5251,7 @@
 			**********************************************
 			-->
 			<StatusLight>
-<<<<<<< HEAD
-				<Tooltip>Vinyl Status&#10;Provides visual feedback with regards to vinyl control status&#10;Green for control enabled&#10;Blinking yellow for when the needle reaches the end of the record&#10;Red for needle skip detected&#10;</Tooltip>
 				<NumberPos>4</NumberPos>
-=======
-				<TooltipId>vinylcontrol_status</TooltipId>
->>>>>>> bb61d18a
 				<Style></Style>
 				<PathStatusLight>btn_vinylcontrol_indicator_horizontal1.png</PathStatusLight>
 				<PathStatusLight2>btn_vinylcontrol_indicator_horizontal2.png</PathStatusLight2>
@@ -5326,12 +5263,8 @@
 				</Connection>
 			</StatusLight>
 			<StatusLight>
-<<<<<<< HEAD
-				<Tooltip>Vinyl Status&#10;Provides visual feedback with regards to vinyl control status&#10;Green for control enabled&#10;Blinking yellow for when the needle reaches the end of the record&#10;Red for needle skip detected&#10;</Tooltip>
 				<NumberPos>4</NumberPos>
-=======
 				<TooltipId>vinylcontrol_status</TooltipId>
->>>>>>> bb61d18a
 				<Style></Style>
 				<PathStatusLight>btn_vinylcontrol_indicator_horizontal1.png</PathStatusLight>
 				<PathStatusLight2>btn_vinylcontrol_indicator_horizontal2.png</PathStatusLight2>
@@ -5343,12 +5276,8 @@
 				</Connection>
 			</StatusLight>
 			<StatusLight>
-<<<<<<< HEAD
-				<Tooltip>Vinyl Status&#10;Provides visual feedback with regards to vinyl control status&#10;Green for control enabled&#10;Blinking yellow for when the needle reaches the end of the record&#10;Red for needle skip detected&#10;</Tooltip>
 				<NumberPos>4</NumberPos>
-=======
 				<TooltipId>vinylcontrol_status</TooltipId>
->>>>>>> bb61d18a
 				<Style></Style>
 				<PathStatusLight>btn_vinylcontrol_indicator_vertical1.png</PathStatusLight>
 				<PathStatusLight2>btn_vinylcontrol_indicator_vertical2.png</PathStatusLight2>
@@ -5360,12 +5289,8 @@
 				</Connection>
 			</StatusLight>
 			<StatusLight>
-<<<<<<< HEAD
-				<Tooltip>Vinyl Status&#10;Provides visual feedback with regards to vinyl control status&#10;Green for control enabled&#10;Blinking yellow for when the needle reaches the end of the record&#10;Red for needle skip detected&#10;</Tooltip>
 				<NumberPos>4</NumberPos>
-=======
 				<TooltipId>vinylcontrol_status</TooltipId>
->>>>>>> bb61d18a
 				<Style></Style>
 				<PathStatusLight>btn_vinylcontrol_indicator_vertical1.png</PathStatusLight>
 				<PathStatusLight2>btn_vinylcontrol_indicator_vertical2.png</PathStatusLight2>
@@ -5451,16 +5376,10 @@
 			**********************************************
 			-->
 			<TrackProperty>
-<<<<<<< HEAD
 				<Tooltip>Track title&#10;Displays the title of the loaded track.&#10;Informations are extracted from the tracks tags.&#10;</Tooltip>
 				<Style>QLabel { font: bold 14px/16px Lucida Grande, Lucida Sans Unicode, Arial, Verdana, sans-serif;
-				background-color: transparent; color: #EECE33; text-align: left; padding-left: 1px; }
-=======
+				background-color: transparent; color: #EECE33; text-align: left; padding-left: 1px; }</Style>
 				<TooltipId>track_title</TooltipId>
-				<Style>QLabel { font: bold 18px/20px Lucida Grande, Lucida Sans Unicode, Arial, Verdana, sans-serif;
-				background-color: transparent; color: #E17800; text-align: left; padding-left: 1px; }
->>>>>>> bb61d18a
-				</Style>
 				<Property>title</Property>
 				<Channel>2</Channel>
 				<Pos>0,1</Pos>
@@ -5473,16 +5392,9 @@
 			**********************************************
 			-->
 			<TrackProperty>
-<<<<<<< HEAD
-				<Tooltip>Track Artist&#10;Displays the artist of the loaded track.&#10;Informations are extracted from the tracks tags.&#10;</Tooltip>
 				<Style>QLabel { font: bold 14px/16px Lucida Grande, Lucida Sans Unicode, Arial, Verdana, sans-serif;
-				background-color: transparent; color: #EECE33; text-align: left; padding-left: 1px; }
-=======
+				background-color: transparent; color: #EECE33; text-align: left; padding-left: 1px; }</Style>
 				<TooltipId>track_artist</TooltipId>
-				<Style>QLabel { font: bold 18px/20px Lucida Grande, Lucida Sans Unicode, Arial, Verdana, sans-serif;
-				background-color: transparent; color: #E17800; text-align: left; padding-left: 1px; }
->>>>>>> bb61d18a
-				</Style>
 				<Property>artist</Property>
 				<Channel>2</Channel>
 				<Pos>0,25</Pos>
@@ -5531,16 +5443,9 @@
 			**********************************************
 			-->
 			<NumberPos>
-<<<<<<< HEAD
-				<Tooltip>Time&#10;Displays the elapsed or remaining time of the track loaded.&#10;Click to toggle between time elapsed/remaining time.&#10;</Tooltip>
 				<Style>QLabel { font: bold 14px/18px Lucida Grande, Lucida Sans Unicode, Arial, Verdana, sans-serif;
-				background-color: transparent; color: #EECE33; text-align: left;padding-left: 1px; }
-=======
+				background-color: transparent; color: #EECE33; text-align: left;padding-left: 1px; }</Style>
 				<TooltipId>track_time</TooltipId>
-				<Style>QLabel { font: bold 18px/20px Lucida Grande, Lucida Sans Unicode, Arial, Verdana, sans-serif;
-				background-color: transparent; color: #E17800; text-align: left;padding-left: 1px; }
->>>>>>> bb61d18a
-				</Style>
 				<Channel>2</Channel>
 				<Pos>280,25</Pos>
 				<Size>200,23</Size>
