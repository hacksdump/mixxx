# Basque translation for mixxx
# Copyright (c) 2011 Rosetta Contributors and Canonical Ltd 2011
# This file is distributed under the same license as the mixxx package.
# FIRST AUTHOR <EMAIL@ADDRESS>, 2011.
#
msgid ""
msgstr ""
"Project-Id-Version: mixxx\n"
"Report-Msgid-Bugs-To: FULL NAME <EMAIL@ADDRESS>\n"
<<<<<<< HEAD
"POT-Creation-Date: 2011-12-22 11:41+0200\n"
"PO-Revision-Date: 2011-12-22 09:00+0000\n"
"Last-Translator: alaintxu.p <alaintxu.p@gmail.com>\n"
=======
"POT-Creation-Date: 2011-12-26 09:32+0200\n"
"PO-Revision-Date: 2012-04-04 13:14+0000\n"
"Last-Translator: Asier Iturralde Sarasola <Unknown>\n"
>>>>>>> a3c4d660
"Language-Team: Basque <eu@li.org>\n"
"MIME-Version: 1.0\n"
"Content-Type: text/plain; charset=UTF-8\n"
"Content-Transfer-Encoding: 8bit\n"
<<<<<<< HEAD
"X-Launchpad-Export-Date: 2011-12-23 07:45+0000\n"
"X-Generator: Launchpad (build 14560)\n"
=======
"X-Launchpad-Export-Date: 2012-04-05 04:39+0000\n"
"X-Generator: Launchpad (build 15060)\n"
>>>>>>> a3c4d660

#: AutoDJFeature#1
msgid "Auto DJ"
msgstr "Auto DJ"

#: BaseSqlTableModel#1
msgid "Played"
msgstr "Jotakoak"

#: BaseSqlTableModel#2
msgctxt "BaseSqlTableModel#2"
msgid "Artist"
msgstr "Artista"

#: BaseSqlTableModel#3
msgctxt "BaseSqlTableModel#3"
msgid "Title"
msgstr "Titulua"

#: BaseSqlTableModel#4
msgctxt "BaseSqlTableModel#4"
msgid "Album"
msgstr "Albuma"

#: BaseSqlTableModel#5
msgctxt "BaseSqlTableModel#5"
msgid "Genre"
msgstr "Generoa"

#: BaseSqlTableModel#6
msgctxt "BaseSqlTableModel#6"
msgid "Year"
msgstr "Urtea"

#: BaseSqlTableModel#7
msgctxt "BaseSqlTableModel#7"
msgid "Type"
msgstr "Mota"

#: BaseSqlTableModel#8
msgctxt "BaseSqlTableModel#8"
msgid "Location"
msgstr "Kokalekua"

#: BaseSqlTableModel#9
msgctxt "BaseSqlTableModel#9"
msgid "Comment"
msgstr "Iruzkina"

#: BaseSqlTableModel#10
msgctxt "BaseSqlTableModel#10"
msgid "Duration"
msgstr "Iraupena"

#: BaseSqlTableModel#11
msgid "Rating"
msgstr "Balorazioa"

#: BaseSqlTableModel#12
msgctxt "BaseSqlTableModel#12"
msgid "Bitrate"
msgstr "Bit-maiztasuna"

#: BaseSqlTableModel#13
msgctxt "BaseSqlTableModel#13"
msgid "BPM"
msgstr "BPM"

#: BaseSqlTableModel#14
msgctxt "BaseSqlTableModel#14"
msgid "Track #"
msgstr "Pista-zenbakia"

#: BaseSqlTableModel#15
msgid "Date Added"
msgstr "Gehitze-data:"

#: BaseSqlTableModel#16
msgid "#"
msgstr "Zk."

#: BaseSqlTableModel#17
msgctxt "BaseSqlTableModel#17"
msgid "Key"
msgstr "Tonalitatea"

#: BaseTrackPlayer#1
msgid "Couldn't load track."
msgstr "Ezin izan da pista kargatu"

#: BrowseFeature#1
msgid "Quick Links"
msgstr "Esteka azkarrak"

#: BrowseFeature#2
msgid "Devices"
msgstr "Gailuak"

#: BrowseFeature#3
msgid "Removable Devices"
msgstr "Gailu aldagarriak"

#: BrowseFeature#4
msgctxt "BrowseFeature#4"
msgid "Mixxx Library"
msgstr "Mixxx liburutegia"

#: BrowseFeature#5
msgid "Home"
msgstr "Karpeta nagusia"

#: BrowseFeature#6
msgid "Music"
msgstr "Musika"

#: BrowseFeature#7
msgid "Documents"
msgstr "Dokumentuak"

#: BrowseFeature#8
msgid "Desktop"
msgstr "Mahaigaina"

#: BrowseFeature#9
msgid "Browse"
msgstr "Arakatu"

#: BrowseTableModel#1
msgid "Filename"
msgstr "Fitxategi-izena"

#: BrowseTableModel#2
msgctxt "BrowseTableModel#2"
msgid "Artist"
msgstr "Artista"

#: BrowseTableModel#3
msgctxt "BrowseTableModel#3"
msgid "Title"
msgstr "Titulua"

#: BrowseTableModel#4
msgctxt "BrowseTableModel#4"
msgid "Album"
msgstr "Albuma"

#: BrowseTableModel#5
msgctxt "BrowseTableModel#5"
msgid "Track #"
msgstr "Pista-zenbakia"

#: BrowseTableModel#6
msgctxt "BrowseTableModel#6"
msgid "Year"
msgstr "Urtea"

#: BrowseTableModel#7
msgctxt "BrowseTableModel#7"
msgid "Genre"
msgstr "Generoa"

#: BrowseTableModel#8
msgctxt "BrowseTableModel#8"
msgid "Comment"
msgstr "Iruzkina"

#: BrowseTableModel#9
msgctxt "BrowseTableModel#9"
msgid "Duration"
msgstr "Iraupena"

#: BrowseTableModel#10
msgctxt "BrowseTableModel#10"
msgid "BPM"
msgstr "BPM"

#: BrowseTableModel#11
msgctxt "BrowseTableModel#11"
msgid "Key"
msgstr "Tonalitatea"

#: BrowseTableModel#12
msgctxt "BrowseTableModel#12"
msgid "Type"
msgstr "Mota"

#: BrowseTableModel#13
msgctxt "BrowseTableModel#13"
msgid "Bitrate"
msgstr "Bit-maiztasuna"

#: BrowseTableModel#14
msgctxt "BrowseTableModel#14"
msgid "Location"
msgstr "Kokapena"

#: BrowseTableModel#15
msgctxt "BrowseTableModel#15"
msgid "Mixxx Library"
msgstr "Mixxx liburutegia"

#: BrowseTableModel#16
msgid ""
"Could not load the following file because it is in use by Mixxx or another "
"application."
msgstr ""

#: BrowseTableModel#17
msgid "Warning: This will permanently delete the following files:"
msgstr "Kontuz: Honek behin betiko ezabatuko ditu ondorengo fitxategiak:"

#: BrowseTableModel#18
msgid "Are you sure you want to delete these files from your computer?"
msgstr ""
"Seguru zaude fitxategi hauek zure ordenagailutik ezabatu nahi dituzula?"

#: BrowseTableModel#19
msgid ""
"Could not delete the following file because it is in use by Mixxx or another "
"application:"
msgstr ""

#: BrowseTableModel#20
msgid "Could not update file metadata."
msgstr "Ezin izan dira fitxategiaren metadatuak eguneratu."

#: CrateFeature#1
msgid "New Crate"
msgstr "Kaxa Berria"

#: CrateFeature#2
msgctxt "CrateFeature#2"
msgid "Remove"
msgstr "Ezabatu"

#: CrateFeature#3
msgctxt "CrateFeature#3"
msgid "Rename"
msgstr "Berrizendatu"

#: CrateFeature#4
msgctxt "CrateFeature#4"
msgid "Lock"
msgstr "Blokeatu"

#: CrateFeature#5
msgctxt "CrateFeature#5"
msgid "Import Playlist"
msgstr "Inportatu erreprodukzio-zerrenda"

#: CrateFeature#6
msgid "Crates"
msgstr "Kaxak"

#: CrateFeature#7
msgid "Import Crate"
msgstr "Inportatu kaxa"

#: CrateFeature#8
msgid "Export Crate"
msgstr "Esportatu kaxa"

#: CrateFeature#9
msgctxt "CrateFeature#9"
msgid "Unlock"
msgstr "Desblokeatu"

#: CrateFeature#10
msgid "Crate name:"
msgstr "Kaxaren izena:"

#: CrateFeature#11
msgid "An unknown error occurred while creating crate: "
msgstr ""

#: CrateFeature#12
msgid "Rename Crate"
msgstr "Berrizendatu kaxa"

#: CrateFeature#13
msgid "New crate name:"
msgstr "Kaxaren Izan Berria:"

#: CrateFeature#14
msgid "Renaming Crate Failed"
msgstr "Akatsa Kaxa Berrizendatzean"

#: CrateFeature#15
msgctxt "CrateFeature#15"
msgid "Playlist Files (*.m3u *.m3u8 *.pls)"
<<<<<<< HEAD
msgstr ""
=======
msgstr "Erreprodukzio-zerrenda fitxategiak (*.m3u *.m3u8 *.pls)"
>>>>>>> a3c4d660

#: CrateFeature#16
msgctxt "CrateFeature#16"
msgid "M3U Playlist (*.m3u);;M3U8 Playlist (*.m3u8);;PLS Playlist (*.pls)"
msgstr ""

#: CrateFeature#17
msgid "A crate cannot have a blank name."
msgstr "Kaxa batek ezin du izen hutsik izqn"

#: CrateFeature#18
msgid "Creating Crate Failed"
msgstr "Akatsa Kaxa Sortzerakoan"

#: CrateFeature#19
msgid "A crate by that name already exists."
msgstr "Izen hori duen beste kaxa bat bada"

#: DlgAboutDlg#1
msgid "About Mixxx"
msgstr "Mixxx-i buruz"

#: DlgAboutDlg#2
msgid "1.x.x"
msgstr "1.x.x"

#: DlgAboutDlg#3
msgid ""
"<!DOCTYPE HTML PUBLIC \"-//W3C//DTD HTML 4.0//EN\" "
"\"http://www.w3.org/TR/REC-html40/strict.dtd\">\n"
"<html><head><meta name=\"qrichtext\" content=\"1\" /><style "
"type=\"text/css\">\n"
"p, li { white-space: pre-wrap; }\n"
"</style></head><body style=\" font-family:'Sans'; font-size:10pt; font-"
"weight:400; font-style:normal;\">\n"
"<p style=\" margin-top:0px; margin-bottom:0px; margin-left:0px; margin-"
"right:0px; -qt-block-indent:0; text-indent:0px;\"><span style=\" font-"
"family:'Sans Serif'; font-size:9pt;\">Credits go here</span></p>\n"
"<p style=\"-qt-paragraph-type:empty; margin-top:0px; margin-bottom:0px; "
"margin-left:0px; margin-right:0px; -qt-block-indent:0; text-indent:0px; font-"
"family:'Sans Serif'; font-size:9pt;\"></p></body></html>"
msgstr ""
"<!DOCTYPE HTML PUBLIC \"-//W3C//DTD HTML 4.0//EN\" "
"\"http://www.w3.org/TR/REC-html40/strict.dtd\">\n"
"<html><head><meta name=\"qrichtext\" content=\"1\" /><style "
"type=\"text/css\">\n"
"p, li { white-space: pre-wrap; }\n"
"</style></head><body style=\" font-family:'Sans'; font-size:10pt; font-"
"weight:400; font-style:normal;\">\n"
"<p style=\" margin-top:0px; margin-bottom:0px; margin-left:0px; margin-"
"right:0px; -qt-block-indent:0; text-indent:0px;\"><span style=\" font-"
"family:'Sans Serif'; font-size:9pt;\">Credits go here</span></p>\n"
"<p style=\"-qt-paragraph-type:empty; margin-top:0px; margin-bottom:0px; "
"margin-left:0px; margin-right:0px; -qt-block-indent:0; text-indent:0px; font-"
"family:'Sans Serif'; font-size:9pt;\"></p></body></html>"

#: DlgAboutDlg#4
msgid "<a href=\"http://mixxx.org/\">Official Website</a>"
msgstr "<a href=\"http://mixxx.org/\">Webgune ofiziala</a>"

#: DlgAutoDJ#1
msgid "Disable Auto DJ"
msgstr "Ezgaitu Auto DJ"

#: DlgAutoDJ#2
msgid "Enable Auto DJ"
msgstr "Gaitu Auto DJ"

#: DlgAutoDJ#3
msgctxt "DlgAutoDJ#3"
msgid "Manage"
msgstr "Kudeatu"

#: DlgAutoDJ#4
msgid "Shuffle playlist"
msgstr ""

#: DlgAutoDJ#5
msgid "Add tracks to the queue below..."
msgstr ""

#: DlgBpmSchemeDlg#1
msgid "BPM Scheme"
msgstr "BPM Eskema"

#: DlgBpmSchemeDlg#2
msgid "Scheme Name:"
msgstr "Eskemaren izena:"

#: DlgBpmSchemeDlg#3
msgid "BPM Range"
msgstr ""

#: DlgBpmSchemeDlg#4
msgid "Max"
msgstr "Max"

#: DlgBpmSchemeDlg#5
msgid "Min"
msgstr "Min"

#: DlgBpmSchemeDlg#6
msgid "Analyze Entire Song"
msgstr "Kanta osoa aztertu"

#: DlgMidiLearning#1
msgid "Skip"
msgstr "Jauzi"

#: DlgMidiLearning#2
msgid "Successfully mapped to: "
msgstr ""

#: DlgMidiLearning#3
msgid "Next"
msgstr "Hurrengoa"

#: DlgMidiLearning#4
msgctxt "DlgMidiLearning#4"
msgid "MIDI Learning Wizard"
msgstr ""

#: DlgMidiLearning#5
msgid "Welcome to the MIDI Learning Wizard"
msgstr ""

#: DlgMidiLearning#6
msgid ""
"This wizard allows you to easily map the controls on your MIDI controller to "
"Mixxx's controls."
msgstr ""

#: DlgMidiLearning#7
msgid "Begin"
msgstr "Hasi"

#: DlgMidiLearning#8
msgid "Please tweak the control for:"
msgstr ""

#: DlgMidiLearning#9
msgid "Mixxx Control"
msgstr "Mixxx Kontrola"

#: DlgMidiLearning#10
msgid "Previous"
msgstr "Aurrekoa"

#: DlgMidiLearning#11
msgid "Press spacebar to proceed or skip."
msgstr "Sakatu space ekin edo salto egiteko"

#: DlgMidiLearning#12
msgid "MIDI learning complete!"
msgstr ""

#: DlgMidiLearning#13
msgid ""
"<!DOCTYPE HTML PUBLIC \"-//W3C//DTD HTML 4.0//EN\" "
"\"http://www.w3.org/TR/REC-html40/strict.dtd\">\n"
"<html><head><meta name=\"qrichtext\" content=\"1\" /><style "
"type=\"text/css\">\n"
"p, li { white-space: pre-wrap; }\n"
"</style></head><body style=\" font-family:'Lucida Grande'; font-size:13pt; "
"font-weight:400; font-style:normal;\">\n"
"<p align=\"center\" style=\" margin-top:0px; margin-bottom:0px; margin-"
"left:0px; margin-right:0px; -qt-block-indent:0; text-indent:0px;\">This "
"wizard can be re-run at any time.</p>\n"
"<p align=\"center\" style=\" margin-top:0px; margin-bottom:0px; margin-"
"left:0px; margin-right:0px; -qt-block-indent:0; text-indent:0px;\"><br />Now "
"go spin some beats!</p></body></html>"
msgstr ""
"<!DOCTYPE HTML PUBLIC \"-//W3C//DTD HTML 4.0//EN\" "
"\"http://www.w3.org/TR/REC-html40/strict.dtd\">\n"
"<html><head><meta name=\"qrichtext\" content=\"1\" /><style "
"type=\"text/css\">\n"
"p, li { white-space: pre-wrap; }\n"
"</style></head><body style=\" font-family:'Lucida Grande'; font-size:13pt; "
"font-weight:400; font-style:normal;\">\n"
"<p align=\"center\" style=\" margin-top:0px; margin-bottom:0px; margin-"
"left:0px; margin-right:0px; -qt-block-indent:0; text-indent:0px;\">This "
"wizard can be re-run at any time.</p>\n"
"<p align=\"center\" style=\" margin-top:0px; margin-bottom:0px; margin-"
"left:0px; margin-right:0px; -qt-block-indent:0; text-indent:0px;\"><br />Now "
"go spin some beats!</p></body></html>"

#: DlgMidiLearning#14
msgid "Finito!"
msgstr "Finito!"

#: DlgPluginDownloader#1
msgid "Missing Audio Plugin Downloader"
msgstr ""

#: DlgPrefBPMDlg#1
msgctxt "DlgPrefBPMDlg#1"
msgid "BPM Detection Settings"
msgstr "BPM detekzioaren ezaugarriak"

#: DlgPrefBPMDlg#2
msgctxt "DlgPrefBPMDlg#2"
msgid "BPM Detection"
msgstr "BPMen detekzioa"

#: DlgPrefBPMDlg#3
msgid "Enable BPM Detection"
msgstr "Gaitu BPM Detekzioa"

#: DlgPrefBPMDlg#4
msgid "Detect Song BPM on Import"
msgstr "Detektatu BPMak inportatzerakoan"

#: DlgPrefBPMDlg#5
msgid "Write BPM to ID3 Tag"
msgstr "BPMak idatzi ID3 etiketara"

#: DlgPrefBPMDlg#6
msgid "If BPM can be detected but not within specified range"
msgstr ""

#: DlgPrefBPMDlg#7
msgid "Allow BPM above the range"
msgstr ""

#: DlgPrefBPMDlg#8
msgid "BPM Schemes"
msgstr "BPM Eskemak"

#: DlgPrefBPMDlg#9
msgctxt "DlgPrefBPMDlg#9"
msgid "Add"
msgstr "Gehitu"

#: DlgPrefBPMDlg#10
msgctxt "DlgPrefBPMDlg#10"
msgid "Edit"
msgstr "Editatu"

#: DlgPrefBPMDlg#11
msgid "Delete"
msgstr "Ezabatu"

#: DlgPrefBPMDlg#12
msgid "Default"
msgstr "Lehenetsia"

#: DlgPrefBpm#1
msgid "Error"
msgstr "Akatsa"

#: DlgPrefBpm#2
msgid "Cannot open file %1"
msgstr "Ezin izan da %1 fitxategia ireki"

#: DlgPrefControls#1
msgid "This skin does not support schemes"
msgstr ""

#: DlgPrefControls#2
msgid "8% (Technics SL1210)"
msgstr "%8 (Technics SL1210)"

#: DlgPrefControls#3
msgid "10%"
msgstr "%10"

#: DlgPrefControls#4
msgid "20%"
msgstr "%20"

#: DlgPrefControls#5
msgid "30%"
msgstr "%30"

#: DlgPrefControls#6
msgid "40%"
msgstr "%40"

#: DlgPrefControls#7
msgid "50%"
msgstr "%50"

#: DlgPrefControls#8
msgid "60%"
msgstr "%60"

#: DlgPrefControls#9
msgid "70%"
msgstr "%70"

#: DlgPrefControls#10
msgid "80%"
msgstr "%80"

#: DlgPrefControls#11
msgid "90%"
msgstr "%90"

#: DlgPrefControls#12
msgid "Up increases speed"
msgstr "Gora-k abiadurahanditzen du"

#: DlgPrefControls#13
msgid "Down increases speed (Technics SL1210)"
msgstr ""

#: DlgPrefControls#14
msgctxt "DlgPrefControls#14"
msgid "Information"
msgstr "Informazioa"

#: DlgPrefControls#15
msgid "Mixxx must be restarted before the changes will take effect."
msgstr ""

#: DlgPrefControlsDlg#1
msgctxt "DlgPrefControlsDlg#1"
msgid "Form1"
msgstr "Form1"

#: DlgPrefControlsDlg#2
msgid "Skin"
msgstr "Itxura"

#: DlgPrefControlsDlg#3
msgid "Scheme"
msgstr "Eskema"

#: DlgPrefControlsDlg#4
msgid "Waveform display"
msgstr "Uhin-forma ikuspegia"

#: DlgPrefControlsDlg#5
msgid "Position display"
msgstr "Posizio ikuspegia"

#: DlgPrefControlsDlg#6
msgid "Tool tips"
msgstr "Tresnen gomendioak"

#: DlgPrefControlsDlg#7
msgctxt "DlgPrefControlsDlg#7"
msgid "On"
msgstr "Aktibatu"

#: DlgPrefControlsDlg#8
msgctxt "DlgPrefControlsDlg#8"
msgid "Off"
msgstr "Desaktibatu"

#: DlgPrefControlsDlg#9
msgid "Pitch/Rate slider range"
msgstr ""

#: DlgPrefControlsDlg#10
msgid "Pitch/Rate slider direction"
msgstr ""

#: DlgPrefControlsDlg#11
msgid "Track load behaviour"
msgstr ""

#: DlgPrefControlsDlg#12
msgid "Cue behaviour"
msgstr ""

#: DlgPrefControlsDlg#13
msgid "Auto Recall Cue"
msgstr ""

#: DlgPrefControlsDlg#14
msgid "Permanent Pitch/Rate Buttons"
msgstr ""

#: DlgPrefControlsDlg#15
msgid "Left click"
msgstr "Ezker klik"

#: DlgPrefControlsDlg#16
msgid "Right click"
msgstr "Eskuin klik"

#: DlgPrefControlsDlg#17
msgid "Permanent rate change (between 1 and 8000) when left clicking"
msgstr ""

#: DlgPrefControlsDlg#18
msgid "%"
msgstr "%"

#: DlgPrefControlsDlg#19
msgid "Permanent rate change (between 1 and 8000) when right clicking"
msgstr ""

#: DlgPrefControlsDlg#20
msgid "Temporary Pitch/Rate Buttons"
msgstr ""

#: DlgPrefControlsDlg#21
msgid "Temporary rate change (between 1 and 8000) when left clicking"
msgstr ""

#: DlgPrefControlsDlg#22
msgid "Temporary rate change (between 1 and 8000) when right clicking"
msgstr ""

#: DlgPrefControlsDlg#23
msgid "Ramping Pitchbend"
msgstr ""

#: DlgPrefControlsDlg#24
msgid "Pitchbend sensitivity"
msgstr ""

#: DlgPrefCrossfaderDlg#1
msgctxt "DlgPrefCrossfaderDlg#1"
msgid "Form1"
msgstr "Form1"

#: DlgPrefCrossfaderDlg#2
msgid "Crossfader Curve"
msgstr "Crossfader-aren kurba"

#: DlgPrefCrossfaderDlg#3
msgid "Slow fade"
msgstr "Fade motela"

#: DlgPrefCrossfaderDlg#4
msgid "Fast cut"
msgstr "Mozketa azkarra"

#: DlgPrefCrossfaderDlg#5
msgid "Constant power"
msgstr ""

#: DlgPrefCrossfaderDlg#6
msgid "Mixing"
msgstr "Nahasketa"

#: DlgPrefCrossfaderDlg#7
msgid "Scratching"
msgstr "Scratching"

#: DlgPrefCrossfaderDlg#8
msgid "Linear"
msgstr "Lineala"

#: DlgPrefCrossfaderDlg#9
msgid "Logarithmic"
msgstr "Logaritmikoa"

#: DlgPrefCrossfaderDlg#10
msgctxt "DlgPrefCrossfaderDlg#10"
msgid "Reset"
msgstr "Berrezarri"

#: DlgPrefEQDlg#1
msgctxt "DlgPrefEQDlg#1"
msgid "Form1"
msgstr "Form1"

#: DlgPrefEQDlg#2
msgid "Static EQs (for slower CPUs)"
msgstr "EQ Estatikoak ( CPU motelentzat)"

#: DlgPrefEQDlg#3
msgid "High Shelf EQ"
msgstr ""

#: DlgPrefEQDlg#4
msgid "textLabel1"
msgstr "testuEtiketa1"

#: DlgPrefEQDlg#5
msgid "16 Hz"
msgstr "16 Hz"

#: DlgPrefEQDlg#6
msgid "1.014 kHz"
<<<<<<< HEAD
msgstr ""
=======
msgstr "1.014 kHz"
>>>>>>> a3c4d660

#: DlgPrefEQDlg#7
msgid "20.05 kHz"
msgstr "20.05 kHz"

#: DlgPrefEQDlg#8
msgid "Low Shelf EQ"
msgstr ""

#: DlgPrefEQDlg#9
msgid "textLabel2"
msgstr "testuEtiketa2"

#: DlgPrefEQDlg#10
msgctxt "DlgPrefEQDlg#10"
msgid "Reset"
msgstr "Berrezarri"

#: DlgPrefMidiBindings#1
msgctxt "DlgPrefMidiBindings#1"
msgid "None"
msgstr "Bat ere ez"

#: DlgPrefMidiBindings#2
msgid "Apply MIDI device settings?"
msgstr ""

#: DlgPrefMidiBindings#3
msgid ""
"Your settings must be applied before starting the MIDI learning wizard.\n"
"Apply settings and continue?"
msgstr ""

#: DlgPrefMidiBindings#4
msgid "Overwrite existing mapping?"
msgstr ""

#: DlgPrefMidiBindings#5
msgid ""
"Are you sure you'd like to load the %1 mapping?\n"
"This will overwrite your existing MIDI mapping."
msgstr ""

#: DlgPrefMidiBindings#6
msgid "Export Mixxx MIDI Bindings"
msgstr ""

#: DlgPrefMidiBindings#7
msgid "Preset Files (*.midi.xml)"
msgstr "Preset Fitxategiak (*.midi.xml)"

#: DlgPrefMidiBindings#8
msgid "Select Control Group"
msgstr "Aukeratu Kontrol Taldea"

#: DlgPrefMidiBindings#9
msgid "Select Control"
msgstr "Aukeratu Kontrola"

#: DlgPrefMidiBindings#10
msgid "Clear Input Bindings"
msgstr ""

#: DlgPrefMidiBindings#11
msgid "Are you sure you want to clear all bindings?"
msgstr ""

#: DlgPrefMidiBindings#12
msgid "Clear Output Bindings"
msgstr ""

#: DlgPrefMidiBindings#13
msgid "Are you sure you want to clear all output bindings?"
msgstr ""

#: DlgPrefMidiBindingsDlg#1
msgctxt "DlgPrefMidiBindingsDlg#1"
msgid "Dialog"
msgstr "Elkarrizketa"

#: DlgPrefMidiBindingsDlg#2
msgid "Your Device Name"
msgstr ""

#: DlgPrefMidiBindingsDlg#3
msgid "Load Preset:"
msgstr "Kargatu Preset-a:"

#: DlgPrefMidiBindingsDlg#4
msgid "Export"
msgstr "Esportatu"

#: DlgPrefMidiBindingsDlg#5
msgid "Output:"
msgstr "Irteera:"

#: DlgPrefMidiBindingsDlg#6
msgid "Enabled"
msgstr "Gaitua"

#: DlgPrefMidiBindingsDlg#7
msgid "Controls"
msgstr "Kontrolak"

#: DlgPrefMidiBindingsDlg#8
msgctxt "DlgPrefMidiBindingsDlg#8"
msgid "Add"
msgstr "Gehitu"

#: DlgPrefMidiBindingsDlg#9
msgctxt "DlgPrefMidiBindingsDlg#9"
msgid "Remove"
msgstr "Ezabatu"

#: DlgPrefMidiBindingsDlg#10
msgctxt "DlgPrefMidiBindingsDlg#10"
msgid "MIDI Learning Wizard"
msgstr ""

#: DlgPrefMidiBindingsDlg#11
msgid "Clear All"
msgstr "Garbitu dena"

#: DlgPrefMidiBindingsDlg#12
msgid ""
"<a "
"href=\"http://mixxx.org/wiki/doku.php/midi_controller_mapping_file_format\">T"
"roubleshooting</a>"
msgstr ""
"<a "
"href=\"http://mixxx.org/wiki/doku.php/midi_controller_mapping_file_format\">T"
"roubleshooting</a>"

#: DlgPrefMidiBindingsDlg#13
msgid "MIDI Input"
msgstr "MIDI Sarrera"

#: DlgPrefMidiBindingsDlg#14
msgid "Outputs"
msgstr "Irteerak"

#: DlgPrefMidiBindingsDlg#15
msgid "MIDI Output"
msgstr "MIDI Irteera"

#: DlgPrefNoMidiDlg#1
msgctxt "DlgPrefNoMidiDlg#1"
msgid "Form3"
msgstr "Form3"

#: DlgPrefNoMidiDlg#2
msgid "No MIDI devices available"
msgstr ""

#: DlgPrefNoVinylDlg#1
msgctxt "DlgPrefNoVinylDlg#1"
msgid "Form1"
msgstr "Form1"

#: DlgPrefNoVinylDlg#2
msgctxt "DlgPrefNoVinylDlg#2"
msgid "Input"
msgstr "Sarrera"

#: DlgPrefNoVinylDlg#3
msgctxt "DlgPrefNoVinylDlg#3"
msgid ""
"<!DOCTYPE HTML PUBLIC \"-//W3C//DTD HTML 4.0//EN\" "
"\"http://www.w3.org/TR/REC-html40/strict.dtd\">\n"
"<html><head><meta name=\"qrichtext\" content=\"1\" /><style "
"type=\"text/css\">\n"
"p, li { white-space: pre-wrap; }\n"
"</style></head><body style=\" font-family:'DejaVu Sans'; font-size:9pt; font-"
"weight:400; font-style:normal;\">\n"
"<p style=\" margin-top:0px; margin-bottom:0px; margin-left:0px; margin-"
"right:0px; -qt-block-indent:0; text-indent:0px;\"><span style=\" font-"
"weight:600;\">Select sound devices for vinyl control in the Sound Hardware "
"pane.</span></p></body></html>"
msgstr ""
"<!DOCTYPE HTML PUBLIC \"-//W3C//DTD HTML 4.0//EN\" "
"\"http://www.w3.org/TR/REC-html40/strict.dtd\">\n"
"<html><head><meta name=\"qrichtext\" content=\"1\" /><style "
"type=\"text/css\">\n"
"p, li { white-space: pre-wrap; }\n"
"</style></head><body style=\" font-family:'DejaVu Sans'; font-size:9pt; font-"
"weight:400; font-style:normal;\">\n"
"<p style=\" margin-top:0px; margin-bottom:0px; margin-left:0px; margin-"
"right:0px; -qt-block-indent:0; text-indent:0px;\"><span style=\" font-"
"weight:600;\">Select sound devices for vinyl control in the Sound Hardware "
"pane.</span></p></body></html>"

#: DlgPrefNoVinylDlg#4
msgctxt "DlgPrefNoVinylDlg#4"
msgid ""
"<a "
"href=\"http://www.mixxx.org/wiki/doku.php/vinyl_control#troubleshooting\">Tro"
"ubleshooting</a>"
msgstr ""
"<a "
"href=\"http://www.mixxx.org/wiki/doku.php/vinyl_control#troubleshooting\">Tro"
"ubleshooting</a>"

#: DlgPrefNoVinylDlg#5
msgctxt "DlgPrefNoVinylDlg#5"
msgid "Turntable Preamp"
msgstr ""

#: DlgPrefNoVinylDlg#6
msgctxt "DlgPrefNoVinylDlg#6"
msgid "1 (Off)"
msgstr "1 (Off)"

#: DlgPrefNoVinylDlg#7
msgctxt "DlgPrefNoVinylDlg#7"
msgid "150"
msgstr "150"

#: DlgPrefNoVinylDlg#8
msgctxt "DlgPrefNoVinylDlg#8"
msgid "Vinyl Configuration"
msgstr "Biniloen konfigurazioa"

#: DlgPrefNoVinylDlg#9
msgctxt "DlgPrefNoVinylDlg#9"
msgid "Deck 1 Vinyl Type"
msgstr ""

#: DlgPrefNoVinylDlg#10
msgctxt "DlgPrefNoVinylDlg#10"
msgid "Deck 2 Vinyl Type"
msgstr ""

#: DlgPrefNoVinylDlg#11
msgctxt "DlgPrefNoVinylDlg#11"
msgid "Lead-in time"
msgstr ""

#: DlgPrefNoVinylDlg#12
msgctxt "DlgPrefNoVinylDlg#12"
msgid "seconds"
msgstr "segundoak"

#: DlgPrefNoVinylDlg#13
msgctxt "DlgPrefNoVinylDlg#13"
msgid "Show Signal Quality in Skin"
msgstr ""

#: DlgPrefNoVinylDlg#14
msgctxt "DlgPrefNoVinylDlg#14"
msgid "Control Mode"
msgstr "Kontrol Modua"

#: DlgPrefNoVinylDlg#15
msgctxt "DlgPrefNoVinylDlg#15"
msgid "Absolute Mode"
msgstr "Modu Absolutua"

#: DlgPrefNoVinylDlg#16
msgctxt "DlgPrefNoVinylDlg#16"
msgid "Relative Mode"
msgstr "Mofu Erlatiboa"

#: DlgPrefNoVinylDlg#17
msgctxt "DlgPrefNoVinylDlg#17"
msgid "Enable Needle Skip Prevention"
msgstr "Orratzaren Salto-ekiditzea Gaitu"

#: DlgPrefNoVinylDlg#18
msgctxt "DlgPrefNoVinylDlg#18"
msgid "Signal Quality"
msgstr "Seinale kalitatea"

#: DlgPrefNoVinylDlg#19
msgctxt "DlgPrefNoVinylDlg#19"
msgid "http://www.xwax.co.uk"
msgstr "http://www.xwax.co.uk"

#: DlgPrefNoVinylDlg#20
msgctxt "DlgPrefNoVinylDlg#20"
msgid "Powered by xwax"
msgstr "Xwax-ek indartua"

#: DlgPrefNoVinylDlg#21
msgid ""
"<b>This version of Mixxx does not support vinyl control.</b> <br> Please "
"visit <a href=\"http://mixxx.org\">Mixxx.org</a> for more information."
msgstr ""
"<b> Mixxx-en bertsio honek ez du binilo-kontrola onartzenl.</b> <br> Jo "
"mesedez<a href=\"http://mixxx.org\">Mixxx.org-era</a> informazio gehiagorako."

#: DlgPrefPlaylist#1
msgctxt "DlgPrefPlaylist#1"
msgid "Choose music library directory"
msgstr "Aukeratu musika liburutegiaren direktorioa"

#: DlgPrefPlaylist#2
msgid "Multiple iPods Detected"
msgstr ""

#: DlgPrefPlaylist#3
msgid ""
"Mixxx has detected another iPod. \n"
"\n"
msgstr ""

#: DlgPrefPlaylist#4
msgid "Choose Yes to use the newly found iPod @ "
msgstr ""

#: DlgPrefPlaylist#5
msgid " or to continue to search for other iPods. \n"
msgstr ""

#: DlgPrefPlaylist#6
msgid "Choose No to use the existing iPod @ "
msgstr ""

#: DlgPrefPlaylist#7
msgid " and end detection. \n"
msgstr ""

#: DlgPrefPlaylist#8
msgid "Choose iPod mount point"
msgstr ""

#: DlgPrefPlaylistDlg#1
msgctxt "DlgPrefPlaylistDlg#1"
msgid "Form3"
msgstr "Form3"

#: DlgPrefPlaylistDlg#2
msgid "Audio File Formats"
msgstr "Audio Fitxategi Formatuak"

#: DlgPrefPlaylistDlg#3
msgid "Additional Format Plugins:"
msgstr ""

#: DlgPrefPlaylistDlg#4
msgid "MP3, Ogg Vorbis, FLAC, WAVe, AIFF"
msgstr "MP3, Ogg Vorbis, FLAC, WAVe, AIFF"

#: DlgPrefPlaylistDlg#5
msgid "Loaded Plugins:"
msgstr "Kargatutako Plugin-ak"

#: DlgPrefPlaylistDlg#6
msgctxt "DlgPrefPlaylistDlg#6"
msgid "None"
msgstr "Bat ere ez"

#: DlgPrefPlaylistDlg#7
msgctxt "DlgPrefPlaylistDlg#7"
msgid "Miscellaneous"
msgstr "Bestelakoak"

#: DlgPrefPlaylistDlg#8
msgid "Synchronize ID3 tags on track modifications"
msgstr ""

#: DlgPrefPlaylistDlg#9
msgid "Rescan library on start-up"
msgstr "Hasterakoan, liburutegia berreskaneatu"

#: DlgPrefPlaylistDlg#10
msgid "Use relative paths for playlist export if possible"
msgstr ""

#: DlgPrefPlaylistDlg#11
msgid "iPod"
msgstr "iPod"

#: DlgPrefPlaylistDlg#12
msgid "iPod mountpoint"
msgstr "iPod mountpoint"

#: DlgPrefPlaylistDlg#13
msgid "Browse..."
msgstr "Bilatu..."

#: DlgPrefPlaylistDlg#14
msgid "Detect"
msgstr "Detektatu"

#: DlgPrefPlaylistDlg#15
msgctxt "DlgPrefPlaylistDlg#15"
msgid "Library"
msgstr "Liburutegia"

#: DlgPrefPlaylistDlg#16
msgid "Music Directory:"
msgstr "Musika Direktorioa"

#: DlgPrefPlaylistDlg#17
msgid "Built-in"
msgstr "Integratuta"

#: DlgPrefPlaylistDlg#18
msgid "Available Online..."
msgstr "Online eskuragarri"

#: DlgPrefPlaylistDlg#19
msgid "Bundled Songs"
msgstr ""

#: DlgPrefPlaylistDlg#20
msgid ""
"Support Mixxx by counting and sharing bundled songs\n"
"playback and outbound link statistics"
msgstr ""

#: DlgPrefRecord#1
msgid "kbps"
msgstr "kb/s"

#: DlgPrefRecordDlg#1
msgctxt "DlgPrefRecordDlg#1"
msgid "Form3"
msgstr "Form3"

#: DlgPrefRecordDlg#2
msgctxt "DlgPrefRecordDlg#2"
msgid "Encoding"
msgstr "Kodeketa"

#: DlgPrefRecordDlg#3
msgid "Quality"
msgstr "Kalitatea"

#: DlgPrefRecordDlg#4
msgid "High"
msgstr "Agudoa"

#: DlgPrefRecordDlg#5
msgid "Low"
msgstr "Grabea"

#: DlgPrefRecordDlg#6
msgid "Tags"
msgstr "Etiketak"

#: DlgPrefRecordDlg#7
msgctxt "DlgPrefRecordDlg#7"
msgid "Title"
msgstr "Titulua"

#: DlgPrefRecordDlg#8
msgid "Author"
msgstr "Egilea"

#: DlgPrefRecordDlg#9
msgctxt "DlgPrefRecordDlg#9"
msgid "Album"
msgstr "Albuma"

#: DlgPrefRecordDlg#10
msgctxt "DlgPrefRecordDlg#10"
msgid "Miscellaneous"
msgstr "Bestelakoak"

#: DlgPrefRecordDlg#11
msgid "Create a CUE file"
msgstr "CUE Fitxategia sortu"

#: DlgPrefRecordDlg#12
msgid "File Splitting"
msgstr ""

#: DlgPrefRecordDlg#13
msgid "Split recordings at"
msgstr ""

#: DlgPrefReplayGainDlg#1
msgctxt "DlgPrefReplayGainDlg#1"
msgid "BPM Detection Settings"
msgstr "BPM detekzioaren ezarpenak"

#: DlgPrefReplayGainDlg#2
msgid "ReplayGain Normalization"
msgstr ""

#: DlgPrefReplayGainDlg#3
msgid "Apply volume normalization to loaded songs."
msgstr ""

#: DlgPrefReplayGainDlg#4
msgid "Enable Replay Gain"
msgstr ""

#: DlgPrefReplayGainDlg#5
msgid ""
"Calculate ReplayGain normalization for songs which are missing ReplayGain "
"metadata."
msgstr ""

#: DlgPrefReplayGainDlg#6
msgid "Enable Replay Gain Analysis"
msgstr ""

#: DlgPrefReplayGainDlg#7
msgid ""
"On older computers, it may take a few seconds before volume normalization is "
"applied to a new song. You may wish to wait before adjusting the pregain and "
"volume."
msgstr ""

#: DlgPrefReplayGainDlg#8
msgid "Initial Boost"
msgstr ""

#: DlgPrefReplayGainDlg#9
msgid "Initial Gain Boost"
msgstr ""

#: DlgPrefReplayGainDlg#10
msgid "dB"
msgstr "dB"

#: DlgPrefReplayGainDlg#11
msgctxt "DlgPrefReplayGainDlg#11"
msgid "Reset"
msgstr "Berrezarri"

#: DlgPrefShoutcastDlg#1
msgctxt "DlgPrefShoutcastDlg#1"
msgid "Form3"
msgstr "Form3"

#: DlgPrefShoutcastDlg#2
msgctxt "DlgPrefShoutcastDlg#2"
msgid "Enable live broadcasting"
msgstr ""

#: DlgPrefShoutcastDlg#3
msgid "Server connection"
msgstr "Konekzioa Zerbitzariarekin"

#: DlgPrefShoutcastDlg#4
msgctxt "DlgPrefShoutcastDlg#4"
msgid "Type"
msgstr "Mota"

#: DlgPrefShoutcastDlg#5
msgid "Icecast 2"
msgstr "Icecast 2"

#: DlgPrefShoutcastDlg#6
msgid "Shoutcast"
msgstr "Shoutcast"

#: DlgPrefShoutcastDlg#7
msgid "Icecast 1"
msgstr "Icecast 1"

#: DlgPrefShoutcastDlg#8
msgid "Mount"
msgstr "Muntatu"

#: DlgPrefShoutcastDlg#9
msgid "/mixxx.ogg"
msgstr "/mixxx.ogg"

#: DlgPrefShoutcastDlg#10
msgid "Host"
msgstr ""

#: DlgPrefShoutcastDlg#11
msgid "192.168.123.8"
msgstr "192.168.123.8"

#: DlgPrefShoutcastDlg#12
msgid "Port"
msgstr ""

#: DlgPrefShoutcastDlg#13
msgid "8000"
msgstr "8000"

#: DlgPrefShoutcastDlg#14
msgid "Login"
msgstr "Saioa hasi"

#: DlgPrefShoutcastDlg#15
msgid "source"
msgstr "iturburua"

#: DlgPrefShoutcastDlg#16
msgid "Password"
msgstr "Pasahitza"

#: DlgPrefShoutcastDlg#17
msgid "test1234"
msgstr "test1234"

#: DlgPrefShoutcastDlg#18
msgid "Stream settings"
msgstr ""

#: DlgPrefShoutcastDlg#19
msgid "Stream name"
msgstr "Stream-aren izena"

#: DlgPrefShoutcastDlg#20
msgid "Mixxx Icecast Testing"
msgstr ""

#: DlgPrefShoutcastDlg#21
msgid "Website"
msgstr "Webgunea"

#: DlgPrefShoutcastDlg#22
msgid "http://www.mixxx.org"
msgstr "http://www.mixxx.org"

#: DlgPrefShoutcastDlg#23
msgctxt "DlgPrefShoutcastDlg#23"
msgid "Description"
msgstr "Deskribapena"

#: DlgPrefShoutcastDlg#24
msgid ""
"<!DOCTYPE HTML PUBLIC \"-//W3C//DTD HTML 4.0//EN\" "
"\"http://www.w3.org/TR/REC-html40/strict.dtd\">\n"
"<html><head><meta name=\"qrichtext\" content=\"1\" /><style "
"type=\"text/css\">\n"
"p, li { white-space: pre-wrap; }\n"
"</style></head><body style=\" font-family:'Lucida Grande'; font-size:13pt; "
"font-weight:400; font-style:normal;\">\n"
"<p style=\" margin-top:0px; margin-bottom:0px; margin-left:0px; margin-"
"right:0px; -qt-block-indent:0; text-indent:0px;\"><span style=\" font-"
"family:'DejaVu Sans'; font-size:9pt; font-style:italic;\">This stream is on "
"line for testing purposes!</span></p></body></html>"
msgstr ""
"<!DOCTYPE HTML PUBLIC \"-//W3C//DTD HTML 4.0//EN\" "
"\"http://www.w3.org/TR/REC-html40/strict.dtd\">\n"
"<html><head><meta name=\"qrichtext\" content=\"1\" /><style "
"type=\"text/css\">\n"
"p, li { white-space: pre-wrap; }\n"
"</style></head><body style=\" font-family:'Lucida Grande'; font-size:13pt; "
"font-weight:400; font-style:normal;\">\n"
"<p style=\" margin-top:0px; margin-bottom:0px; margin-left:0px; margin-"
"right:0px; -qt-block-indent:0; text-indent:0px;\"><span style=\" font-"
"family:'DejaVu Sans'; font-size:9pt; font-style:italic;\">This stream is on "
"line for testing purposes!</span></p></body></html>"

#: DlgPrefShoutcastDlg#25
msgctxt "DlgPrefShoutcastDlg#25"
msgid "Genre"
msgstr "Generoa"

#: DlgPrefShoutcastDlg#26
msgid "Live mix"
msgstr "Zuzeneo nahasketa"

#: DlgPrefShoutcastDlg#27
msgid "Public stream"
msgstr "Stream publikoa"

#: DlgPrefShoutcastDlg#28
msgctxt "DlgPrefShoutcastDlg#28"
msgid "Encoding"
msgstr "Kodeketa"

#: DlgPrefShoutcastDlg#29
msgctxt "DlgPrefShoutcastDlg#29"
msgid "Bitrate"
msgstr "Bit-maiztasuna"

#: DlgPrefShoutcastDlg#30
msgid "320 kbps"
msgstr "320 kbps"

#: DlgPrefShoutcastDlg#31
msgid "256 kbps"
msgstr "256 kbps"

#: DlgPrefShoutcastDlg#32
msgid "224 kbps"
msgstr "224 kbps"

#: DlgPrefShoutcastDlg#33
msgid "192 kbps"
msgstr "192 kbps"

#: DlgPrefShoutcastDlg#34
msgid "160 kbps"
msgstr "160 kbps"

#: DlgPrefShoutcastDlg#35
msgid "128 kbps"
msgstr "128 kbps"

#: DlgPrefShoutcastDlg#36
msgid "112 kbps"
msgstr "112 kbps"

#: DlgPrefShoutcastDlg#37
msgid "96 kbps"
msgstr "96 kbps"

#: DlgPrefShoutcastDlg#38
msgid "80 kbps"
msgstr "80 kbps"

#: DlgPrefShoutcastDlg#39
msgid "64 kbps"
msgstr "64 kbps"

#: DlgPrefShoutcastDlg#40
msgid "48 kbps"
msgstr "48 kbps"

#: DlgPrefShoutcastDlg#41
msgid "Format"
msgstr "Formatua"

#: DlgPrefShoutcastDlg#42
msgid "Ogg Vorbis"
msgstr "Ogg Vorbis"

#: DlgPrefShoutcastDlg#43
msgid "MP3"
msgstr "MP3"

#: DlgPrefShoutcastDlg#44
msgid "Channels"
msgstr "Kanalak"

#: DlgPrefShoutcastDlg#45
msgid "Stereo"
msgstr "Estereo"

#: DlgPrefShoutcastDlg#46
msgid "Custom metadata"
msgstr "Metadatu pertsonalizatuak"

#: DlgPrefShoutcastDlg#47
msgid "Enable custom metadata"
msgstr "Metadatu pertsonalizatuak gaitu"

#: DlgPrefShoutcastDlg#48
msgctxt "DlgPrefShoutcastDlg#48"
msgid "Artist"
msgstr "Artista"

#: DlgPrefShoutcastDlg#49
msgid "%mainartist"
msgstr "%mainartist"

#: DlgPrefShoutcastDlg#50
msgctxt "DlgPrefShoutcastDlg#50"
msgid "Title"
msgstr "Titulua"

#: DlgPrefShoutcastDlg#51
msgid "%maintitle"
msgstr "%maintitle"

#: DlgPrefShoutcastDlg#52
msgid ""
"Please note that for technical reasons changing any shoutcast settings will "
"cause an established connection to disconnect and reconnect. "
msgstr ""

#: DlgPrefSound#1
msgctxt "DlgPrefSound#1"
msgid "None"
msgstr "Bat ere ez"

#: DlgPrefSound#2
msgid "%1 Hz"
msgstr "%1 Hz"

#: DlgPrefSound#3
msgid "a device"
msgstr ""

#: DlgPrefSound#4
msgid "An unknown error occurred"
msgstr "Errore ezezaguna gertatu da"

#: DlgPrefSound#5
msgid "sound device \"%1\""
msgstr "sound device \"%1\""

#: DlgPrefSound#6
msgid "Two outputs cannot share channels on %1"
msgstr ""

#: DlgPrefSound#7
msgid ""
"Error opening %1\n"
"%2"
msgstr ""

#: DlgPrefSound#8
msgid "%1 ms"
msgstr "%1 ms"

#: DlgPrefSound#9
msgid "Configuration error"
msgstr "Konfigurazio-errorea"

#: DlgPrefSoundDlg#1
msgid "Sound API"
msgstr ""

#: DlgPrefSoundDlg#2
msgid "Sample Rate"
msgstr "Lagintze-maiztasuna"

#: DlgPrefSoundDlg#3
msgid "Latency Tips"
msgstr "Latentzia gomendioak"

#: DlgPrefSoundDlg#4
msgid ""
"<ul>\n"
"<li>Increase your latency if you hear pops during playback</li>\n"
"<li>Reduce your latency to improve Mixxx's responsiveness</li>\n"
"</ul>"
msgstr ""

#: DlgPrefSoundDlg#5
msgid "Output"
msgstr "Irteera"

#: DlgPrefSoundDlg#6
msgctxt "DlgPrefSoundDlg#6"
msgid "Input"
msgstr "Sarrera"

#: DlgPrefSoundDlg#7
msgid "Query Devices"
msgstr ""

#: DlgPrefSoundDlg#8
msgid "Reset to Defaults"
msgstr "Lehenetsietara berrezarri"

#: DlgPrefSoundDlg#9
msgctxt "DlgPrefSoundDlg#9"
msgid "Apply"
msgstr "Ezarri"

#: DlgPrefSoundDlg#10
msgid "Latency"
msgstr "Latentzia"

#: DlgPrefSoundItem#1
msgctxt "DlgPrefSoundItem#1"
msgid "None"
msgstr "Bat ere ez"

#: DlgPrefSoundItem#2
msgid "Channel %1"
msgstr "%1 kanala"

#: DlgPrefSoundItem#3
msgid "Channels %1 - %2"
msgstr ""

#: DlgPrefSoundItem#4
msgid "Form"
msgstr "Form"

#: DlgPrefSoundItem#5
msgid "Type (#)"
msgstr "Mota (#)"

#: DlgPrefVinylDlg#1
msgctxt "DlgPrefVinylDlg#1"
msgid "Form1"
msgstr "Form1"

#: DlgPrefVinylDlg#2
msgctxt "DlgPrefVinylDlg#2"
msgid "Input"
msgstr "Sarrera"

#: DlgPrefVinylDlg#3
msgctxt "DlgPrefVinylDlg#3"
msgid ""
"<!DOCTYPE HTML PUBLIC \"-//W3C//DTD HTML 4.0//EN\" "
"\"http://www.w3.org/TR/REC-html40/strict.dtd\">\n"
"<html><head><meta name=\"qrichtext\" content=\"1\" /><style "
"type=\"text/css\">\n"
"p, li { white-space: pre-wrap; }\n"
"</style></head><body style=\" font-family:'DejaVu Sans'; font-size:9pt; font-"
"weight:400; font-style:normal;\">\n"
"<p style=\" margin-top:0px; margin-bottom:0px; margin-left:0px; margin-"
"right:0px; -qt-block-indent:0; text-indent:0px;\"><span style=\" font-"
"weight:600;\">Select sound devices for vinyl control in the Sound Hardware "
"pane.</span></p></body></html>"
msgstr ""
"<!DOCTYPE HTML PUBLIC \"-//W3C//DTD HTML 4.0//EN\" "
"\"http://www.w3.org/TR/REC-html40/strict.dtd\">\n"
"<html><head><meta name=\"qrichtext\" content=\"1\" /><style "
"type=\"text/css\">\n"
"p, li { white-space: pre-wrap; }\n"
"</style></head><body style=\" font-family:'DejaVu Sans'; font-size:9pt; font-"
"weight:400; font-style:normal;\">\n"
"<p style=\" margin-top:0px; margin-bottom:0px; margin-left:0px; margin-"
"right:0px; -qt-block-indent:0; text-indent:0px;\"><span style=\" font-"
"weight:600;\">Select sound devices for vinyl control in the Sound Hardware "
"pane.</span></p></body></html>"

#: DlgPrefVinylDlg#4
msgctxt "DlgPrefVinylDlg#4"
msgid ""
"<a "
"href=\"http://www.mixxx.org/wiki/doku.php/vinyl_control#troubleshooting\">Tro"
"ubleshooting</a>"
msgstr ""
"<a "
"href=\"http://www.mixxx.org/wiki/doku.php/vinyl_control#troubleshooting\">Tro"
"ubleshooting</a>"

#: DlgPrefVinylDlg#5
msgctxt "DlgPrefVinylDlg#5"
msgid "Turntable Preamp"
msgstr ""

#: DlgPrefVinylDlg#6
msgctxt "DlgPrefVinylDlg#6"
msgid "1 (Off)"
msgstr "1 (Off)"

#: DlgPrefVinylDlg#7
msgctxt "DlgPrefVinylDlg#7"
msgid "150"
msgstr "150"

#: DlgPrefVinylDlg#8
msgctxt "DlgPrefVinylDlg#8"
msgid "Vinyl Configuration"
msgstr "Biniloen konfigurazioa"

#: DlgPrefVinylDlg#9
msgctxt "DlgPrefVinylDlg#9"
msgid "Deck 1 Vinyl Type"
msgstr ""

#: DlgPrefVinylDlg#10
msgctxt "DlgPrefVinylDlg#10"
msgid "Deck 2 Vinyl Type"
msgstr ""

#: DlgPrefVinylDlg#11
msgctxt "DlgPrefVinylDlg#11"
msgid "Show Signal Quality in Skin"
msgstr ""

#: DlgPrefVinylDlg#12
msgctxt "DlgPrefVinylDlg#12"
msgid "Apply"
msgstr "Ezarri"

#: DlgPrefVinylDlg#13
msgctxt "DlgPrefVinylDlg#13"
msgid "Lead-in time"
msgstr ""

#: DlgPrefVinylDlg#14
msgctxt "DlgPrefVinylDlg#14"
msgid "seconds"
msgstr "segundoak"

#: DlgPrefVinylDlg#15
msgctxt "DlgPrefVinylDlg#15"
msgid "Control Mode"
msgstr "Kontrol Modua"

#: DlgPrefVinylDlg#16
msgctxt "DlgPrefVinylDlg#16"
msgid "Absolute Mode"
msgstr "Modu Absolutua"

#: DlgPrefVinylDlg#17
msgctxt "DlgPrefVinylDlg#17"
msgid "Relative Mode"
msgstr "Modu Erlatiboa"

#: DlgPrefVinylDlg#18
msgctxt "DlgPrefVinylDlg#18"
msgid "Enable Needle Skip Prevention"
msgstr "Orratzaren Salto-ekiditzea Gaitu"

#: DlgPrefVinylDlg#19
msgctxt "DlgPrefVinylDlg#19"
msgid "Signal Quality"
msgstr "Seinale kalitatea"

#: DlgPrefVinylDlg#20
msgctxt "DlgPrefVinylDlg#20"
msgid "http://www.xwax.co.uk"
msgstr "http://www.xwax.co.uk"

#: DlgPrefVinylDlg#21
msgctxt "DlgPrefVinylDlg#21"
msgid "Powered by xwax"
msgstr "Xwax-ek indartua"

#: DlgPreferences#1
msgid "Sound Hardware"
msgstr "Soinu Hardware-a"

#: DlgPreferences#2
msgid "MIDI Controllers"
msgstr "MIDI kontroladoreak"

#: DlgPreferences#3
msgctxt "DlgPreferences#3"
msgid "Library"
msgstr "Liburutegia"

#: DlgPreferences#4
msgid "Interface"
msgstr "Interfazea"

#: DlgPreferences#5
msgid "Equalizers"
msgstr "Ekualizadoreak"

#: DlgPreferences#6
msgctxt "DlgPreferences#6"
msgid "Crossfader"
msgstr "Crossfader-a"

#: DlgPreferences#7
msgctxt "DlgPreferences#7"
msgid "Recording"
msgstr "Grabaketa"

#: DlgPreferences#8
msgctxt "DlgPreferences#8"
msgid "BPM Detection"
msgstr "BPMen detekzioa"

#: DlgPreferences#9
msgid "Normalization"
msgstr "Normalizatu"

#: DlgPreferences#10
msgctxt "DlgPreferences#10"
msgid "Vinyl Control"
msgstr "Binilo kontrola"

#: DlgPreferences#11
msgid "Live Broadcasting"
msgstr ""

#: DlgPreferencesDlg#1
msgctxt "DlgPreferencesDlg#1"
msgid "Dialog"
msgstr "Elkarrizketa"

#: DlgPreferencesDlg#2
msgid "1"
msgstr "1"

#: DlgPrepare#1
msgctxt "DlgPrepare#1"
msgid "Manage"
msgstr "Kudeatu"

#: DlgPrepare#2
msgid "New"
<<<<<<< HEAD
msgstr ""

#: DlgPrepare#3
msgid "All"
msgstr ""
=======
msgstr "Berria"

#: DlgPrepare#3
msgid "All"
msgstr "Guztiak"
>>>>>>> a3c4d660

#: DlgPrepare#4
msgid "Progress"
msgstr "Aurrerapena"

#: DlgPrepare#5
msgid "Select All"
msgstr "Hautatu Denak"

#: DlgPrepare#6
msgctxt "DlgPrepare#6"
msgid "Analyze"
msgstr "Analizatu"

#: DlgPrepare#7
msgid "Stop Analysis"
msgstr "Analisia gelditu"

#: DlgPrepare#8
msgid "Analyzing %1%"
msgstr "Aztertzen %1%"

#: DlgRecording#1
msgctxt "DlgRecording#1"
msgid "Manage"
msgstr "Kudeatu"

#: DlgRecording#2
msgid "Status:"
msgstr "Egoera:"

#: DlgRecording#3
msgid "Start Recording"
msgstr "Grabatzen hasi"

#: DlgRecording#4
msgid "Start recording here ..."
msgstr "Grabaketa hemen hasi..."

#: DlgRecording#5
msgid "Stop Recording"
msgstr "Grabaketa gelditu"

#: DlgTrackInfo#1
msgid "Track Editor"
msgstr "Pistaren editorea"

#: DlgTrackInfo#2
msgid "Song:"
msgstr "Kanta:"

#: DlgTrackInfo#3
msgid "Title:"
msgstr "Izenburua:"

#: DlgTrackInfo#4
msgid "Artist:"
msgstr "Artista:"

#: DlgTrackInfo#5
msgid "Album:"
msgstr "Albuma:"

#: DlgTrackInfo#6
msgid "Date:"
msgstr "Data:"

#: DlgTrackInfo#7
msgid "Track #:"
msgstr "Pista zbk:"

#: DlgTrackInfo#8
msgid "Genre:"
msgstr "Generoa:"

#: DlgTrackInfo#9
msgid "Filename:"
msgstr "Fitxategi-izena:"

#: DlgTrackInfo#10
msgid "Duration:"
msgstr "Iraupena:"

#: DlgTrackInfo#11
msgid "3:00"
msgstr "3:00"

#: DlgTrackInfo#12
msgid "File Type:"
msgstr "Fitxategi mota:"

#: DlgTrackInfo#13
msgid "77"
msgstr "77"

#: DlgTrackInfo#14
msgid "Comments:"
msgstr "Iruzkinak:"

#: DlgTrackInfo#15
msgid "Reload track metadata from file."
msgstr ""

#: DlgTrackInfo#16
msgid "Track Information (Click to Expand)"
msgstr "Pistaren informazioa (Klik egin zabaltzeko)"

#: DlgTrackInfo#17
msgid "Track BPM: "
msgstr "Pistaren BPM: "

#: DlgTrackInfo#18
msgid "x2"
msgstr "x2"

#: DlgTrackInfo#19
msgid "/2"
msgstr "/2"

#: DlgTrackInfo#20
msgid "Tap to Beat"
msgstr ""

#: DlgTrackInfo#21
msgid "Hint: Use the Library Analyze view to run BPM detection."
msgstr ""

#: DlgTrackInfo#22
msgid "Track BPM"
msgstr "Pistaren Bpm"

#: DlgTrackInfo#23
msgid "Cue Id"
msgstr "Cue Id"

#: DlgTrackInfo#24
msgctxt "DlgTrackInfo#24"
msgid "Position"
msgstr "Posizioa"

#: DlgTrackInfo#25
msgid "Hotcue"
msgstr "Hotcue"

#: DlgTrackInfo#26
msgid "Label"
msgstr "Etiketa"

#: DlgTrackInfo#27
msgid "Activate Cue"
msgstr "Cue Aktibatu"

#: DlgTrackInfo#28
msgid "Delete Cue"
msgstr "Cue Ezabatu"

#: DlgTrackInfo#29
msgid "Track Cuepoints"
msgstr "Pistaren Cue-puntuak"

#: DlgTrackInfo#30
msgid "<< &Prev"
msgstr "<< &Prev"

#: DlgTrackInfo#31
msgid "&Apply"
msgstr "&Aplikatu"

#: DlgTrackInfo#32
msgid "&Cancel"
msgstr "&Ezeztatu"

#: DlgTrackInfo#33
msgid "Alt+O"
msgstr "Alt+O"

#: DlgTrackInfo#34
msgid "&Next >>"
msgstr "&Hurrengoa >>"

#: EncoderMp3#1
msgid "Encoder"
msgstr "Kodetzailea"

#: EncoderMp3#2
msgid ""
"<html>Mixxx cannot record or stream in MP3 without the MP3 encoder "
"&quot;lame&quot;. Due to licensing issues, we cannot include this with "
"Mixxx. To record or stream in MP3, you must download <b>libmp3lame</b> and "
"install it on your system. <p>See <a "
"href='http://mixxx.org/wiki/doku.php/internet_broadcasting#linux'>Mixxx "
"Wiki</a> for more information. </html>"
msgstr ""

#: EncoderMp3#3
msgid ""
"<html>Mixxx cannot record or stream in MP3 without the MP3 encoder "
"&quot;lame&quot;. Due to licensing issues, we cannot include this with "
"Mixxx. To record or stream in MP3, you must download <b>lame_enc.dll</b> and "
"install it on your system. <p>See <a "
"href='http://mixxx.org/wiki/doku.php/internet_broadcasting#windows'>Mixxx "
"Wiki</a> for more information. </html>"
msgstr ""

#: EncoderMp3#4
msgid ""
"<html>Mixxx cannot record or stream in MP3 without the MP3 encoder "
"&quot;lame&quot;. Due to licensing issues, we cannot include this with "
"Mixxx. To record or stream in MP3, you must download <b>libmp3lame</b> and "
"install it on your system. <p>See <a "
"href='http://mixxx.org/wiki/doku.php/internet_broadcasting#mac_osx'>Mixxx "
"Wiki</a> for more information. </html>"
msgstr ""

#: EncoderMp3#5
msgid ""
"<html>Mixxx has detected that you use a modified version of libmp3lame. See "
"<a href='http://mixxx.org/wiki/doku.php/internet_broadcasting'>Mixxx "
"Wiki</a> for more information.</html>"
msgstr ""

#: EngineRecord#1
msgctxt "EngineRecord#1"
msgid "Recording"
msgstr "Grabaketa"

#: EngineRecord#2
msgid ""
"<html>Could not create audio file for recording!<p><br>Maybe you do not have "
"enough free disk space or file permissions.</html>"
msgstr ""

#: EngineShoutcast#1
msgid "Mixxx encountered a problem"
msgstr "Mixxx-el arazo bat Dauka"

#: EngineShoutcast#2
msgid "Could not allocate shout_t"
msgstr ""

#: EngineShoutcast#3
msgid "Could not allocate shout_metadata_t"
msgstr ""

#: EngineShoutcast#4
msgid "Error setting non-blocking mode:"
msgstr ""

#: EngineShoutcast#5
msgid "Lost connection to streaming server"
msgstr "Streaming zerbitzariarekin lotura galdu da"

#: EngineShoutcast#6
msgid ""
"Please check your connection to the Internet and verify that your username "
"and password are correct."
msgstr ""

#: EngineShoutcast#7
msgid "Live broadcasting"
msgstr "Zuzeneko Broadcasting-a"

#: EngineShoutcast#8
msgid "Mixxx has successfully connected to the shoutcast server"
msgstr ""

#: EngineShoutcast#9
msgid "Mixxx could not connect to streaming server"
msgstr "Mixxx ezin da streaming zerbitzariarekin konektatu"

#: EngineShoutcast#10
msgid "Mixxx has successfully disconnected to the shoutcast server"
msgstr ""

#: ErrorDialogHandler#1
msgid "Fatal error"
msgstr "Errore larria"

#: ErrorDialogHandler#2
msgid "Critical error"
msgstr "Akats larria"

#: ErrorDialogHandler#3
msgid "Warning"
msgstr "Kontuz"

#: ErrorDialogHandler#4
msgctxt "ErrorDialogHandler#4"
msgid "Information"
msgstr "Informazioa"

#: ErrorDialogHandler#5
msgid "Question"
msgstr "Galdera"

#: ITunesFeature#1
msgid "iTunes"
msgstr "iTunes"

#: ITunesFeature#2
msgid "Select your iTunes library"
msgstr "Aukeratu zure iTunes liburutegia"

#: ITunesFeature#3
msgid "(loading) iTunes"
msgstr "(kargatzen) iTunes"

#: ITunesFeature#4
msgid "Use Default Library"
msgstr "Lehenetsitako liburutegia erabili"

#: ITunesFeature#5
msgid "Choose Library..."
msgstr "Liburutegia aukeratu"

#: ITunesFeature#6
msgid "Error Loading iTunes Library"
msgstr "Akatsa iTunes Liburutegia kargatzerakoan"

#: ITunesFeature#7
msgid ""
"There was an error loading your iTunes library. Some of your iTunes tracks "
"or playlists may not have loaded."
msgstr ""

#: LADSPAPresetSlot#1
msgid "Drag a preset from the list & drop it here"
msgstr ""

#: LibraryScannerDlg#1
msgid "Library Scanner"
<<<<<<< HEAD
msgstr ""

#: LibraryScannerDlg#2
msgid "It's taking Mixxx a minute to scan your music library, please wait..."
msgstr ""

=======
msgstr "Liburutegi Scanner-a"

#: LibraryScannerDlg#2
msgid "It's taking Mixxx a minute to scan your music library, please wait..."
msgstr ""

>>>>>>> a3c4d660
#: LibraryScannerDlg#3
msgid "Cancel"
msgstr "Ezeztatu"

#: MidiInputMappingTableModel#1
msgid "Midi Status Type"
msgstr ""

#: MidiInputMappingTableModel#2
msgctxt "MidiInputMappingTableModel#2"
msgid "Midi Note"
msgstr "MIDI nota"

#: MidiInputMappingTableModel#3
msgctxt "MidiInputMappingTableModel#3"
msgid "Midi Channel"
msgstr "MIDI Kanala"

#: MidiInputMappingTableModel#4
msgctxt "MidiInputMappingTableModel#4"
msgid "Control Group"
msgstr "Kontrol taldea"

#: MidiInputMappingTableModel#5
msgctxt "MidiInputMappingTableModel#5"
msgid "Control Value"
msgstr "Konteol bala"

#: MidiInputMappingTableModel#6
msgctxt "MidiInputMappingTableModel#6"
msgid "Description"
msgstr "Deskribapena"

#: MidiMapping#1
msgid "MIDI script function not found"
msgstr "Ez da MIDI script funtzioa aurkitu"

#: MidiMapping#2
msgid "The MIDI script function '%1' was not found in loaded scripts."
msgstr ""

#: MidiMapping#3
msgid ""
"The MIDI message %1 %2 will not be bound.\n"
"(Click Show Details for hints.)"
msgstr ""

#: MidiMapping#4
msgid ""
"* Check to see that the function name is spelled correctly in the mapping "
"file (.xml) and script file (.js)\n"
msgstr ""

#: MidiMapping#5
msgid ""
"* Check to see that the script file name (.js) is spelled correctly in the "
"mapping file (.xml)"
msgstr ""

#: MidiOutputMappingTableModel#1
msgid "Midi Status"
msgstr "MIDI Egoera"

#: MidiOutputMappingTableModel#2
msgctxt "MidiOutputMappingTableModel#2"
msgid "Midi Note"
msgstr "MIDI nota"

#: MidiOutputMappingTableModel#3
msgctxt "MidiOutputMappingTableModel#3"
msgid "Midi Channel"
msgstr "MIDI Kanala"

#: MidiOutputMappingTableModel#4
msgctxt "MidiOutputMappingTableModel#4"
msgid "Control Group"
msgstr "Kontrol taldea"

#: MidiOutputMappingTableModel#5
msgctxt "MidiOutputMappingTableModel#5"
msgid "Control Value"
msgstr "Kontrol balioa"

#: MidiOutputMappingTableModel#6
msgctxt "MidiOutputMappingTableModel#6"
msgid "Description"
msgstr "Deskribapena"

#: MidiOutputMappingTableModel#7
msgid "Threshold Min"
msgstr ""

#: MidiOutputMappingTableModel#8
msgid "Threshold Max"
msgstr ""

#: MidiScriptEngine#1
msgid "Uncaught exception at line %1 in file %2: %3"
msgstr ""

#: MidiScriptEngine#2
msgid "Uncaught exception at line %1 in passed code: %2"
msgstr ""

#: MidiScriptEngine#3
msgid "MIDI script error"
msgstr "MIDI Scropt akatsa"

#: MidiScriptEngine#4
msgid "A MIDI control you just used is not working properly."
msgstr "Oraintxe erabilitako MIDI kontrolak ez dabil era egokian"

#: MidiScriptEngine#5
msgid ""
"<html>(The MIDI script code needs to be fixed.)<br>For now, you "
"can:<ul><li>Ignore this error for this session but you may experience "
"erratic behavior</li><li>Try to recover by resetting your "
"controller</li></ul></html>"
msgstr ""

#: MidiStatusDelegate#1
msgid "Unknown"
msgstr "Ezezaguna"

#: MixxxApp#1
msgid "Mixxx "
msgstr "Mixxx "

#: MixxxApp#2
msgid "Mixxx"
msgstr "Mixxx"

#: MixxxApp#3
msgid ""
"Mixxx's development is driven by community feedback.  At your discretion, "
"Mixxx can automatically send data on your user experience back to the "
"developers. Would you like to help us make Mixxx better by enabling this "
"feature?"
msgstr ""

#: MixxxApp#4
msgid "Yes"
msgstr "Bai"

#: MixxxApp#5
msgid "No"
msgstr "Ez"

#: MixxxApp#6
msgid "Privacy Policy"
msgstr "Pribatutasun Politika"

#: MixxxApp#7
msgid "Mixxx: Privacy Policy"
msgstr "Mixxx: Pribatutasun Politika"

#: MixxxApp#8
msgid ""
"Mixxx's development is driven by community feedback. In order to help "
"improve future versions Mixxx will with your permission collect information "
"on your hardware and usage of Mixxx.  This information will primarily be "
"used to fix bugs, improve features, and determine the system requirements of "
"later versions.  Additionally this information may be used in aggregate for "
"statistical purposes.\n"
"\n"
"The hardware information will include:\n"
"\t- CPU model and features\n"
"\t- Total/Available Amount of RAM\n"
"\t- Available disk space\n"
"\t- OS version\n"
"\n"
"Your usage information will include:\n"
"\t- Settings/Preferences\n"
"\t- Internal errors\n"
"\t- Internal debugging messages\n"
"\t- Performance statistics (average latency, CPU usage)\n"
"\n"
"This information will not be used to personally identify you, contact you, "
"advertise to you, or otherwise bother you in any way.\n"
msgstr ""

#: MixxxApp#9
msgctxt "MixxxApp#9"
msgid "Choose music library directory"
msgstr "Aukeratu musika liburutegiaren direktorioa"

#: MixxxApp#10
msgid "Sound Device Busy"
msgstr ""

#: MixxxApp#11
msgid "Get <b>Help</b> from the Mixxx Wiki."
msgstr "Laguntza<b>Eskuratu</b> Mixxx wikitik."

#: MixxxApp#12
msgid ""
"Mixxx was unable to access all the configured sound devices. Another "
"application is using a sound device Mixxx is configured to use or a device "
"is not plugged in."
msgstr ""

#: MixxxApp#13
msgid ""
"<b>Retry</b> after closing the other application or reconnecting a sound "
"device"
msgstr ""

#: MixxxApp#14
msgid "<b>Reconfigure</b> Mixxx's sound device settings."
msgstr ""

#: MixxxApp#15
msgid "<b>Exit</b> Mixxx."
msgstr "<b>atera</b> Mixxx-etik."

#: MixxxApp#16
msgid "Retry"
msgstr "Berriz saiatu"

#: MixxxApp#17
msgid "Reconfigure"
msgstr "Birkonfiguratu"

#: MixxxApp#18
msgid "Help"
msgstr "Laguntza"

#: MixxxApp#19
msgid "Exit"
msgstr "Irten"

#: MixxxApp#20
msgid "Continue"
msgstr "Jarraitu"

#: MixxxApp#21
msgid "&Load Song (Player 1)..."
msgstr "&Kargatu Kanta (1 Erreproduktorea)"

#: MixxxApp#22
msgid "Ctrl+O"
msgstr "Ctrl+O"

#: MixxxApp#23
msgid "&Load Song (Player 2)..."
msgstr "Kargatu Kanta (2 Erreproduktorea)"

#: MixxxApp#24
msgid "Ctrl+Shift+O"
msgstr "Ctrl+Shift+O"

#: MixxxApp#25
msgid "&Exit"
msgstr "&irten"

#: MixxxApp#26
msgid "Ctrl+Q"
msgstr "Ctrl+Q"

#: MixxxApp#27
msgid "&Rescan Library"
msgstr "&Liburutegia Berreskaneatu"

#: MixxxApp#28
msgid "Add &new playlist"
msgstr "Gehitu &Erreprodukzio-Zerrenda berria"

#: MixxxApp#29
msgid "Ctrl+N"
msgstr "Ctrl+N"

#: MixxxApp#30
msgid "Add new &crate"
msgstr "Gehitu &Kaxa berria"

#: MixxxApp#31
msgid "Ctrl+C"
msgstr "Ctrl+C"

#: MixxxApp#32
msgid "&Import playlist"
msgstr "&Inportatu Erreprodukzio-Zerrenda"

#: MixxxApp#33
msgid "Ctrl+I"
msgstr "Ctrl+I"

#: MixxxApp#34
msgid "&Audio Beat Marks"
msgstr ""

#: MixxxApp#35
msgid "&Full Screen"
msgstr "&Pantaila osoa"

#: MixxxApp#36
msgid "Ctrl+F"
msgstr "Ctrl+F"

#: MixxxApp#37
msgid "F11"
msgstr "F11"

#: MixxxApp#38
msgid "&Preferences"
msgstr "&Hobespenak"

#: MixxxApp#39
msgid "Ctrl+P"
msgstr "Ctrl+P"

#: MixxxApp#40
msgid "&About"
msgstr "&Honi buruz"

#: MixxxApp#41
msgid "&Community Support"
msgstr "&Komunitatearen Laguntza"

#: MixxxApp#42
msgid "&User Manual"
<<<<<<< HEAD
msgstr ""
=======
msgstr "&Erabiltzaile Liburua"
>>>>>>> a3c4d660

#: MixxxApp#43
msgid "Send Us &Feedback"
msgstr ""

#: MixxxApp#44
msgid "&Translate this application"
msgstr ""

#: MixxxApp#45
msgid "Enable &Vinyl Control 1"
<<<<<<< HEAD
msgstr ""

#: MixxxApp#46
msgid "Ctrl+Y"
msgstr ""

#: MixxxApp#47
msgid "Enable &Vinyl Control 2"
msgstr ""

#: MixxxApp#48
msgid "Ctrl+U"
msgstr ""
=======
msgstr "Gaitu &Binilo Kontrola 1"

#: MixxxApp#46
msgid "Ctrl+Y"
msgstr "Ctrl+Y"

#: MixxxApp#47
msgid "Enable &Vinyl Control 2"
msgstr "Gaitu &Binilo Kontrola 2"

#: MixxxApp#48
msgid "Ctrl+U"
msgstr "Ctrl+U"
>>>>>>> a3c4d660

#: MixxxApp#49
msgctxt "MixxxApp#49"
msgid "Enable live broadcasting"
msgstr ""

#: MixxxApp#50
msgid "Ctrl+L"
<<<<<<< HEAD
msgstr ""

#: MixxxApp#51
msgid "&Record Mix"
msgstr ""

#: MixxxApp#52
msgid "Ctrl+R"
msgstr ""

#: MixxxApp#53
msgid "Show Studio"
msgstr ""

#: MixxxApp#54
msgid "Opens a song in player 1"
msgstr ""

=======
msgstr "Ctrl+L"

#: MixxxApp#51
msgid "&Record Mix"
msgstr "&Nahasketa Grabatu"

#: MixxxApp#52
msgid "Ctrl+R"
msgstr "Ctrl+R"

#: MixxxApp#53
msgid "Show Studio"
msgstr "Erakutsi Estudioa"

#: MixxxApp#54
msgid "Opens a song in player 1"
msgstr ""

>>>>>>> a3c4d660
#: MixxxApp#55
msgid ""
"Open\n"
"\n"
"Opens a song in player 1"
msgstr ""

#: MixxxApp#56
msgid "Opens a song in player 2"
msgstr ""

#: MixxxApp#57
msgid ""
"Open\n"
"\n"
"Opens a song in player 2"
msgstr ""

#: MixxxApp#58
msgid "Quits the application"
msgstr "Aplikazioa ixten du"

#: MixxxApp#59
msgid ""
"Exit\n"
"\n"
"Quits the application"
msgstr ""
"Irten\n"
"\n"
"Aplikazioa ixten du"

#: MixxxApp#60
msgid "Rescans the song library"
msgstr "Kanta Liburutegia berraztertzen du"

#: MixxxApp#61
msgid ""
"Rescan library\n"
"\n"
"Rescans the song library"
msgstr ""
"Liburutegia Berraztertu\n"
"\n"
"Kanta Liburutegia berraztertzen du"

#: MixxxApp#62
msgid "Create a new playlist"
msgstr "Sortu erreprodukzio-zerrenda berria"

#: MixxxApp#63
msgid ""
"New playlist\n"
"\n"
"Create a new playlist"
msgstr ""
"Erreprodukzio-Zerrenda berria\n"
"\n"
"Erreprodukzio-zerrenda berria sortu"

#: MixxxApp#64
msgid "Create a new crate"
msgstr "Kaxa berria sortu"

#: MixxxApp#65
msgid ""
"New crate\n"
"\n"
"Create a new crate."
msgstr ""
"Kaxa berria\n"
"\n"
"Kaxa berria sortu"

#: MixxxApp#66
msgid "Import playlist"
msgstr "Inportatu zerrenda"

#: MixxxApp#67
msgid "Audio Beat Marks"
msgstr ""

#: MixxxApp#68
msgid ""
"Audio Beat Marks\n"
"Mark beats by audio clicks"
msgstr ""

#: MixxxApp#69
msgid "Activate Vinyl Control"
msgstr "Binilo Kontrola Gaitu"

#: MixxxApp#70
msgid "Use timecoded vinyls on external turntables to control Mixxx"
msgstr ""

#: MixxxApp#71
msgid "Activate live broadcasting"
msgstr ""

#: MixxxApp#72
msgid "Stream your mixes to a shoutcast or icecast server"
msgstr ""

#: MixxxApp#73
msgid "Start Recording your Mix"
msgstr "Zure Nahasketa Grabatzen Hasi"

#: MixxxApp#74
msgid "Record your mix to a file"
msgstr "Zure Nahasketa Fitxategi Batean Gorde"

#: MixxxApp#75
msgid "Full Screen"
msgstr "Pantaila Osoa"

#: MixxxApp#76
msgid "Display Mixxx using the full screen"
msgstr "Erakutsi Mixxx pantaila osoa erabiliz"

#: MixxxApp#77
msgctxt "MixxxApp#77"
msgid "Preferences"
msgstr "Hobespenak"

#: MixxxApp#78
msgid ""
"Preferences\n"
"Playback and MIDI preferences"
msgstr ""

#: MixxxApp#79
msgid "Support..."
msgstr "Laguntza..."

#: MixxxApp#80
msgid ""
"Support\n"
"\n"
"Get help with Mixxx"
msgstr ""

#: MixxxApp#81
msgid "Read the Mixxx user manual."
<<<<<<< HEAD
msgstr ""
=======
msgstr "Mixxx-en erabiltzaile liburua irakurri"
>>>>>>> a3c4d660

#: MixxxApp#82
msgid ""
"Support\n"
"\n"
"Read the Mixxx user manual."
msgstr ""

#: MixxxApp#83
msgid "Send feedback to the Mixxx team."
msgstr ""

#: MixxxApp#84
msgid ""
"Support\n"
"\n"
"Send feedback to the Mixxx team."
msgstr ""

#: MixxxApp#85
msgid "Help translate this application into your language."
msgstr "Lagundu aplikazio hau zure hizkuntzara itzultzen"

#: MixxxApp#86
msgid ""
"Support\n"
"\n"
"Help translate this application into your language."
msgstr ""

#: MixxxApp#87
msgid "About the application"
msgstr "Aplikazioari buruz"

#: MixxxApp#88
msgid ""
"About\n"
"\n"
"About the application"
msgstr ""
"Honi Buruz\n"
"\n"
"Aplikazioari buruz"

#: MixxxApp#89
msgid "Shows the macro studio window"
msgstr "Macro Studio leihoa erakusten du"

#: MixxxApp#90
msgid ""
"Show Studio\n"
"\n"
"Makes the macro studio visible"
msgstr ""

#: MixxxApp#91
msgid "&File"
msgstr "&Fitxategia"

#: MixxxApp#92
msgid "&Options"
msgstr "&Aukerak"

#: MixxxApp#93
msgid "&Library"
msgstr "&Liburutegia"

#: MixxxApp#94
msgid "&View"
msgstr "&Ikusi"

#: MixxxApp#95
msgid "&Help"
msgstr "&Laguntza"

#: MixxxApp#96
msgid "&Macro"
msgstr "&Macro"

#: MixxxApp#97
msgid "&Vinyl Control"
msgstr "&Binilo Kontrola"

#: MixxxApp#98
msgid "Quit..."
msgstr "Irten..."

#: MixxxApp#99
msgid "Do your really want to quit?"
msgstr "Benetan irten nahi duzu?"

#: MixxxApp#100
msgid ""
"Player 1 is currently playing a song.\n"
"Are you sure you want to load a new song?"
msgstr ""

#: MixxxApp#101
msgid "Load Song into Player 1"
msgstr "Kanta kargatu 1 Erreproduktorean"

#: MixxxApp#102
msgid ""
"Player 2 is currently playing a song.\n"
"Are you sure you want to load a new song?"
msgstr ""

#: MixxxApp#103
msgid "Load Song into Player 2"
msgstr "Kanta kargatu 2 Erreproduktorean"

#: MixxxApp#104
msgid ""
"No input device(s) select.\n"
"Please select your soundcard(s) in the sound hardware preferences."
msgstr ""

#: MixxxApp#105
<<<<<<< HEAD
=======
msgid "Mixxx %1 Development Team"
msgstr "Mixxx %1 Garapen Taldea"

#: MixxxApp#106
msgid "With contributions from:"
msgstr "Ondorengoen laguntzarekin:"

#: MixxxApp#107
msgid "And special thanks to:"
msgstr "Eta Eskerrik Asko hauei:"

#: MixxxApp#108
msgid "Past Developers"
msgstr "Lehengo Garatzaileak"

#: MixxxApp#109
msgid "Past Contributors"
msgstr "Lehengo"

#: MixxxApp#110
>>>>>>> a3c4d660
msgid "Confirm Exit"
msgstr "Irtetzea konfirmatu"

<<<<<<< HEAD
#: MixxxApp#106
=======
#: MixxxApp#111
>>>>>>> a3c4d660
msgid "A deck is currently playing. Exit Mixxx?"
msgstr ""

#: MixxxLibraryFeature#1
msgctxt "MixxxLibraryFeature#1"
msgid "Library"
msgstr "Liburutegia"

#: ParserM3u#1
msgctxt "ParserM3u#1"
msgid "Playlist Export Failed"
msgstr "Ezin izan da Erreprodukzio-Zerrenda Esportatu"

#: ParserM3u#2
msgid "File path contains characters, not allowed in m3u playlists.\n"
<<<<<<< HEAD
msgstr ""

#: ParserM3u#3
msgid "Export a m3u8 playlist instead!\n"
msgstr ""

#: ParserM3u#4
msgctxt "ParserM3u#4"
msgid "Could not create file"
=======
>>>>>>> a3c4d660
msgstr ""

#: ParserM3u#3
msgid "Export a m3u8 playlist instead!\n"
msgstr "Esportatu m3u8 erreprodukzio-zerrenda bat horren ordez!\n"

#: ParserM3u#4
msgctxt "ParserM3u#4"
msgid "Could not create file"
msgstr "Ezin izan da fitxategia sortu"

#: ParserPls#1
msgctxt "ParserPls#1"
msgid "Playlist Export Failed"
msgstr "Ezin izan da Erreprodukzio-Zerrenda Esportatu"

#: ParserPls#2
msgctxt "ParserPls#2"
msgid "Could not create file"
msgstr "Ezin izan da fitxategia sortu"

#: PlaylistFeature#1
msgid "New Playlist"
msgstr "Erreprodukzio-zerrenda berria"

#: PlaylistFeature#2
msgid "Add to Auto-DJ Queue"
msgstr "Auto DJ zerrendara gehitu"

#: PlaylistFeature#3
msgctxt "PlaylistFeature#3"
msgid "Remove"
msgstr "Ezabatu"

#: PlaylistFeature#4
msgctxt "PlaylistFeature#4"
msgid "Rename"
msgstr "Berrizendatu"

#: PlaylistFeature#5
msgctxt "PlaylistFeature#5"
msgid "Lock"
msgstr "Blokeatu"

#: PlaylistFeature#6
msgctxt "PlaylistFeature#6"
msgid "Import Playlist"
msgstr "Inportatu erreprodukzio-zerrenda"

#: PlaylistFeature#7
msgid "Export Playlist"
msgstr "Esportatu erreprodukzio-zerrenda"

#: PlaylistFeature#8
msgid "Playlists"
msgstr "Erreprodukzio-zerrendak"

#: PlaylistFeature#9
msgctxt "PlaylistFeature#9"
msgid "Unlock"
msgstr "Desblokeatu"

#: PlaylistFeature#10
msgid "Playlist name:"
msgstr "Erreprodukzio-zerrendaren izena:"

#: PlaylistFeature#11
msgid "Playlist Creation Failed"
msgstr "Ezin izan da erreprodukzio-zerrenda sortu"

#: PlaylistFeature#12
msgid "A playlist cannot have a blank name."
msgstr "Erreprodukzio-Zerrenda batek ezin du izen hutsik izan"

#: PlaylistFeature#13
msgid "An unknown error occurred while creating playlist: "
msgstr ""

#: PlaylistFeature#14
msgid "Rename Playlist"
msgstr "Erreprodukzio-zerrenda berrizendatu"

#: PlaylistFeature#15
msgid "New playlist name:"
msgstr "Erreproiukzio-Zerrendaren Ien Berria"

#: PlaylistFeature#16
msgid "Renaming Playlist Failed"
msgstr "Ezin izan zaio Erreprodukzi-Zerrendari izena aldatu"

#: PlaylistFeature#17
msgctxt "PlaylistFeature#17"
msgid "Playlist Files (*.m3u *.m3u8 *.pls)"
<<<<<<< HEAD
msgstr ""
=======
msgstr "Erreprodukzio-zerrenda fitxategiak (*.m3u *.m3u8 *.pls)"
>>>>>>> a3c4d660

#: PlaylistFeature#18
msgctxt "PlaylistFeature#18"
msgid "M3U Playlist (*.m3u);;M3U8 Playlist (*.m3u8);;PLS Playlist (*.pls)"
msgstr ""

#: PlaylistFeature#19
msgid "A playlist by that name already exists."
msgstr ""

#: PrepareFeature#1
msgctxt "PrepareFeature#1"
msgid "Analyze"
msgstr "Analizatu"

#: QObject#1
msgid "Invalid"
msgstr "Baliogabea"

#: QObject#2
msgid "Master"
msgstr "Nagusia"

#: QObject#3
msgid "Headphones"
msgstr "Aurikularrak"

#: QObject#4
msgid "Deck"
msgstr ""

#: QObject#5
msgctxt "QObject#5"
msgid "Vinyl Control"
msgstr "Binilo kontrola"

#: QObject#6
msgid "Microphone"
msgstr "Mikrofonoa"

#: QObject#7
msgid "Passthrough"
msgstr ""

#: QObject#8
msgid "Unknown path type %1"
msgstr ""

#: RecordingFeature#1
msgid "Recordings"
msgstr "Grabazioak"

#: RhythmboxFeature#1
msgid "Rhythmbox"
msgstr "Rhythmbox"

#: SamplerBank#1
msgid "Save Sampler Bank"
msgstr "Sampler Bankua Gorde"

#: SamplerBank#2
msgid "Error Saving Sampler Bank"
msgstr "Akatsa Sampler Bankua Goretzerakoan"

#: SamplerBank#3
msgid "Could not write the sampler bank to '%1'."
msgstr ""

#: SamplerBank#4
msgid "Load Sampler Bank"
msgstr "Kargatu Sampler Bankua"

#: SamplerBank#5
msgid "Error Reading Sampler Bank"
msgstr "Akatsa Sampler Bankua Irakurtzerakoan"

#: SamplerBank#6
msgid "Could not open the sampler bank file '%1'."
msgstr "Ezin izan da '%1' Sampler Bankua Ireki"

#: SamplerBank#7
msgid "Could not read the sampler bank file '%1'."
msgstr "Ezin izan da '%1' Sampler Bankua Irakurri"

#: ScriptStudio#1
msgid "Mixxx Script Studio"
msgstr "Mixxx Script Studio"

#: ScriptStudio#2
msgid "File"
msgstr "Fitxategia"

#: ScriptStudio#3
msgctxt "ScriptStudio#3"
msgid "Edit"
msgstr "Editatu"

#: ScriptStudio#4
msgid "Run"
msgstr "Exekutatu"

#: ScriptStudio#5
msgid "Close"
msgstr "Itxi"

#: ScriptStudio#6
msgid "Import..."
msgstr "Inportatu..."

#: ScriptStudio#7
msgid "Export..."
msgstr "Esportatu..."

#: ScriptStudio#8
msgid "Delete Macro"
msgstr "Macro-a ezabatu"

#: ScriptStudio#9
msgid "New Macro..."
msgstr "Macro berria..."

#: ScriptStudio#10
msgid "Run Macro"
msgstr "Macro-aexekutatu"

#: TrackCollection#1
msgid "Cannot open database"
msgstr "Ezin da datu-basea ireki"

#: TrackCollection#2
msgid ""
"Unable to establish a database connection.\n"
"Mixxx requires QT with SQLite support. Please read the Qt SQL driver "
"documentation for information on how to build it.\n"
"\n"
"Click OK to exit."
msgstr ""

#: TrackCollection#3
msgid "Cannot upgrade database schema"
msgstr ""

#: TrackCollection#4
msgid ""
"Unable to upgrade your database schema to version %1.\n"
"Your mixxx.db file may be corrupt.\n"
"Try renaming it and restarting Mixxx.\n"
"\n"
"Click OK to exit."
msgstr ""

#: TraktorFeature#1
msgid "Traktor"
msgstr "Traktor"

#: TraktorFeature#2
msgid "(loading) Traktor"
msgstr "(kargatzen) Traktor"

#: TraktorFeature#3
msgid "Error Loading Traktor Library"
msgstr "Akatsa Traktor Liburutegia Kargatzerakoan"

#: TraktorFeature#4
msgid ""
"There was an error loading your Traktor library. Some of your Traktor tracks "
"or playlists may not have loaded."
msgstr ""

#: Ui#1
msgctxt "Ui#1"
msgid "Position"
msgstr "Posizioa"

#: Ui#2
msgid "Remaining"
msgstr "Faltan"

#: Ui#3
msgctxt "Ui#3"
msgid "On"
msgstr "Aktibatu"

#: Ui#4
msgctxt "Ui#4"
msgid "Off"
msgstr "Desaktibatu"

#: Ui#5
msgid "Don't load tracks into a playing deck"
msgstr ""

#: Ui#6
msgid "Load tracks into playing decks"
msgstr ""

#: Ui#7
msgid "CDJ Mode"
msgstr "CDJ amodua"

#: Ui#8
msgid "Simple"
msgstr "Sinplea"

#: Ui#9
msgid "Mixxx Detected a WVGA Screen"
msgstr "Mixxx-ek WVGA Pantaila Aurkitu du"

#: Ui#10
msgid "Mixxx has detected that your screen has a resolution of "
msgstr ""

#: Ui#11
msgid ""
"The only skin compatiable with this size display is Outline800x480-WVGA.  "
"Would you like to use that skin?"
msgstr ""

#: Ui#12
msgctxt "Ui#12"
msgid "Preferences"
msgstr "Hobespenak"

#: Ui#13
msgctxt "Ui#13"
msgid "Crossfader"
msgstr "Crossfader-a"

#: Ui#14
msgid "Master volume"
msgstr "Bolumen nagusia"

#: Ui#15
msgid "Master balance"
msgstr "Balance nagusia"

#: Ui#16
msgid "Headphones volume"
msgstr "Aurikularren bolumena"

#: Ui#17
msgid "Headphones mix (pre/main)"
msgstr "Aurikularren nahasketa (pre/nagusia)"

#: Ui#18
msgid "Cue button for Player %1"
msgstr ""

#: Ui#19
msgid "Play button for Player %1"
msgstr ""

#: Ui#20
msgid "Fast rewind button for Player %1"
msgstr ""

#: Ui#21
msgid "Fast forward button for Player %1"
msgstr ""

#: Ui#22
msgid "Play reverse button for Player %1"
msgstr ""

#: Ui#23
msgid "Headphone listen button for Player %1"
msgstr ""

#: Ui#24
msgid "Beat sync button for Player %1"
msgstr ""

#: Ui#25
msgid "BPM tap button for Player %1"
msgstr ""

#: Ui#26
msgid "Keylock button for Player %1"
msgstr ""

#: Ui#27
msgid "Pitch control slider for Player %1"
msgstr ""

#: Ui#28
msgid "Flanger effect button for Player %1"
msgstr ""

#: Ui#29
msgid "Channel %1 volume fader"
msgstr ""

#: Ui#30
msgid "Gain knob for Channel %1"
msgstr ""

#: Ui#31
msgid "High EQ knob for Channel %1"
msgstr ""

#: Ui#32
msgid "Mid EQ knob for Channel %1"
msgstr ""

#: Ui#33
msgid "Low EQ knob for Channel %1"
msgstr "Grabeak EQ knob-a %1 Kanalerako"

#: Ui#34
msgid "Loop In button for Player %1"
msgstr "Loop HAsiera botoia %1 Erreproduktorean"

#: Ui#35
msgid "Loop Out button for Player %1"
msgstr ""

#: Ui#36
msgid "Reloop / Exit button for Player %1"
msgstr ""

#: Ui#37
msgid "Setup a loop over 4 beats for Player %1"
msgstr ""

#: Ui#38
msgid "Halves the current loop's length for Player %1"
msgstr ""

#: Ui#39
msgid "Doubles the current loop's length for Player %1"
msgstr ""

#: Ui#40
msgid "Hotcue 1 button for Player %1"
msgstr ""

#: Ui#41
msgid "Hotcue 2 button for Player %1"
msgstr ""

#: Ui#42
msgid "Hotcue 3 button for Player %1"
msgstr ""

#: Ui#43
msgid "Hotcue 4 button for Player %1"
msgstr ""

#: Ui#44
msgid "Hotcue 1 delete button for Player %1"
msgstr ""

#: Ui#45
msgid "Hotcue 2 delete button for Player %1"
msgstr ""

#: Ui#46
msgid "Hotcue 3 delete button for Player %1"
msgstr ""

#: Ui#47
msgid "Hotcue 4 delete button for Player %1"
msgstr ""

#: Ui#48
msgid "Play button for Sampler %1"
msgstr ""

#: Ui#49
msgid "Gain knob for Sampler %1"
<<<<<<< HEAD
msgstr ""

#: Ui#50
msgid "Headphone listen button for Sampler %1"
msgstr ""

#: Ui#51
msgid "BPM tap button for Sampler %1"
msgstr ""

#: Ui#52
msgid "Keylock button for Sampler %1"
msgstr ""

#: Ui#53
msgid "Pitch control slider for Sampler %1"
msgstr ""

#: Ui#54
msgid "Hotcue 1 button for Sampler %1"
msgstr ""

#: Ui#55
msgid "Hotcue 2 button for Sampler %1"
msgstr ""

#: Ui#56
msgid "Hotcue 3 button for Sampler %1"
msgstr ""

#: Ui#57
msgid "Hotcue 4 button for Sampler %1"
msgstr ""

#: Ui#58
msgid "Hotcue 1 delete button for Sampler %1"
msgstr ""

#: Ui#59
msgid "Hotcue 2 delete button for Sampler %1"
msgstr ""

#: Ui#60
msgid "Hotcue 3 delete button for Sampler %1"
msgstr ""

#: Ui#61
msgid "Hotcue 4 delete button for Sampler %1"
msgstr ""

#: Ui#62
msgid "Switch to the next view (library, playlist..)"
msgstr ""

#: Ui#63
msgid "Switch to the previous view (library, playlist..)"
msgstr ""

#: Ui#64
msgid "Scroll to next track in library/playlist"
msgstr ""

#: Ui#65
msgid "Scroll to previous track in library/playlist"
msgstr ""

#: Ui#66
msgid "Load selected track into first stopped player"
msgstr ""

=======
msgstr "Gain Knob-a %1 Sampler-arentzat"

#: Ui#50
msgid "Headphone listen button for Sampler %1"
msgstr ""

#: Ui#51
msgid "BPM tap button for Sampler %1"
msgstr ""

#: Ui#52
msgid "Keylock button for Sampler %1"
msgstr ""

#: Ui#53
msgid "Pitch control slider for Sampler %1"
msgstr ""

#: Ui#54
msgid "Hotcue 1 button for Sampler %1"
msgstr ""

#: Ui#55
msgid "Hotcue 2 button for Sampler %1"
msgstr ""

#: Ui#56
msgid "Hotcue 3 button for Sampler %1"
msgstr ""

#: Ui#57
msgid "Hotcue 4 button for Sampler %1"
msgstr ""

#: Ui#58
msgid "Hotcue 1 delete button for Sampler %1"
msgstr ""

#: Ui#59
msgid "Hotcue 2 delete button for Sampler %1"
msgstr ""

#: Ui#60
msgid "Hotcue 3 delete button for Sampler %1"
msgstr ""

#: Ui#61
msgid "Hotcue 4 delete button for Sampler %1"
msgstr ""

#: Ui#62
msgid "Switch to the next view (library, playlist..)"
msgstr "Hurrengo Ikuspegira aldatu (liburutegia, erreprodukzio-zerrenda...)"

#: Ui#63
msgid "Switch to the previous view (library, playlist..)"
msgstr "Aurreko Ikuspegira aldatu (liburutegia, erreprodukzio-zerrenda...)"

#: Ui#64
msgid "Scroll to next track in library/playlist"
msgstr ""

#: Ui#65
msgid "Scroll to previous track in library/playlist"
msgstr ""

#: Ui#66
msgid "Load selected track into first stopped player"
msgstr ""

>>>>>>> a3c4d660
#: Ui#67
msgid "Load selected track into Player %1"
msgstr ""

#: Ui#68
msgid "Adjusts the wavelength of the flange effect"
msgstr ""

#: Ui#69
msgid "Adjusts the intensity of the flange effect"
<<<<<<< HEAD
msgstr ""
=======
msgstr "Flange Efektuaren intentsitatea kontrolatzen du"
>>>>>>> a3c4d660

#: Ui#70
msgid "Adjusts the phase delay of the flange effect"
msgstr ""

#: Ui#71
msgid "Microphone on/off"
<<<<<<< HEAD
msgstr ""

#: Ui#72
msgid "Microphone volume"
msgstr ""
=======
msgstr "Mikrofonoa on/off"

#: Ui#72
msgid "Microphone volume"
msgstr "Mikrofonoaren bolumena"
>>>>>>> a3c4d660

#: WSearchLineEdit#1
msgid "Search..."
msgstr "Bilatu..."

#: WTrackTableView#1
msgid "Add to Playlist"
msgstr "Gehitu erreprodukzio-zerrendara"

#: WTrackTableView#2
msgid "Add to Crate"
msgstr "Gehitu Kaxara"

#: WTrackTableView#3
msgid "Load to Sampler"
msgstr "Sampler-ean Kargatu"

#: WTrackTableView#4
msgctxt "WTrackTableView#4"
msgid "Remove"
msgstr "Ezabatu"

#: WTrackTableView#5
msgid "Properties..."
msgstr "Propietateak..."

#: WTrackTableView#6
msgid "Add to Auto DJ Queue"
msgstr ""

#: WTrackTableView#7
msgid "Reload Track Metadata"
msgstr ""

#: WTrackTableView#8
msgid "Load to Deck %1"
msgstr ""

#: WTrackTableView#9
msgid "Sampler %1"
msgstr "Sampler %1"

#: WTrackTableView#10
msgid ""
"Reloading track metadata on a loaded track may cause abrupt volume changes. "
"Are you sure?"
msgstr ""

#: WTrackTableView#10
msgid ""
"Reloading track metadata on a loaded track may cause abrupt volume changes. "
"Are you sure?"
msgstr ""

#: WTrackTableViewHeader#1
msgid "Show or hide columns."
msgstr "Erakutsi ala ezkutatu Zutabeak"<|MERGE_RESOLUTION|>--- conflicted
+++ resolved
@@ -7,26 +7,15 @@
 msgstr ""
 "Project-Id-Version: mixxx\n"
 "Report-Msgid-Bugs-To: FULL NAME <EMAIL@ADDRESS>\n"
-<<<<<<< HEAD
-"POT-Creation-Date: 2011-12-22 11:41+0200\n"
-"PO-Revision-Date: 2011-12-22 09:00+0000\n"
-"Last-Translator: alaintxu.p <alaintxu.p@gmail.com>\n"
-=======
 "POT-Creation-Date: 2011-12-26 09:32+0200\n"
 "PO-Revision-Date: 2012-04-04 13:14+0000\n"
 "Last-Translator: Asier Iturralde Sarasola <Unknown>\n"
->>>>>>> a3c4d660
 "Language-Team: Basque <eu@li.org>\n"
 "MIME-Version: 1.0\n"
 "Content-Type: text/plain; charset=UTF-8\n"
 "Content-Transfer-Encoding: 8bit\n"
-<<<<<<< HEAD
-"X-Launchpad-Export-Date: 2011-12-23 07:45+0000\n"
-"X-Generator: Launchpad (build 14560)\n"
-=======
 "X-Launchpad-Export-Date: 2012-04-05 04:39+0000\n"
 "X-Generator: Launchpad (build 15060)\n"
->>>>>>> a3c4d660
 
 #: AutoDJFeature#1
 msgid "Auto DJ"
@@ -317,11 +306,7 @@
 #: CrateFeature#15
 msgctxt "CrateFeature#15"
 msgid "Playlist Files (*.m3u *.m3u8 *.pls)"
-<<<<<<< HEAD
-msgstr ""
-=======
 msgstr "Erreprodukzio-zerrenda fitxategiak (*.m3u *.m3u8 *.pls)"
->>>>>>> a3c4d660
 
 #: CrateFeature#16
 msgctxt "CrateFeature#16"
@@ -801,11 +786,7 @@
 
 #: DlgPrefEQDlg#6
 msgid "1.014 kHz"
-<<<<<<< HEAD
-msgstr ""
-=======
 msgstr "1.014 kHz"
->>>>>>> a3c4d660
 
 #: DlgPrefEQDlg#7
 msgid "20.05 kHz"
@@ -1874,19 +1855,11 @@
 
 #: DlgPrepare#2
 msgid "New"
-<<<<<<< HEAD
-msgstr ""
-
-#: DlgPrepare#3
-msgid "All"
-msgstr ""
-=======
 msgstr "Berria"
 
 #: DlgPrepare#3
 msgid "All"
 msgstr "Guztiak"
->>>>>>> a3c4d660
 
 #: DlgPrepare#4
 msgid "Progress"
@@ -2218,21 +2191,12 @@
 
 #: LibraryScannerDlg#1
 msgid "Library Scanner"
-<<<<<<< HEAD
-msgstr ""
+msgstr "Liburutegi Scanner-a"
 
 #: LibraryScannerDlg#2
 msgid "It's taking Mixxx a minute to scan your music library, please wait..."
 msgstr ""
 
-=======
-msgstr "Liburutegi Scanner-a"
-
-#: LibraryScannerDlg#2
-msgid "It's taking Mixxx a minute to scan your music library, please wait..."
-msgstr ""
-
->>>>>>> a3c4d660
 #: LibraryScannerDlg#3
 msgid "Cancel"
 msgstr "Ezeztatu"
@@ -2554,11 +2518,7 @@
 
 #: MixxxApp#42
 msgid "&User Manual"
-<<<<<<< HEAD
-msgstr ""
-=======
 msgstr "&Erabiltzaile Liburua"
->>>>>>> a3c4d660
 
 #: MixxxApp#43
 msgid "Send Us &Feedback"
@@ -2570,21 +2530,6 @@
 
 #: MixxxApp#45
 msgid "Enable &Vinyl Control 1"
-<<<<<<< HEAD
-msgstr ""
-
-#: MixxxApp#46
-msgid "Ctrl+Y"
-msgstr ""
-
-#: MixxxApp#47
-msgid "Enable &Vinyl Control 2"
-msgstr ""
-
-#: MixxxApp#48
-msgid "Ctrl+U"
-msgstr ""
-=======
 msgstr "Gaitu &Binilo Kontrola 1"
 
 #: MixxxApp#46
@@ -2598,7 +2543,6 @@
 #: MixxxApp#48
 msgid "Ctrl+U"
 msgstr "Ctrl+U"
->>>>>>> a3c4d660
 
 #: MixxxApp#49
 msgctxt "MixxxApp#49"
@@ -2607,26 +2551,6 @@
 
 #: MixxxApp#50
 msgid "Ctrl+L"
-<<<<<<< HEAD
-msgstr ""
-
-#: MixxxApp#51
-msgid "&Record Mix"
-msgstr ""
-
-#: MixxxApp#52
-msgid "Ctrl+R"
-msgstr ""
-
-#: MixxxApp#53
-msgid "Show Studio"
-msgstr ""
-
-#: MixxxApp#54
-msgid "Opens a song in player 1"
-msgstr ""
-
-=======
 msgstr "Ctrl+L"
 
 #: MixxxApp#51
@@ -2645,7 +2569,6 @@
 msgid "Opens a song in player 1"
 msgstr ""
 
->>>>>>> a3c4d660
 #: MixxxApp#55
 msgid ""
 "Open\n"
@@ -2790,11 +2713,7 @@
 
 #: MixxxApp#81
 msgid "Read the Mixxx user manual."
-<<<<<<< HEAD
-msgstr ""
-=======
 msgstr "Mixxx-en erabiltzaile liburua irakurri"
->>>>>>> a3c4d660
 
 #: MixxxApp#82
 msgid ""
@@ -2913,8 +2832,6 @@
 msgstr ""
 
 #: MixxxApp#105
-<<<<<<< HEAD
-=======
 msgid "Mixxx %1 Development Team"
 msgstr "Mixxx %1 Garapen Taldea"
 
@@ -2935,15 +2852,10 @@
 msgstr "Lehengo"
 
 #: MixxxApp#110
->>>>>>> a3c4d660
 msgid "Confirm Exit"
 msgstr "Irtetzea konfirmatu"
 
-<<<<<<< HEAD
-#: MixxxApp#106
-=======
 #: MixxxApp#111
->>>>>>> a3c4d660
 msgid "A deck is currently playing. Exit Mixxx?"
 msgstr ""
 
@@ -2959,18 +2871,6 @@
 
 #: ParserM3u#2
 msgid "File path contains characters, not allowed in m3u playlists.\n"
-<<<<<<< HEAD
-msgstr ""
-
-#: ParserM3u#3
-msgid "Export a m3u8 playlist instead!\n"
-msgstr ""
-
-#: ParserM3u#4
-msgctxt "ParserM3u#4"
-msgid "Could not create file"
-=======
->>>>>>> a3c4d660
 msgstr ""
 
 #: ParserM3u#3
@@ -3064,11 +2964,7 @@
 #: PlaylistFeature#17
 msgctxt "PlaylistFeature#17"
 msgid "Playlist Files (*.m3u *.m3u8 *.pls)"
-<<<<<<< HEAD
-msgstr ""
-=======
 msgstr "Erreprodukzio-zerrenda fitxategiak (*.m3u *.m3u8 *.pls)"
->>>>>>> a3c4d660
 
 #: PlaylistFeature#18
 msgctxt "PlaylistFeature#18"
@@ -3439,78 +3335,6 @@
 
 #: Ui#49
 msgid "Gain knob for Sampler %1"
-<<<<<<< HEAD
-msgstr ""
-
-#: Ui#50
-msgid "Headphone listen button for Sampler %1"
-msgstr ""
-
-#: Ui#51
-msgid "BPM tap button for Sampler %1"
-msgstr ""
-
-#: Ui#52
-msgid "Keylock button for Sampler %1"
-msgstr ""
-
-#: Ui#53
-msgid "Pitch control slider for Sampler %1"
-msgstr ""
-
-#: Ui#54
-msgid "Hotcue 1 button for Sampler %1"
-msgstr ""
-
-#: Ui#55
-msgid "Hotcue 2 button for Sampler %1"
-msgstr ""
-
-#: Ui#56
-msgid "Hotcue 3 button for Sampler %1"
-msgstr ""
-
-#: Ui#57
-msgid "Hotcue 4 button for Sampler %1"
-msgstr ""
-
-#: Ui#58
-msgid "Hotcue 1 delete button for Sampler %1"
-msgstr ""
-
-#: Ui#59
-msgid "Hotcue 2 delete button for Sampler %1"
-msgstr ""
-
-#: Ui#60
-msgid "Hotcue 3 delete button for Sampler %1"
-msgstr ""
-
-#: Ui#61
-msgid "Hotcue 4 delete button for Sampler %1"
-msgstr ""
-
-#: Ui#62
-msgid "Switch to the next view (library, playlist..)"
-msgstr ""
-
-#: Ui#63
-msgid "Switch to the previous view (library, playlist..)"
-msgstr ""
-
-#: Ui#64
-msgid "Scroll to next track in library/playlist"
-msgstr ""
-
-#: Ui#65
-msgid "Scroll to previous track in library/playlist"
-msgstr ""
-
-#: Ui#66
-msgid "Load selected track into first stopped player"
-msgstr ""
-
-=======
 msgstr "Gain Knob-a %1 Sampler-arentzat"
 
 #: Ui#50
@@ -3581,7 +3405,6 @@
 msgid "Load selected track into first stopped player"
 msgstr ""
 
->>>>>>> a3c4d660
 #: Ui#67
 msgid "Load selected track into Player %1"
 msgstr ""
@@ -3592,11 +3415,7 @@
 
 #: Ui#69
 msgid "Adjusts the intensity of the flange effect"
-<<<<<<< HEAD
-msgstr ""
-=======
 msgstr "Flange Efektuaren intentsitatea kontrolatzen du"
->>>>>>> a3c4d660
 
 #: Ui#70
 msgid "Adjusts the phase delay of the flange effect"
@@ -3604,19 +3423,11 @@
 
 #: Ui#71
 msgid "Microphone on/off"
-<<<<<<< HEAD
-msgstr ""
-
-#: Ui#72
-msgid "Microphone volume"
-msgstr ""
-=======
 msgstr "Mikrofonoa on/off"
 
 #: Ui#72
 msgid "Microphone volume"
 msgstr "Mikrofonoaren bolumena"
->>>>>>> a3c4d660
 
 #: WSearchLineEdit#1
 msgid "Search..."
@@ -3665,12 +3476,6 @@
 "Are you sure?"
 msgstr ""
 
-#: WTrackTableView#10
-msgid ""
-"Reloading track metadata on a loaded track may cause abrupt volume changes. "
-"Are you sure?"
-msgstr ""
-
 #: WTrackTableViewHeader#1
 msgid "Show or hide columns."
 msgstr "Erakutsi ala ezkutatu Zutabeak"